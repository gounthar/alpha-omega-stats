WARNING: A terminally deprecated method in sun.misc.Unsafe has been called
WARNING: sun.misc.Unsafe::staticFieldBase has been called by com.google.inject.internal.aop.HiddenClassDefiner (file:/usr/share/apache-maven-3.9.10/lib/guice-5.1.0-classes.jar)
WARNING: Please consider reporting this to the maintainers of class com.google.inject.internal.aop.HiddenClassDefiner
WARNING: sun.misc.Unsafe::staticFieldBase will be removed in a future release
[INFO] Scanning for projects...
Downloading from repo.jenkins-ci.org: https://repo.jenkins-ci.org/public/org/jenkins-ci/plugins/plugin/5.16/plugin-5.16.pom
Progress (1): 0.5/60 kB
Progress (1): 1.9/60 kB
Progress (1): 3.3/60 kB
Progress (1): 4.7/60 kB
Progress (1): 6.1/60 kB
Progress (1): 7.5/60 kB
Progress (1): 8.9/60 kB
Progress (1): 10/60 kB 
Progress (1): 12/60 kB
Progress (1): 13/60 kB
Progress (1): 14/60 kB
Progress (1): 16/60 kB
Progress (1): 17/60 kB
Progress (1): 19/60 kB
Progress (1): 20/60 kB
Progress (1): 21/60 kB
Progress (1): 23/60 kB
Progress (1): 24/60 kB
Progress (1): 26/60 kB
Progress (1): 27/60 kB
Progress (1): 28/60 kB
Progress (1): 30/60 kB
Progress (1): 31/60 kB
Progress (1): 33/60 kB
Progress (1): 33/60 kB
Progress (1): 34/60 kB
Progress (1): 35/60 kB
Progress (1): 37/60 kB
Progress (1): 38/60 kB
Progress (1): 40/60 kB
Progress (1): 41/60 kB
Progress (1): 42/60 kB
Progress (1): 44/60 kB
Progress (1): 45/60 kB
Progress (1): 47/60 kB
Progress (1): 48/60 kB
Progress (1): 49/60 kB
Progress (1): 51/60 kB
Progress (1): 52/60 kB
Progress (1): 54/60 kB
Progress (1): 55/60 kB
Progress (1): 56/60 kB
Progress (1): 58/60 kB
Progress (1): 59/60 kB
Progress (1): 60 kB   
                   
Downloaded from repo.jenkins-ci.org: https://repo.jenkins-ci.org/public/org/jenkins-ci/plugins/plugin/5.16/plugin-5.16.pom (60 kB at 89 kB/s)
[INFO] Artifact org.jenkins-ci.tools:maven-hpi-plugin:pom:3.65 is present in the local repository, but cached from a remote repository ID that is unavailable in current build context, verifying that is downloadable from [incrementals (https://repo.jenkins-ci.org/incrementals/, default, releases), central (https://repo.maven.apache.org/maven2, default, releases)]
[INFO] Artifact org.jenkins-ci.tools:maven-hpi-plugin:pom:3.65 is present in the local repository, but cached from a remote repository ID that is unavailable in current build context, verifying that is downloadable from [incrementals (https://repo.jenkins-ci.org/incrementals/, default, releases), central (https://repo.maven.apache.org/maven2, default, releases)]
[WARNING] The POM for org.jenkins-ci.tools:maven-hpi-plugin:jar:3.65 is missing, no dependency information available
[INFO] Artifact org.jenkins-ci.tools:maven-hpi-plugin:jar:3.65 is present in the local repository, but cached from a remote repository ID that is unavailable in current build context, verifying that is downloadable from [incrementals (https://repo.jenkins-ci.org/incrementals/, default, releases), central (https://repo.maven.apache.org/maven2, default, releases)]
[INFO] Artifact org.jenkins-ci.tools:maven-hpi-plugin:jar:3.65 is present in the local repository, but cached from a remote repository ID that is unavailable in current build context, verifying that is downloadable from [incrementals (https://repo.jenkins-ci.org/incrementals/, default, releases), central (https://repo.maven.apache.org/maven2, default, releases)]
[WARNING] Failed to build parent project for io.jenkins.plugins:snakeyaml-api:hpi:2.4-999999-SNAPSHOT
[INFO] 
[INFO] ------------------< io.jenkins.plugins:snakeyaml-api >------------------
[INFO] Building SnakeYAML API Plugin 2.4-999999-SNAPSHOT
[INFO]   from pom.xml
[INFO] --------------------------------[ hpi ]---------------------------------
Downloading from repo.jenkins-ci.org: https://repo.jenkins-ci.org/public/org/yaml/snakeyaml/2.4/snakeyaml-2.4.pom
Downloading from incrementals: https://repo.jenkins-ci.org/incrementals/org/yaml/snakeyaml/2.4/snakeyaml-2.4.pom
Downloading from central: https://repo.maven.apache.org/maven2/org/yaml/snakeyaml/2.4/snakeyaml-2.4.pom
Progress (1): 1.4/22 kB
Progress (1): 2.8/22 kB
Progress (1): 4.1/22 kB
Progress (1): 5.5/22 kB
Progress (1): 6.9/22 kB
Progress (1): 8.3/22 kB
Progress (1): 9.7/22 kB
Progress (1): 11/22 kB 
Progress (1): 12/22 kB
Progress (1): 14/22 kB
Progress (1): 15/22 kB
Progress (1): 17/22 kB
Progress (1): 18/22 kB
Progress (1): 19/22 kB
Progress (1): 21/22 kB
Progress (1): 22/22 kB
Progress (1): 22 kB   
                   
Downloaded from central: https://repo.maven.apache.org/maven2/org/yaml/snakeyaml/2.4/snakeyaml-2.4.pom (22 kB at 554 kB/s)
Downloading from repo.jenkins-ci.org: https://repo.jenkins-ci.org/public/org/jenkins-ci/main/jenkins-test-harness/2444.v82e008e25040/jenkins-test-harness-2444.v82e008e25040.pom
Progress (1): 0.4/11 kB
Progress (1): 1.8/11 kB
Progress (1): 3.2/11 kB
Progress (1): 4.6/11 kB
Progress (1): 6.0/11 kB
Progress (1): 7.4/11 kB
Progress (1): 8.8/11 kB
Progress (1): 10/11 kB 
Progress (1): 11 kB   
                   
Downloaded from repo.jenkins-ci.org: https://repo.jenkins-ci.org/public/org/jenkins-ci/main/jenkins-test-harness/2444.v82e008e25040/jenkins-test-harness-2444.v82e008e25040.pom (11 kB at 65 kB/s)
Downloading from repo.jenkins-ci.org: https://repo.jenkins-ci.org/public/org/yaml/snakeyaml/2.4/snakeyaml-2.4.jar
Downloading from repo.jenkins-ci.org: https://repo.jenkins-ci.org/public/org/jenkins-ci/main/jenkins-test-harness/2444.v82e008e25040/jenkins-test-harness-2444.v82e008e25040.jar
Progress (1): 16/520 kB
Progress (1): 17/520 kB
Progress (1): 33/520 kB
Progress (1): 34/520 kB
Progress (1): 51/520 kB
Progress (1): 52/520 kB
Progress (1): 68/520 kB
Progress (1): 69/520 kB
Progress (1): 85/520 kB
Progress (1): 86/520 kB
Progress (1): 103/520 kB
Progress (1): 104/520 kB
Progress (1): 120/520 kB
Progress (1): 121/520 kB
Progress (1): 138/520 kB
Progress (1): 139/520 kB
Progress (1): 155/520 kB
Progress (1): 156/520 kB
Progress (1): 172/520 kB
Progress (1): 173/520 kB
Progress (1): 190/520 kB
Progress (1): 191/520 kB
Progress (1): 207/520 kB
Progress (1): 208/520 kB
Progress (1): 225/520 kB
Progress (1): 226/520 kB
Progress (1): 242/520 kB
Progress (1): 243/520 kB
Progress (1): 259/520 kB
Progress (1): 260/520 kB
Progress (1): 277/520 kB
Progress (1): 278/520 kB
Progress (1): 294/520 kB
Progress (1): 295/520 kB
Progress (1): 312/520 kB
Progress (1): 313/520 kB
Progress (1): 329/520 kB
Progress (1): 330/520 kB
Progress (1): 347/520 kB
Progress (1): 348/520 kB
Progress (1): 364/520 kB
Progress (1): 365/520 kB
Progress (1): 381/520 kB
Progress (1): 382/520 kB
Progress (1): 399/520 kB
Progress (1): 400/520 kB
Progress (1): 416/520 kB
Progress (1): 417/520 kB
Progress (1): 434/520 kB
Progress (1): 435/520 kB
Progress (1): 451/520 kB
Progress (1): 452/520 kB
Progress (1): 468/520 kB
Progress (1): 469/520 kB
Progress (1): 486/520 kB
Progress (1): 487/520 kB
Progress (1): 503/520 kB
Progress (1): 504/520 kB
Progress (1): 520 kB    
                    
Downloaded from repo.jenkins-ci.org: https://repo.jenkins-ci.org/public/org/jenkins-ci/main/jenkins-test-harness/2444.v82e008e25040/jenkins-test-harness-2444.v82e008e25040.jar (520 kB at 571 kB/s)
Downloading from incrementals: https://repo.jenkins-ci.org/incrementals/org/yaml/snakeyaml/2.4/snakeyaml-2.4.jar
Downloading from central: https://repo.maven.apache.org/maven2/org/yaml/snakeyaml/2.4/snakeyaml-2.4.jar
Progress (1): 16/340 kB
Progress (1): 33/340 kB
Progress (1): 49/340 kB
Progress (1): 63/340 kB
Progress (1): 79/340 kB
Progress (1): 96/340 kB
Progress (1): 112/340 kB
Progress (1): 129/340 kB
Progress (1): 145/340 kB
Progress (1): 161/340 kB
Progress (1): 178/340 kB
Progress (1): 194/340 kB
Progress (1): 210/340 kB
Progress (1): 227/340 kB
Progress (1): 243/340 kB
Progress (1): 260/340 kB
Progress (1): 276/340 kB
Progress (1): 292/340 kB
Progress (1): 309/340 kB
Progress (1): 325/340 kB
Progress (1): 340 kB    
                    
Downloaded from central: https://repo.maven.apache.org/maven2/org/yaml/snakeyaml/2.4/snakeyaml-2.4.jar (340 kB at 17 MB/s)
[INFO] 
[INFO] --- clean:3.4.1:clean (default-clean) @ snakeyaml-api ---
[INFO] 
[INFO] --- hpi:3.65:validate (default-validate) @ snakeyaml-api ---
[INFO] Created marker file /tmp/plugin-builds/snakeyaml-api/target/java-level/17
[INFO] 
[INFO] --- hpi:3.65:validate-hpi (default-validate-hpi) @ snakeyaml-api ---
[INFO] 
[INFO] --- enforcer:3.5.0:enforce (display-info) @ snakeyaml-api ---
[INFO] Rule 0: io.jenkins.tools.incrementals.enforcer.RequireExtensionVersion passed
[INFO] Rule 1: org.apache.maven.enforcer.rules.version.RequireMavenVersion passed
[INFO] Rule 2: org.apache.maven.enforcer.rules.version.RequireJavaVersion passed
[INFO] Rule 3: org.codehaus.mojo.extraenforcer.dependencies.EnforceBytecodeVersion passed
[INFO] Rule 4: org.apache.maven.enforcer.rules.dependency.BannedDependencies passed
[INFO] Rule 5: org.apache.maven.enforcer.rules.dependency.BannedDependencies passed
[INFO] Rule 6: org.apache.maven.enforcer.rules.dependency.RequireUpperBoundDeps passed
[INFO] 
[INFO] --- enforcer:3.5.0:enforce (no-snapshots-in-release) @ snakeyaml-api ---
[INFO] Rule 0: org.apache.maven.enforcer.rules.dependency.RequireReleaseDeps passed
[INFO] 
[INFO] --- localizer:1.31:generate (default) @ snakeyaml-api ---
[INFO] 
[INFO] --- resources:3.3.1:resources (default-resources) @ snakeyaml-api ---
[INFO] Copying 1 resource from src/main/resources to target/classes
[INFO] 
[INFO] --- flatten:1.7.0:flatten (flatten) @ snakeyaml-api ---
[INFO] Generating flattened POM of project io.jenkins.plugins:snakeyaml-api:hpi:2.4-999999-SNAPSHOT...
[INFO] 
[INFO] --- compiler:3.14.0:compile (default-compile) @ snakeyaml-api ---
[INFO] Nothing to compile - all classes are up to date.
[INFO] 
[INFO] --- access-modifier-checker:1.35:enforce (default-enforce) @ snakeyaml-api ---
[INFO] Skipping access modifier checks
[INFO] 
[INFO] --- bridge-method-injector:1.31:process (default) @ snakeyaml-api ---
[INFO] 
[INFO] --- hpi:3.65:insert-test (default-insert-test) @ snakeyaml-api ---
[INFO] 
[INFO] --- antrun:3.1.0:run (createTempDir) @ snakeyaml-api ---
[INFO] Executing tasks
[INFO]     [mkdir] Created dir: /tmp/plugin-builds/snakeyaml-api/target/tmp
[INFO] Executed tasks
[INFO] 
[INFO] --- resources:3.3.1:testResources (default-testResources) @ snakeyaml-api ---
[INFO] Not copying test resources
[INFO] 
[INFO] --- compiler:3.14.0:testCompile (default-testCompile) @ snakeyaml-api ---
[INFO] Not compiling test sources
[INFO] 
[INFO] --- hpi:3.65:test-hpl (default-test-hpl) @ snakeyaml-api ---
[INFO] Generating /tmp/plugin-builds/snakeyaml-api/target/test-classes/the.hpl
[INFO] 
[INFO] --- hpi:3.65:resolve-test-dependencies (default-resolve-test-dependencies) @ snakeyaml-api ---
[INFO] 
[INFO] --- hpi:3.65:test-runtime (default-test-runtime) @ snakeyaml-api ---
[INFO] Tests are skipped.
[INFO] 
[INFO] --- surefire:3.5.3:test (default-test) @ snakeyaml-api ---
[INFO] Tests are skipped.
[INFO] 
[INFO] --- license:165.v7e11f4e4a_325:process (default) @ snakeyaml-api ---
[INFO] 
[INFO] --- hpi:3.65:hpi (default-hpi) @ snakeyaml-api ---
[INFO] Generating /tmp/plugin-builds/snakeyaml-api/target/snakeyaml-api/META-INF/MANIFEST.MF
[INFO] Checking for attached .jar artifact ...
[INFO] Generating jar /tmp/plugin-builds/snakeyaml-api/target/snakeyaml-api.jar
[INFO] Building jar: /tmp/plugin-builds/snakeyaml-api/target/snakeyaml-api.jar
[INFO] Exploding webapp...
[INFO] Copy webapp webResources to /tmp/plugin-builds/snakeyaml-api/target/snakeyaml-api
[INFO] Assembling webapp snakeyaml-api in /tmp/plugin-builds/snakeyaml-api/target/snakeyaml-api
[INFO] Bundling direct dependency snakeyaml-2.4.jar
[INFO] Generating hpi /tmp/plugin-builds/snakeyaml-api/target/snakeyaml-api.hpi
[INFO] Building jar: /tmp/plugin-builds/snakeyaml-api/target/snakeyaml-api.hpi
[INFO] 
[INFO] --- jar:3.4.2:test-jar (maybe-test-jar) @ snakeyaml-api ---
[INFO] Skipping packaging of the test-jar
[INFO] 
[INFO] >>> spotbugs:4.9.3.0:check (spotbugs) > :spotbugs @ snakeyaml-api >>>
[INFO] 
[INFO] --- spotbugs:4.9.3.0:spotbugs (spotbugs) @ snakeyaml-api ---
[INFO] Skipping com.github.spotbugs:spotbugs-maven-plugin:4.9.3.0:spotbugs report goal
[INFO] 
[INFO] <<< spotbugs:4.9.3.0:check (spotbugs) < :spotbugs @ snakeyaml-api <<<
[INFO] 
[INFO] 
[INFO] --- spotbugs:4.9.3.0:check (spotbugs) @ snakeyaml-api ---
[INFO] Spotbugs plugin skipped
[INFO] 
[INFO] --- spotless:2.44.4:check (default) @ snakeyaml-api ---
[INFO] Spotless check skipped
[INFO] 
[INFO] --- install:3.1.4:install (default-install) @ snakeyaml-api ---
[INFO] Installing /tmp/plugin-builds/snakeyaml-api/target/snakeyaml-api-2.4-999999-SNAPSHOT.pom to /home/runner/.m2/repository/io/jenkins/plugins/snakeyaml-api/2.4-999999-SNAPSHOT/snakeyaml-api-2.4-999999-SNAPSHOT.pom
[INFO] Installing /tmp/plugin-builds/snakeyaml-api/target/snakeyaml-api.hpi to /home/runner/.m2/repository/io/jenkins/plugins/snakeyaml-api/2.4-999999-SNAPSHOT/snakeyaml-api-2.4-999999-SNAPSHOT.hpi
[INFO] Installing /tmp/plugin-builds/snakeyaml-api/target/snakeyaml-api.jar to /home/runner/.m2/repository/io/jenkins/plugins/snakeyaml-api/2.4-999999-SNAPSHOT/snakeyaml-api-2.4-999999-SNAPSHOT.jar
[INFO] ------------------------------------------------------------------------
[INFO] BUILD SUCCESS
[INFO] ------------------------------------------------------------------------
<<<<<<< HEAD
[INFO] Total time:  8.549 s
[INFO] Finished at: 2025-07-09T11:03:31+02:00
=======
[INFO] Total time:  6.398 s
[INFO] Finished at: 2025-07-08T02:06:21Z
>>>>>>> ab7ada5f
[INFO] ------------------------------------------------------------------------<|MERGE_RESOLUTION|>--- conflicted
+++ resolved
@@ -4,52 +4,52 @@
 WARNING: sun.misc.Unsafe::staticFieldBase will be removed in a future release
 [INFO] Scanning for projects...
 Downloading from repo.jenkins-ci.org: https://repo.jenkins-ci.org/public/org/jenkins-ci/plugins/plugin/5.16/plugin-5.16.pom
-Progress (1): 0.5/60 kB
-Progress (1): 1.9/60 kB
-Progress (1): 3.3/60 kB
-Progress (1): 4.7/60 kB
-Progress (1): 6.1/60 kB
-Progress (1): 7.5/60 kB
-Progress (1): 8.9/60 kB
-Progress (1): 10/60 kB 
-Progress (1): 12/60 kB
-Progress (1): 13/60 kB
-Progress (1): 14/60 kB
-Progress (1): 16/60 kB
-Progress (1): 17/60 kB
-Progress (1): 19/60 kB
-Progress (1): 20/60 kB
-Progress (1): 21/60 kB
-Progress (1): 23/60 kB
-Progress (1): 24/60 kB
-Progress (1): 26/60 kB
-Progress (1): 27/60 kB
-Progress (1): 28/60 kB
-Progress (1): 30/60 kB
-Progress (1): 31/60 kB
-Progress (1): 33/60 kB
-Progress (1): 33/60 kB
-Progress (1): 34/60 kB
-Progress (1): 35/60 kB
-Progress (1): 37/60 kB
-Progress (1): 38/60 kB
-Progress (1): 40/60 kB
-Progress (1): 41/60 kB
-Progress (1): 42/60 kB
-Progress (1): 44/60 kB
-Progress (1): 45/60 kB
-Progress (1): 47/60 kB
-Progress (1): 48/60 kB
-Progress (1): 49/60 kB
-Progress (1): 51/60 kB
-Progress (1): 52/60 kB
-Progress (1): 54/60 kB
-Progress (1): 55/60 kB
-Progress (1): 56/60 kB
-Progress (1): 58/60 kB
-Progress (1): 59/60 kB
-Progress (1): 60 kB   
-                   
+Progress (1): 0.5/60 kB+Progress (1): 1.9/60 kB+Progress (1): 3.3/60 kB+Progress (1): 4.7/60 kB+Progress (1): 6.1/60 kB+Progress (1): 7.5/60 kB+Progress (1): 8.9/60 kB+Progress (1): 10/60 kB +Progress (1): 12/60 kB+Progress (1): 13/60 kB+Progress (1): 14/60 kB+Progress (1): 16/60 kB+Progress (1): 17/60 kB+Progress (1): 19/60 kB+Progress (1): 20/60 kB+Progress (1): 21/60 kB+Progress (1): 23/60 kB+Progress (1): 24/60 kB+Progress (1): 26/60 kB+Progress (1): 27/60 kB+Progress (1): 28/60 kB+Progress (1): 30/60 kB+Progress (1): 31/60 kB+Progress (1): 33/60 kB+Progress (1): 33/60 kB+Progress (1): 34/60 kB+Progress (1): 35/60 kB+Progress (1): 37/60 kB+Progress (1): 38/60 kB+Progress (1): 40/60 kB+Progress (1): 41/60 kB+Progress (1): 42/60 kB+Progress (1): 44/60 kB+Progress (1): 45/60 kB+Progress (1): 47/60 kB+Progress (1): 48/60 kB+Progress (1): 49/60 kB+Progress (1): 51/60 kB+Progress (1): 52/60 kB+Progress (1): 54/60 kB+Progress (1): 55/60 kB+Progress (1): 56/60 kB+Progress (1): 58/60 kB+Progress (1): 59/60 kB+Progress (1): 60 kB   +                    Downloaded from repo.jenkins-ci.org: https://repo.jenkins-ci.org/public/org/jenkins-ci/plugins/plugin/5.16/plugin-5.16.pom (60 kB at 89 kB/s)
 [INFO] Artifact org.jenkins-ci.tools:maven-hpi-plugin:pom:3.65 is present in the local repository, but cached from a remote repository ID that is unavailable in current build context, verifying that is downloadable from [incrementals (https://repo.jenkins-ci.org/incrementals/, default, releases), central (https://repo.maven.apache.org/maven2, default, releases)]
 [INFO] Artifact org.jenkins-ci.tools:maven-hpi-plugin:pom:3.65 is present in the local repository, but cached from a remote repository ID that is unavailable in current build context, verifying that is downloadable from [incrementals (https://repo.jenkins-ci.org/incrementals/, default, releases), central (https://repo.maven.apache.org/maven2, default, releases)]
@@ -65,124 +65,124 @@
 Downloading from repo.jenkins-ci.org: https://repo.jenkins-ci.org/public/org/yaml/snakeyaml/2.4/snakeyaml-2.4.pom
 Downloading from incrementals: https://repo.jenkins-ci.org/incrementals/org/yaml/snakeyaml/2.4/snakeyaml-2.4.pom
 Downloading from central: https://repo.maven.apache.org/maven2/org/yaml/snakeyaml/2.4/snakeyaml-2.4.pom
-Progress (1): 1.4/22 kB
-Progress (1): 2.8/22 kB
-Progress (1): 4.1/22 kB
-Progress (1): 5.5/22 kB
-Progress (1): 6.9/22 kB
-Progress (1): 8.3/22 kB
-Progress (1): 9.7/22 kB
-Progress (1): 11/22 kB 
-Progress (1): 12/22 kB
-Progress (1): 14/22 kB
-Progress (1): 15/22 kB
-Progress (1): 17/22 kB
-Progress (1): 18/22 kB
-Progress (1): 19/22 kB
-Progress (1): 21/22 kB
-Progress (1): 22/22 kB
-Progress (1): 22 kB   
-                   
+Progress (1): 1.4/22 kB+Progress (1): 2.8/22 kB+Progress (1): 4.1/22 kB+Progress (1): 5.5/22 kB+Progress (1): 6.9/22 kB+Progress (1): 8.3/22 kB+Progress (1): 9.7/22 kB+Progress (1): 11/22 kB +Progress (1): 12/22 kB+Progress (1): 14/22 kB+Progress (1): 15/22 kB+Progress (1): 17/22 kB+Progress (1): 18/22 kB+Progress (1): 19/22 kB+Progress (1): 21/22 kB+Progress (1): 22/22 kB+Progress (1): 22 kB   +                    Downloaded from central: https://repo.maven.apache.org/maven2/org/yaml/snakeyaml/2.4/snakeyaml-2.4.pom (22 kB at 554 kB/s)
 Downloading from repo.jenkins-ci.org: https://repo.jenkins-ci.org/public/org/jenkins-ci/main/jenkins-test-harness/2444.v82e008e25040/jenkins-test-harness-2444.v82e008e25040.pom
-Progress (1): 0.4/11 kB
-Progress (1): 1.8/11 kB
-Progress (1): 3.2/11 kB
-Progress (1): 4.6/11 kB
-Progress (1): 6.0/11 kB
-Progress (1): 7.4/11 kB
-Progress (1): 8.8/11 kB
-Progress (1): 10/11 kB 
-Progress (1): 11 kB   
-                   
+Progress (1): 0.4/11 kB+Progress (1): 1.8/11 kB+Progress (1): 3.2/11 kB+Progress (1): 4.6/11 kB+Progress (1): 6.0/11 kB+Progress (1): 7.4/11 kB+Progress (1): 8.8/11 kB+Progress (1): 10/11 kB +Progress (1): 11 kB   +                    Downloaded from repo.jenkins-ci.org: https://repo.jenkins-ci.org/public/org/jenkins-ci/main/jenkins-test-harness/2444.v82e008e25040/jenkins-test-harness-2444.v82e008e25040.pom (11 kB at 65 kB/s)
 Downloading from repo.jenkins-ci.org: https://repo.jenkins-ci.org/public/org/yaml/snakeyaml/2.4/snakeyaml-2.4.jar
 Downloading from repo.jenkins-ci.org: https://repo.jenkins-ci.org/public/org/jenkins-ci/main/jenkins-test-harness/2444.v82e008e25040/jenkins-test-harness-2444.v82e008e25040.jar
-Progress (1): 16/520 kB
-Progress (1): 17/520 kB
-Progress (1): 33/520 kB
-Progress (1): 34/520 kB
-Progress (1): 51/520 kB
-Progress (1): 52/520 kB
-Progress (1): 68/520 kB
-Progress (1): 69/520 kB
-Progress (1): 85/520 kB
-Progress (1): 86/520 kB
-Progress (1): 103/520 kB
-Progress (1): 104/520 kB
-Progress (1): 120/520 kB
-Progress (1): 121/520 kB
-Progress (1): 138/520 kB
-Progress (1): 139/520 kB
-Progress (1): 155/520 kB
-Progress (1): 156/520 kB
-Progress (1): 172/520 kB
-Progress (1): 173/520 kB
-Progress (1): 190/520 kB
-Progress (1): 191/520 kB
-Progress (1): 207/520 kB
-Progress (1): 208/520 kB
-Progress (1): 225/520 kB
-Progress (1): 226/520 kB
-Progress (1): 242/520 kB
-Progress (1): 243/520 kB
-Progress (1): 259/520 kB
-Progress (1): 260/520 kB
-Progress (1): 277/520 kB
-Progress (1): 278/520 kB
-Progress (1): 294/520 kB
-Progress (1): 295/520 kB
-Progress (1): 312/520 kB
-Progress (1): 313/520 kB
-Progress (1): 329/520 kB
-Progress (1): 330/520 kB
-Progress (1): 347/520 kB
-Progress (1): 348/520 kB
-Progress (1): 364/520 kB
-Progress (1): 365/520 kB
-Progress (1): 381/520 kB
-Progress (1): 382/520 kB
-Progress (1): 399/520 kB
-Progress (1): 400/520 kB
-Progress (1): 416/520 kB
-Progress (1): 417/520 kB
-Progress (1): 434/520 kB
-Progress (1): 435/520 kB
-Progress (1): 451/520 kB
-Progress (1): 452/520 kB
-Progress (1): 468/520 kB
-Progress (1): 469/520 kB
-Progress (1): 486/520 kB
-Progress (1): 487/520 kB
-Progress (1): 503/520 kB
-Progress (1): 504/520 kB
-Progress (1): 520 kB    
-                    
+Progress (1): 16/520 kB+Progress (1): 17/520 kB+Progress (1): 33/520 kB+Progress (1): 34/520 kB+Progress (1): 51/520 kB+Progress (1): 52/520 kB+Progress (1): 68/520 kB+Progress (1): 69/520 kB+Progress (1): 85/520 kB+Progress (1): 86/520 kB+Progress (1): 103/520 kB+Progress (1): 104/520 kB+Progress (1): 120/520 kB+Progress (1): 121/520 kB+Progress (1): 138/520 kB+Progress (1): 139/520 kB+Progress (1): 155/520 kB+Progress (1): 156/520 kB+Progress (1): 172/520 kB+Progress (1): 173/520 kB+Progress (1): 190/520 kB+Progress (1): 191/520 kB+Progress (1): 207/520 kB+Progress (1): 208/520 kB+Progress (1): 225/520 kB+Progress (1): 226/520 kB+Progress (1): 242/520 kB+Progress (1): 243/520 kB+Progress (1): 259/520 kB+Progress (1): 260/520 kB+Progress (1): 277/520 kB+Progress (1): 278/520 kB+Progress (1): 294/520 kB+Progress (1): 295/520 kB+Progress (1): 312/520 kB+Progress (1): 313/520 kB+Progress (1): 329/520 kB+Progress (1): 330/520 kB+Progress (1): 347/520 kB+Progress (1): 348/520 kB+Progress (1): 364/520 kB+Progress (1): 365/520 kB+Progress (1): 381/520 kB+Progress (1): 382/520 kB+Progress (1): 399/520 kB+Progress (1): 400/520 kB+Progress (1): 416/520 kB+Progress (1): 417/520 kB+Progress (1): 434/520 kB+Progress (1): 435/520 kB+Progress (1): 451/520 kB+Progress (1): 452/520 kB+Progress (1): 468/520 kB+Progress (1): 469/520 kB+Progress (1): 486/520 kB+Progress (1): 487/520 kB+Progress (1): 503/520 kB+Progress (1): 504/520 kB+Progress (1): 520 kB    +                     Downloaded from repo.jenkins-ci.org: https://repo.jenkins-ci.org/public/org/jenkins-ci/main/jenkins-test-harness/2444.v82e008e25040/jenkins-test-harness-2444.v82e008e25040.jar (520 kB at 571 kB/s)
 Downloading from incrementals: https://repo.jenkins-ci.org/incrementals/org/yaml/snakeyaml/2.4/snakeyaml-2.4.jar
 Downloading from central: https://repo.maven.apache.org/maven2/org/yaml/snakeyaml/2.4/snakeyaml-2.4.jar
-Progress (1): 16/340 kB
-Progress (1): 33/340 kB
-Progress (1): 49/340 kB
-Progress (1): 63/340 kB
-Progress (1): 79/340 kB
-Progress (1): 96/340 kB
-Progress (1): 112/340 kB
-Progress (1): 129/340 kB
-Progress (1): 145/340 kB
-Progress (1): 161/340 kB
-Progress (1): 178/340 kB
-Progress (1): 194/340 kB
-Progress (1): 210/340 kB
-Progress (1): 227/340 kB
-Progress (1): 243/340 kB
-Progress (1): 260/340 kB
-Progress (1): 276/340 kB
-Progress (1): 292/340 kB
-Progress (1): 309/340 kB
-Progress (1): 325/340 kB
-Progress (1): 340 kB    
-                    
+Progress (1): 16/340 kB+Progress (1): 33/340 kB+Progress (1): 49/340 kB+Progress (1): 63/340 kB+Progress (1): 79/340 kB+Progress (1): 96/340 kB+Progress (1): 112/340 kB+Progress (1): 129/340 kB+Progress (1): 145/340 kB+Progress (1): 161/340 kB+Progress (1): 178/340 kB+Progress (1): 194/340 kB+Progress (1): 210/340 kB+Progress (1): 227/340 kB+Progress (1): 243/340 kB+Progress (1): 260/340 kB+Progress (1): 276/340 kB+Progress (1): 292/340 kB+Progress (1): 309/340 kB+Progress (1): 325/340 kB+Progress (1): 340 kB    +                     Downloaded from central: https://repo.maven.apache.org/maven2/org/yaml/snakeyaml/2.4/snakeyaml-2.4.jar (340 kB at 17 MB/s)
 [INFO] 
 [INFO] --- clean:3.4.1:clean (default-clean) @ snakeyaml-api ---
@@ -282,11 +282,6 @@
 [INFO] ------------------------------------------------------------------------
 [INFO] BUILD SUCCESS
 [INFO] ------------------------------------------------------------------------
-<<<<<<< HEAD
-[INFO] Total time:  8.549 s
-[INFO] Finished at: 2025-07-09T11:03:31+02:00
-=======
 [INFO] Total time:  6.398 s
 [INFO] Finished at: 2025-07-08T02:06:21Z
->>>>>>> ab7ada5f
 [INFO] ------------------------------------------------------------------------