WARNING: A terminally deprecated method in sun.misc.Unsafe has been called
WARNING: sun.misc.Unsafe::staticFieldBase has been called by com.google.inject.internal.aop.HiddenClassDefiner (file:/usr/share/apache-maven-3.9.10/lib/guice-5.1.0-classes.jar)
WARNING: Please consider reporting this to the maintainers of class com.google.inject.internal.aop.HiddenClassDefiner
WARNING: sun.misc.Unsafe::staticFieldBase will be removed in a future release
[INFO] Scanning for projects...
[INFO] Artifact org.jenkins-ci.tools:maven-hpi-plugin:pom:3.66 is present in the local repository, but cached from a remote repository ID that is unavailable in current build context, verifying that is downloadable from [incrementals (https://repo.jenkins-ci.org/incrementals/, default, releases), central (https://repo.maven.apache.org/maven2, default, releases)]
[INFO] Artifact org.jenkins-ci.tools:maven-hpi-plugin:pom:3.66 is present in the local repository, but cached from a remote repository ID that is unavailable in current build context, verifying that is downloadable from [incrementals (https://repo.jenkins-ci.org/incrementals/, default, releases), central (https://repo.maven.apache.org/maven2, default, releases)]
[WARNING] The POM for org.jenkins-ci.tools:maven-hpi-plugin:jar:3.66 is missing, no dependency information available
[INFO] Artifact org.jenkins-ci.tools:maven-hpi-plugin:jar:3.66 is present in the local repository, but cached from a remote repository ID that is unavailable in current build context, verifying that is downloadable from [incrementals (https://repo.jenkins-ci.org/incrementals/, default, releases), central (https://repo.maven.apache.org/maven2, default, releases)]
[INFO] Artifact org.jenkins-ci.tools:maven-hpi-plugin:jar:3.66 is present in the local repository, but cached from a remote repository ID that is unavailable in current build context, verifying that is downloadable from [incrementals (https://repo.jenkins-ci.org/incrementals/, default, releases), central (https://repo.maven.apache.org/maven2, default, releases)]
[WARNING] Failed to build parent project for io.jenkins.plugins:jnr-posix-api:hpi:3.1.20-999999-SNAPSHOT
[INFO] 
[INFO] ------------------< io.jenkins.plugins:jnr-posix-api >------------------
[INFO] Building jnr-posix API Plugin 3.1.20-999999-SNAPSHOT
[INFO]   from pom.xml
[INFO] --------------------------------[ hpi ]---------------------------------
Downloading from repo.jenkins-ci.org: https://repo.jenkins-ci.org/public/com/github/jnr/jnr-posix/3.1.20/jnr-posix-3.1.20.pom
Downloading from incrementals: https://repo.jenkins-ci.org/incrementals/com/github/jnr/jnr-posix/3.1.20/jnr-posix-3.1.20.pom
Downloading from central: https://repo.maven.apache.org/maven2/com/github/jnr/jnr-posix/3.1.20/jnr-posix-3.1.20.pom
Progress (1): 1.4/7.6 kB
Progress (1): 2.8/7.6 kB
Progress (1): 4.1/7.6 kB
Progress (1): 5.5/7.6 kB
Progress (1): 6.9/7.6 kB
Progress (1): 7.6 kB    
                    
Downloaded from central: https://repo.maven.apache.org/maven2/com/github/jnr/jnr-posix/3.1.20/jnr-posix-3.1.20.pom (7.6 kB at 125 kB/s)
Downloading from repo.jenkins-ci.org: https://repo.jenkins-ci.org/public/com/github/jnr/jnr-ffi/2.2.17/jnr-ffi-2.2.17.pom
Downloading from incrementals: https://repo.jenkins-ci.org/incrementals/com/github/jnr/jnr-ffi/2.2.17/jnr-ffi-2.2.17.pom
Downloading from central: https://repo.maven.apache.org/maven2/com/github/jnr/jnr-ffi/2.2.17/jnr-ffi-2.2.17.pom
Progress (1): 1.4/10 kB
Progress (1): 2.8/10 kB
Progress (1): 4.1/10 kB
Progress (1): 5.5/10 kB
Progress (1): 6.9/10 kB
Progress (1): 8.3/10 kB
Progress (1): 9.7/10 kB
Progress (1): 10 kB    
                   
Downloaded from central: https://repo.maven.apache.org/maven2/com/github/jnr/jnr-ffi/2.2.17/jnr-ffi-2.2.17.pom (10 kB at 73 kB/s)
Downloading from repo.jenkins-ci.org: https://repo.jenkins-ci.org/public/com/github/jnr/jffi/1.3.13/jffi-1.3.13.pom
Downloading from incrementals: https://repo.jenkins-ci.org/incrementals/com/github/jnr/jffi/1.3.13/jffi-1.3.13.pom
Downloading from central: https://repo.maven.apache.org/maven2/com/github/jnr/jffi/1.3.13/jffi-1.3.13.pom
Progress (1): 1.4/12 kB
Progress (1): 2.8/12 kB
Progress (1): 4.1/12 kB
Progress (1): 5.5/12 kB
Progress (1): 6.9/12 kB
Progress (1): 8.3/12 kB
Progress (1): 9.7/12 kB
Progress (1): 11/12 kB 
Progress (1): 12/12 kB
Progress (1): 12 kB   
                   
Downloaded from central: https://repo.maven.apache.org/maven2/com/github/jnr/jffi/1.3.13/jffi-1.3.13.pom (12 kB at 1.8 MB/s)
Downloading from repo.jenkins-ci.org: https://repo.jenkins-ci.org/public/com/github/jnr/jnr-constants/0.10.4/jnr-constants-0.10.4.pom
Downloading from incrementals: https://repo.jenkins-ci.org/incrementals/com/github/jnr/jnr-constants/0.10.4/jnr-constants-0.10.4.pom
Downloading from central: https://repo.maven.apache.org/maven2/com/github/jnr/jnr-constants/0.10.4/jnr-constants-0.10.4.pom
Progress (1): 1.4/4.4 kB
Progress (1): 2.8/4.4 kB
Progress (1): 4.1/4.4 kB
Progress (1): 4.4 kB    
                    
Downloaded from central: https://repo.maven.apache.org/maven2/com/github/jnr/jnr-constants/0.10.4/jnr-constants-0.10.4.pom (4.4 kB at 879 kB/s)
Downloading from repo.jenkins-ci.org: https://repo.jenkins-ci.org/public/com/github/jnr/jnr-posix/3.1.20/jnr-posix-3.1.20.jar
Downloading from repo.jenkins-ci.org: https://repo.jenkins-ci.org/public/com/github/jnr/jnr-ffi/2.2.17/jnr-ffi-2.2.17.jar
Downloading from repo.jenkins-ci.org: https://repo.jenkins-ci.org/public/com/github/jnr/jffi/1.3.13/jffi-1.3.13.jar
Downloading from repo.jenkins-ci.org: https://repo.jenkins-ci.org/public/com/github/jnr/jffi/1.3.13/jffi-1.3.13-native.jar
Downloading from repo.jenkins-ci.org: https://repo.jenkins-ci.org/public/com/github/jnr/jnr-constants/0.10.4/jnr-constants-0.10.4.jar
Downloading from incrementals: https://repo.jenkins-ci.org/incrementals/com/github/jnr/jnr-posix/3.1.20/jnr-posix-3.1.20.jar
Downloading from incrementals: https://repo.jenkins-ci.org/incrementals/com/github/jnr/jnr-ffi/2.2.17/jnr-ffi-2.2.17.jar
Downloading from incrementals: https://repo.jenkins-ci.org/incrementals/com/github/jnr/jffi/1.3.13/jffi-1.3.13.jar
Downloading from incrementals: https://repo.jenkins-ci.org/incrementals/com/github/jnr/jffi/1.3.13/jffi-1.3.13-native.jar
Downloading from incrementals: https://repo.jenkins-ci.org/incrementals/com/github/jnr/jnr-constants/0.10.4/jnr-constants-0.10.4.jar
Downloading from central: https://repo.maven.apache.org/maven2/com/github/jnr/jnr-posix/3.1.20/jnr-posix-3.1.20.jar
Progress (1): 16/286 kB
Progress (1): 33/286 kB
Progress (1): 49/286 kB
Progress (1): 66/286 kB
Progress (1): 82/286 kB
Progress (1): 98/286 kB
Progress (1): 115/286 kB
Progress (1): 131/286 kB
Progress (1): 147/286 kB
Progress (1): 164/286 kB
Progress (1): 180/286 kB
Progress (1): 197/286 kB
Progress (1): 213/286 kB
Progress (1): 229/286 kB
Progress (1): 246/286 kB
Progress (1): 262/286 kB
Progress (1): 279/286 kB
Progress (1): 286 kB    
                    
Downloaded from central: https://repo.maven.apache.org/maven2/com/github/jnr/jnr-posix/3.1.20/jnr-posix-3.1.20.jar (286 kB at 9.2 MB/s)
Downloading from central: https://repo.maven.apache.org/maven2/com/github/jnr/jnr-ffi/2.2.17/jnr-ffi-2.2.17.jar
Downloading from central: https://repo.maven.apache.org/maven2/com/github/jnr/jffi/1.3.13/jffi-1.3.13.jar
Downloading from central: https://repo.maven.apache.org/maven2/com/github/jnr/jffi/1.3.13/jffi-1.3.13-native.jar
Downloading from central: https://repo.maven.apache.org/maven2/com/github/jnr/jnr-constants/0.10.4/jnr-constants-0.10.4.jar
Progress (1): 16/730 kB
Progress (1): 33/730 kB
Progress (2): 33/730 kB | 1.4/162 kB
Progress (2): 49/730 kB | 1.4/162 kB
Progress (2): 49/730 kB | 2.8/162 kB
Progress (2): 49/730 kB | 4.1/162 kB
Progress (2): 49/730 kB | 5.5/162 kB
Progress (2): 63/730 kB | 5.5/162 kB
Progress (2): 63/730 kB | 6.9/162 kB
Progress (2): 63/730 kB | 8.3/162 kB
Progress (2): 63/730 kB | 9.7/162 kB
Progress (2): 63/730 kB | 11/162 kB 
Progress (2): 63/730 kB | 12/162 kB
Progress (2): 63/730 kB | 14/162 kB
Progress (3): 63/730 kB | 14/162 kB | 0/1.6 MB
Progress (3): 80/730 kB | 14/162 kB | 0/1.6 MB
Progress (3): 80/730 kB | 14/162 kB | 0/1.6 MB
Progress (3): 96/730 kB | 14/162 kB | 0/1.6 MB
Progress (3): 96/730 kB | 14/162 kB | 0/1.6 MB
Progress (3): 112/730 kB | 14/162 kB | 0/1.6 MB
Progress (3): 112/730 kB | 15/162 kB | 0/1.6 MB
Progress (3): 112/730 kB | 16/162 kB | 0/1.6 MB
Progress (3): 112/730 kB | 16/162 kB | 0.1/1.6 MB
Progress (3): 129/730 kB | 16/162 kB | 0.1/1.6 MB
Progress (3): 129/730 kB | 16/162 kB | 0.1/1.6 MB
Progress (3): 145/730 kB | 16/162 kB | 0.1/1.6 MB
Progress (3): 145/730 kB | 16/162 kB | 0.1/1.6 MB
Progress (3): 162/730 kB | 16/162 kB | 0.1/1.6 MB
Progress (3): 162/730 kB | 16/162 kB | 0.1/1.6 MB
Progress (3): 178/730 kB | 16/162 kB | 0.1/1.6 MB
Progress (3): 178/730 kB | 16/162 kB | 0.1/1.6 MB
Progress (3): 194/730 kB | 16/162 kB | 0.1/1.6 MB
Progress (3): 194/730 kB | 33/162 kB | 0.1/1.6 MB
Progress (3): 211/730 kB | 33/162 kB | 0.1/1.6 MB
Progress (3): 211/730 kB | 33/162 kB | 0.1/1.6 MB
Progress (3): 211/730 kB | 33/162 kB | 0.2/1.6 MB
Progress (3): 227/730 kB | 33/162 kB | 0.2/1.6 MB
Progress (3): 227/730 kB | 33/162 kB | 0.2/1.6 MB
Progress (3): 244/730 kB | 33/162 kB | 0.2/1.6 MB
Progress (3): 244/730 kB | 33/162 kB | 0.2/1.6 MB
Progress (3): 244/730 kB | 49/162 kB | 0.2/1.6 MB
Progress (3): 260/730 kB | 49/162 kB | 0.2/1.6 MB
Progress (3): 260/730 kB | 49/162 kB | 0.2/1.6 MB
Progress (3): 276/730 kB | 49/162 kB | 0.2/1.6 MB
Progress (3): 293/730 kB | 49/162 kB | 0.2/1.6 MB
Progress (3): 293/730 kB | 49/162 kB | 0.2/1.6 MB
Progress (3): 309/730 kB | 49/162 kB | 0.2/1.6 MB
Progress (3): 325/730 kB | 49/162 kB | 0.2/1.6 MB
Progress (3): 325/730 kB | 49/162 kB | 0.2/1.6 MB
Progress (3): 325/730 kB | 66/162 kB | 0.2/1.6 MB
Progress (3): 325/730 kB | 66/162 kB | 0.3/1.6 MB
Progress (3): 325/730 kB | 82/162 kB | 0.3/1.6 MB
Progress (3): 342/730 kB | 82/162 kB | 0.3/1.6 MB
Progress (3): 358/730 kB | 82/162 kB | 0.3/1.6 MB
Progress (3): 358/730 kB | 82/162 kB | 0.3/1.6 MB
Progress (3): 375/730 kB | 82/162 kB | 0.3/1.6 MB
Progress (3): 391/730 kB | 82/162 kB | 0.3/1.6 MB
Progress (3): 407/730 kB | 82/162 kB | 0.3/1.6 MB
Progress (3): 407/730 kB | 82/162 kB | 0.3/1.6 MB
Progress (3): 407/730 kB | 98/162 kB | 0.3/1.6 MB
Progress (3): 424/730 kB | 98/162 kB | 0.3/1.6 MB
Progress (3): 424/730 kB | 98/162 kB | 0.3/1.6 MB
Progress (3): 424/730 kB | 115/162 kB | 0.3/1.6 MB
Progress (3): 440/730 kB | 115/162 kB | 0.3/1.6 MB
Progress (3): 456/730 kB | 115/162 kB | 0.3/1.6 MB
Progress (3): 473/730 kB | 115/162 kB | 0.3/1.6 MB
Progress (3): 489/730 kB | 115/162 kB | 0.3/1.6 MB
Progress (3): 506/730 kB | 115/162 kB | 0.3/1.6 MB
Progress (3): 506/730 kB | 115/162 kB | 0.3/1.6 MB
Progress (3): 522/730 kB | 115/162 kB | 0.3/1.6 MB
Progress (3): 522/730 kB | 115/162 kB | 0.3/1.6 MB
Progress (3): 538/730 kB | 115/162 kB | 0.3/1.6 MB
Progress (3): 555/730 kB | 115/162 kB | 0.3/1.6 MB
Progress (3): 571/730 kB | 115/162 kB | 0.3/1.6 MB
Progress (3): 571/730 kB | 131/162 kB | 0.3/1.6 MB
Progress (3): 588/730 kB | 131/162 kB | 0.3/1.6 MB
Progress (3): 588/730 kB | 131/162 kB | 0.4/1.6 MB
Progress (3): 588/730 kB | 147/162 kB | 0.4/1.6 MB
Progress (3): 604/730 kB | 147/162 kB | 0.4/1.6 MB
Progress (3): 604/730 kB | 162 kB | 0.4/1.6 MB    
Progress (3): 620/730 kB | 162 kB | 0.4/1.6 MB
Progress (3): 620/730 kB | 162 kB | 0.4/1.6 MB
Progress (3): 637/730 kB | 162 kB | 0.4/1.6 MB
Progress (3): 637/730 kB | 162 kB | 0.4/1.6 MB
Progress (3): 653/730 kB | 162 kB | 0.4/1.6 MB
Progress (3): 653/730 kB | 162 kB | 0.4/1.6 MB
Progress (3): 669/730 kB | 162 kB | 0.4/1.6 MB
                                              
Downloaded from central: https://repo.maven.apache.org/maven2/com/github/jnr/jffi/1.3.13/jffi-1.3.13.jar (162 kB at 2.3 MB/s)
Progress (2): 669/730 kB | 0.4/1.6 MB
Progress (2): 686/730 kB | 0.4/1.6 MB
Progress (2): 702/730 kB | 0.4/1.6 MB
Progress (2): 702/730 kB | 0.4/1.6 MB
Progress (2): 719/730 kB | 0.4/1.6 MB
Progress (2): 730 kB | 0.4/1.6 MB    
Progress (2): 730 kB | 0.5/1.6 MB
                                 
Downloaded from central: https://repo.maven.apache.org/maven2/com/github/jnr/jnr-ffi/2.2.17/jnr-ffi-2.2.17.jar (730 kB at 9.6 MB/s)
Progress (1): 0.5/1.6 MB
Progress (1): 0.5/1.6 MB
Progress (1): 0.5/1.6 MB
Progress (1): 0.5/1.6 MB
Progress (1): 0.5/1.6 MB
Progress (1): 0.6/1.6 MB
Progress (1): 0.6/1.6 MB
Progress (1): 0.6/1.6 MB
Progress (1): 0.6/1.6 MB
Progress (1): 0.6/1.6 MB
Progress (1): 0.6/1.6 MB
Progress (1): 0.6/1.6 MB
Progress (1): 0.7/1.6 MB
Progress (1): 0.7/1.6 MB
Progress (1): 0.7/1.6 MB
Progress (1): 0.7/1.6 MB
Progress (1): 0.7/1.6 MB
Progress (1): 0.7/1.6 MB
Progress (1): 0.8/1.6 MB
Progress (1): 0.8/1.6 MB
Progress (1): 0.8/1.6 MB
Progress (1): 0.8/1.6 MB
Progress (1): 0.8/1.6 MB
Progress (1): 0.8/1.6 MB
Progress (1): 0.9/1.6 MB
Progress (1): 0.9/1.6 MB
Progress (1): 0.9/1.6 MB
Progress (1): 0.9/1.6 MB
Progress (1): 0.9/1.6 MB
Progress (1): 0.9/1.6 MB
Progress (1): 1.0/1.6 MB
Progress (1): 1.0/1.6 MB
Progress (1): 1.0/1.6 MB
Progress (1): 1.0/1.6 MB
Progress (1): 1.0/1.6 MB
Progress (1): 1.0/1.6 MB
Progress (1): 1.1/1.6 MB
Progress (1): 1.1/1.6 MB
Progress (1): 1.1/1.6 MB
Progress (1): 1.1/1.6 MB
Progress (1): 1.1/1.6 MB
Progress (1): 1.1/1.6 MB
Progress (1): 1.1/1.6 MB
Progress (1): 1.2/1.6 MB
Progress (1): 1.2/1.6 MB
Progress (1): 1.2/1.6 MB
Progress (1): 1.2/1.6 MB
Progress (1): 1.2/1.6 MB
Progress (1): 1.2/1.6 MB
Progress (1): 1.3/1.6 MB
Progress (1): 1.3/1.6 MB
Progress (1): 1.3/1.6 MB
Progress (1): 1.3/1.6 MB
Progress (1): 1.3/1.6 MB
Progress (1): 1.3/1.6 MB
Progress (1): 1.4/1.6 MB
Progress (1): 1.4/1.6 MB
Progress (1): 1.4/1.6 MB
Progress (1): 1.4/1.6 MB
Progress (1): 1.4/1.6 MB
Progress (1): 1.4/1.6 MB
Progress (1): 1.5/1.6 MB
Progress (1): 1.5/1.6 MB
Progress (1): 1.5/1.6 MB
Progress (1): 1.5/1.6 MB
Progress (1): 1.5/1.6 MB
Progress (1): 1.5/1.6 MB
Progress (1): 1.5/1.6 MB
Progress (1): 1.6/1.6 MB
Progress (1): 1.6 MB    
                    
Downloaded from central: https://repo.maven.apache.org/maven2/com/github/jnr/jnr-constants/0.10.4/jnr-constants-0.10.4.jar (1.6 MB at 15 MB/s)
Progress (1): 0/1.0 MB
Progress (1): 0/1.0 MB
Progress (1): 0/1.0 MB
Progress (1): 0.1/1.0 MB
Progress (1): 0.1/1.0 MB
Progress (1): 0.1/1.0 MB
Progress (1): 0.1/1.0 MB
Progress (1): 0.1/1.0 MB
Progress (1): 0.1/1.0 MB
Progress (1): 0.2/1.0 MB
Progress (1): 0.2/1.0 MB
Progress (1): 0.2/1.0 MB
Progress (1): 0.2/1.0 MB
Progress (1): 0.2/1.0 MB
Progress (1): 0.2/1.0 MB
Progress (1): 0.3/1.0 MB
Progress (1): 0.3/1.0 MB
Progress (1): 0.3/1.0 MB
Progress (1): 0.3/1.0 MB
Progress (1): 0.3/1.0 MB
Progress (1): 0.3/1.0 MB
Progress (1): 0.4/1.0 MB
Progress (1): 0.4/1.0 MB
Progress (1): 0.4/1.0 MB
Progress (1): 0.4/1.0 MB
Progress (1): 0.4/1.0 MB
Progress (1): 0.4/1.0 MB
Progress (1): 0.5/1.0 MB
Progress (1): 0.5/1.0 MB
Progress (1): 0.5/1.0 MB
Progress (1): 0.5/1.0 MB
Progress (1): 0.5/1.0 MB
Progress (1): 0.5/1.0 MB
Progress (1): 0.6/1.0 MB
Progress (1): 0.6/1.0 MB
Progress (1): 0.6/1.0 MB
Progress (1): 0.6/1.0 MB
Progress (1): 0.6/1.0 MB
Progress (1): 0.6/1.0 MB
Progress (1): 0.7/1.0 MB
Progress (1): 0.7/1.0 MB
Progress (1): 0.7/1.0 MB
Progress (1): 0.7/1.0 MB
Progress (1): 0.7/1.0 MB
Progress (1): 0.7/1.0 MB
Progress (1): 0.7/1.0 MB
Progress (1): 0.8/1.0 MB
Progress (1): 0.8/1.0 MB
Progress (1): 0.8/1.0 MB
Progress (1): 0.8/1.0 MB
Progress (1): 0.8/1.0 MB
Progress (1): 0.8/1.0 MB
Progress (1): 0.9/1.0 MB
Progress (1): 0.9/1.0 MB
Progress (1): 0.9/1.0 MB
Progress (1): 0.9/1.0 MB
Progress (1): 0.9/1.0 MB
Progress (1): 0.9/1.0 MB
Progress (1): 1.0/1.0 MB
Progress (1): 1.0/1.0 MB
Progress (1): 1.0/1.0 MB
Progress (1): 1.0/1.0 MB
Progress (1): 1.0 MB    
                    
Downloaded from central: https://repo.maven.apache.org/maven2/com/github/jnr/jffi/1.3.13/jffi-1.3.13-native.jar (1.0 MB at 7.5 MB/s)
[INFO] 
[INFO] --- clean:3.5.0:clean (default-clean) @ jnr-posix-api ---
[INFO] 
[INFO] --- hpi:3.66:validate (default-validate) @ jnr-posix-api ---
[INFO] Created marker file /tmp/plugin-builds/jnr-posix-api/target/java-level/17
[INFO] 
[INFO] --- hpi:3.66:validate-hpi (default-validate-hpi) @ jnr-posix-api ---
[INFO] 
[INFO] --- enforcer:3.5.0:enforce (display-info) @ jnr-posix-api ---
[INFO] Rule 0: io.jenkins.tools.incrementals.enforcer.RequireExtensionVersion passed
[INFO] Rule 1: org.apache.maven.enforcer.rules.version.RequireMavenVersion passed
[INFO] Rule 2: org.apache.maven.enforcer.rules.version.RequireJavaVersion passed
[INFO] Rule 3: org.codehaus.mojo.extraenforcer.dependencies.EnforceBytecodeVersion passed
[INFO] Rule 4: org.apache.maven.enforcer.rules.dependency.BannedDependencies passed
[INFO] Rule 5: org.apache.maven.enforcer.rules.dependency.BannedDependencies passed
[INFO] Ignoring requireUpperBoundDeps in org.ow2.asm:asm
[INFO] Rule 6: org.apache.maven.enforcer.rules.dependency.RequireUpperBoundDeps passed
[INFO] 
[INFO] --- enforcer:3.5.0:enforce (no-snapshots-in-release) @ jnr-posix-api ---
[INFO] Rule 0: org.apache.maven.enforcer.rules.dependency.RequireReleaseDeps passed
[INFO] 
[INFO] --- localizer:1.31:generate (default) @ jnr-posix-api ---
[INFO] 
[INFO] --- resources:3.3.1:resources (default-resources) @ jnr-posix-api ---
[INFO] Copying 1 resource from src/main/resources to target/classes
[INFO] 
[INFO] --- flatten:1.7.1:flatten (flatten) @ jnr-posix-api ---
[INFO] Generating flattened POM of project io.jenkins.plugins:jnr-posix-api:hpi:3.1.20-999999-SNAPSHOT...
[INFO] 
[INFO] --- compiler:3.14.0:compile (default-compile) @ jnr-posix-api ---
[INFO] Recompiling the module because of changed source code.
[INFO] Compiling 1 source file with javac [debug parameters release 17] to target/classes
[INFO] 
[INFO] --- access-modifier-checker:1.35:enforce (default-enforce) @ jnr-posix-api ---
[INFO] Skipping access modifier checks
[INFO] 
[INFO] --- bridge-method-injector:1.31:process (default) @ jnr-posix-api ---
[INFO] 
[INFO] --- hpi:3.66:insert-test (default-insert-test) @ jnr-posix-api ---
[INFO] 
[INFO] --- antrun:3.1.0:run (createTempDir) @ jnr-posix-api ---
[INFO] Executing tasks
[INFO]     [mkdir] Created dir: /tmp/plugin-builds/jnr-posix-api/target/tmp
[INFO] Executed tasks
[INFO] 
[INFO] --- resources:3.3.1:testResources (default-testResources) @ jnr-posix-api ---
[INFO] Not copying test resources
[INFO] 
[INFO] --- compiler:3.14.0:testCompile (default-testCompile) @ jnr-posix-api ---
[INFO] Not compiling test sources
[INFO] 
[INFO] --- hpi:3.66:test-hpl (default-test-hpl) @ jnr-posix-api ---
[INFO] Generating /tmp/plugin-builds/jnr-posix-api/target/test-classes/the.hpl
[INFO] 
[INFO] --- hpi:3.66:resolve-test-dependencies (default-resolve-test-dependencies) @ jnr-posix-api ---
[INFO] 
[INFO] --- hpi:3.66:test-runtime (default-test-runtime) @ jnr-posix-api ---
[INFO] Tests are skipped.
[INFO] 
[INFO] --- surefire:3.5.3:test (default-test) @ jnr-posix-api ---
[INFO] Tests are skipped.
[INFO] 
[INFO] --- license:165.v7e11f4e4a_325:process (default) @ jnr-posix-api ---
[INFO] 
[INFO] --- hpi:3.66:hpi (default-hpi) @ jnr-posix-api ---
[INFO] Generating /tmp/plugin-builds/jnr-posix-api/target/jnr-posix-api/META-INF/MANIFEST.MF
[INFO] Checking for attached .jar artifact ...
[INFO] Generating jar /tmp/plugin-builds/jnr-posix-api/target/jnr-posix-api.jar
[INFO] Building jar: /tmp/plugin-builds/jnr-posix-api/target/jnr-posix-api.jar
[INFO] Exploding webapp...
[INFO] Copy webapp webResources to /tmp/plugin-builds/jnr-posix-api/target/jnr-posix-api
[INFO] Assembling webapp jnr-posix-api in /tmp/plugin-builds/jnr-posix-api/target/jnr-posix-api
[WARNING] Bundling transitive dependency jffi-1.3.13.jar (via jnr-posix)
[WARNING] Bundling transitive dependency jffi-1.3.13-native.jar (via jnr-posix)
[WARNING] Bundling transitive dependency jnr-a64asm-1.0.0.jar (via jnr-posix)
[WARNING] Bundling transitive dependency jnr-constants-0.10.4.jar (via jnr-posix)
[WARNING] Bundling transitive dependency jnr-ffi-2.2.17.jar (via jnr-posix)
[INFO] Bundling direct dependency jnr-posix-3.1.20.jar
[WARNING] Bundling transitive dependency jnr-x86asm-1.0.2.jar (via jnr-posix)
[INFO] Generating hpi /tmp/plugin-builds/jnr-posix-api/target/jnr-posix-api.hpi
[INFO] Building jar: /tmp/plugin-builds/jnr-posix-api/target/jnr-posix-api.hpi
[INFO] 
[INFO] --- jar:3.4.2:test-jar (maybe-test-jar) @ jnr-posix-api ---
[INFO] Skipping packaging of the test-jar
[INFO] 
[INFO] >>> spotbugs:4.9.3.1:check (spotbugs) > :spotbugs @ jnr-posix-api >>>
[INFO] 
[INFO] --- spotbugs:4.9.3.1:spotbugs (spotbugs) @ jnr-posix-api ---
[INFO] Skipping com.github.spotbugs:spotbugs-maven-plugin:4.9.3.1:spotbugs report goal
[INFO] 
[INFO] <<< spotbugs:4.9.3.1:check (spotbugs) < :spotbugs @ jnr-posix-api <<<
[INFO] 
[INFO] 
[INFO] --- spotbugs:4.9.3.1:check (spotbugs) @ jnr-posix-api ---
[INFO] Spotbugs plugin skipped
[INFO] 
[INFO] --- spotless:2.44.5:check (default) @ jnr-posix-api ---
[INFO] Spotless check skipped
[INFO] 
[INFO] --- install:3.1.4:install (default-install) @ jnr-posix-api ---
[INFO] Installing /tmp/plugin-builds/jnr-posix-api/target/jnr-posix-api-3.1.20-999999-SNAPSHOT.pom to /home/runner/.m2/repository/io/jenkins/plugins/jnr-posix-api/3.1.20-999999-SNAPSHOT/jnr-posix-api-3.1.20-999999-SNAPSHOT.pom
[INFO] Installing /tmp/plugin-builds/jnr-posix-api/target/jnr-posix-api.hpi to /home/runner/.m2/repository/io/jenkins/plugins/jnr-posix-api/3.1.20-999999-SNAPSHOT/jnr-posix-api-3.1.20-999999-SNAPSHOT.hpi
[INFO] Installing /tmp/plugin-builds/jnr-posix-api/target/jnr-posix-api.jar to /home/runner/.m2/repository/io/jenkins/plugins/jnr-posix-api/3.1.20-999999-SNAPSHOT/jnr-posix-api-3.1.20-999999-SNAPSHOT.jar
[INFO] ------------------------------------------------------------------------
[INFO] BUILD SUCCESS
[INFO] ------------------------------------------------------------------------
<<<<<<< HEAD
[INFO] Total time:  7.416 s
[INFO] Finished at: 2025-07-09T12:32:05+02:00
=======
[INFO] Total time:  8.259 s
[INFO] Finished at: 2025-07-08T03:10:27Z
>>>>>>> ab7ada5f
[INFO] ------------------------------------------------------------------------<|MERGE_RESOLUTION|>--- conflicted
+++ resolved
@@ -17,50 +17,50 @@
 Downloading from repo.jenkins-ci.org: https://repo.jenkins-ci.org/public/com/github/jnr/jnr-posix/3.1.20/jnr-posix-3.1.20.pom
 Downloading from incrementals: https://repo.jenkins-ci.org/incrementals/com/github/jnr/jnr-posix/3.1.20/jnr-posix-3.1.20.pom
 Downloading from central: https://repo.maven.apache.org/maven2/com/github/jnr/jnr-posix/3.1.20/jnr-posix-3.1.20.pom
-Progress (1): 1.4/7.6 kB
-Progress (1): 2.8/7.6 kB
-Progress (1): 4.1/7.6 kB
-Progress (1): 5.5/7.6 kB
-Progress (1): 6.9/7.6 kB
-Progress (1): 7.6 kB    
-                    
+Progress (1): 1.4/7.6 kB+Progress (1): 2.8/7.6 kB+Progress (1): 4.1/7.6 kB+Progress (1): 5.5/7.6 kB+Progress (1): 6.9/7.6 kB+Progress (1): 7.6 kB    +                     Downloaded from central: https://repo.maven.apache.org/maven2/com/github/jnr/jnr-posix/3.1.20/jnr-posix-3.1.20.pom (7.6 kB at 125 kB/s)
 Downloading from repo.jenkins-ci.org: https://repo.jenkins-ci.org/public/com/github/jnr/jnr-ffi/2.2.17/jnr-ffi-2.2.17.pom
 Downloading from incrementals: https://repo.jenkins-ci.org/incrementals/com/github/jnr/jnr-ffi/2.2.17/jnr-ffi-2.2.17.pom
 Downloading from central: https://repo.maven.apache.org/maven2/com/github/jnr/jnr-ffi/2.2.17/jnr-ffi-2.2.17.pom
-Progress (1): 1.4/10 kB
-Progress (1): 2.8/10 kB
-Progress (1): 4.1/10 kB
-Progress (1): 5.5/10 kB
-Progress (1): 6.9/10 kB
-Progress (1): 8.3/10 kB
-Progress (1): 9.7/10 kB
-Progress (1): 10 kB    
-                   
+Progress (1): 1.4/10 kB+Progress (1): 2.8/10 kB+Progress (1): 4.1/10 kB+Progress (1): 5.5/10 kB+Progress (1): 6.9/10 kB+Progress (1): 8.3/10 kB+Progress (1): 9.7/10 kB+Progress (1): 10 kB    +                    Downloaded from central: https://repo.maven.apache.org/maven2/com/github/jnr/jnr-ffi/2.2.17/jnr-ffi-2.2.17.pom (10 kB at 73 kB/s)
 Downloading from repo.jenkins-ci.org: https://repo.jenkins-ci.org/public/com/github/jnr/jffi/1.3.13/jffi-1.3.13.pom
 Downloading from incrementals: https://repo.jenkins-ci.org/incrementals/com/github/jnr/jffi/1.3.13/jffi-1.3.13.pom
 Downloading from central: https://repo.maven.apache.org/maven2/com/github/jnr/jffi/1.3.13/jffi-1.3.13.pom
-Progress (1): 1.4/12 kB
-Progress (1): 2.8/12 kB
-Progress (1): 4.1/12 kB
-Progress (1): 5.5/12 kB
-Progress (1): 6.9/12 kB
-Progress (1): 8.3/12 kB
-Progress (1): 9.7/12 kB
-Progress (1): 11/12 kB 
-Progress (1): 12/12 kB
-Progress (1): 12 kB   
-                   
+Progress (1): 1.4/12 kB+Progress (1): 2.8/12 kB+Progress (1): 4.1/12 kB+Progress (1): 5.5/12 kB+Progress (1): 6.9/12 kB+Progress (1): 8.3/12 kB+Progress (1): 9.7/12 kB+Progress (1): 11/12 kB +Progress (1): 12/12 kB+Progress (1): 12 kB   +                    Downloaded from central: https://repo.maven.apache.org/maven2/com/github/jnr/jffi/1.3.13/jffi-1.3.13.pom (12 kB at 1.8 MB/s)
 Downloading from repo.jenkins-ci.org: https://repo.jenkins-ci.org/public/com/github/jnr/jnr-constants/0.10.4/jnr-constants-0.10.4.pom
 Downloading from incrementals: https://repo.jenkins-ci.org/incrementals/com/github/jnr/jnr-constants/0.10.4/jnr-constants-0.10.4.pom
 Downloading from central: https://repo.maven.apache.org/maven2/com/github/jnr/jnr-constants/0.10.4/jnr-constants-0.10.4.pom
-Progress (1): 1.4/4.4 kB
-Progress (1): 2.8/4.4 kB
-Progress (1): 4.1/4.4 kB
-Progress (1): 4.4 kB    
-                    
+Progress (1): 1.4/4.4 kB+Progress (1): 2.8/4.4 kB+Progress (1): 4.1/4.4 kB+Progress (1): 4.4 kB    +                     Downloaded from central: https://repo.maven.apache.org/maven2/com/github/jnr/jnr-constants/0.10.4/jnr-constants-0.10.4.pom (4.4 kB at 879 kB/s)
 Downloading from repo.jenkins-ci.org: https://repo.jenkins-ci.org/public/com/github/jnr/jnr-posix/3.1.20/jnr-posix-3.1.20.jar
 Downloading from repo.jenkins-ci.org: https://repo.jenkins-ci.org/public/com/github/jnr/jnr-ffi/2.2.17/jnr-ffi-2.2.17.jar
@@ -73,264 +73,264 @@
 Downloading from incrementals: https://repo.jenkins-ci.org/incrementals/com/github/jnr/jffi/1.3.13/jffi-1.3.13-native.jar
 Downloading from incrementals: https://repo.jenkins-ci.org/incrementals/com/github/jnr/jnr-constants/0.10.4/jnr-constants-0.10.4.jar
 Downloading from central: https://repo.maven.apache.org/maven2/com/github/jnr/jnr-posix/3.1.20/jnr-posix-3.1.20.jar
-Progress (1): 16/286 kB
-Progress (1): 33/286 kB
-Progress (1): 49/286 kB
-Progress (1): 66/286 kB
-Progress (1): 82/286 kB
-Progress (1): 98/286 kB
-Progress (1): 115/286 kB
-Progress (1): 131/286 kB
-Progress (1): 147/286 kB
-Progress (1): 164/286 kB
-Progress (1): 180/286 kB
-Progress (1): 197/286 kB
-Progress (1): 213/286 kB
-Progress (1): 229/286 kB
-Progress (1): 246/286 kB
-Progress (1): 262/286 kB
-Progress (1): 279/286 kB
-Progress (1): 286 kB    
-                    
+Progress (1): 16/286 kB+Progress (1): 33/286 kB+Progress (1): 49/286 kB+Progress (1): 66/286 kB+Progress (1): 82/286 kB+Progress (1): 98/286 kB+Progress (1): 115/286 kB+Progress (1): 131/286 kB+Progress (1): 147/286 kB+Progress (1): 164/286 kB+Progress (1): 180/286 kB+Progress (1): 197/286 kB+Progress (1): 213/286 kB+Progress (1): 229/286 kB+Progress (1): 246/286 kB+Progress (1): 262/286 kB+Progress (1): 279/286 kB+Progress (1): 286 kB    +                     Downloaded from central: https://repo.maven.apache.org/maven2/com/github/jnr/jnr-posix/3.1.20/jnr-posix-3.1.20.jar (286 kB at 9.2 MB/s)
 Downloading from central: https://repo.maven.apache.org/maven2/com/github/jnr/jnr-ffi/2.2.17/jnr-ffi-2.2.17.jar
 Downloading from central: https://repo.maven.apache.org/maven2/com/github/jnr/jffi/1.3.13/jffi-1.3.13.jar
 Downloading from central: https://repo.maven.apache.org/maven2/com/github/jnr/jffi/1.3.13/jffi-1.3.13-native.jar
 Downloading from central: https://repo.maven.apache.org/maven2/com/github/jnr/jnr-constants/0.10.4/jnr-constants-0.10.4.jar
-Progress (1): 16/730 kB
-Progress (1): 33/730 kB
-Progress (2): 33/730 kB | 1.4/162 kB
-Progress (2): 49/730 kB | 1.4/162 kB
-Progress (2): 49/730 kB | 2.8/162 kB
-Progress (2): 49/730 kB | 4.1/162 kB
-Progress (2): 49/730 kB | 5.5/162 kB
-Progress (2): 63/730 kB | 5.5/162 kB
-Progress (2): 63/730 kB | 6.9/162 kB
-Progress (2): 63/730 kB | 8.3/162 kB
-Progress (2): 63/730 kB | 9.7/162 kB
-Progress (2): 63/730 kB | 11/162 kB 
-Progress (2): 63/730 kB | 12/162 kB
-Progress (2): 63/730 kB | 14/162 kB
-Progress (3): 63/730 kB | 14/162 kB | 0/1.6 MB
-Progress (3): 80/730 kB | 14/162 kB | 0/1.6 MB
-Progress (3): 80/730 kB | 14/162 kB | 0/1.6 MB
-Progress (3): 96/730 kB | 14/162 kB | 0/1.6 MB
-Progress (3): 96/730 kB | 14/162 kB | 0/1.6 MB
-Progress (3): 112/730 kB | 14/162 kB | 0/1.6 MB
-Progress (3): 112/730 kB | 15/162 kB | 0/1.6 MB
-Progress (3): 112/730 kB | 16/162 kB | 0/1.6 MB
-Progress (3): 112/730 kB | 16/162 kB | 0.1/1.6 MB
-Progress (3): 129/730 kB | 16/162 kB | 0.1/1.6 MB
-Progress (3): 129/730 kB | 16/162 kB | 0.1/1.6 MB
-Progress (3): 145/730 kB | 16/162 kB | 0.1/1.6 MB
-Progress (3): 145/730 kB | 16/162 kB | 0.1/1.6 MB
-Progress (3): 162/730 kB | 16/162 kB | 0.1/1.6 MB
-Progress (3): 162/730 kB | 16/162 kB | 0.1/1.6 MB
-Progress (3): 178/730 kB | 16/162 kB | 0.1/1.6 MB
-Progress (3): 178/730 kB | 16/162 kB | 0.1/1.6 MB
-Progress (3): 194/730 kB | 16/162 kB | 0.1/1.6 MB
-Progress (3): 194/730 kB | 33/162 kB | 0.1/1.6 MB
-Progress (3): 211/730 kB | 33/162 kB | 0.1/1.6 MB
-Progress (3): 211/730 kB | 33/162 kB | 0.1/1.6 MB
-Progress (3): 211/730 kB | 33/162 kB | 0.2/1.6 MB
-Progress (3): 227/730 kB | 33/162 kB | 0.2/1.6 MB
-Progress (3): 227/730 kB | 33/162 kB | 0.2/1.6 MB
-Progress (3): 244/730 kB | 33/162 kB | 0.2/1.6 MB
-Progress (3): 244/730 kB | 33/162 kB | 0.2/1.6 MB
-Progress (3): 244/730 kB | 49/162 kB | 0.2/1.6 MB
-Progress (3): 260/730 kB | 49/162 kB | 0.2/1.6 MB
-Progress (3): 260/730 kB | 49/162 kB | 0.2/1.6 MB
-Progress (3): 276/730 kB | 49/162 kB | 0.2/1.6 MB
-Progress (3): 293/730 kB | 49/162 kB | 0.2/1.6 MB
-Progress (3): 293/730 kB | 49/162 kB | 0.2/1.6 MB
-Progress (3): 309/730 kB | 49/162 kB | 0.2/1.6 MB
-Progress (3): 325/730 kB | 49/162 kB | 0.2/1.6 MB
-Progress (3): 325/730 kB | 49/162 kB | 0.2/1.6 MB
-Progress (3): 325/730 kB | 66/162 kB | 0.2/1.6 MB
-Progress (3): 325/730 kB | 66/162 kB | 0.3/1.6 MB
-Progress (3): 325/730 kB | 82/162 kB | 0.3/1.6 MB
-Progress (3): 342/730 kB | 82/162 kB | 0.3/1.6 MB
-Progress (3): 358/730 kB | 82/162 kB | 0.3/1.6 MB
-Progress (3): 358/730 kB | 82/162 kB | 0.3/1.6 MB
-Progress (3): 375/730 kB | 82/162 kB | 0.3/1.6 MB
-Progress (3): 391/730 kB | 82/162 kB | 0.3/1.6 MB
-Progress (3): 407/730 kB | 82/162 kB | 0.3/1.6 MB
-Progress (3): 407/730 kB | 82/162 kB | 0.3/1.6 MB
-Progress (3): 407/730 kB | 98/162 kB | 0.3/1.6 MB
-Progress (3): 424/730 kB | 98/162 kB | 0.3/1.6 MB
-Progress (3): 424/730 kB | 98/162 kB | 0.3/1.6 MB
-Progress (3): 424/730 kB | 115/162 kB | 0.3/1.6 MB
-Progress (3): 440/730 kB | 115/162 kB | 0.3/1.6 MB
-Progress (3): 456/730 kB | 115/162 kB | 0.3/1.6 MB
-Progress (3): 473/730 kB | 115/162 kB | 0.3/1.6 MB
-Progress (3): 489/730 kB | 115/162 kB | 0.3/1.6 MB
-Progress (3): 506/730 kB | 115/162 kB | 0.3/1.6 MB
-Progress (3): 506/730 kB | 115/162 kB | 0.3/1.6 MB
-Progress (3): 522/730 kB | 115/162 kB | 0.3/1.6 MB
-Progress (3): 522/730 kB | 115/162 kB | 0.3/1.6 MB
-Progress (3): 538/730 kB | 115/162 kB | 0.3/1.6 MB
-Progress (3): 555/730 kB | 115/162 kB | 0.3/1.6 MB
-Progress (3): 571/730 kB | 115/162 kB | 0.3/1.6 MB
-Progress (3): 571/730 kB | 131/162 kB | 0.3/1.6 MB
-Progress (3): 588/730 kB | 131/162 kB | 0.3/1.6 MB
-Progress (3): 588/730 kB | 131/162 kB | 0.4/1.6 MB
-Progress (3): 588/730 kB | 147/162 kB | 0.4/1.6 MB
-Progress (3): 604/730 kB | 147/162 kB | 0.4/1.6 MB
-Progress (3): 604/730 kB | 162 kB | 0.4/1.6 MB    
-Progress (3): 620/730 kB | 162 kB | 0.4/1.6 MB
-Progress (3): 620/730 kB | 162 kB | 0.4/1.6 MB
-Progress (3): 637/730 kB | 162 kB | 0.4/1.6 MB
-Progress (3): 637/730 kB | 162 kB | 0.4/1.6 MB
-Progress (3): 653/730 kB | 162 kB | 0.4/1.6 MB
-Progress (3): 653/730 kB | 162 kB | 0.4/1.6 MB
-Progress (3): 669/730 kB | 162 kB | 0.4/1.6 MB
-                                              
+Progress (1): 16/730 kB+Progress (1): 33/730 kB+Progress (2): 33/730 kB | 1.4/162 kB+Progress (2): 49/730 kB | 1.4/162 kB+Progress (2): 49/730 kB | 2.8/162 kB+Progress (2): 49/730 kB | 4.1/162 kB+Progress (2): 49/730 kB | 5.5/162 kB+Progress (2): 63/730 kB | 5.5/162 kB+Progress (2): 63/730 kB | 6.9/162 kB+Progress (2): 63/730 kB | 8.3/162 kB+Progress (2): 63/730 kB | 9.7/162 kB+Progress (2): 63/730 kB | 11/162 kB +Progress (2): 63/730 kB | 12/162 kB+Progress (2): 63/730 kB | 14/162 kB+Progress (3): 63/730 kB | 14/162 kB | 0/1.6 MB+Progress (3): 80/730 kB | 14/162 kB | 0/1.6 MB+Progress (3): 80/730 kB | 14/162 kB | 0/1.6 MB+Progress (3): 96/730 kB | 14/162 kB | 0/1.6 MB+Progress (3): 96/730 kB | 14/162 kB | 0/1.6 MB+Progress (3): 112/730 kB | 14/162 kB | 0/1.6 MB+Progress (3): 112/730 kB | 15/162 kB | 0/1.6 MB+Progress (3): 112/730 kB | 16/162 kB | 0/1.6 MB+Progress (3): 112/730 kB | 16/162 kB | 0.1/1.6 MB+Progress (3): 129/730 kB | 16/162 kB | 0.1/1.6 MB+Progress (3): 129/730 kB | 16/162 kB | 0.1/1.6 MB+Progress (3): 145/730 kB | 16/162 kB | 0.1/1.6 MB+Progress (3): 145/730 kB | 16/162 kB | 0.1/1.6 MB+Progress (3): 162/730 kB | 16/162 kB | 0.1/1.6 MB+Progress (3): 162/730 kB | 16/162 kB | 0.1/1.6 MB+Progress (3): 178/730 kB | 16/162 kB | 0.1/1.6 MB+Progress (3): 178/730 kB | 16/162 kB | 0.1/1.6 MB+Progress (3): 194/730 kB | 16/162 kB | 0.1/1.6 MB+Progress (3): 194/730 kB | 33/162 kB | 0.1/1.6 MB+Progress (3): 211/730 kB | 33/162 kB | 0.1/1.6 MB+Progress (3): 211/730 kB | 33/162 kB | 0.1/1.6 MB+Progress (3): 211/730 kB | 33/162 kB | 0.2/1.6 MB+Progress (3): 227/730 kB | 33/162 kB | 0.2/1.6 MB+Progress (3): 227/730 kB | 33/162 kB | 0.2/1.6 MB+Progress (3): 244/730 kB | 33/162 kB | 0.2/1.6 MB+Progress (3): 244/730 kB | 33/162 kB | 0.2/1.6 MB+Progress (3): 244/730 kB | 49/162 kB | 0.2/1.6 MB+Progress (3): 260/730 kB | 49/162 kB | 0.2/1.6 MB+Progress (3): 260/730 kB | 49/162 kB | 0.2/1.6 MB+Progress (3): 276/730 kB | 49/162 kB | 0.2/1.6 MB+Progress (3): 293/730 kB | 49/162 kB | 0.2/1.6 MB+Progress (3): 293/730 kB | 49/162 kB | 0.2/1.6 MB+Progress (3): 309/730 kB | 49/162 kB | 0.2/1.6 MB+Progress (3): 325/730 kB | 49/162 kB | 0.2/1.6 MB+Progress (3): 325/730 kB | 49/162 kB | 0.2/1.6 MB+Progress (3): 325/730 kB | 66/162 kB | 0.2/1.6 MB+Progress (3): 325/730 kB | 66/162 kB | 0.3/1.6 MB+Progress (3): 325/730 kB | 82/162 kB | 0.3/1.6 MB+Progress (3): 342/730 kB | 82/162 kB | 0.3/1.6 MB+Progress (3): 358/730 kB | 82/162 kB | 0.3/1.6 MB+Progress (3): 358/730 kB | 82/162 kB | 0.3/1.6 MB+Progress (3): 375/730 kB | 82/162 kB | 0.3/1.6 MB+Progress (3): 391/730 kB | 82/162 kB | 0.3/1.6 MB+Progress (3): 407/730 kB | 82/162 kB | 0.3/1.6 MB+Progress (3): 407/730 kB | 82/162 kB | 0.3/1.6 MB+Progress (3): 407/730 kB | 98/162 kB | 0.3/1.6 MB+Progress (3): 424/730 kB | 98/162 kB | 0.3/1.6 MB+Progress (3): 424/730 kB | 98/162 kB | 0.3/1.6 MB+Progress (3): 424/730 kB | 115/162 kB | 0.3/1.6 MB+Progress (3): 440/730 kB | 115/162 kB | 0.3/1.6 MB+Progress (3): 456/730 kB | 115/162 kB | 0.3/1.6 MB+Progress (3): 473/730 kB | 115/162 kB | 0.3/1.6 MB+Progress (3): 489/730 kB | 115/162 kB | 0.3/1.6 MB+Progress (3): 506/730 kB | 115/162 kB | 0.3/1.6 MB+Progress (3): 506/730 kB | 115/162 kB | 0.3/1.6 MB+Progress (3): 522/730 kB | 115/162 kB | 0.3/1.6 MB+Progress (3): 522/730 kB | 115/162 kB | 0.3/1.6 MB+Progress (3): 538/730 kB | 115/162 kB | 0.3/1.6 MB+Progress (3): 555/730 kB | 115/162 kB | 0.3/1.6 MB+Progress (3): 571/730 kB | 115/162 kB | 0.3/1.6 MB+Progress (3): 571/730 kB | 131/162 kB | 0.3/1.6 MB+Progress (3): 588/730 kB | 131/162 kB | 0.3/1.6 MB+Progress (3): 588/730 kB | 131/162 kB | 0.4/1.6 MB+Progress (3): 588/730 kB | 147/162 kB | 0.4/1.6 MB+Progress (3): 604/730 kB | 147/162 kB | 0.4/1.6 MB+Progress (3): 604/730 kB | 162 kB | 0.4/1.6 MB    +Progress (3): 620/730 kB | 162 kB | 0.4/1.6 MB+Progress (3): 620/730 kB | 162 kB | 0.4/1.6 MB+Progress (3): 637/730 kB | 162 kB | 0.4/1.6 MB+Progress (3): 637/730 kB | 162 kB | 0.4/1.6 MB+Progress (3): 653/730 kB | 162 kB | 0.4/1.6 MB+Progress (3): 653/730 kB | 162 kB | 0.4/1.6 MB+Progress (3): 669/730 kB | 162 kB | 0.4/1.6 MB+                                               Downloaded from central: https://repo.maven.apache.org/maven2/com/github/jnr/jffi/1.3.13/jffi-1.3.13.jar (162 kB at 2.3 MB/s)
-Progress (2): 669/730 kB | 0.4/1.6 MB
-Progress (2): 686/730 kB | 0.4/1.6 MB
-Progress (2): 702/730 kB | 0.4/1.6 MB
-Progress (2): 702/730 kB | 0.4/1.6 MB
-Progress (2): 719/730 kB | 0.4/1.6 MB
-Progress (2): 730 kB | 0.4/1.6 MB    
-Progress (2): 730 kB | 0.5/1.6 MB
-                                 
+Progress (2): 669/730 kB | 0.4/1.6 MB+Progress (2): 686/730 kB | 0.4/1.6 MB+Progress (2): 702/730 kB | 0.4/1.6 MB+Progress (2): 702/730 kB | 0.4/1.6 MB+Progress (2): 719/730 kB | 0.4/1.6 MB+Progress (2): 730 kB | 0.4/1.6 MB    +Progress (2): 730 kB | 0.5/1.6 MB+                                  Downloaded from central: https://repo.maven.apache.org/maven2/com/github/jnr/jnr-ffi/2.2.17/jnr-ffi-2.2.17.jar (730 kB at 9.6 MB/s)
-Progress (1): 0.5/1.6 MB
-Progress (1): 0.5/1.6 MB
-Progress (1): 0.5/1.6 MB
-Progress (1): 0.5/1.6 MB
-Progress (1): 0.5/1.6 MB
-Progress (1): 0.6/1.6 MB
-Progress (1): 0.6/1.6 MB
-Progress (1): 0.6/1.6 MB
-Progress (1): 0.6/1.6 MB
-Progress (1): 0.6/1.6 MB
-Progress (1): 0.6/1.6 MB
-Progress (1): 0.6/1.6 MB
-Progress (1): 0.7/1.6 MB
-Progress (1): 0.7/1.6 MB
-Progress (1): 0.7/1.6 MB
-Progress (1): 0.7/1.6 MB
-Progress (1): 0.7/1.6 MB
-Progress (1): 0.7/1.6 MB
-Progress (1): 0.8/1.6 MB
-Progress (1): 0.8/1.6 MB
-Progress (1): 0.8/1.6 MB
-Progress (1): 0.8/1.6 MB
-Progress (1): 0.8/1.6 MB
-Progress (1): 0.8/1.6 MB
-Progress (1): 0.9/1.6 MB
-Progress (1): 0.9/1.6 MB
-Progress (1): 0.9/1.6 MB
-Progress (1): 0.9/1.6 MB
-Progress (1): 0.9/1.6 MB
-Progress (1): 0.9/1.6 MB
-Progress (1): 1.0/1.6 MB
-Progress (1): 1.0/1.6 MB
-Progress (1): 1.0/1.6 MB
-Progress (1): 1.0/1.6 MB
-Progress (1): 1.0/1.6 MB
-Progress (1): 1.0/1.6 MB
-Progress (1): 1.1/1.6 MB
-Progress (1): 1.1/1.6 MB
-Progress (1): 1.1/1.6 MB
-Progress (1): 1.1/1.6 MB
-Progress (1): 1.1/1.6 MB
-Progress (1): 1.1/1.6 MB
-Progress (1): 1.1/1.6 MB
-Progress (1): 1.2/1.6 MB
-Progress (1): 1.2/1.6 MB
-Progress (1): 1.2/1.6 MB
-Progress (1): 1.2/1.6 MB
-Progress (1): 1.2/1.6 MB
-Progress (1): 1.2/1.6 MB
-Progress (1): 1.3/1.6 MB
-Progress (1): 1.3/1.6 MB
-Progress (1): 1.3/1.6 MB
-Progress (1): 1.3/1.6 MB
-Progress (1): 1.3/1.6 MB
-Progress (1): 1.3/1.6 MB
-Progress (1): 1.4/1.6 MB
-Progress (1): 1.4/1.6 MB
-Progress (1): 1.4/1.6 MB
-Progress (1): 1.4/1.6 MB
-Progress (1): 1.4/1.6 MB
-Progress (1): 1.4/1.6 MB
-Progress (1): 1.5/1.6 MB
-Progress (1): 1.5/1.6 MB
-Progress (1): 1.5/1.6 MB
-Progress (1): 1.5/1.6 MB
-Progress (1): 1.5/1.6 MB
-Progress (1): 1.5/1.6 MB
-Progress (1): 1.5/1.6 MB
-Progress (1): 1.6/1.6 MB
-Progress (1): 1.6 MB    
-                    
+Progress (1): 0.5/1.6 MB+Progress (1): 0.5/1.6 MB+Progress (1): 0.5/1.6 MB+Progress (1): 0.5/1.6 MB+Progress (1): 0.5/1.6 MB+Progress (1): 0.6/1.6 MB+Progress (1): 0.6/1.6 MB+Progress (1): 0.6/1.6 MB+Progress (1): 0.6/1.6 MB+Progress (1): 0.6/1.6 MB+Progress (1): 0.6/1.6 MB+Progress (1): 0.6/1.6 MB+Progress (1): 0.7/1.6 MB+Progress (1): 0.7/1.6 MB+Progress (1): 0.7/1.6 MB+Progress (1): 0.7/1.6 MB+Progress (1): 0.7/1.6 MB+Progress (1): 0.7/1.6 MB+Progress (1): 0.8/1.6 MB+Progress (1): 0.8/1.6 MB+Progress (1): 0.8/1.6 MB+Progress (1): 0.8/1.6 MB+Progress (1): 0.8/1.6 MB+Progress (1): 0.8/1.6 MB+Progress (1): 0.9/1.6 MB+Progress (1): 0.9/1.6 MB+Progress (1): 0.9/1.6 MB+Progress (1): 0.9/1.6 MB+Progress (1): 0.9/1.6 MB+Progress (1): 0.9/1.6 MB+Progress (1): 1.0/1.6 MB+Progress (1): 1.0/1.6 MB+Progress (1): 1.0/1.6 MB+Progress (1): 1.0/1.6 MB+Progress (1): 1.0/1.6 MB+Progress (1): 1.0/1.6 MB+Progress (1): 1.1/1.6 MB+Progress (1): 1.1/1.6 MB+Progress (1): 1.1/1.6 MB+Progress (1): 1.1/1.6 MB+Progress (1): 1.1/1.6 MB+Progress (1): 1.1/1.6 MB+Progress (1): 1.1/1.6 MB+Progress (1): 1.2/1.6 MB+Progress (1): 1.2/1.6 MB+Progress (1): 1.2/1.6 MB+Progress (1): 1.2/1.6 MB+Progress (1): 1.2/1.6 MB+Progress (1): 1.2/1.6 MB+Progress (1): 1.3/1.6 MB+Progress (1): 1.3/1.6 MB+Progress (1): 1.3/1.6 MB+Progress (1): 1.3/1.6 MB+Progress (1): 1.3/1.6 MB+Progress (1): 1.3/1.6 MB+Progress (1): 1.4/1.6 MB+Progress (1): 1.4/1.6 MB+Progress (1): 1.4/1.6 MB+Progress (1): 1.4/1.6 MB+Progress (1): 1.4/1.6 MB+Progress (1): 1.4/1.6 MB+Progress (1): 1.5/1.6 MB+Progress (1): 1.5/1.6 MB+Progress (1): 1.5/1.6 MB+Progress (1): 1.5/1.6 MB+Progress (1): 1.5/1.6 MB+Progress (1): 1.5/1.6 MB+Progress (1): 1.5/1.6 MB+Progress (1): 1.6/1.6 MB+Progress (1): 1.6 MB    +                     Downloaded from central: https://repo.maven.apache.org/maven2/com/github/jnr/jnr-constants/0.10.4/jnr-constants-0.10.4.jar (1.6 MB at 15 MB/s)
-Progress (1): 0/1.0 MB
-Progress (1): 0/1.0 MB
-Progress (1): 0/1.0 MB
-Progress (1): 0.1/1.0 MB
-Progress (1): 0.1/1.0 MB
-Progress (1): 0.1/1.0 MB
-Progress (1): 0.1/1.0 MB
-Progress (1): 0.1/1.0 MB
-Progress (1): 0.1/1.0 MB
-Progress (1): 0.2/1.0 MB
-Progress (1): 0.2/1.0 MB
-Progress (1): 0.2/1.0 MB
-Progress (1): 0.2/1.0 MB
-Progress (1): 0.2/1.0 MB
-Progress (1): 0.2/1.0 MB
-Progress (1): 0.3/1.0 MB
-Progress (1): 0.3/1.0 MB
-Progress (1): 0.3/1.0 MB
-Progress (1): 0.3/1.0 MB
-Progress (1): 0.3/1.0 MB
-Progress (1): 0.3/1.0 MB
-Progress (1): 0.4/1.0 MB
-Progress (1): 0.4/1.0 MB
-Progress (1): 0.4/1.0 MB
-Progress (1): 0.4/1.0 MB
-Progress (1): 0.4/1.0 MB
-Progress (1): 0.4/1.0 MB
-Progress (1): 0.5/1.0 MB
-Progress (1): 0.5/1.0 MB
-Progress (1): 0.5/1.0 MB
-Progress (1): 0.5/1.0 MB
-Progress (1): 0.5/1.0 MB
-Progress (1): 0.5/1.0 MB
-Progress (1): 0.6/1.0 MB
-Progress (1): 0.6/1.0 MB
-Progress (1): 0.6/1.0 MB
-Progress (1): 0.6/1.0 MB
-Progress (1): 0.6/1.0 MB
-Progress (1): 0.6/1.0 MB
-Progress (1): 0.7/1.0 MB
-Progress (1): 0.7/1.0 MB
-Progress (1): 0.7/1.0 MB
-Progress (1): 0.7/1.0 MB
-Progress (1): 0.7/1.0 MB
-Progress (1): 0.7/1.0 MB
-Progress (1): 0.7/1.0 MB
-Progress (1): 0.8/1.0 MB
-Progress (1): 0.8/1.0 MB
-Progress (1): 0.8/1.0 MB
-Progress (1): 0.8/1.0 MB
-Progress (1): 0.8/1.0 MB
-Progress (1): 0.8/1.0 MB
-Progress (1): 0.9/1.0 MB
-Progress (1): 0.9/1.0 MB
-Progress (1): 0.9/1.0 MB
-Progress (1): 0.9/1.0 MB
-Progress (1): 0.9/1.0 MB
-Progress (1): 0.9/1.0 MB
-Progress (1): 1.0/1.0 MB
-Progress (1): 1.0/1.0 MB
-Progress (1): 1.0/1.0 MB
-Progress (1): 1.0/1.0 MB
-Progress (1): 1.0 MB    
-                    
+Progress (1): 0/1.0 MB+Progress (1): 0/1.0 MB+Progress (1): 0/1.0 MB+Progress (1): 0.1/1.0 MB+Progress (1): 0.1/1.0 MB+Progress (1): 0.1/1.0 MB+Progress (1): 0.1/1.0 MB+Progress (1): 0.1/1.0 MB+Progress (1): 0.1/1.0 MB+Progress (1): 0.2/1.0 MB+Progress (1): 0.2/1.0 MB+Progress (1): 0.2/1.0 MB+Progress (1): 0.2/1.0 MB+Progress (1): 0.2/1.0 MB+Progress (1): 0.2/1.0 MB+Progress (1): 0.3/1.0 MB+Progress (1): 0.3/1.0 MB+Progress (1): 0.3/1.0 MB+Progress (1): 0.3/1.0 MB+Progress (1): 0.3/1.0 MB+Progress (1): 0.3/1.0 MB+Progress (1): 0.4/1.0 MB+Progress (1): 0.4/1.0 MB+Progress (1): 0.4/1.0 MB+Progress (1): 0.4/1.0 MB+Progress (1): 0.4/1.0 MB+Progress (1): 0.4/1.0 MB+Progress (1): 0.5/1.0 MB+Progress (1): 0.5/1.0 MB+Progress (1): 0.5/1.0 MB+Progress (1): 0.5/1.0 MB+Progress (1): 0.5/1.0 MB+Progress (1): 0.5/1.0 MB+Progress (1): 0.6/1.0 MB+Progress (1): 0.6/1.0 MB+Progress (1): 0.6/1.0 MB+Progress (1): 0.6/1.0 MB+Progress (1): 0.6/1.0 MB+Progress (1): 0.6/1.0 MB+Progress (1): 0.7/1.0 MB+Progress (1): 0.7/1.0 MB+Progress (1): 0.7/1.0 MB+Progress (1): 0.7/1.0 MB+Progress (1): 0.7/1.0 MB+Progress (1): 0.7/1.0 MB+Progress (1): 0.7/1.0 MB+Progress (1): 0.8/1.0 MB+Progress (1): 0.8/1.0 MB+Progress (1): 0.8/1.0 MB+Progress (1): 0.8/1.0 MB+Progress (1): 0.8/1.0 MB+Progress (1): 0.8/1.0 MB+Progress (1): 0.9/1.0 MB+Progress (1): 0.9/1.0 MB+Progress (1): 0.9/1.0 MB+Progress (1): 0.9/1.0 MB+Progress (1): 0.9/1.0 MB+Progress (1): 0.9/1.0 MB+Progress (1): 1.0/1.0 MB+Progress (1): 1.0/1.0 MB+Progress (1): 1.0/1.0 MB+Progress (1): 1.0/1.0 MB+Progress (1): 1.0 MB    +                     Downloaded from central: https://repo.maven.apache.org/maven2/com/github/jnr/jffi/1.3.13/jffi-1.3.13-native.jar (1.0 MB at 7.5 MB/s)
 [INFO] 
 [INFO] --- clean:3.5.0:clean (default-clean) @ jnr-posix-api ---
@@ -438,11 +438,6 @@
 [INFO] ------------------------------------------------------------------------
 [INFO] BUILD SUCCESS
 [INFO] ------------------------------------------------------------------------
-<<<<<<< HEAD
-[INFO] Total time:  7.416 s
-[INFO] Finished at: 2025-07-09T12:32:05+02:00
-=======
 [INFO] Total time:  8.259 s
 [INFO] Finished at: 2025-07-08T03:10:27Z
->>>>>>> ab7ada5f
 [INFO] ------------------------------------------------------------------------