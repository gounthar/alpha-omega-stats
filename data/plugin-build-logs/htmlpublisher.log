WARNING: A terminally deprecated method in sun.misc.Unsafe has been called
WARNING: sun.misc.Unsafe::staticFieldBase has been called by com.google.inject.internal.aop.HiddenClassDefiner (file:/usr/share/apache-maven-3.9.10/lib/guice-5.1.0-classes.jar)
WARNING: Please consider reporting this to the maintainers of class com.google.inject.internal.aop.HiddenClassDefiner
WARNING: sun.misc.Unsafe::staticFieldBase will be removed in a future release
[INFO] Scanning for projects...
[INFO] Artifact org.jenkins-ci.tools:maven-hpi-plugin:pom:3.64 is present in the local repository, but cached from a remote repository ID that is unavailable in current build context, verifying that is downloadable from [incrementals (https://repo.jenkins-ci.org/incrementals/, default, releases), central (https://repo.maven.apache.org/maven2, default, releases)]
[INFO] Artifact org.jenkins-ci.tools:maven-hpi-plugin:pom:3.64 is present in the local repository, but cached from a remote repository ID that is unavailable in current build context, verifying that is downloadable from [incrementals (https://repo.jenkins-ci.org/incrementals/, default, releases), central (https://repo.maven.apache.org/maven2, default, releases)]
[WARNING] The POM for org.jenkins-ci.tools:maven-hpi-plugin:jar:3.64 is missing, no dependency information available
[INFO] Artifact org.jenkins-ci.tools:maven-hpi-plugin:jar:3.64 is present in the local repository, but cached from a remote repository ID that is unavailable in current build context, verifying that is downloadable from [incrementals (https://repo.jenkins-ci.org/incrementals/, default, releases), central (https://repo.maven.apache.org/maven2, default, releases)]
[INFO] Artifact org.jenkins-ci.tools:maven-hpi-plugin:jar:3.64 is present in the local repository, but cached from a remote repository ID that is unavailable in current build context, verifying that is downloadable from [incrementals (https://repo.jenkins-ci.org/incrementals/, default, releases), central (https://repo.maven.apache.org/maven2, default, releases)]
[WARNING] Failed to build parent project for org.jenkins-ci.plugins:htmlpublisher:hpi:426-SNAPSHOT
[INFO] 
[INFO] ----------------< org.jenkins-ci.plugins:htmlpublisher >----------------
[INFO] Building HTML Publisher plugin 426-SNAPSHOT
[INFO]   from pom.xml
[INFO] --------------------------------[ hpi ]---------------------------------
<<<<<<< HEAD
=======
Downloading from repo.jenkins-ci.org: https://repo.jenkins-ci.org/public/org/owasp/encoder/encoder/1.3.1/encoder-1.3.1.pom
Downloading from incrementals: https://repo.jenkins-ci.org/incrementals/org/owasp/encoder/encoder/1.3.1/encoder-1.3.1.pom
Downloading from central: https://repo.maven.apache.org/maven2/org/owasp/encoder/encoder/1.3.1/encoder-1.3.1.pom
Progress (1): 1.4/4.2 kB
Progress (1): 2.8/4.2 kB
Progress (1): 4.1/4.2 kB
Progress (1): 4.2 kB    
                    
Downloaded from central: https://repo.maven.apache.org/maven2/org/owasp/encoder/encoder/1.3.1/encoder-1.3.1.pom (4.2 kB at 113 kB/s)
Downloading from repo.jenkins-ci.org: https://repo.jenkins-ci.org/public/org/owasp/encoder/encoder-parent/1.3.1/encoder-parent-1.3.1.pom
Downloading from incrementals: https://repo.jenkins-ci.org/incrementals/org/owasp/encoder/encoder-parent/1.3.1/encoder-parent-1.3.1.pom
Downloading from central: https://repo.maven.apache.org/maven2/org/owasp/encoder/encoder-parent/1.3.1/encoder-parent-1.3.1.pom
Progress (1): 1.4/21 kB
Progress (1): 2.8/21 kB
Progress (1): 4.1/21 kB
Progress (1): 5.5/21 kB
Progress (1): 6.9/21 kB
Progress (1): 8.3/21 kB
Progress (1): 9.7/21 kB
Progress (1): 11/21 kB 
Progress (1): 12/21 kB
Progress (1): 14/21 kB
Progress (1): 15/21 kB
Progress (1): 17/21 kB
Progress (1): 18/21 kB
Progress (1): 19/21 kB
Progress (1): 21/21 kB
Progress (1): 21 kB   
                   
Downloaded from central: https://repo.maven.apache.org/maven2/org/owasp/encoder/encoder-parent/1.3.1/encoder-parent-1.3.1.pom (21 kB at 1.1 MB/s)
Downloading from repo.jenkins-ci.org: https://repo.jenkins-ci.org/public/org/owasp/encoder/encoder/1.3.1/encoder-1.3.1.jar
Downloading from incrementals: https://repo.jenkins-ci.org/incrementals/org/owasp/encoder/encoder/1.3.1/encoder-1.3.1.jar
Downloading from central: https://repo.maven.apache.org/maven2/org/owasp/encoder/encoder/1.3.1/encoder-1.3.1.jar
Progress (1): 1.4/40 kB
Progress (1): 2.8/40 kB
Progress (1): 4.1/40 kB
Progress (1): 5.5/40 kB
Progress (1): 6.9/40 kB
Progress (1): 8.3/40 kB
Progress (1): 9.7/40 kB
Progress (1): 11/40 kB 
Progress (1): 12/40 kB
Progress (1): 14/40 kB
Progress (1): 15/40 kB
Progress (1): 16/40 kB
Progress (1): 33/40 kB
Progress (1): 40 kB   
                   
Downloaded from central: https://repo.maven.apache.org/maven2/org/owasp/encoder/encoder/1.3.1/encoder-1.3.1.jar (40 kB at 3.4 MB/s)
>>>>>>> ab7ada5f
[INFO] 
[INFO] --- clean:3.4.1:clean (default-clean) @ htmlpublisher ---
[INFO] 
[INFO] --- hpi:3.64:validate (default-validate) @ htmlpublisher ---
[INFO] Created marker file /tmp/plugin-builds/htmlpublisher/target/java-level/17
[INFO] 
[INFO] --- hpi:3.64:validate-hpi (default-validate-hpi) @ htmlpublisher ---
[INFO] 
[INFO] --- enforcer:3.5.0:enforce (display-info) @ htmlpublisher ---
[INFO] Rule 0: io.jenkins.tools.incrementals.enforcer.RequireExtensionVersion passed
[INFO] Rule 1: org.apache.maven.enforcer.rules.version.RequireMavenVersion passed
[INFO] Rule 2: org.apache.maven.enforcer.rules.version.RequireJavaVersion passed
[INFO] Rule 3: org.codehaus.mojo.extraenforcer.dependencies.EnforceBytecodeVersion passed
[INFO] Rule 4: org.apache.maven.enforcer.rules.dependency.BannedDependencies passed
[INFO] Rule 5: org.apache.maven.enforcer.rules.dependency.BannedDependencies passed
[INFO] Rule 6: org.apache.maven.enforcer.rules.dependency.RequireUpperBoundDeps passed
[INFO] 
[INFO] --- enforcer:3.5.0:enforce (no-snapshots-in-release) @ htmlpublisher ---
[INFO] Rule 0: org.apache.maven.enforcer.rules.dependency.RequireReleaseDeps passed
[INFO] 
[INFO] --- localizer:1.31:generate (default) @ htmlpublisher ---
[INFO] 
[INFO] --- resources:3.3.1:resources (default-resources) @ htmlpublisher ---
[INFO] Copying 23 resources from src/main/resources to target/classes
[INFO] 
[INFO] --- flatten:1.7.0:flatten (flatten) @ htmlpublisher ---
[INFO] Generating flattened POM of project org.jenkins-ci.plugins:htmlpublisher:hpi:426-SNAPSHOT...
[INFO] 
[INFO] --- compiler:3.14.0:compile (default-compile) @ htmlpublisher ---
[INFO] Recompiling the module because of changed source code.
[INFO] Compiling 10 source files with javac [debug parameters release 17] to target/classes
[INFO] htmlpublisher.HtmlPublisher.DescriptorImpl indexed under hudson.Extension
[INFO] htmlpublisher.HtmlPublisherTarget.DescriptorImpl indexed under hudson.Extension
[INFO] htmlpublisher.workflow.PublishHTMLStep.DescriptorImpl indexed under hudson.Extension
[INFO] htmlpublisher.workflow.WorkflowActionsFactory indexed under hudson.Extension
[INFO] /tmp/plugin-builds/htmlpublisher/src/main/java/htmlpublisher/HtmlPublisher.java:[115,12] Generating htmlpublisher/HtmlPublisher.stapler
[INFO] /tmp/plugin-builds/htmlpublisher/src/main/java/htmlpublisher/HtmlPublisherTarget.java:[128,12] Generating htmlpublisher/HtmlPublisherTarget.stapler
[INFO] /tmp/plugin-builds/htmlpublisher/src/main/java/htmlpublisher/workflow/PublishHTMLStep.java:[57,12] Generating htmlpublisher/workflow/PublishHTMLStep.stapler
[INFO] /tmp/plugin-builds/htmlpublisher/src/main/java/htmlpublisher/HtmlPublisher.java:[430,31] Generating htmlpublisher/HtmlPublisher/DescriptorImpl/doCheck.stapler
[INFO] /tmp/plugin-builds/htmlpublisher/src/main/java/htmlpublisher/HtmlPublisher.java: /tmp/plugin-builds/htmlpublisher/src/main/java/htmlpublisher/HtmlPublisher.java uses unchecked or unsafe operations.
[INFO] /tmp/plugin-builds/htmlpublisher/src/main/java/htmlpublisher/HtmlPublisher.java: Recompile with -Xlint:unchecked for details.
[INFO] 
[INFO] --- access-modifier-checker:1.35:enforce (default-enforce) @ htmlpublisher ---
[INFO] Skipping access modifier checks
[INFO] 
[INFO] --- bridge-method-injector:1.31:process (default) @ htmlpublisher ---
[INFO] 
[INFO] --- hpi:3.64:insert-test (default-insert-test) @ htmlpublisher ---
[INFO] 
[INFO] --- antrun:3.1.0:run (createTempDir) @ htmlpublisher ---
[INFO] Executing tasks
[INFO]     [mkdir] Created dir: /tmp/plugin-builds/htmlpublisher/target/tmp
[INFO] Executed tasks
[INFO] 
[INFO] --- resources:3.3.1:testResources (default-testResources) @ htmlpublisher ---
[INFO] Not copying test resources
[INFO] 
[INFO] --- compiler:3.14.0:testCompile (default-testCompile) @ htmlpublisher ---
[INFO] Not compiling test sources
[INFO] 
[INFO] --- hpi:3.64:test-hpl (default-test-hpl) @ htmlpublisher ---
[INFO] Generating /tmp/plugin-builds/htmlpublisher/target/test-classes/the.hpl
[INFO] 
[INFO] --- hpi:3.64:resolve-test-dependencies (default-resolve-test-dependencies) @ htmlpublisher ---
[INFO] 
[INFO] --- hpi:3.64:test-runtime (default-test-runtime) @ htmlpublisher ---
[INFO] Tests are skipped.
[INFO] 
[INFO] --- surefire:3.5.3:test (default-test) @ htmlpublisher ---
[INFO] Tests are skipped.
[INFO] 
[INFO] --- license:165.v7e11f4e4a_325:process (default) @ htmlpublisher ---
[INFO] 
[INFO] --- hpi:3.64:hpi (default-hpi) @ htmlpublisher ---
[INFO] Generating /tmp/plugin-builds/htmlpublisher/target/htmlpublisher/META-INF/MANIFEST.MF
[INFO] Checking for attached .jar artifact ...
[INFO] Generating jar /tmp/plugin-builds/htmlpublisher/target/htmlpublisher.jar
[INFO] Building jar: /tmp/plugin-builds/htmlpublisher/target/htmlpublisher.jar
[INFO] Exploding webapp...
[INFO] Copy webapp webResources to /tmp/plugin-builds/htmlpublisher/target/htmlpublisher
[INFO] Assembling webapp htmlpublisher in /tmp/plugin-builds/htmlpublisher/target/htmlpublisher
[INFO] Bundling direct dependency encoder-1.3.1.jar
[INFO] Generating hpi /tmp/plugin-builds/htmlpublisher/target/htmlpublisher.hpi
[INFO] Building jar: /tmp/plugin-builds/htmlpublisher/target/htmlpublisher.hpi
[INFO] 
[INFO] --- jar:3.4.2:test-jar (maybe-test-jar) @ htmlpublisher ---
[INFO] Skipping packaging of the test-jar
[INFO] 
[INFO] >>> spotbugs:4.9.3.0:check (spotbugs) > :spotbugs @ htmlpublisher >>>
[INFO] 
[INFO] --- spotbugs:4.9.3.0:spotbugs (spotbugs) @ htmlpublisher ---
[INFO] Skipping com.github.spotbugs:spotbugs-maven-plugin:4.9.3.0:spotbugs report goal
[INFO] 
[INFO] <<< spotbugs:4.9.3.0:check (spotbugs) < :spotbugs @ htmlpublisher <<<
[INFO] 
[INFO] 
[INFO] --- spotbugs:4.9.3.0:check (spotbugs) @ htmlpublisher ---
[INFO] Spotbugs plugin skipped
[INFO] 
[INFO] --- spotless:2.44.4:check (default) @ htmlpublisher ---
[INFO] Spotless check skipped
[INFO] 
[INFO] --- install:3.1.4:install (default-install) @ htmlpublisher ---
[INFO] Installing /tmp/plugin-builds/htmlpublisher/target/htmlpublisher-426-SNAPSHOT.pom to /home/runner/.m2/repository/org/jenkins-ci/plugins/htmlpublisher/426-SNAPSHOT/htmlpublisher-426-SNAPSHOT.pom
[INFO] Installing /tmp/plugin-builds/htmlpublisher/target/htmlpublisher.hpi to /home/runner/.m2/repository/org/jenkins-ci/plugins/htmlpublisher/426-SNAPSHOT/htmlpublisher-426-SNAPSHOT.hpi
[INFO] Installing /tmp/plugin-builds/htmlpublisher/target/htmlpublisher.jar to /home/runner/.m2/repository/org/jenkins-ci/plugins/htmlpublisher/426-SNAPSHOT/htmlpublisher-426-SNAPSHOT.jar
[INFO] ------------------------------------------------------------------------
[INFO] BUILD SUCCESS
[INFO] ------------------------------------------------------------------------
<<<<<<< HEAD
[INFO] Total time:  7.941 s
[INFO] Finished at: 2025-07-09T11:21:36+02:00
=======
[INFO] Total time:  8.164 s
[INFO] Finished at: 2025-07-08T02:24:02Z
>>>>>>> ab7ada5f
[INFO] ------------------------------------------------------------------------<|MERGE_RESOLUTION|>--- conflicted
+++ resolved
@@ -14,58 +14,55 @@
 [INFO] Building HTML Publisher plugin 426-SNAPSHOT
 [INFO]   from pom.xml
 [INFO] --------------------------------[ hpi ]---------------------------------
-<<<<<<< HEAD
-=======
 Downloading from repo.jenkins-ci.org: https://repo.jenkins-ci.org/public/org/owasp/encoder/encoder/1.3.1/encoder-1.3.1.pom
 Downloading from incrementals: https://repo.jenkins-ci.org/incrementals/org/owasp/encoder/encoder/1.3.1/encoder-1.3.1.pom
 Downloading from central: https://repo.maven.apache.org/maven2/org/owasp/encoder/encoder/1.3.1/encoder-1.3.1.pom
-Progress (1): 1.4/4.2 kB
-Progress (1): 2.8/4.2 kB
-Progress (1): 4.1/4.2 kB
-Progress (1): 4.2 kB    
-                    
+Progress (1): 1.4/4.2 kB+Progress (1): 2.8/4.2 kB+Progress (1): 4.1/4.2 kB+Progress (1): 4.2 kB    +                     Downloaded from central: https://repo.maven.apache.org/maven2/org/owasp/encoder/encoder/1.3.1/encoder-1.3.1.pom (4.2 kB at 113 kB/s)
 Downloading from repo.jenkins-ci.org: https://repo.jenkins-ci.org/public/org/owasp/encoder/encoder-parent/1.3.1/encoder-parent-1.3.1.pom
 Downloading from incrementals: https://repo.jenkins-ci.org/incrementals/org/owasp/encoder/encoder-parent/1.3.1/encoder-parent-1.3.1.pom
 Downloading from central: https://repo.maven.apache.org/maven2/org/owasp/encoder/encoder-parent/1.3.1/encoder-parent-1.3.1.pom
-Progress (1): 1.4/21 kB
-Progress (1): 2.8/21 kB
-Progress (1): 4.1/21 kB
-Progress (1): 5.5/21 kB
-Progress (1): 6.9/21 kB
-Progress (1): 8.3/21 kB
-Progress (1): 9.7/21 kB
-Progress (1): 11/21 kB 
-Progress (1): 12/21 kB
-Progress (1): 14/21 kB
-Progress (1): 15/21 kB
-Progress (1): 17/21 kB
-Progress (1): 18/21 kB
-Progress (1): 19/21 kB
-Progress (1): 21/21 kB
-Progress (1): 21 kB   
-                   
+Progress (1): 1.4/21 kB+Progress (1): 2.8/21 kB+Progress (1): 4.1/21 kB+Progress (1): 5.5/21 kB+Progress (1): 6.9/21 kB+Progress (1): 8.3/21 kB+Progress (1): 9.7/21 kB+Progress (1): 11/21 kB +Progress (1): 12/21 kB+Progress (1): 14/21 kB+Progress (1): 15/21 kB+Progress (1): 17/21 kB+Progress (1): 18/21 kB+Progress (1): 19/21 kB+Progress (1): 21/21 kB+Progress (1): 21 kB   +                    Downloaded from central: https://repo.maven.apache.org/maven2/org/owasp/encoder/encoder-parent/1.3.1/encoder-parent-1.3.1.pom (21 kB at 1.1 MB/s)
 Downloading from repo.jenkins-ci.org: https://repo.jenkins-ci.org/public/org/owasp/encoder/encoder/1.3.1/encoder-1.3.1.jar
 Downloading from incrementals: https://repo.jenkins-ci.org/incrementals/org/owasp/encoder/encoder/1.3.1/encoder-1.3.1.jar
 Downloading from central: https://repo.maven.apache.org/maven2/org/owasp/encoder/encoder/1.3.1/encoder-1.3.1.jar
-Progress (1): 1.4/40 kB
-Progress (1): 2.8/40 kB
-Progress (1): 4.1/40 kB
-Progress (1): 5.5/40 kB
-Progress (1): 6.9/40 kB
-Progress (1): 8.3/40 kB
-Progress (1): 9.7/40 kB
-Progress (1): 11/40 kB 
-Progress (1): 12/40 kB
-Progress (1): 14/40 kB
-Progress (1): 15/40 kB
-Progress (1): 16/40 kB
-Progress (1): 33/40 kB
-Progress (1): 40 kB   
-                   
+Progress (1): 1.4/40 kB+Progress (1): 2.8/40 kB+Progress (1): 4.1/40 kB+Progress (1): 5.5/40 kB+Progress (1): 6.9/40 kB+Progress (1): 8.3/40 kB+Progress (1): 9.7/40 kB+Progress (1): 11/40 kB +Progress (1): 12/40 kB+Progress (1): 14/40 kB+Progress (1): 15/40 kB+Progress (1): 16/40 kB+Progress (1): 33/40 kB+Progress (1): 40 kB   +                    Downloaded from central: https://repo.maven.apache.org/maven2/org/owasp/encoder/encoder/1.3.1/encoder-1.3.1.jar (40 kB at 3.4 MB/s)
->>>>>>> ab7ada5f
 [INFO] 
 [INFO] --- clean:3.4.1:clean (default-clean) @ htmlpublisher ---
 [INFO] 
@@ -175,11 +172,6 @@
 [INFO] ------------------------------------------------------------------------
 [INFO] BUILD SUCCESS
 [INFO] ------------------------------------------------------------------------
-<<<<<<< HEAD
-[INFO] Total time:  7.941 s
-[INFO] Finished at: 2025-07-09T11:21:36+02:00
-=======
 [INFO] Total time:  8.164 s
 [INFO] Finished at: 2025-07-08T02:24:02Z
->>>>>>> ab7ada5f
 [INFO] ------------------------------------------------------------------------