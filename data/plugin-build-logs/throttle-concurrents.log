--- conflicted
+++ resolved
@@ -14,204 +14,202 @@
 [INFO] Building Jenkins Throttle Concurrent Builds Plug-in 2.17-SNAPSHOT
 [INFO]   from pom.xml
 [INFO] --------------------------------[ hpi ]---------------------------------
-<<<<<<< HEAD
-=======
 Downloading from repo.jenkins-ci.org: https://repo.jenkins-ci.org/public/com/tngtech/jgiven/jgiven-junit/2.0.2/jgiven-junit-2.0.2.pom
 Downloading from incrementals: https://repo.jenkins-ci.org/incrementals/com/tngtech/jgiven/jgiven-junit/2.0.2/jgiven-junit-2.0.2.pom
 Downloading from central: https://repo.maven.apache.org/maven2/com/tngtech/jgiven/jgiven-junit/2.0.2/jgiven-junit-2.0.2.pom
-Progress (1): 1.4/2.3 kB
-Progress (1): 2.3 kB    
-                    
+Progress (1): 1.4/2.3 kB+Progress (1): 2.3 kB    +                     Downloaded from central: https://repo.maven.apache.org/maven2/com/tngtech/jgiven/jgiven-junit/2.0.2/jgiven-junit-2.0.2.pom (2.3 kB at 69 kB/s)
 Downloading from repo.jenkins-ci.org: https://repo.jenkins-ci.org/public/com/tngtech/jgiven/jgiven-core/2.0.2/jgiven-core-2.0.2.pom
 Downloading from incrementals: https://repo.jenkins-ci.org/incrementals/com/tngtech/jgiven/jgiven-core/2.0.2/jgiven-core-2.0.2.pom
 Downloading from central: https://repo.maven.apache.org/maven2/com/tngtech/jgiven/jgiven-core/2.0.2/jgiven-core-2.0.2.pom
-Progress (1): 1.4/2.6 kB
-Progress (1): 2.6 kB    
-                    
+Progress (1): 1.4/2.6 kB+Progress (1): 2.6 kB    +                     Downloaded from central: https://repo.maven.apache.org/maven2/com/tngtech/jgiven/jgiven-core/2.0.2/jgiven-core-2.0.2.pom (2.6 kB at 328 kB/s)
 Downloading from repo.jenkins-ci.org: https://repo.jenkins-ci.org/public/com/thoughtworks/paranamer/paranamer/2.8.1/paranamer-2.8.1.pom
 Downloading from incrementals: https://repo.jenkins-ci.org/incrementals/com/thoughtworks/paranamer/paranamer/2.8.1/paranamer-2.8.1.pom
 Downloading from central: https://repo.maven.apache.org/maven2/com/thoughtworks/paranamer/paranamer/2.8.1/paranamer-2.8.1.pom
-Progress (1): 1.4/5.3 kB
-Progress (1): 2.8/5.3 kB
-Progress (1): 4.1/5.3 kB
-Progress (1): 5.3 kB    
-                    
+Progress (1): 1.4/5.3 kB+Progress (1): 2.8/5.3 kB+Progress (1): 4.1/5.3 kB+Progress (1): 5.3 kB    +                     Downloaded from central: https://repo.maven.apache.org/maven2/com/thoughtworks/paranamer/paranamer/2.8.1/paranamer-2.8.1.pom (5.3 kB at 586 kB/s)
 Downloading from repo.jenkins-ci.org: https://repo.jenkins-ci.org/public/com/thoughtworks/paranamer/paranamer-parent/2.8.1/paranamer-parent-2.8.1.pom
 Downloading from incrementals: https://repo.jenkins-ci.org/incrementals/com/thoughtworks/paranamer/paranamer-parent/2.8.1/paranamer-parent-2.8.1.pom
 Downloading from central: https://repo.maven.apache.org/maven2/com/thoughtworks/paranamer/paranamer-parent/2.8.1/paranamer-parent-2.8.1.pom
-Progress (1): 1.4/13 kB
-Progress (1): 2.8/13 kB
-Progress (1): 4.1/13 kB
-Progress (1): 5.5/13 kB
-Progress (1): 6.9/13 kB
-Progress (1): 8.3/13 kB
-Progress (1): 9.7/13 kB
-Progress (1): 11/13 kB 
-Progress (1): 12/13 kB
-Progress (1): 13 kB   
-                   
+Progress (1): 1.4/13 kB+Progress (1): 2.8/13 kB+Progress (1): 4.1/13 kB+Progress (1): 5.5/13 kB+Progress (1): 6.9/13 kB+Progress (1): 8.3/13 kB+Progress (1): 9.7/13 kB+Progress (1): 11/13 kB +Progress (1): 12/13 kB+Progress (1): 13 kB   +                    Downloaded from central: https://repo.maven.apache.org/maven2/com/thoughtworks/paranamer/paranamer-parent/2.8.1/paranamer-parent-2.8.1.pom (13 kB at 1.5 MB/s)
 Downloading from repo.jenkins-ci.org: https://repo.jenkins-ci.org/public/com/tngtech/jgiven/jgiven-html5-report/2.0.2/jgiven-html5-report-2.0.2.pom
 Downloading from incrementals: https://repo.jenkins-ci.org/incrementals/com/tngtech/jgiven/jgiven-html5-report/2.0.2/jgiven-html5-report-2.0.2.pom
 Downloading from central: https://repo.maven.apache.org/maven2/com/tngtech/jgiven/jgiven-html5-report/2.0.2/jgiven-html5-report-2.0.2.pom
-Progress (1): 1.4/2.9 kB
-Progress (1): 2.8/2.9 kB
-Progress (1): 2.9 kB    
-                    
+Progress (1): 1.4/2.9 kB+Progress (1): 2.8/2.9 kB+Progress (1): 2.9 kB    +                     Downloaded from central: https://repo.maven.apache.org/maven2/com/tngtech/jgiven/jgiven-html5-report/2.0.2/jgiven-html5-report-2.0.2.pom (2.9 kB at 357 kB/s)
 Downloading from repo.jenkins-ci.org: https://repo.jenkins-ci.org/public/com/tngtech/jgiven/jgiven-html-app/2.0.2/jgiven-html-app-2.0.2.pom
 Downloading from incrementals: https://repo.jenkins-ci.org/incrementals/com/tngtech/jgiven/jgiven-html-app/2.0.2/jgiven-html-app-2.0.2.pom
 Downloading from central: https://repo.maven.apache.org/maven2/com/tngtech/jgiven/jgiven-html-app/2.0.2/jgiven-html-app-2.0.2.pom
-Progress (1): 1.4/1.8 kB
-Progress (1): 1.8 kB    
-                    
+Progress (1): 1.4/1.8 kB+Progress (1): 1.8 kB    +                     Downloaded from central: https://repo.maven.apache.org/maven2/com/tngtech/jgiven/jgiven-html-app/2.0.2/jgiven-html-app-2.0.2.pom (1.8 kB at 252 kB/s)
 Downloading from repo.jenkins-ci.org: https://repo.jenkins-ci.org/public/org/apache/xmlgraphics/batik-transcoder/1.18/batik-transcoder-1.18.pom
 Downloading from incrementals: https://repo.jenkins-ci.org/incrementals/org/apache/xmlgraphics/batik-transcoder/1.18/batik-transcoder-1.18.pom
 Downloading from central: https://repo.maven.apache.org/maven2/org/apache/xmlgraphics/batik-transcoder/1.18/batik-transcoder-1.18.pom
-Progress (1): 1.4/4.3 kB
-Progress (1): 2.8/4.3 kB
-Progress (1): 4.1/4.3 kB
-Progress (1): 4.3 kB    
-                    
+Progress (1): 1.4/4.3 kB+Progress (1): 2.8/4.3 kB+Progress (1): 4.1/4.3 kB+Progress (1): 4.3 kB    +                     Downloaded from central: https://repo.maven.apache.org/maven2/org/apache/xmlgraphics/batik-transcoder/1.18/batik-transcoder-1.18.pom (4.3 kB at 616 kB/s)
 Downloading from repo.jenkins-ci.org: https://repo.jenkins-ci.org/public/org/apache/xmlgraphics/batik/1.18/batik-1.18.pom
 Downloading from incrementals: https://repo.jenkins-ci.org/incrementals/org/apache/xmlgraphics/batik/1.18/batik-1.18.pom
 Downloading from central: https://repo.maven.apache.org/maven2/org/apache/xmlgraphics/batik/1.18/batik-1.18.pom
-Progress (1): 1.4/7.5 kB
-Progress (1): 2.8/7.5 kB
-Progress (1): 4.1/7.5 kB
-Progress (1): 5.5/7.5 kB
-Progress (1): 6.9/7.5 kB
-Progress (1): 7.5 kB    
-                    
+Progress (1): 1.4/7.5 kB+Progress (1): 2.8/7.5 kB+Progress (1): 4.1/7.5 kB+Progress (1): 5.5/7.5 kB+Progress (1): 6.9/7.5 kB+Progress (1): 7.5 kB    +                     Downloaded from central: https://repo.maven.apache.org/maven2/org/apache/xmlgraphics/batik/1.18/batik-1.18.pom (7.5 kB at 1.5 MB/s)
 Downloading from repo.jenkins-ci.org: https://repo.jenkins-ci.org/public/org/apache/xmlgraphics/batik-anim/1.18/batik-anim-1.18.pom
 Downloading from incrementals: https://repo.jenkins-ci.org/incrementals/org/apache/xmlgraphics/batik-anim/1.18/batik-anim-1.18.pom
 Downloading from central: https://repo.maven.apache.org/maven2/org/apache/xmlgraphics/batik-anim/1.18/batik-anim-1.18.pom
-Progress (1): 1.4/4.2 kB
-Progress (1): 2.8/4.2 kB
-Progress (1): 4.1/4.2 kB
-Progress (1): 4.2 kB    
-                    
+Progress (1): 1.4/4.2 kB+Progress (1): 2.8/4.2 kB+Progress (1): 4.1/4.2 kB+Progress (1): 4.2 kB    +                     Downloaded from central: https://repo.maven.apache.org/maven2/org/apache/xmlgraphics/batik-anim/1.18/batik-anim-1.18.pom (4.2 kB at 525 kB/s)
 Downloading from repo.jenkins-ci.org: https://repo.jenkins-ci.org/public/org/apache/xmlgraphics/batik-awt-util/1.18/batik-awt-util-1.18.pom
 Downloading from incrementals: https://repo.jenkins-ci.org/incrementals/org/apache/xmlgraphics/batik-awt-util/1.18/batik-awt-util-1.18.pom
 Downloading from central: https://repo.maven.apache.org/maven2/org/apache/xmlgraphics/batik-awt-util/1.18/batik-awt-util-1.18.pom
-Progress (1): 1.4/3.2 kB
-Progress (1): 2.8/3.2 kB
-Progress (1): 3.2 kB    
-                    
+Progress (1): 1.4/3.2 kB+Progress (1): 2.8/3.2 kB+Progress (1): 3.2 kB    +                     Downloaded from central: https://repo.maven.apache.org/maven2/org/apache/xmlgraphics/batik-awt-util/1.18/batik-awt-util-1.18.pom (3.2 kB at 647 kB/s)
 Downloading from repo.jenkins-ci.org: https://repo.jenkins-ci.org/public/org/apache/xmlgraphics/batik-shared-resources/1.18/batik-shared-resources-1.18.pom
 Downloading from incrementals: https://repo.jenkins-ci.org/incrementals/org/apache/xmlgraphics/batik-shared-resources/1.18/batik-shared-resources-1.18.pom
 Downloading from central: https://repo.maven.apache.org/maven2/org/apache/xmlgraphics/batik-shared-resources/1.18/batik-shared-resources-1.18.pom
-Progress (1): 1.4/1.7 kB
-Progress (1): 1.7 kB    
-                    
+Progress (1): 1.4/1.7 kB+Progress (1): 1.7 kB    +                     Downloaded from central: https://repo.maven.apache.org/maven2/org/apache/xmlgraphics/batik-shared-resources/1.18/batik-shared-resources-1.18.pom (1.7 kB at 336 kB/s)
 Downloading from repo.jenkins-ci.org: https://repo.jenkins-ci.org/public/org/apache/xmlgraphics/batik-util/1.18/batik-util-1.18.pom
 Downloading from incrementals: https://repo.jenkins-ci.org/incrementals/org/apache/xmlgraphics/batik-util/1.18/batik-util-1.18.pom
 Downloading from central: https://repo.maven.apache.org/maven2/org/apache/xmlgraphics/batik-util/1.18/batik-util-1.18.pom
-Progress (1): 1.4/4.1 kB
-Progress (1): 2.8/4.1 kB
-Progress (1): 4.1 kB    
-                    
+Progress (1): 1.4/4.1 kB+Progress (1): 2.8/4.1 kB+Progress (1): 4.1 kB    +                     Downloaded from central: https://repo.maven.apache.org/maven2/org/apache/xmlgraphics/batik-util/1.18/batik-util-1.18.pom (4.1 kB at 108 kB/s)
 Downloading from repo.jenkins-ci.org: https://repo.jenkins-ci.org/public/org/apache/xmlgraphics/batik-constants/1.18/batik-constants-1.18.pom
 Downloading from incrementals: https://repo.jenkins-ci.org/incrementals/org/apache/xmlgraphics/batik-constants/1.18/batik-constants-1.18.pom
 Downloading from central: https://repo.maven.apache.org/maven2/org/apache/xmlgraphics/batik-constants/1.18/batik-constants-1.18.pom
-Progress (1): 1.4/2.9 kB
-Progress (1): 2.8/2.9 kB
-Progress (1): 2.9 kB    
-                    
+Progress (1): 1.4/2.9 kB+Progress (1): 2.8/2.9 kB+Progress (1): 2.9 kB    +                     Downloaded from central: https://repo.maven.apache.org/maven2/org/apache/xmlgraphics/batik-constants/1.18/batik-constants-1.18.pom (2.9 kB at 481 kB/s)
 Downloading from repo.jenkins-ci.org: https://repo.jenkins-ci.org/public/org/apache/xmlgraphics/batik-i18n/1.18/batik-i18n-1.18.pom
 Downloading from incrementals: https://repo.jenkins-ci.org/incrementals/org/apache/xmlgraphics/batik-i18n/1.18/batik-i18n-1.18.pom
 Downloading from central: https://repo.maven.apache.org/maven2/org/apache/xmlgraphics/batik-i18n/1.18/batik-i18n-1.18.pom
-Progress (1): 2.9 kB
-                    
+Progress (1): 2.9 kB+                     Downloaded from central: https://repo.maven.apache.org/maven2/org/apache/xmlgraphics/batik-i18n/1.18/batik-i18n-1.18.pom (2.9 kB at 719 kB/s)
 Downloading from repo.jenkins-ci.org: https://repo.jenkins-ci.org/public/org/apache/xmlgraphics/xmlgraphics-commons/2.10/xmlgraphics-commons-2.10.pom
 Downloading from incrementals: https://repo.jenkins-ci.org/incrementals/org/apache/xmlgraphics/xmlgraphics-commons/2.10/xmlgraphics-commons-2.10.pom
 Downloading from central: https://repo.maven.apache.org/maven2/org/apache/xmlgraphics/xmlgraphics-commons/2.10/xmlgraphics-commons-2.10.pom
-Progress (1): 3.5 kB
-                    
+Progress (1): 3.5 kB+                     Downloaded from central: https://repo.maven.apache.org/maven2/org/apache/xmlgraphics/xmlgraphics-commons/2.10/xmlgraphics-commons-2.10.pom (3.5 kB at 348 kB/s)
 Downloading from repo.jenkins-ci.org: https://repo.jenkins-ci.org/public/org/apache/xmlgraphics/batik-css/1.18/batik-css-1.18.pom
 Downloading from incrementals: https://repo.jenkins-ci.org/incrementals/org/apache/xmlgraphics/batik-css/1.18/batik-css-1.18.pom
 Downloading from central: https://repo.maven.apache.org/maven2/org/apache/xmlgraphics/batik-css/1.18/batik-css-1.18.pom
-Progress (1): 3.6 kB
-                    
+Progress (1): 3.6 kB+                     Downloaded from central: https://repo.maven.apache.org/maven2/org/apache/xmlgraphics/batik-css/1.18/batik-css-1.18.pom (3.6 kB at 710 kB/s)
 Downloading from repo.jenkins-ci.org: https://repo.jenkins-ci.org/public/xml-apis/xml-apis-ext/1.3.04/xml-apis-ext-1.3.04.pom
 Downloading from incrementals: https://repo.jenkins-ci.org/incrementals/xml-apis/xml-apis-ext/1.3.04/xml-apis-ext-1.3.04.pom
 Downloading from central: https://repo.maven.apache.org/maven2/xml-apis/xml-apis-ext/1.3.04/xml-apis-ext-1.3.04.pom
-Progress (1): 1.8 kB
-                    
+Progress (1): 1.8 kB+                     Downloaded from central: https://repo.maven.apache.org/maven2/xml-apis/xml-apis-ext/1.3.04/xml-apis-ext-1.3.04.pom (1.8 kB at 459 kB/s)
 Downloading from repo.jenkins-ci.org: https://repo.jenkins-ci.org/public/org/apache/xmlgraphics/batik-dom/1.18/batik-dom-1.18.pom
 Downloading from incrementals: https://repo.jenkins-ci.org/incrementals/org/apache/xmlgraphics/batik-dom/1.18/batik-dom-1.18.pom
 Downloading from central: https://repo.maven.apache.org/maven2/org/apache/xmlgraphics/batik-dom/1.18/batik-dom-1.18.pom
-Progress (1): 3.8 kB
-                    
+Progress (1): 3.8 kB+                     Downloaded from central: https://repo.maven.apache.org/maven2/org/apache/xmlgraphics/batik-dom/1.18/batik-dom-1.18.pom (3.8 kB at 769 kB/s)
 Downloading from repo.jenkins-ci.org: https://repo.jenkins-ci.org/public/org/apache/xmlgraphics/batik-ext/1.18/batik-ext-1.18.pom
 Downloading from incrementals: https://repo.jenkins-ci.org/incrementals/org/apache/xmlgraphics/batik-ext/1.18/batik-ext-1.18.pom
 Downloading from central: https://repo.maven.apache.org/maven2/org/apache/xmlgraphics/batik-ext/1.18/batik-ext-1.18.pom
-Progress (1): 2.9 kB
-                    
+Progress (1): 2.9 kB+                     Downloaded from central: https://repo.maven.apache.org/maven2/org/apache/xmlgraphics/batik-ext/1.18/batik-ext-1.18.pom (2.9 kB at 574 kB/s)
 Downloading from repo.jenkins-ci.org: https://repo.jenkins-ci.org/public/org/apache/xmlgraphics/batik-xml/1.18/batik-xml-1.18.pom
 Downloading from incrementals: https://repo.jenkins-ci.org/incrementals/org/apache/xmlgraphics/batik-xml/1.18/batik-xml-1.18.pom
 Downloading from central: https://repo.maven.apache.org/maven2/org/apache/xmlgraphics/batik-xml/1.18/batik-xml-1.18.pom
-Progress (1): 2.9 kB
-                    
+Progress (1): 2.9 kB+                     Downloaded from central: https://repo.maven.apache.org/maven2/org/apache/xmlgraphics/batik-xml/1.18/batik-xml-1.18.pom (2.9 kB at 490 kB/s)
 Downloading from repo.jenkins-ci.org: https://repo.jenkins-ci.org/public/org/apache/xmlgraphics/batik-parser/1.18/batik-parser-1.18.pom
 Downloading from incrementals: https://repo.jenkins-ci.org/incrementals/org/apache/xmlgraphics/batik-parser/1.18/batik-parser-1.18.pom
 Downloading from central: https://repo.maven.apache.org/maven2/org/apache/xmlgraphics/batik-parser/1.18/batik-parser-1.18.pom
-Progress (1): 3.5 kB
-                    
+Progress (1): 3.5 kB+                     Downloaded from central: https://repo.maven.apache.org/maven2/org/apache/xmlgraphics/batik-parser/1.18/batik-parser-1.18.pom (3.5 kB at 322 kB/s)
 Downloading from repo.jenkins-ci.org: https://repo.jenkins-ci.org/public/org/apache/xmlgraphics/batik-svg-dom/1.18/batik-svg-dom-1.18.pom
 Downloading from incrementals: https://repo.jenkins-ci.org/incrementals/org/apache/xmlgraphics/batik-svg-dom/1.18/batik-svg-dom-1.18.pom
 Downloading from central: https://repo.maven.apache.org/maven2/org/apache/xmlgraphics/batik-svg-dom/1.18/batik-svg-dom-1.18.pom
-Progress (1): 4.0 kB
-                    
+Progress (1): 4.0 kB+                     Downloaded from central: https://repo.maven.apache.org/maven2/org/apache/xmlgraphics/batik-svg-dom/1.18/batik-svg-dom-1.18.pom (4.0 kB at 800 kB/s)
 Downloading from repo.jenkins-ci.org: https://repo.jenkins-ci.org/public/org/apache/xmlgraphics/batik-bridge/1.18/batik-bridge-1.18.pom
 Downloading from incrementals: https://repo.jenkins-ci.org/incrementals/org/apache/xmlgraphics/batik-bridge/1.18/batik-bridge-1.18.pom
 Downloading from central: https://repo.maven.apache.org/maven2/org/apache/xmlgraphics/batik-bridge/1.18/batik-bridge-1.18.pom
-Progress (1): 5.4 kB
-                    
+Progress (1): 5.4 kB+                     Downloaded from central: https://repo.maven.apache.org/maven2/org/apache/xmlgraphics/batik-bridge/1.18/batik-bridge-1.18.pom (5.4 kB at 900 kB/s)
 Downloading from repo.jenkins-ci.org: https://repo.jenkins-ci.org/public/org/apache/xmlgraphics/batik-gvt/1.18/batik-gvt-1.18.pom
 Downloading from incrementals: https://repo.jenkins-ci.org/incrementals/org/apache/xmlgraphics/batik-gvt/1.18/batik-gvt-1.18.pom
 Downloading from central: https://repo.maven.apache.org/maven2/org/apache/xmlgraphics/batik-gvt/1.18/batik-gvt-1.18.pom
-Progress (1): 3.2 kB
-                    
+Progress (1): 3.2 kB+                     Downloaded from central: https://repo.maven.apache.org/maven2/org/apache/xmlgraphics/batik-gvt/1.18/batik-gvt-1.18.pom (3.2 kB at 536 kB/s)
 Downloading from repo.jenkins-ci.org: https://repo.jenkins-ci.org/public/org/apache/xmlgraphics/batik-script/1.18/batik-script-1.18.pom
 Downloading from incrementals: https://repo.jenkins-ci.org/incrementals/org/apache/xmlgraphics/batik-script/1.18/batik-script-1.18.pom
 Downloading from central: https://repo.maven.apache.org/maven2/org/apache/xmlgraphics/batik-script/1.18/batik-script-1.18.pom
-Progress (1): 3.9 kB
-                    
+Progress (1): 3.9 kB+                     Downloaded from central: https://repo.maven.apache.org/maven2/org/apache/xmlgraphics/batik-script/1.18/batik-script-1.18.pom (3.9 kB at 561 kB/s)
 Downloading from repo.jenkins-ci.org: https://repo.jenkins-ci.org/public/org/apache/xmlgraphics/batik-svggen/1.18/batik-svggen-1.18.pom
 Downloading from incrementals: https://repo.jenkins-ci.org/incrementals/org/apache/xmlgraphics/batik-svggen/1.18/batik-svggen-1.18.pom
 Downloading from central: https://repo.maven.apache.org/maven2/org/apache/xmlgraphics/batik-svggen/1.18/batik-svggen-1.18.pom
-Progress (1): 3.2 kB
-                    
+Progress (1): 3.2 kB+                     Downloaded from central: https://repo.maven.apache.org/maven2/org/apache/xmlgraphics/batik-svggen/1.18/batik-svggen-1.18.pom (3.2 kB at 635 kB/s)
 Downloading from repo.jenkins-ci.org: https://repo.jenkins-ci.org/public/org/apache/xmlgraphics/batik-codec/1.18/batik-codec-1.18.pom
 Downloading from incrementals: https://repo.jenkins-ci.org/incrementals/org/apache/xmlgraphics/batik-codec/1.18/batik-codec-1.18.pom
 Downloading from central: https://repo.maven.apache.org/maven2/org/apache/xmlgraphics/batik-codec/1.18/batik-codec-1.18.pom
-Progress (1): 3.5 kB
-                    
+Progress (1): 3.5 kB+                     Downloaded from central: https://repo.maven.apache.org/maven2/org/apache/xmlgraphics/batik-codec/1.18/batik-codec-1.18.pom (3.5 kB at 443 kB/s)
 Downloading from repo.jenkins-ci.org: https://repo.jenkins-ci.org/public/com/tngtech/jgiven/jgiven-junit/2.0.2/jgiven-junit-2.0.2.jar
 Downloading from repo.jenkins-ci.org: https://repo.jenkins-ci.org/public/com/tngtech/jgiven/jgiven-core/2.0.2/jgiven-core-2.0.2.jar
@@ -264,572 +262,571 @@
 Downloading from incrementals: https://repo.jenkins-ci.org/incrementals/xml-apis/xml-apis-ext/1.3.04/xml-apis-ext-1.3.04.jar
 Downloading from incrementals: https://repo.jenkins-ci.org/incrementals/org/apache/xmlgraphics/batik-codec/1.18/batik-codec-1.18.jar
 Downloading from central: https://repo.maven.apache.org/maven2/com/tngtech/jgiven/jgiven-junit/2.0.2/jgiven-junit-2.0.2.jar
-Progress (1): 16/18 kB
-Progress (1): 18 kB   
-                   
+Progress (1): 16/18 kB+Progress (1): 18 kB   +                    Downloaded from central: https://repo.maven.apache.org/maven2/com/tngtech/jgiven/jgiven-junit/2.0.2/jgiven-junit-2.0.2.jar (18 kB at 2.1 MB/s)
 Downloading from central: https://repo.maven.apache.org/maven2/com/tngtech/jgiven/jgiven-core/2.0.2/jgiven-core-2.0.2.jar
 Downloading from central: https://repo.maven.apache.org/maven2/com/thoughtworks/paranamer/paranamer/2.8.1/paranamer-2.8.1.jar
 Downloading from central: https://repo.maven.apache.org/maven2/com/tngtech/jgiven/jgiven-html5-report/2.0.2/jgiven-html5-report-2.0.2.jar
 Downloading from central: https://repo.maven.apache.org/maven2/com/tngtech/jgiven/jgiven-html-app/2.0.2/jgiven-html-app-2.0.2.jar
 Downloading from central: https://repo.maven.apache.org/maven2/org/apache/xmlgraphics/batik-transcoder/1.18/batik-transcoder-1.18.jar
-Progress (1): 8.9/334 kB
-Progress (1): 25/334 kB 
-Progress (1): 42/334 kB
-Progress (1): 58/334 kB
-Progress (1): 74/334 kB
-Progress (1): 91/334 kB
-Progress (1): 107/334 kB
-Progress (2): 107/334 kB | 1.4/18 kB
-Progress (2): 107/334 kB | 2.8/18 kB
-Progress (2): 107/334 kB | 4.1/18 kB
-Progress (2): 107/334 kB | 5.5/18 kB
-Progress (2): 107/334 kB | 6.9/18 kB
-Progress (2): 107/334 kB | 8.3/18 kB
-Progress (2): 107/334 kB | 9.7/18 kB
-Progress (2): 107/334 kB | 11/18 kB 
-Progress (2): 107/334 kB | 12/18 kB
-Progress (2): 107/334 kB | 14/18 kB
-Progress (2): 107/334 kB | 15/18 kB
-Progress (2): 107/334 kB | 17/18 kB
-Progress (2): 107/334 kB | 18/18 kB
-Progress (2): 107/334 kB | 18 kB   
-Progress (3): 107/334 kB | 18 kB | 1.4/129 kB
-Progress (3): 107/334 kB | 18 kB | 2.4/129 kB
-Progress (3): 107/334 kB | 18 kB | 3.7/129 kB
-Progress (3): 107/334 kB | 18 kB | 5.1/129 kB
-Progress (3): 107/334 kB | 18 kB | 6.5/129 kB
-Progress (3): 107/334 kB | 18 kB | 7.9/129 kB
-Progress (3): 107/334 kB | 18 kB | 9.2/129 kB
-Progress (3): 107/334 kB | 18 kB | 11/129 kB 
-Progress (3): 107/334 kB | 18 kB | 12/129 kB
-Progress (3): 107/334 kB | 18 kB | 13/129 kB
-Progress (3): 107/334 kB | 18 kB | 15/129 kB
-Progress (3): 107/334 kB | 18 kB | 16/129 kB
-Progress (3): 107/334 kB | 18 kB | 18/129 kB
-Progress (3): 107/334 kB | 18 kB | 19/129 kB
-                                            
+Progress (1): 8.9/334 kB+Progress (1): 25/334 kB +Progress (1): 42/334 kB+Progress (1): 58/334 kB+Progress (1): 74/334 kB+Progress (1): 91/334 kB+Progress (1): 107/334 kB+Progress (2): 107/334 kB | 1.4/18 kB+Progress (2): 107/334 kB | 2.8/18 kB+Progress (2): 107/334 kB | 4.1/18 kB+Progress (2): 107/334 kB | 5.5/18 kB+Progress (2): 107/334 kB | 6.9/18 kB+Progress (2): 107/334 kB | 8.3/18 kB+Progress (2): 107/334 kB | 9.7/18 kB+Progress (2): 107/334 kB | 11/18 kB +Progress (2): 107/334 kB | 12/18 kB+Progress (2): 107/334 kB | 14/18 kB+Progress (2): 107/334 kB | 15/18 kB+Progress (2): 107/334 kB | 17/18 kB+Progress (2): 107/334 kB | 18/18 kB+Progress (2): 107/334 kB | 18 kB   +Progress (3): 107/334 kB | 18 kB | 1.4/129 kB+Progress (3): 107/334 kB | 18 kB | 2.4/129 kB+Progress (3): 107/334 kB | 18 kB | 3.7/129 kB+Progress (3): 107/334 kB | 18 kB | 5.1/129 kB+Progress (3): 107/334 kB | 18 kB | 6.5/129 kB+Progress (3): 107/334 kB | 18 kB | 7.9/129 kB+Progress (3): 107/334 kB | 18 kB | 9.2/129 kB+Progress (3): 107/334 kB | 18 kB | 11/129 kB +Progress (3): 107/334 kB | 18 kB | 12/129 kB+Progress (3): 107/334 kB | 18 kB | 13/129 kB+Progress (3): 107/334 kB | 18 kB | 15/129 kB+Progress (3): 107/334 kB | 18 kB | 16/129 kB+Progress (3): 107/334 kB | 18 kB | 18/129 kB+Progress (3): 107/334 kB | 18 kB | 19/129 kB+                                             Downloaded from central: https://repo.maven.apache.org/maven2/com/tngtech/jgiven/jgiven-html5-report/2.0.2/jgiven-html5-report-2.0.2.jar (18 kB at 697 kB/s)
 Downloading from central: https://repo.maven.apache.org/maven2/org/apache/xmlgraphics/batik-anim/1.18/batik-anim-1.18.jar
-Progress (2): 107/334 kB | 35/129 kB
-Progress (3): 107/334 kB | 35/129 kB | 1.4/38 kB
-Progress (3): 124/334 kB | 35/129 kB | 1.4/38 kB
-Progress (3): 124/334 kB | 35/129 kB | 2.8/38 kB
-Progress (3): 124/334 kB | 35/129 kB | 4.1/38 kB
-Progress (3): 124/334 kB | 35/129 kB | 5.5/38 kB
-Progress (3): 124/334 kB | 35/129 kB | 6.9/38 kB
-Progress (3): 124/334 kB | 35/129 kB | 8.3/38 kB
-Progress (3): 140/334 kB | 35/129 kB | 8.3/38 kB
-Progress (3): 140/334 kB | 35/129 kB | 9.7/38 kB
-Progress (3): 140/334 kB | 35/129 kB | 11/38 kB 
-Progress (3): 140/334 kB | 35/129 kB | 12/38 kB
-Progress (3): 140/334 kB | 35/129 kB | 14/38 kB
-Progress (3): 140/334 kB | 35/129 kB | 15/38 kB
-Progress (3): 156/334 kB | 35/129 kB | 15/38 kB
-Progress (3): 156/334 kB | 35/129 kB | 17/38 kB
-Progress (3): 156/334 kB | 35/129 kB | 18/38 kB
-Progress (3): 156/334 kB | 35/129 kB | 19/38 kB
-Progress (3): 173/334 kB | 35/129 kB | 19/38 kB
-Progress (3): 173/334 kB | 52/129 kB | 19/38 kB
-Progress (3): 173/334 kB | 68/129 kB | 19/38 kB
-Progress (4): 173/334 kB | 68/129 kB | 19/38 kB | 1.4/486 kB
-Progress (4): 173/334 kB | 68/129 kB | 19/38 kB | 2.8/486 kB
-Progress (4): 173/334 kB | 68/129 kB | 19/38 kB | 4.1/486 kB
-Progress (4): 173/334 kB | 84/129 kB | 19/38 kB | 4.1/486 kB
-Progress (4): 173/334 kB | 84/129 kB | 19/38 kB | 5.5/486 kB
-Progress (4): 173/334 kB | 84/129 kB | 19/38 kB | 6.9/486 kB
-Progress (4): 173/334 kB | 84/129 kB | 19/38 kB | 8.3/486 kB
-Progress (4): 173/334 kB | 84/129 kB | 19/38 kB | 9.7/486 kB
-Progress (4): 173/334 kB | 84/129 kB | 19/38 kB | 11/486 kB 
-Progress (4): 173/334 kB | 84/129 kB | 19/38 kB | 12/486 kB
-Progress (4): 173/334 kB | 84/129 kB | 19/38 kB | 14/486 kB
-Progress (4): 173/334 kB | 84/129 kB | 19/38 kB | 15/486 kB
-Progress (4): 173/334 kB | 84/129 kB | 19/38 kB | 16/486 kB
-Progress (4): 189/334 kB | 84/129 kB | 19/38 kB | 16/486 kB
-Progress (4): 189/334 kB | 84/129 kB | 21/38 kB | 16/486 kB
-Progress (4): 189/334 kB | 84/129 kB | 22/38 kB | 16/486 kB
-Progress (4): 189/334 kB | 84/129 kB | 23/38 kB | 16/486 kB
-Progress (4): 189/334 kB | 84/129 kB | 25/38 kB | 16/486 kB
-Progress (4): 189/334 kB | 84/129 kB | 26/38 kB | 16/486 kB
-Progress (4): 206/334 kB | 84/129 kB | 26/38 kB | 16/486 kB
-Progress (4): 206/334 kB | 84/129 kB | 28/38 kB | 16/486 kB
-Progress (4): 206/334 kB | 84/129 kB | 29/38 kB | 16/486 kB
-Progress (4): 206/334 kB | 84/129 kB | 30/38 kB | 16/486 kB
-Progress (4): 206/334 kB | 84/129 kB | 32/38 kB | 16/486 kB
-Progress (4): 206/334 kB | 84/129 kB | 33/38 kB | 16/486 kB
-Progress (4): 206/334 kB | 84/129 kB | 34/38 kB | 16/486 kB
-Progress (4): 222/334 kB | 84/129 kB | 34/38 kB | 16/486 kB
-Progress (4): 222/334 kB | 84/129 kB | 36/38 kB | 16/486 kB
-Progress (4): 222/334 kB | 84/129 kB | 37/38 kB | 16/486 kB
-Progress (4): 222/334 kB | 101/129 kB | 37/38 kB | 16/486 kB
-Progress (4): 222/334 kB | 101/129 kB | 38 kB | 16/486 kB   
-Progress (4): 222/334 kB | 117/129 kB | 38 kB | 16/486 kB
-                                                         
+Progress (2): 107/334 kB | 35/129 kB+Progress (3): 107/334 kB | 35/129 kB | 1.4/38 kB+Progress (3): 124/334 kB | 35/129 kB | 1.4/38 kB+Progress (3): 124/334 kB | 35/129 kB | 2.8/38 kB+Progress (3): 124/334 kB | 35/129 kB | 4.1/38 kB+Progress (3): 124/334 kB | 35/129 kB | 5.5/38 kB+Progress (3): 124/334 kB | 35/129 kB | 6.9/38 kB+Progress (3): 124/334 kB | 35/129 kB | 8.3/38 kB+Progress (3): 140/334 kB | 35/129 kB | 8.3/38 kB+Progress (3): 140/334 kB | 35/129 kB | 9.7/38 kB+Progress (3): 140/334 kB | 35/129 kB | 11/38 kB +Progress (3): 140/334 kB | 35/129 kB | 12/38 kB+Progress (3): 140/334 kB | 35/129 kB | 14/38 kB+Progress (3): 140/334 kB | 35/129 kB | 15/38 kB+Progress (3): 156/334 kB | 35/129 kB | 15/38 kB+Progress (3): 156/334 kB | 35/129 kB | 17/38 kB+Progress (3): 156/334 kB | 35/129 kB | 18/38 kB+Progress (3): 156/334 kB | 35/129 kB | 19/38 kB+Progress (3): 173/334 kB | 35/129 kB | 19/38 kB+Progress (3): 173/334 kB | 52/129 kB | 19/38 kB+Progress (3): 173/334 kB | 68/129 kB | 19/38 kB+Progress (4): 173/334 kB | 68/129 kB | 19/38 kB | 1.4/486 kB+Progress (4): 173/334 kB | 68/129 kB | 19/38 kB | 2.8/486 kB+Progress (4): 173/334 kB | 68/129 kB | 19/38 kB | 4.1/486 kB+Progress (4): 173/334 kB | 84/129 kB | 19/38 kB | 4.1/486 kB+Progress (4): 173/334 kB | 84/129 kB | 19/38 kB | 5.5/486 kB+Progress (4): 173/334 kB | 84/129 kB | 19/38 kB | 6.9/486 kB+Progress (4): 173/334 kB | 84/129 kB | 19/38 kB | 8.3/486 kB+Progress (4): 173/334 kB | 84/129 kB | 19/38 kB | 9.7/486 kB+Progress (4): 173/334 kB | 84/129 kB | 19/38 kB | 11/486 kB +Progress (4): 173/334 kB | 84/129 kB | 19/38 kB | 12/486 kB+Progress (4): 173/334 kB | 84/129 kB | 19/38 kB | 14/486 kB+Progress (4): 173/334 kB | 84/129 kB | 19/38 kB | 15/486 kB+Progress (4): 173/334 kB | 84/129 kB | 19/38 kB | 16/486 kB+Progress (4): 189/334 kB | 84/129 kB | 19/38 kB | 16/486 kB+Progress (4): 189/334 kB | 84/129 kB | 21/38 kB | 16/486 kB+Progress (4): 189/334 kB | 84/129 kB | 22/38 kB | 16/486 kB+Progress (4): 189/334 kB | 84/129 kB | 23/38 kB | 16/486 kB+Progress (4): 189/334 kB | 84/129 kB | 25/38 kB | 16/486 kB+Progress (4): 189/334 kB | 84/129 kB | 26/38 kB | 16/486 kB+Progress (4): 206/334 kB | 84/129 kB | 26/38 kB | 16/486 kB+Progress (4): 206/334 kB | 84/129 kB | 28/38 kB | 16/486 kB+Progress (4): 206/334 kB | 84/129 kB | 29/38 kB | 16/486 kB+Progress (4): 206/334 kB | 84/129 kB | 30/38 kB | 16/486 kB+Progress (4): 206/334 kB | 84/129 kB | 32/38 kB | 16/486 kB+Progress (4): 206/334 kB | 84/129 kB | 33/38 kB | 16/486 kB+Progress (4): 206/334 kB | 84/129 kB | 34/38 kB | 16/486 kB+Progress (4): 222/334 kB | 84/129 kB | 34/38 kB | 16/486 kB+Progress (4): 222/334 kB | 84/129 kB | 36/38 kB | 16/486 kB+Progress (4): 222/334 kB | 84/129 kB | 37/38 kB | 16/486 kB+Progress (4): 222/334 kB | 101/129 kB | 37/38 kB | 16/486 kB+Progress (4): 222/334 kB | 101/129 kB | 38 kB | 16/486 kB   +Progress (4): 222/334 kB | 117/129 kB | 38 kB | 16/486 kB+                                                          Downloaded from central: https://repo.maven.apache.org/maven2/com/thoughtworks/paranamer/paranamer/2.8.1/paranamer-2.8.1.jar (38 kB at 780 kB/s)
-Progress (3): 222/334 kB | 129 kB | 16/486 kB
-                                             
+Progress (3): 222/334 kB | 129 kB | 16/486 kB+                                              Downloaded from central: https://repo.maven.apache.org/maven2/org/apache/xmlgraphics/batik-transcoder/1.18/batik-transcoder-1.18.jar (129 kB at 2.7 MB/s)
 Downloading from central: https://repo.maven.apache.org/maven2/org/apache/xmlgraphics/batik-css/1.18/batik-css-1.18.jar
-Progress (2): 238/334 kB | 16/486 kB
-Progress (2): 255/334 kB | 16/486 kB
-Progress (2): 271/334 kB | 16/486 kB
-Progress (2): 271/334 kB | 32/486 kB
-Progress (2): 287/334 kB | 32/486 kB
-Progress (2): 287/334 kB | 49/486 kB
-Progress (2): 304/334 kB | 49/486 kB
-Progress (2): 304/334 kB | 65/486 kB
-Progress (2): 320/334 kB | 65/486 kB
-Progress (2): 320/334 kB | 81/486 kB
-Progress (2): 334 kB | 81/486 kB    
-Progress (2): 334 kB | 98/486 kB
-Progress (2): 334 kB | 114/486 kB
-                                 
+Progress (2): 238/334 kB | 16/486 kB+Progress (2): 255/334 kB | 16/486 kB+Progress (2): 271/334 kB | 16/486 kB+Progress (2): 271/334 kB | 32/486 kB+Progress (2): 287/334 kB | 32/486 kB+Progress (2): 287/334 kB | 49/486 kB+Progress (2): 304/334 kB | 49/486 kB+Progress (2): 304/334 kB | 65/486 kB+Progress (2): 320/334 kB | 65/486 kB+Progress (2): 320/334 kB | 81/486 kB+Progress (2): 334 kB | 81/486 kB    +Progress (2): 334 kB | 98/486 kB+Progress (2): 334 kB | 114/486 kB+                                  Downloaded from central: https://repo.maven.apache.org/maven2/com/tngtech/jgiven/jgiven-core/2.0.2/jgiven-core-2.0.2.jar (334 kB at 6.6 MB/s)
 Downloading from central: https://repo.maven.apache.org/maven2/org/apache/xmlgraphics/batik-ext/1.18/batik-ext-1.18.jar
-Progress (1): 130/486 kB
-                        
+Progress (1): 130/486 kB+                         Downloading from central: https://repo.maven.apache.org/maven2/org/apache/xmlgraphics/batik-parser/1.18/batik-parser-1.18.jar
-Progress (1): 147/486 kB
-Progress (1): 163/486 kB
-Progress (2): 163/486 kB | 16/331 kB
-Progress (2): 180/486 kB | 16/331 kB
-Progress (2): 180/486 kB | 33/331 kB
-Progress (2): 196/486 kB | 33/331 kB
-Progress (2): 212/486 kB | 33/331 kB
-Progress (2): 212/486 kB | 49/331 kB
-Progress (2): 229/486 kB | 49/331 kB
-Progress (2): 229/486 kB | 66/331 kB
-Progress (2): 245/486 kB | 66/331 kB
-Progress (2): 245/486 kB | 82/331 kB
-Progress (2): 262/486 kB | 82/331 kB
-Progress (2): 262/486 kB | 98/331 kB
-Progress (2): 278/486 kB | 98/331 kB
-Progress (2): 294/486 kB | 98/331 kB
-Progress (2): 294/486 kB | 115/331 kB
-Progress (2): 311/486 kB | 115/331 kB
-Progress (2): 311/486 kB | 131/331 kB
-Progress (2): 327/486 kB | 131/331 kB
-Progress (2): 327/486 kB | 147/331 kB
-Progress (2): 343/486 kB | 147/331 kB
-Progress (2): 343/486 kB | 164/331 kB
-Progress (2): 343/486 kB | 180/331 kB
-Progress (3): 343/486 kB | 180/331 kB | 16/77 kB
-Progress (3): 343/486 kB | 197/331 kB | 16/77 kB
-Progress (3): 343/486 kB | 197/331 kB | 33/77 kB
-Progress (3): 343/486 kB | 213/331 kB | 33/77 kB
-Progress (3): 343/486 kB | 213/331 kB | 49/77 kB
-Progress (3): 343/486 kB | 229/331 kB | 49/77 kB
-Progress (3): 343/486 kB | 229/331 kB | 66/77 kB
-Progress (3): 343/486 kB | 229/331 kB | 77 kB   
-Progress (3): 343/486 kB | 246/331 kB | 77 kB
-Progress (3): 343/486 kB | 262/331 kB | 77 kB
-Progress (3): 343/486 kB | 279/331 kB | 77 kB
-                                             
+Progress (1): 147/486 kB+Progress (1): 163/486 kB+Progress (2): 163/486 kB | 16/331 kB+Progress (2): 180/486 kB | 16/331 kB+Progress (2): 180/486 kB | 33/331 kB+Progress (2): 196/486 kB | 33/331 kB+Progress (2): 212/486 kB | 33/331 kB+Progress (2): 212/486 kB | 49/331 kB+Progress (2): 229/486 kB | 49/331 kB+Progress (2): 229/486 kB | 66/331 kB+Progress (2): 245/486 kB | 66/331 kB+Progress (2): 245/486 kB | 82/331 kB+Progress (2): 262/486 kB | 82/331 kB+Progress (2): 262/486 kB | 98/331 kB+Progress (2): 278/486 kB | 98/331 kB+Progress (2): 294/486 kB | 98/331 kB+Progress (2): 294/486 kB | 115/331 kB+Progress (2): 311/486 kB | 115/331 kB+Progress (2): 311/486 kB | 131/331 kB+Progress (2): 327/486 kB | 131/331 kB+Progress (2): 327/486 kB | 147/331 kB+Progress (2): 343/486 kB | 147/331 kB+Progress (2): 343/486 kB | 164/331 kB+Progress (2): 343/486 kB | 180/331 kB+Progress (3): 343/486 kB | 180/331 kB | 16/77 kB+Progress (3): 343/486 kB | 197/331 kB | 16/77 kB+Progress (3): 343/486 kB | 197/331 kB | 33/77 kB+Progress (3): 343/486 kB | 213/331 kB | 33/77 kB+Progress (3): 343/486 kB | 213/331 kB | 49/77 kB+Progress (3): 343/486 kB | 229/331 kB | 49/77 kB+Progress (3): 343/486 kB | 229/331 kB | 66/77 kB+Progress (3): 343/486 kB | 229/331 kB | 77 kB   +Progress (3): 343/486 kB | 246/331 kB | 77 kB+Progress (3): 343/486 kB | 262/331 kB | 77 kB+Progress (3): 343/486 kB | 279/331 kB | 77 kB+                                              Downloaded from central: https://repo.maven.apache.org/maven2/org/apache/xmlgraphics/batik-parser/1.18/batik-parser-1.18.jar (77 kB at 1.4 MB/s)
 Downloading from central: https://repo.maven.apache.org/maven2/org/apache/xmlgraphics/batik-svg-dom/1.18/batik-svg-dom-1.18.jar
-Progress (2): 343/486 kB | 295/331 kB
-Progress (2): 360/486 kB | 295/331 kB
-Progress (3): 360/486 kB | 295/331 kB | 1.4/10 kB
-Progress (3): 360/486 kB | 295/331 kB | 2.8/10 kB
-Progress (3): 360/486 kB | 295/331 kB | 4.1/10 kB
-Progress (3): 376/486 kB | 295/331 kB | 4.1/10 kB
-Progress (3): 376/486 kB | 295/331 kB | 5.5/10 kB
-Progress (3): 376/486 kB | 295/331 kB | 6.9/10 kB
-Progress (3): 376/486 kB | 295/331 kB | 8.3/10 kB
-Progress (3): 393/486 kB | 295/331 kB | 8.3/10 kB
-Progress (3): 393/486 kB | 295/331 kB | 9.7/10 kB
-Progress (3): 393/486 kB | 295/331 kB | 10 kB    
-Progress (3): 409/486 kB | 295/331 kB | 10 kB
-Progress (3): 425/486 kB | 295/331 kB | 10 kB
-                                             
+Progress (2): 343/486 kB | 295/331 kB+Progress (2): 360/486 kB | 295/331 kB+Progress (3): 360/486 kB | 295/331 kB | 1.4/10 kB+Progress (3): 360/486 kB | 295/331 kB | 2.8/10 kB+Progress (3): 360/486 kB | 295/331 kB | 4.1/10 kB+Progress (3): 376/486 kB | 295/331 kB | 4.1/10 kB+Progress (3): 376/486 kB | 295/331 kB | 5.5/10 kB+Progress (3): 376/486 kB | 295/331 kB | 6.9/10 kB+Progress (3): 376/486 kB | 295/331 kB | 8.3/10 kB+Progress (3): 393/486 kB | 295/331 kB | 8.3/10 kB+Progress (3): 393/486 kB | 295/331 kB | 9.7/10 kB+Progress (3): 393/486 kB | 295/331 kB | 10 kB    +Progress (3): 409/486 kB | 295/331 kB | 10 kB+Progress (3): 425/486 kB | 295/331 kB | 10 kB+                                              Downloaded from central: https://repo.maven.apache.org/maven2/org/apache/xmlgraphics/batik-ext/1.18/batik-ext-1.18.jar (10 kB at 176 kB/s)
 Downloading from central: https://repo.maven.apache.org/maven2/org/apache/xmlgraphics/batik-awt-util/1.18/batik-awt-util-1.18.jar
-Progress (2): 442/486 kB | 295/331 kB
-Progress (2): 458/486 kB | 295/331 kB
-Progress (2): 475/486 kB | 295/331 kB
-Progress (2): 475/486 kB | 311/331 kB
-Progress (2): 486 kB | 311/331 kB    
-Progress (2): 486 kB | 328/331 kB
-Progress (2): 486 kB | 331 kB    
-                             
+Progress (2): 442/486 kB | 295/331 kB+Progress (2): 458/486 kB | 295/331 kB+Progress (2): 475/486 kB | 295/331 kB+Progress (2): 475/486 kB | 311/331 kB+Progress (2): 486 kB | 311/331 kB    +Progress (2): 486 kB | 328/331 kB+Progress (2): 486 kB | 331 kB    +                              Downloaded from central: https://repo.maven.apache.org/maven2/org/apache/xmlgraphics/batik-anim/1.18/batik-anim-1.18.jar (486 kB at 8.1 MB/s)
 Downloading from central: https://repo.maven.apache.org/maven2/org/apache/xmlgraphics/xmlgraphics-commons/2.10/xmlgraphics-commons-2.10.jar
 Downloaded from central: https://repo.maven.apache.org/maven2/org/apache/xmlgraphics/batik-css/1.18/batik-css-1.18.jar (331 kB at 5.5 MB/s)
 Downloading from central: https://repo.maven.apache.org/maven2/org/apache/xmlgraphics/batik-bridge/1.18/batik-bridge-1.18.jar
-Progress (1): 16/231 kB
-Progress (1): 33/231 kB
-Progress (1): 49/231 kB
-Progress (1): 66/231 kB
-Progress (1): 82/231 kB
-Progress (1): 98/231 kB
-Progress (1): 115/231 kB
-Progress (1): 131/231 kB
-Progress (1): 147/231 kB
-Progress (1): 164/231 kB
-Progress (1): 180/231 kB
-Progress (1): 197/231 kB
-Progress (2): 197/231 kB | 16/681 kB
-Progress (3): 197/231 kB | 16/681 kB | 16/425 kB
-Progress (3): 197/231 kB | 33/681 kB | 16/425 kB
-Progress (3): 197/231 kB | 33/681 kB | 33/425 kB
-Progress (3): 197/231 kB | 33/681 kB | 49/425 kB
-Progress (3): 197/231 kB | 49/681 kB | 49/425 kB
-Progress (3): 197/231 kB | 49/681 kB | 66/425 kB
-Progress (3): 197/231 kB | 66/681 kB | 66/425 kB
-Progress (3): 197/231 kB | 82/681 kB | 66/425 kB
-Progress (3): 197/231 kB | 98/681 kB | 66/425 kB
-Progress (3): 197/231 kB | 115/681 kB | 66/425 kB
-Progress (3): 197/231 kB | 131/681 kB | 66/425 kB
-Progress (3): 197/231 kB | 131/681 kB | 82/425 kB
-Progress (3): 197/231 kB | 147/681 kB | 82/425 kB
-Progress (3): 197/231 kB | 147/681 kB | 98/425 kB
-Progress (3): 197/231 kB | 164/681 kB | 98/425 kB
-Progress (3): 197/231 kB | 180/681 kB | 98/425 kB
-Progress (4): 197/231 kB | 180/681 kB | 98/425 kB | 16/705 kB
-Progress (4): 197/231 kB | 180/681 kB | 98/425 kB | 32/705 kB
-Progress (4): 197/231 kB | 180/681 kB | 115/425 kB | 32/705 kB
-Progress (4): 197/231 kB | 180/681 kB | 115/425 kB | 49/705 kB
-Progress (4): 197/231 kB | 180/681 kB | 115/425 kB | 65/705 kB
-Progress (4): 197/231 kB | 180/681 kB | 115/425 kB | 81/705 kB
-Progress (4): 197/231 kB | 180/681 kB | 115/425 kB | 98/705 kB
-Progress (4): 197/231 kB | 180/681 kB | 115/425 kB | 114/705 kB
-Progress (4): 197/231 kB | 180/681 kB | 115/425 kB | 130/705 kB
-Progress (4): 197/231 kB | 180/681 kB | 115/425 kB | 147/705 kB
-Progress (4): 213/231 kB | 180/681 kB | 115/425 kB | 147/705 kB
-Progress (4): 229/231 kB | 180/681 kB | 115/425 kB | 147/705 kB
-Progress (4): 231 kB | 180/681 kB | 115/425 kB | 147/705 kB    
-                                                           
+Progress (1): 16/231 kB+Progress (1): 33/231 kB+Progress (1): 49/231 kB+Progress (1): 66/231 kB+Progress (1): 82/231 kB+Progress (1): 98/231 kB+Progress (1): 115/231 kB+Progress (1): 131/231 kB+Progress (1): 147/231 kB+Progress (1): 164/231 kB+Progress (1): 180/231 kB+Progress (1): 197/231 kB+Progress (2): 197/231 kB | 16/681 kB+Progress (3): 197/231 kB | 16/681 kB | 16/425 kB+Progress (3): 197/231 kB | 33/681 kB | 16/425 kB+Progress (3): 197/231 kB | 33/681 kB | 33/425 kB+Progress (3): 197/231 kB | 33/681 kB | 49/425 kB+Progress (3): 197/231 kB | 49/681 kB | 49/425 kB+Progress (3): 197/231 kB | 49/681 kB | 66/425 kB+Progress (3): 197/231 kB | 66/681 kB | 66/425 kB+Progress (3): 197/231 kB | 82/681 kB | 66/425 kB+Progress (3): 197/231 kB | 98/681 kB | 66/425 kB+Progress (3): 197/231 kB | 115/681 kB | 66/425 kB+Progress (3): 197/231 kB | 131/681 kB | 66/425 kB+Progress (3): 197/231 kB | 131/681 kB | 82/425 kB+Progress (3): 197/231 kB | 147/681 kB | 82/425 kB+Progress (3): 197/231 kB | 147/681 kB | 98/425 kB+Progress (3): 197/231 kB | 164/681 kB | 98/425 kB+Progress (3): 197/231 kB | 180/681 kB | 98/425 kB+Progress (4): 197/231 kB | 180/681 kB | 98/425 kB | 16/705 kB+Progress (4): 197/231 kB | 180/681 kB | 98/425 kB | 32/705 kB+Progress (4): 197/231 kB | 180/681 kB | 115/425 kB | 32/705 kB+Progress (4): 197/231 kB | 180/681 kB | 115/425 kB | 49/705 kB+Progress (4): 197/231 kB | 180/681 kB | 115/425 kB | 65/705 kB+Progress (4): 197/231 kB | 180/681 kB | 115/425 kB | 81/705 kB+Progress (4): 197/231 kB | 180/681 kB | 115/425 kB | 98/705 kB+Progress (4): 197/231 kB | 180/681 kB | 115/425 kB | 114/705 kB+Progress (4): 197/231 kB | 180/681 kB | 115/425 kB | 130/705 kB+Progress (4): 197/231 kB | 180/681 kB | 115/425 kB | 147/705 kB+Progress (4): 213/231 kB | 180/681 kB | 115/425 kB | 147/705 kB+Progress (4): 229/231 kB | 180/681 kB | 115/425 kB | 147/705 kB+Progress (4): 231 kB | 180/681 kB | 115/425 kB | 147/705 kB    +                                                            Downloaded from central: https://repo.maven.apache.org/maven2/org/apache/xmlgraphics/batik-svg-dom/1.18/batik-svg-dom-1.18.jar (231 kB at 3.2 MB/s)
 Downloading from central: https://repo.maven.apache.org/maven2/org/apache/xmlgraphics/batik-script/1.18/batik-script-1.18.jar
-Progress (3): 180/681 kB | 131/425 kB | 147/705 kB
-Progress (3): 180/681 kB | 147/425 kB | 147/705 kB
-Progress (3): 197/681 kB | 147/425 kB | 147/705 kB
-Progress (3): 197/681 kB | 164/425 kB | 147/705 kB
-Progress (3): 213/681 kB | 164/425 kB | 147/705 kB
-Progress (3): 213/681 kB | 180/425 kB | 147/705 kB
-Progress (3): 229/681 kB | 180/425 kB | 147/705 kB
-Progress (3): 246/681 kB | 180/425 kB | 147/705 kB
-Progress (3): 262/681 kB | 180/425 kB | 147/705 kB
-Progress (3): 279/681 kB | 180/425 kB | 147/705 kB
-Progress (3): 279/681 kB | 197/425 kB | 147/705 kB
-Progress (3): 295/681 kB | 197/425 kB | 147/705 kB
-Progress (3): 295/681 kB | 213/425 kB | 147/705 kB
-Progress (3): 295/681 kB | 213/425 kB | 163/705 kB
-Progress (3): 311/681 kB | 213/425 kB | 163/705 kB
-Progress (3): 311/681 kB | 213/425 kB | 180/705 kB
-Progress (3): 328/681 kB | 213/425 kB | 180/705 kB
-Progress (3): 328/681 kB | 213/425 kB | 196/705 kB
-Progress (3): 344/681 kB | 213/425 kB | 196/705 kB
-Progress (3): 344/681 kB | 213/425 kB | 212/705 kB
-Progress (3): 360/681 kB | 213/425 kB | 212/705 kB
-Progress (3): 360/681 kB | 229/425 kB | 212/705 kB
-Progress (3): 360/681 kB | 229/425 kB | 228/705 kB
-Progress (3): 360/681 kB | 229/425 kB | 244/705 kB
-Progress (3): 360/681 kB | 246/425 kB | 244/705 kB
-Progress (3): 360/681 kB | 246/425 kB | 261/705 kB
-Progress (3): 360/681 kB | 262/425 kB | 261/705 kB
-Progress (3): 360/681 kB | 262/425 kB | 277/705 kB
-Progress (3): 360/681 kB | 262/425 kB | 294/705 kB
-Progress (3): 360/681 kB | 279/425 kB | 294/705 kB
-Progress (3): 360/681 kB | 279/425 kB | 310/705 kB
-Progress (3): 360/681 kB | 295/425 kB | 310/705 kB
-Progress (3): 360/681 kB | 295/425 kB | 326/705 kB
-Progress (3): 360/681 kB | 311/425 kB | 326/705 kB
-Progress (3): 360/681 kB | 328/425 kB | 326/705 kB
-Progress (4): 360/681 kB | 328/425 kB | 326/705 kB | 16/25 kB
-Progress (4): 360/681 kB | 328/425 kB | 326/705 kB | 25 kB   
-Progress (4): 360/681 kB | 344/425 kB | 326/705 kB | 25 kB
-Progress (4): 360/681 kB | 360/425 kB | 326/705 kB | 25 kB
-                                                          
+Progress (3): 180/681 kB | 131/425 kB | 147/705 kB+Progress (3): 180/681 kB | 147/425 kB | 147/705 kB+Progress (3): 197/681 kB | 147/425 kB | 147/705 kB+Progress (3): 197/681 kB | 164/425 kB | 147/705 kB+Progress (3): 213/681 kB | 164/425 kB | 147/705 kB+Progress (3): 213/681 kB | 180/425 kB | 147/705 kB+Progress (3): 229/681 kB | 180/425 kB | 147/705 kB+Progress (3): 246/681 kB | 180/425 kB | 147/705 kB+Progress (3): 262/681 kB | 180/425 kB | 147/705 kB+Progress (3): 279/681 kB | 180/425 kB | 147/705 kB+Progress (3): 279/681 kB | 197/425 kB | 147/705 kB+Progress (3): 295/681 kB | 197/425 kB | 147/705 kB+Progress (3): 295/681 kB | 213/425 kB | 147/705 kB+Progress (3): 295/681 kB | 213/425 kB | 163/705 kB+Progress (3): 311/681 kB | 213/425 kB | 163/705 kB+Progress (3): 311/681 kB | 213/425 kB | 180/705 kB+Progress (3): 328/681 kB | 213/425 kB | 180/705 kB+Progress (3): 328/681 kB | 213/425 kB | 196/705 kB+Progress (3): 344/681 kB | 213/425 kB | 196/705 kB+Progress (3): 344/681 kB | 213/425 kB | 212/705 kB+Progress (3): 360/681 kB | 213/425 kB | 212/705 kB+Progress (3): 360/681 kB | 229/425 kB | 212/705 kB+Progress (3): 360/681 kB | 229/425 kB | 228/705 kB+Progress (3): 360/681 kB | 229/425 kB | 244/705 kB+Progress (3): 360/681 kB | 246/425 kB | 244/705 kB+Progress (3): 360/681 kB | 246/425 kB | 261/705 kB+Progress (3): 360/681 kB | 262/425 kB | 261/705 kB+Progress (3): 360/681 kB | 262/425 kB | 277/705 kB+Progress (3): 360/681 kB | 262/425 kB | 294/705 kB+Progress (3): 360/681 kB | 279/425 kB | 294/705 kB+Progress (3): 360/681 kB | 279/425 kB | 310/705 kB+Progress (3): 360/681 kB | 295/425 kB | 310/705 kB+Progress (3): 360/681 kB | 295/425 kB | 326/705 kB+Progress (3): 360/681 kB | 311/425 kB | 326/705 kB+Progress (3): 360/681 kB | 328/425 kB | 326/705 kB+Progress (4): 360/681 kB | 328/425 kB | 326/705 kB | 16/25 kB+Progress (4): 360/681 kB | 328/425 kB | 326/705 kB | 25 kB   +Progress (4): 360/681 kB | 344/425 kB | 326/705 kB | 25 kB+Progress (4): 360/681 kB | 360/425 kB | 326/705 kB | 25 kB+                                                           Downloaded from central: https://repo.maven.apache.org/maven2/org/apache/xmlgraphics/batik-script/1.18/batik-script-1.18.jar (25 kB at 291 kB/s)
-Progress (3): 360/681 kB | 377/425 kB | 326/705 kB
-Progress (3): 377/681 kB | 377/425 kB | 326/705 kB
-Progress (3): 377/681 kB | 393/425 kB | 326/705 kB
-Progress (3): 393/681 kB | 393/425 kB | 326/705 kB
-Progress (3): 393/681 kB | 410/425 kB | 326/705 kB
-Progress (3): 393/681 kB | 425 kB | 326/705 kB    
-Progress (3): 410/681 kB | 425 kB | 326/705 kB
-Progress (3): 426/681 kB | 425 kB | 326/705 kB
-Progress (3): 426/681 kB | 425 kB | 343/705 kB
-Progress (3): 442/681 kB | 425 kB | 343/705 kB
-                                              
+Progress (3): 360/681 kB | 377/425 kB | 326/705 kB+Progress (3): 377/681 kB | 377/425 kB | 326/705 kB+Progress (3): 377/681 kB | 393/425 kB | 326/705 kB+Progress (3): 393/681 kB | 393/425 kB | 326/705 kB+Progress (3): 393/681 kB | 410/425 kB | 326/705 kB+Progress (3): 393/681 kB | 425 kB | 326/705 kB    +Progress (3): 410/681 kB | 425 kB | 326/705 kB+Progress (3): 426/681 kB | 425 kB | 326/705 kB+Progress (3): 426/681 kB | 425 kB | 343/705 kB+Progress (3): 442/681 kB | 425 kB | 343/705 kB+                                               Downloaded from central: https://repo.maven.apache.org/maven2/org/apache/xmlgraphics/batik-awt-util/1.18/batik-awt-util-1.18.jar (425 kB at 4.9 MB/s)
-Progress (2): 442/681 kB | 359/705 kB
-Progress (2): 459/681 kB | 359/705 kB
-Progress (2): 459/681 kB | 375/705 kB
-Progress (2): 475/681 kB | 375/705 kB
-Progress (2): 475/681 kB | 392/705 kB
-Progress (2): 492/681 kB | 392/705 kB
-Progress (2): 492/681 kB | 408/705 kB
-Progress (2): 508/681 kB | 408/705 kB
-Progress (2): 508/681 kB | 425/705 kB
-Progress (2): 524/681 kB | 425/705 kB
-Progress (2): 524/681 kB | 441/705 kB
-Progress (2): 541/681 kB | 441/705 kB
-Progress (2): 541/681 kB | 457/705 kB
-                                     
+Progress (2): 442/681 kB | 359/705 kB+Progress (2): 459/681 kB | 359/705 kB+Progress (2): 459/681 kB | 375/705 kB+Progress (2): 475/681 kB | 375/705 kB+Progress (2): 475/681 kB | 392/705 kB+Progress (2): 492/681 kB | 392/705 kB+Progress (2): 492/681 kB | 408/705 kB+Progress (2): 508/681 kB | 408/705 kB+Progress (2): 508/681 kB | 425/705 kB+Progress (2): 524/681 kB | 425/705 kB+Progress (2): 524/681 kB | 441/705 kB+Progress (2): 541/681 kB | 441/705 kB+Progress (2): 541/681 kB | 457/705 kB+                                      Downloading from central: https://repo.maven.apache.org/maven2/org/apache/xmlgraphics/batik-dom/1.18/batik-dom-1.18.jar
-Progress (2): 541/681 kB | 474/705 kB
-Progress (2): 541/681 kB | 490/705 kB
-Progress (2): 541/681 kB | 507/705 kB
-Progress (2): 541/681 kB | 523/705 kB
-                                     
+Progress (2): 541/681 kB | 474/705 kB+Progress (2): 541/681 kB | 490/705 kB+Progress (2): 541/681 kB | 507/705 kB+Progress (2): 541/681 kB | 523/705 kB+                                      Downloading from central: https://repo.maven.apache.org/maven2/org/apache/xmlgraphics/batik-gvt/1.18/batik-gvt-1.18.jar
-Progress (2): 557/681 kB | 523/705 kB
-Progress (2): 573/681 kB | 523/705 kB
-Progress (2): 590/681 kB | 523/705 kB
-Progress (2): 606/681 kB | 523/705 kB
-Progress (2): 623/681 kB | 523/705 kB
-Progress (2): 623/681 kB | 539/705 kB
-Progress (2): 639/681 kB | 539/705 kB
-Progress (2): 639/681 kB | 556/705 kB
-Progress (2): 655/681 kB | 556/705 kB
-Progress (2): 655/681 kB | 572/705 kB
-Progress (2): 672/681 kB | 572/705 kB
-Progress (2): 681 kB | 572/705 kB    
-Progress (3): 681 kB | 572/705 kB | 16/184 kB
-Progress (3): 681 kB | 588/705 kB | 16/184 kB
-Progress (3): 681 kB | 588/705 kB | 32/184 kB
-Progress (3): 681 kB | 605/705 kB | 32/184 kB
-                                             
+Progress (2): 557/681 kB | 523/705 kB+Progress (2): 573/681 kB | 523/705 kB+Progress (2): 590/681 kB | 523/705 kB+Progress (2): 606/681 kB | 523/705 kB+Progress (2): 623/681 kB | 523/705 kB+Progress (2): 623/681 kB | 539/705 kB+Progress (2): 639/681 kB | 539/705 kB+Progress (2): 639/681 kB | 556/705 kB+Progress (2): 655/681 kB | 556/705 kB+Progress (2): 655/681 kB | 572/705 kB+Progress (2): 672/681 kB | 572/705 kB+Progress (2): 681 kB | 572/705 kB    +Progress (3): 681 kB | 572/705 kB | 16/184 kB+Progress (3): 681 kB | 588/705 kB | 16/184 kB+Progress (3): 681 kB | 588/705 kB | 32/184 kB+Progress (3): 681 kB | 605/705 kB | 32/184 kB+                                              Downloaded from central: https://repo.maven.apache.org/maven2/org/apache/xmlgraphics/xmlgraphics-commons/2.10/xmlgraphics-commons-2.10.jar (681 kB at 7.6 MB/s)
-Progress (2): 605/705 kB | 49/184 kB
-Progress (2): 621/705 kB | 49/184 kB
-Progress (2): 621/705 kB | 65/184 kB
-Progress (2): 638/705 kB | 65/184 kB
-Progress (2): 638/705 kB | 81/184 kB
-Progress (2): 654/705 kB | 81/184 kB
-Progress (2): 670/705 kB | 81/184 kB
-Progress (2): 687/705 kB | 81/184 kB
-Progress (2): 703/705 kB | 81/184 kB
-Progress (3): 703/705 kB | 81/184 kB | 16/192 kB
-Progress (3): 703/705 kB | 81/184 kB | 33/192 kB
-Progress (3): 703/705 kB | 81/184 kB | 49/192 kB
-                                                
+Progress (2): 605/705 kB | 49/184 kB+Progress (2): 621/705 kB | 49/184 kB+Progress (2): 621/705 kB | 65/184 kB+Progress (2): 638/705 kB | 65/184 kB+Progress (2): 638/705 kB | 81/184 kB+Progress (2): 654/705 kB | 81/184 kB+Progress (2): 670/705 kB | 81/184 kB+Progress (2): 687/705 kB | 81/184 kB+Progress (2): 703/705 kB | 81/184 kB+Progress (3): 703/705 kB | 81/184 kB | 16/192 kB+Progress (3): 703/705 kB | 81/184 kB | 33/192 kB+Progress (3): 703/705 kB | 81/184 kB | 49/192 kB+                                                 Downloading from central: https://repo.maven.apache.org/maven2/org/apache/xmlgraphics/batik-shared-resources/1.18/batik-shared-resources-1.18.jar
-Progress (3): 703/705 kB | 81/184 kB | 62/192 kB
-Progress (3): 703/705 kB | 81/184 kB | 79/192 kB
-Progress (3): 703/705 kB | 81/184 kB | 95/192 kB
-Progress (3): 703/705 kB | 81/184 kB | 111/192 kB
-Progress (3): 703/705 kB | 81/184 kB | 125/192 kB
-Progress (3): 703/705 kB | 98/184 kB | 125/192 kB
-Progress (3): 703/705 kB | 98/184 kB | 141/192 kB
-Progress (3): 703/705 kB | 98/184 kB | 158/192 kB
-Progress (3): 703/705 kB | 114/184 kB | 158/192 kB
-Progress (3): 703/705 kB | 114/184 kB | 174/192 kB
-Progress (3): 703/705 kB | 130/184 kB | 174/192 kB
-Progress (3): 703/705 kB | 147/184 kB | 174/192 kB
-Progress (3): 703/705 kB | 163/184 kB | 174/192 kB
-Progress (3): 703/705 kB | 180/184 kB | 174/192 kB
-Progress (3): 703/705 kB | 184 kB | 174/192 kB    
-                                              
+Progress (3): 703/705 kB | 81/184 kB | 62/192 kB+Progress (3): 703/705 kB | 81/184 kB | 79/192 kB+Progress (3): 703/705 kB | 81/184 kB | 95/192 kB+Progress (3): 703/705 kB | 81/184 kB | 111/192 kB+Progress (3): 703/705 kB | 81/184 kB | 125/192 kB+Progress (3): 703/705 kB | 98/184 kB | 125/192 kB+Progress (3): 703/705 kB | 98/184 kB | 141/192 kB+Progress (3): 703/705 kB | 98/184 kB | 158/192 kB+Progress (3): 703/705 kB | 114/184 kB | 158/192 kB+Progress (3): 703/705 kB | 114/184 kB | 174/192 kB+Progress (3): 703/705 kB | 130/184 kB | 174/192 kB+Progress (3): 703/705 kB | 147/184 kB | 174/192 kB+Progress (3): 703/705 kB | 163/184 kB | 174/192 kB+Progress (3): 703/705 kB | 180/184 kB | 174/192 kB+Progress (3): 703/705 kB | 184 kB | 174/192 kB    +                                               Downloaded from central: https://repo.maven.apache.org/maven2/org/apache/xmlgraphics/batik-dom/1.18/batik-dom-1.18.jar (184 kB at 2.0 MB/s)
 Downloading from central: https://repo.maven.apache.org/maven2/org/apache/xmlgraphics/batik-svggen/1.18/batik-svggen-1.18.jar
-Progress (3): 703/705 kB | 174/192 kB | 6.7 kB
-                                              
+Progress (3): 703/705 kB | 174/192 kB | 6.7 kB+                                               Downloaded from central: https://repo.maven.apache.org/maven2/org/apache/xmlgraphics/batik-shared-resources/1.18/batik-shared-resources-1.18.jar (6.7 kB at 72 kB/s)
-Progress (2): 705 kB | 174/192 kB
-                                 
+Progress (2): 705 kB | 174/192 kB+                                  Downloaded from central: https://repo.maven.apache.org/maven2/org/apache/xmlgraphics/batik-bridge/1.18/batik-bridge-1.18.jar (705 kB at 7.6 MB/s)
 Downloading from central: https://repo.maven.apache.org/maven2/org/apache/xmlgraphics/batik-util/1.18/batik-util-1.18.jar
 Downloading from central: https://repo.maven.apache.org/maven2/org/apache/xmlgraphics/batik-constants/1.18/batik-constants-1.18.jar
-Progress (1): 188/192 kB
-Progress (1): 192 kB    
-                    
+Progress (1): 188/192 kB+Progress (1): 192 kB    +                     Downloaded from central: https://repo.maven.apache.org/maven2/org/apache/xmlgraphics/batik-gvt/1.18/batik-gvt-1.18.jar (192 kB at 2.1 MB/s)
 Downloading from central: https://repo.maven.apache.org/maven2/org/apache/xmlgraphics/batik-i18n/1.18/batik-i18n-1.18.jar
-Progress (1): 16/228 kB
-Progress (1): 33/228 kB
-Progress (1): 49/228 kB
-Progress (2): 49/228 kB | 8.6 kB
-Progress (2): 62/228 kB | 8.6 kB
-Progress (2): 78/228 kB | 8.6 kB
-                                
+Progress (1): 16/228 kB+Progress (1): 33/228 kB+Progress (1): 49/228 kB+Progress (2): 49/228 kB | 8.6 kB+Progress (2): 62/228 kB | 8.6 kB+Progress (2): 78/228 kB | 8.6 kB+                                 Downloaded from central: https://repo.maven.apache.org/maven2/org/apache/xmlgraphics/batik-constants/1.18/batik-constants-1.18.jar (8.6 kB at 91 kB/s)
 Downloading from central: https://repo.maven.apache.org/maven2/org/apache/xmlgraphics/batik-xml/1.18/batik-xml-1.18.jar
-Progress (1): 95/228 kB
-Progress (1): 111/228 kB
-Progress (1): 127/228 kB
-Progress (2): 127/228 kB | 16/127 kB
-Progress (2): 127/228 kB | 33/127 kB
-Progress (2): 127/228 kB | 49/127 kB
-Progress (2): 127/228 kB | 66/127 kB
-Progress (2): 127/228 kB | 82/127 kB
-Progress (2): 127/228 kB | 98/127 kB
-Progress (2): 127/228 kB | 115/127 kB
-Progress (2): 127/228 kB | 127 kB    
-                                 
+Progress (1): 95/228 kB+Progress (1): 111/228 kB+Progress (1): 127/228 kB+Progress (2): 127/228 kB | 16/127 kB+Progress (2): 127/228 kB | 33/127 kB+Progress (2): 127/228 kB | 49/127 kB+Progress (2): 127/228 kB | 66/127 kB+Progress (2): 127/228 kB | 82/127 kB+Progress (2): 127/228 kB | 98/127 kB+Progress (2): 127/228 kB | 115/127 kB+Progress (2): 127/228 kB | 127 kB    +                                  Downloaded from central: https://repo.maven.apache.org/maven2/org/apache/xmlgraphics/batik-util/1.18/batik-util-1.18.jar (127 kB at 1.4 MB/s)
 Downloading from central: https://repo.maven.apache.org/maven2/xml-apis/xml-apis-ext/1.3.04/xml-apis-ext-1.3.04.jar
-Progress (2): 127/228 kB | 12 kB
-                                
+Progress (2): 127/228 kB | 12 kB+                                 Downloaded from central: https://repo.maven.apache.org/maven2/org/apache/xmlgraphics/batik-i18n/1.18/batik-i18n-1.18.jar (12 kB at 121 kB/s)
 Downloading from central: https://repo.maven.apache.org/maven2/org/apache/xmlgraphics/batik-codec/1.18/batik-codec-1.18.jar
-Progress (1): 144/228 kB
-Progress (1): 160/228 kB
-Progress (1): 177/228 kB
-Progress (1): 187/228 kB
-Progress (1): 204/228 kB
-Progress (1): 220/228 kB
-Progress (1): 228 kB    
-                    
+Progress (1): 144/228 kB+Progress (1): 160/228 kB+Progress (1): 177/228 kB+Progress (1): 187/228 kB+Progress (1): 204/228 kB+Progress (1): 220/228 kB+Progress (1): 228 kB    +                     Downloaded from central: https://repo.maven.apache.org/maven2/org/apache/xmlgraphics/batik-svggen/1.18/batik-svggen-1.18.jar (228 kB at 2.4 MB/s)
-Progress (1): 16/34 kB
-Progress (1): 33/34 kB
-Progress (1): 34 kB   
-                   
+Progress (1): 16/34 kB+Progress (1): 33/34 kB+Progress (1): 34 kB   +                    Downloaded from central: https://repo.maven.apache.org/maven2/org/apache/xmlgraphics/batik-xml/1.18/batik-xml-1.18.jar (34 kB at 358 kB/s)
-Progress (1): 16/112 kB
-Progress (1): 33/112 kB
-Progress (1): 49/112 kB
-Progress (1): 66/112 kB
-Progress (1): 82/112 kB
-Progress (1): 98/112 kB
-Progress (1): 112 kB   
-                    
+Progress (1): 16/112 kB+Progress (1): 33/112 kB+Progress (1): 49/112 kB+Progress (1): 66/112 kB+Progress (1): 82/112 kB+Progress (1): 98/112 kB+Progress (1): 112 kB   +                     Downloaded from central: https://repo.maven.apache.org/maven2/org/apache/xmlgraphics/batik-codec/1.18/batik-codec-1.18.jar (112 kB at 1.1 MB/s)
-Progress (1): 16/86 kB
-Progress (1): 33/86 kB
-Progress (1): 49/86 kB
-Progress (1): 66/86 kB
-Progress (1): 82/86 kB
-Progress (1): 86 kB   
-                   
+Progress (1): 16/86 kB+Progress (1): 33/86 kB+Progress (1): 49/86 kB+Progress (1): 66/86 kB+Progress (1): 82/86 kB+Progress (1): 86 kB   +                    Downloaded from central: https://repo.maven.apache.org/maven2/xml-apis/xml-apis-ext/1.3.04/xml-apis-ext-1.3.04.jar (86 kB at 857 kB/s)
-Progress (1): 0/2.0 MB
-Progress (1): 0/2.0 MB
-Progress (1): 0/2.0 MB
-Progress (1): 0/2.0 MB
-Progress (1): 0/2.0 MB
-Progress (1): 0/2.0 MB
-Progress (1): 0/2.0 MB
-Progress (1): 0/2.0 MB
-Progress (1): 0/2.0 MB
-Progress (1): 0/2.0 MB
-Progress (1): 0/2.0 MB
-Progress (1): 0/2.0 MB
-Progress (1): 0/2.0 MB
-Progress (1): 0/2.0 MB
-Progress (1): 0.1/2.0 MB
-Progress (1): 0.1/2.0 MB
-Progress (1): 0.1/2.0 MB
-Progress (1): 0.1/2.0 MB
-Progress (1): 0.1/2.0 MB
-Progress (1): 0.1/2.0 MB
-Progress (1): 0.2/2.0 MB
-Progress (1): 0.2/2.0 MB
-Progress (1): 0.2/2.0 MB
-Progress (1): 0.2/2.0 MB
-Progress (1): 0.2/2.0 MB
-Progress (1): 0.2/2.0 MB
-Progress (1): 0.3/2.0 MB
-Progress (1): 0.3/2.0 MB
-Progress (1): 0.3/2.0 MB
-Progress (1): 0.3/2.0 MB
-Progress (1): 0.3/2.0 MB
-Progress (1): 0.3/2.0 MB
-Progress (1): 0.4/2.0 MB
-Progress (1): 0.4/2.0 MB
-Progress (1): 0.4/2.0 MB
-Progress (1): 0.4/2.0 MB
-Progress (1): 0.4/2.0 MB
-Progress (1): 0.4/2.0 MB
-Progress (1): 0.5/2.0 MB
-Progress (1): 0.5/2.0 MB
-Progress (1): 0.5/2.0 MB
-Progress (1): 0.5/2.0 MB
-Progress (1): 0.5/2.0 MB
-Progress (1): 0.5/2.0 MB
-Progress (1): 0.6/2.0 MB
-Progress (1): 0.6/2.0 MB
-Progress (1): 0.6/2.0 MB
-Progress (1): 0.6/2.0 MB
-Progress (1): 0.6/2.0 MB
-Progress (1): 0.6/2.0 MB
-Progress (1): 0.7/2.0 MB
-Progress (1): 0.7/2.0 MB
-Progress (1): 0.7/2.0 MB
-Progress (1): 0.7/2.0 MB
-Progress (1): 0.7/2.0 MB
-Progress (1): 0.7/2.0 MB
-Progress (1): 0.8/2.0 MB
-Progress (1): 0.8/2.0 MB
-Progress (1): 0.8/2.0 MB
-Progress (1): 0.8/2.0 MB
-Progress (1): 0.8/2.0 MB
-Progress (1): 0.8/2.0 MB
-Progress (1): 0.9/2.0 MB
-Progress (1): 0.9/2.0 MB
-Progress (1): 0.9/2.0 MB
-Progress (1): 0.9/2.0 MB
-Progress (1): 0.9/2.0 MB
-Progress (1): 0.9/2.0 MB
-Progress (1): 0.9/2.0 MB
-Progress (1): 1.0/2.0 MB
-Progress (1): 1.0/2.0 MB
-Progress (1): 1.0/2.0 MB
-Progress (1): 1.0/2.0 MB
-Progress (1): 1.0/2.0 MB
-Progress (1): 1.0/2.0 MB
-Progress (1): 1.1/2.0 MB
-Progress (1): 1.1/2.0 MB
-Progress (1): 1.1/2.0 MB
-Progress (1): 1.1/2.0 MB
-Progress (1): 1.1/2.0 MB
-Progress (1): 1.1/2.0 MB
-Progress (1): 1.2/2.0 MB
-Progress (1): 1.2/2.0 MB
-Progress (1): 1.2/2.0 MB
-Progress (1): 1.2/2.0 MB
-Progress (1): 1.2/2.0 MB
-Progress (1): 1.2/2.0 MB
-Progress (1): 1.3/2.0 MB
-Progress (1): 1.3/2.0 MB
-Progress (1): 1.3/2.0 MB
-Progress (1): 1.3/2.0 MB
-Progress (1): 1.3/2.0 MB
-Progress (1): 1.3/2.0 MB
-Progress (1): 1.4/2.0 MB
-Progress (1): 1.4/2.0 MB
-Progress (1): 1.4/2.0 MB
-Progress (1): 1.4/2.0 MB
-Progress (1): 1.4/2.0 MB
-Progress (1): 1.4/2.0 MB
-Progress (1): 1.5/2.0 MB
-Progress (1): 1.5/2.0 MB
-Progress (1): 1.5/2.0 MB
-Progress (1): 1.5/2.0 MB
-Progress (1): 1.5/2.0 MB
-Progress (1): 1.5/2.0 MB
-Progress (1): 1.6/2.0 MB
-Progress (1): 1.6/2.0 MB
-Progress (1): 1.6/2.0 MB
-Progress (1): 1.6/2.0 MB
-Progress (1): 1.6/2.0 MB
-Progress (1): 1.6/2.0 MB
-Progress (1): 1.7/2.0 MB
-Progress (1): 1.7/2.0 MB
-Progress (1): 1.7/2.0 MB
-Progress (1): 1.7/2.0 MB
-Progress (1): 1.7/2.0 MB
-Progress (1): 1.7/2.0 MB
-Progress (1): 1.8/2.0 MB
-Progress (1): 1.8/2.0 MB
-Progress (1): 1.8/2.0 MB
-Progress (1): 1.8/2.0 MB
-Progress (1): 1.8/2.0 MB
-Progress (1): 1.8/2.0 MB
-Progress (1): 1.8/2.0 MB
-Progress (1): 1.9/2.0 MB
-Progress (1): 1.9/2.0 MB
-Progress (1): 1.9/2.0 MB
-Progress (1): 1.9/2.0 MB
-Progress (1): 1.9/2.0 MB
-Progress (1): 1.9/2.0 MB
-Progress (1): 2.0 MB    
-                    
+Progress (1): 0/2.0 MB+Progress (1): 0/2.0 MB+Progress (1): 0/2.0 MB+Progress (1): 0/2.0 MB+Progress (1): 0/2.0 MB+Progress (1): 0/2.0 MB+Progress (1): 0/2.0 MB+Progress (1): 0/2.0 MB+Progress (1): 0/2.0 MB+Progress (1): 0/2.0 MB+Progress (1): 0/2.0 MB+Progress (1): 0/2.0 MB+Progress (1): 0/2.0 MB+Progress (1): 0/2.0 MB+Progress (1): 0.1/2.0 MB+Progress (1): 0.1/2.0 MB+Progress (1): 0.1/2.0 MB+Progress (1): 0.1/2.0 MB+Progress (1): 0.1/2.0 MB+Progress (1): 0.1/2.0 MB+Progress (1): 0.2/2.0 MB+Progress (1): 0.2/2.0 MB+Progress (1): 0.2/2.0 MB+Progress (1): 0.2/2.0 MB+Progress (1): 0.2/2.0 MB+Progress (1): 0.2/2.0 MB+Progress (1): 0.3/2.0 MB+Progress (1): 0.3/2.0 MB+Progress (1): 0.3/2.0 MB+Progress (1): 0.3/2.0 MB+Progress (1): 0.3/2.0 MB+Progress (1): 0.3/2.0 MB+Progress (1): 0.4/2.0 MB+Progress (1): 0.4/2.0 MB+Progress (1): 0.4/2.0 MB+Progress (1): 0.4/2.0 MB+Progress (1): 0.4/2.0 MB+Progress (1): 0.4/2.0 MB+Progress (1): 0.5/2.0 MB+Progress (1): 0.5/2.0 MB+Progress (1): 0.5/2.0 MB+Progress (1): 0.5/2.0 MB+Progress (1): 0.5/2.0 MB+Progress (1): 0.5/2.0 MB+Progress (1): 0.6/2.0 MB+Progress (1): 0.6/2.0 MB+Progress (1): 0.6/2.0 MB+Progress (1): 0.6/2.0 MB+Progress (1): 0.6/2.0 MB+Progress (1): 0.6/2.0 MB+Progress (1): 0.7/2.0 MB+Progress (1): 0.7/2.0 MB+Progress (1): 0.7/2.0 MB+Progress (1): 0.7/2.0 MB+Progress (1): 0.7/2.0 MB+Progress (1): 0.7/2.0 MB+Progress (1): 0.8/2.0 MB+Progress (1): 0.8/2.0 MB+Progress (1): 0.8/2.0 MB+Progress (1): 0.8/2.0 MB+Progress (1): 0.8/2.0 MB+Progress (1): 0.8/2.0 MB+Progress (1): 0.9/2.0 MB+Progress (1): 0.9/2.0 MB+Progress (1): 0.9/2.0 MB+Progress (1): 0.9/2.0 MB+Progress (1): 0.9/2.0 MB+Progress (1): 0.9/2.0 MB+Progress (1): 0.9/2.0 MB+Progress (1): 1.0/2.0 MB+Progress (1): 1.0/2.0 MB+Progress (1): 1.0/2.0 MB+Progress (1): 1.0/2.0 MB+Progress (1): 1.0/2.0 MB+Progress (1): 1.0/2.0 MB+Progress (1): 1.1/2.0 MB+Progress (1): 1.1/2.0 MB+Progress (1): 1.1/2.0 MB+Progress (1): 1.1/2.0 MB+Progress (1): 1.1/2.0 MB+Progress (1): 1.1/2.0 MB+Progress (1): 1.2/2.0 MB+Progress (1): 1.2/2.0 MB+Progress (1): 1.2/2.0 MB+Progress (1): 1.2/2.0 MB+Progress (1): 1.2/2.0 MB+Progress (1): 1.2/2.0 MB+Progress (1): 1.3/2.0 MB+Progress (1): 1.3/2.0 MB+Progress (1): 1.3/2.0 MB+Progress (1): 1.3/2.0 MB+Progress (1): 1.3/2.0 MB+Progress (1): 1.3/2.0 MB+Progress (1): 1.4/2.0 MB+Progress (1): 1.4/2.0 MB+Progress (1): 1.4/2.0 MB+Progress (1): 1.4/2.0 MB+Progress (1): 1.4/2.0 MB+Progress (1): 1.4/2.0 MB+Progress (1): 1.5/2.0 MB+Progress (1): 1.5/2.0 MB+Progress (1): 1.5/2.0 MB+Progress (1): 1.5/2.0 MB+Progress (1): 1.5/2.0 MB+Progress (1): 1.5/2.0 MB+Progress (1): 1.6/2.0 MB+Progress (1): 1.6/2.0 MB+Progress (1): 1.6/2.0 MB+Progress (1): 1.6/2.0 MB+Progress (1): 1.6/2.0 MB+Progress (1): 1.6/2.0 MB+Progress (1): 1.7/2.0 MB+Progress (1): 1.7/2.0 MB+Progress (1): 1.7/2.0 MB+Progress (1): 1.7/2.0 MB+Progress (1): 1.7/2.0 MB+Progress (1): 1.7/2.0 MB+Progress (1): 1.8/2.0 MB+Progress (1): 1.8/2.0 MB+Progress (1): 1.8/2.0 MB+Progress (1): 1.8/2.0 MB+Progress (1): 1.8/2.0 MB+Progress (1): 1.8/2.0 MB+Progress (1): 1.8/2.0 MB+Progress (1): 1.9/2.0 MB+Progress (1): 1.9/2.0 MB+Progress (1): 1.9/2.0 MB+Progress (1): 1.9/2.0 MB+Progress (1): 1.9/2.0 MB+Progress (1): 1.9/2.0 MB+Progress (1): 2.0 MB    +                     Downloaded from central: https://repo.maven.apache.org/maven2/com/tngtech/jgiven/jgiven-html-app/2.0.2/jgiven-html-app-2.0.2.jar (2.0 MB at 13 MB/s)
->>>>>>> ab7ada5f
 [INFO] 
 [INFO] --- clean:3.5.0:clean (default-clean) @ throttle-concurrents ---
 [INFO] 
@@ -873,15 +870,9 @@
 [INFO] /tmp/plugin-builds/throttle-concurrents/src/main/java/hudson/plugins/throttleconcurrents/ThrottleJobProperty.java:[89,12] Generating hudson/plugins/throttleconcurrents/ThrottleJobProperty.stapler
 [INFO] /tmp/plugin-builds/throttle-concurrents/src/main/java/hudson/plugins/throttleconcurrents/ThrottleMatrixProjectOptions.java:[54,12] Generating hudson/plugins/throttleconcurrents/ThrottleMatrixProjectOptions.stapler
 [INFO] /tmp/plugin-builds/throttle-concurrents/src/main/java/hudson/plugins/throttleconcurrents/pipeline/ThrottleStep.java:[26,12] Generating hudson/plugins/throttleconcurrents/pipeline/ThrottleStep.stapler
-<<<<<<< HEAD
-[INFO] /tmp/plugin-builds/throttle-concurrents/src/main/java/hudson/plugins/throttleconcurrents/pipeline/ThrottleStep.java:[65,31] Generating hudson/plugins/throttleconcurrents/pipeline/ThrottleStep/DescriptorImpl/doCheckCategoryName.stapler
-[INFO] /tmp/plugin-builds/throttle-concurrents/src/main/java/hudson/plugins/throttleconcurrents/ThrottleJobProperty.java:[446,31] Generating hudson/plugins/throttleconcurrents/ThrottleJobProperty/DescriptorImpl/doCheckMaxConcurrentPerNode.stapler
-[INFO] /tmp/plugin-builds/throttle-concurrents/src/main/java/hudson/plugins/throttleconcurrents/ThrottleJobProperty.java:[460,31] Generating hudson/plugins/throttleconcurrents/ThrottleJobProperty/DescriptorImpl/doCheckMaxConcurrentTotal.stapler
-=======
 [INFO] /tmp/plugin-builds/throttle-concurrents/src/main/java/hudson/plugins/throttleconcurrents/ThrottleJobProperty.java:[446,31] Generating hudson/plugins/throttleconcurrents/ThrottleJobProperty/DescriptorImpl/doCheckMaxConcurrentPerNode.stapler
 [INFO] /tmp/plugin-builds/throttle-concurrents/src/main/java/hudson/plugins/throttleconcurrents/ThrottleJobProperty.java:[460,31] Generating hudson/plugins/throttleconcurrents/ThrottleJobProperty/DescriptorImpl/doCheckMaxConcurrentTotal.stapler
 [INFO] /tmp/plugin-builds/throttle-concurrents/src/main/java/hudson/plugins/throttleconcurrents/ThrottleJobProperty.java:[437,31] Generating hudson/plugins/throttleconcurrents/ThrottleJobProperty/DescriptorImpl/doCheckCategoryName.stapler
->>>>>>> ab7ada5f
 [INFO] /tmp/plugin-builds/throttle-concurrents/src/main/java/hudson/plugins/throttleconcurrents/ThrottleQueueTaskDispatcher.java: /tmp/plugin-builds/throttle-concurrents/src/main/java/hudson/plugins/throttleconcurrents/ThrottleQueueTaskDispatcher.java uses or overrides a deprecated API.
 [INFO] /tmp/plugin-builds/throttle-concurrents/src/main/java/hudson/plugins/throttleconcurrents/ThrottleQueueTaskDispatcher.java: Recompile with -Xlint:deprecation for details.
 [INFO] 
@@ -951,11 +942,6 @@
 [INFO] ------------------------------------------------------------------------
 [INFO] BUILD SUCCESS
 [INFO] ------------------------------------------------------------------------
-<<<<<<< HEAD
-[INFO] Total time:  18.852 s
-[INFO] Finished at: 2025-07-09T12:47:52+02:00
-=======
 [INFO] Total time:  17.251 s
 [INFO] Finished at: 2025-07-08T03:18:16Z
->>>>>>> ab7ada5f
 [INFO] ------------------------------------------------------------------------