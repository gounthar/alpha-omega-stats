WARNING: A terminally deprecated method in sun.misc.Unsafe has been called
WARNING: sun.misc.Unsafe::staticFieldBase has been called by com.google.inject.internal.aop.HiddenClassDefiner (file:/usr/share/apache-maven-3.9.10/lib/guice-5.1.0-classes.jar)
WARNING: Please consider reporting this to the maintainers of class com.google.inject.internal.aop.HiddenClassDefiner
WARNING: sun.misc.Unsafe::staticFieldBase will be removed in a future release
[INFO] Scanning for projects...
[INFO] Artifact org.jenkins-ci.tools:maven-hpi-plugin:pom:3.63 is present in the local repository, but cached from a remote repository ID that is unavailable in current build context, verifying that is downloadable from [incrementals (https://repo.jenkins-ci.org/incrementals/, default, releases), central (https://repo.maven.apache.org/maven2, default, releases)]
[INFO] Artifact org.jenkins-ci.tools:maven-hpi-plugin:pom:3.63 is present in the local repository, but cached from a remote repository ID that is unavailable in current build context, verifying that is downloadable from [incrementals (https://repo.jenkins-ci.org/incrementals/, default, releases), central (https://repo.maven.apache.org/maven2, default, releases)]
[WARNING] The POM for org.jenkins-ci.tools:maven-hpi-plugin:jar:3.63 is missing, no dependency information available
[INFO] Artifact org.jenkins-ci.tools:maven-hpi-plugin:jar:3.63 is present in the local repository, but cached from a remote repository ID that is unavailable in current build context, verifying that is downloadable from [incrementals (https://repo.jenkins-ci.org/incrementals/, default, releases), central (https://repo.maven.apache.org/maven2, default, releases)]
[INFO] Artifact org.jenkins-ci.tools:maven-hpi-plugin:jar:3.63 is present in the local repository, but cached from a remote repository ID that is unavailable in current build context, verifying that is downloadable from [incrementals (https://repo.jenkins-ci.org/incrementals/, default, releases), central (https://repo.maven.apache.org/maven2, default, releases)]
[WARNING] Failed to build parent project for org.jenkins-ci.plugins:command-launcher:hpi:999999-SNAPSHOT
[INFO] 
[INFO] --------------< org.jenkins-ci.plugins:command-launcher >---------------
[INFO] Building Command Agent Launcher Plugin 999999-SNAPSHOT
[INFO]   from pom.xml
[INFO] --------------------------------[ hpi ]---------------------------------
Downloading from repo.jenkins-ci.org: https://repo.jenkins-ci.org/public/io/jenkins/configuration-as-code/1903.v004d55388f30/configuration-as-code-1903.v004d55388f30.pom
Progress (1): 0.4/3.3 kB
Progress (1): 1.8/3.3 kB
Progress (1): 3.2/3.3 kB
Progress (1): 3.3 kB    
                    
Downloaded from repo.jenkins-ci.org: https://repo.jenkins-ci.org/public/io/jenkins/configuration-as-code/1903.v004d55388f30/configuration-as-code-1903.v004d55388f30.pom (3.3 kB at 6.4 kB/s)
Downloading from repo.jenkins-ci.org: https://repo.jenkins-ci.org/public/io/jenkins/plugins/json-api/20240303-101.v7a_8666713110/json-api-20240303-101.v7a_8666713110.pom
Progress (1): 0.4/1.9 kB
Progress (1): 1.8/1.9 kB
Progress (1): 1.9 kB    
                    
Downloaded from repo.jenkins-ci.org: https://repo.jenkins-ci.org/public/io/jenkins/plugins/json-api/20240303-101.v7a_8666713110/json-api-20240303-101.v7a_8666713110.pom (1.9 kB at 23 kB/s)
Downloading from repo.jenkins-ci.org: https://repo.jenkins-ci.org/public/io/jenkins/configuration-as-code/test-harness/1903.v004d55388f30/test-harness-1903.v004d55388f30.pom
Progress (1): 0.4/3.1 kB
Progress (1): 1.8/3.1 kB
Progress (1): 3.1 kB    
                    
Downloaded from repo.jenkins-ci.org: https://repo.jenkins-ci.org/public/io/jenkins/configuration-as-code/test-harness/1903.v004d55388f30/test-harness-1903.v004d55388f30.pom (3.1 kB at 38 kB/s)
Downloading from repo.jenkins-ci.org: https://repo.jenkins-ci.org/public/io/jenkins/configuration-as-code/1903.v004d55388f30/configuration-as-code-1903.v004d55388f30.jar
Progress (1): 0.4/202 kB
Progress (1): 1.8/202 kB
Progress (1): 3.2/202 kB
Progress (1): 4.6/202 kB
Progress (1): 6.0/202 kB
Progress (1): 7.4/202 kB
Progress (1): 8.8/202 kB
Progress (1): 10/202 kB 
Progress (1): 12/202 kB
Progress (1): 13/202 kB
Progress (1): 14/202 kB
Progress (1): 16/202 kB
Progress (1): 17/202 kB
Progress (1): 19/202 kB
Progress (1): 20/202 kB
Progress (1): 21/202 kB
Progress (1): 23/202 kB
Progress (1): 24/202 kB
Progress (1): 26/202 kB
Progress (1): 27/202 kB
Progress (1): 28/202 kB
Progress (1): 30/202 kB
Progress (1): 31/202 kB
Progress (1): 33/202 kB
Progress (1): 33/202 kB
Progress (1): 34/202 kB
Progress (1): 35/202 kB
Progress (1): 37/202 kB
Progress (1): 38/202 kB
Progress (1): 40/202 kB
Progress (1): 41/202 kB
Progress (1): 42/202 kB
Progress (1): 44/202 kB
Progress (1): 45/202 kB
Progress (1): 47/202 kB
Progress (1): 48/202 kB
Progress (1): 49/202 kB
Progress (1): 51/202 kB
Progress (1): 52/202 kB
Progress (1): 53/202 kB
Progress (1): 55/202 kB
Progress (1): 56/202 kB
Progress (1): 58/202 kB
Progress (1): 59/202 kB
Progress (1): 60/202 kB
Progress (1): 62/202 kB
Progress (1): 63/202 kB
Progress (1): 65/202 kB
Progress (1): 66/202 kB
Progress (1): 67/202 kB
Progress (1): 69/202 kB
Progress (1): 70/202 kB
Progress (1): 72/202 kB
Progress (1): 73/202 kB
Progress (1): 74/202 kB
Progress (1): 76/202 kB
Progress (1): 77/202 kB
Progress (1): 79/202 kB
Progress (1): 80/202 kB
Progress (1): 81/202 kB
Progress (1): 83/202 kB
Progress (1): 84/202 kB
Progress (1): 86/202 kB
Progress (1): 87/202 kB
Progress (1): 88/202 kB
Progress (1): 90/202 kB
Progress (1): 91/202 kB
Progress (1): 93/202 kB
Progress (1): 94/202 kB
Progress (1): 95/202 kB
Progress (1): 97/202 kB
Progress (1): 98/202 kB
Progress (1): 100/202 kB
Progress (1): 101/202 kB
Progress (1): 102/202 kB
Progress (1): 104/202 kB
Progress (1): 105/202 kB
Progress (1): 107/202 kB
Progress (1): 108/202 kB
Progress (1): 109/202 kB
Progress (1): 111/202 kB
Progress (1): 112/202 kB
Progress (1): 114/202 kB
Progress (1): 115/202 kB
Progress (1): 116/202 kB
Progress (1): 118/202 kB
Progress (1): 119/202 kB
Progress (1): 121/202 kB
Progress (1): 122/202 kB
Progress (1): 123/202 kB
Progress (1): 125/202 kB
Progress (1): 126/202 kB
Progress (1): 128/202 kB
Progress (1): 129/202 kB
Progress (1): 130/202 kB
Progress (1): 132/202 kB
Progress (1): 133/202 kB
Progress (1): 135/202 kB
Progress (1): 136/202 kB
Progress (1): 137/202 kB
Progress (1): 139/202 kB
Progress (1): 140/202 kB
Progress (1): 142/202 kB
Progress (1): 143/202 kB
Progress (1): 144/202 kB
Progress (1): 146/202 kB
Progress (1): 147/202 kB
Progress (1): 149/202 kB
Progress (1): 150/202 kB
Progress (1): 151/202 kB
Progress (1): 153/202 kB
Progress (1): 154/202 kB
Progress (1): 156/202 kB
Progress (1): 157/202 kB
Progress (1): 158/202 kB
Progress (1): 160/202 kB
Progress (1): 161/202 kB
Progress (1): 163/202 kB
Progress (1): 164/202 kB
Progress (1): 165/202 kB
Progress (1): 167/202 kB
Progress (1): 168/202 kB
Progress (1): 170/202 kB
Progress (1): 171/202 kB
Progress (1): 172/202 kB
Progress (1): 174/202 kB
Progress (1): 175/202 kB
Progress (1): 177/202 kB
Progress (1): 178/202 kB
Progress (1): 179/202 kB
Progress (1): 180/202 kB
Progress (1): 182/202 kB
Progress (1): 183/202 kB
Progress (1): 185/202 kB
Progress (1): 186/202 kB
Progress (1): 187/202 kB
Progress (1): 189/202 kB
Progress (1): 190/202 kB
Progress (1): 192/202 kB
Progress (1): 193/202 kB
Progress (1): 194/202 kB
Progress (1): 196/202 kB
Progress (1): 197/202 kB
Progress (1): 199/202 kB
Progress (1): 200/202 kB
Progress (1): 201/202 kB
Progress (1): 202 kB    
                    
Downloaded from repo.jenkins-ci.org: https://repo.jenkins-ci.org/public/io/jenkins/configuration-as-code/1903.v004d55388f30/configuration-as-code-1903.v004d55388f30.jar (202 kB at 527 kB/s)
Downloading from repo.jenkins-ci.org: https://repo.jenkins-ci.org/public/io/jenkins/plugins/json-api/20240303-101.v7a_8666713110/json-api-20240303-101.v7a_8666713110.jar
Downloading from repo.jenkins-ci.org: https://repo.jenkins-ci.org/public/io/jenkins/configuration-as-code/test-harness/1903.v004d55388f30/test-harness-1903.v004d55388f30.jar
Progress (1): 0.4/32 kB
Progress (1): 1.8/32 kB
Progress (1): 3.2/32 kB
Progress (1): 4.6/32 kB
Progress (1): 6.0/32 kB
Progress (1): 7.4/32 kB
Progress (1): 8.8/32 kB
Progress (1): 10/32 kB 
Progress (1): 12/32 kB
Progress (1): 13/32 kB
Progress (1): 14/32 kB
Progress (1): 16/32 kB
Progress (1): 16/32 kB
Progress (1): 17/32 kB
Progress (1): 19/32 kB
Progress (1): 20/32 kB
Progress (1): 22/32 kB
Progress (1): 23/32 kB
Progress (1): 24/32 kB
Progress (1): 26/32 kB
Progress (1): 27/32 kB
Progress (1): 29/32 kB
Progress (1): 30/32 kB
Progress (1): 31/32 kB
Progress (1): 32 kB   
                   
Downloaded from repo.jenkins-ci.org: https://repo.jenkins-ci.org/public/io/jenkins/configuration-as-code/test-harness/1903.v004d55388f30/test-harness-1903.v004d55388f30.jar (32 kB at 375 kB/s)
Progress (1): 0.4/2.5 kB
Progress (1): 1.8/2.5 kB
Progress (1): 2.5 kB    
                    
Downloaded from repo.jenkins-ci.org: https://repo.jenkins-ci.org/public/io/jenkins/plugins/json-api/20240303-101.v7a_8666713110/json-api-20240303-101.v7a_8666713110.jar (2.5 kB at 8.0 kB/s)
[INFO] 
[INFO] --- clean:3.4.1:clean (default-clean) @ command-launcher ---
[INFO] 
[INFO] --- hpi:3.63:validate (default-validate) @ command-launcher ---
[INFO] Created marker file /tmp/plugin-builds/command-launcher/target/java-level/17
[INFO] 
[INFO] --- hpi:3.63:validate-hpi (default-validate-hpi) @ command-launcher ---
[INFO] 
[INFO] --- enforcer:3.5.0:enforce (display-info) @ command-launcher ---
[INFO] Rule 0: io.jenkins.tools.incrementals.enforcer.RequireExtensionVersion passed
[INFO] Rule 1: org.apache.maven.enforcer.rules.version.RequireMavenVersion passed
[INFO] Rule 2: org.apache.maven.enforcer.rules.version.RequireJavaVersion passed
[INFO] Rule 3: org.codehaus.mojo.extraenforcer.dependencies.EnforceBytecodeVersion passed
[INFO] Rule 4: org.apache.maven.enforcer.rules.dependency.BannedDependencies passed
[INFO] Rule 5: org.apache.maven.enforcer.rules.dependency.BannedDependencies passed
[INFO] Rule 6: org.apache.maven.enforcer.rules.dependency.RequireUpperBoundDeps passed
[INFO] 
[INFO] --- enforcer:3.5.0:enforce (no-snapshots-in-release) @ command-launcher ---
[INFO] Rule 0: org.apache.maven.enforcer.rules.dependency.RequireReleaseDeps passed
[INFO] 
[INFO] --- localizer:1.31:generate (default) @ command-launcher ---
[INFO] 
[INFO] --- resources:3.3.1:resources (default-resources) @ command-launcher ---
[INFO] Copying 45 resources from src/main/resources to target/classes
[INFO] 
[INFO] --- flatten:1.7.0:flatten (flatten) @ command-launcher ---
[INFO] Generating flattened POM of project org.jenkins-ci.plugins:command-launcher:hpi:999999-SNAPSHOT...
[INFO] 
[INFO] --- compiler:3.14.0:compile (default-compile) @ command-launcher ---
[INFO] Recompiling the module because of changed source code.
[INFO] Compiling 3 source files with javac [debug parameters release 17] to target/classes
[INFO] hudson.slaves.CommandConnector.DescriptorImpl indexed under hudson.Extension
[INFO] hudson.slaves.CommandLauncher.DescriptorImpl indexed under hudson.Extension
[INFO] hudson.slaves.CommandLauncher.DescriptorVisibilityFilterForceSandBox indexed under hudson.Extension
[INFO] /tmp/plugin-builds/command-launcher/src/main/java/hudson/slaves/CommandConnector.java:[56,12] Generating hudson/slaves/CommandConnector.stapler
[INFO] /tmp/plugin-builds/command-launcher/src/main/java/hudson/slaves/CommandLauncher.java:[88,12] Generating hudson/slaves/CommandLauncher.stapler
[INFO] /tmp/plugin-builds/command-launcher/src/main/java/hudson/slaves/CommandLauncher.java:[264,31] Generating hudson/slaves/CommandLauncher/DescriptorImpl/doCheckCommand.stapler
[INFO] /tmp/plugin-builds/command-launcher/src/main/java/hudson/slaves/CommandLauncher.java: /tmp/plugin-builds/command-launcher/src/main/java/hudson/slaves/CommandLauncher.java uses or overrides a deprecated API.
[INFO] /tmp/plugin-builds/command-launcher/src/main/java/hudson/slaves/CommandLauncher.java: Recompile with -Xlint:deprecation for details.
[INFO] 
[INFO] --- access-modifier-checker:1.34:enforce (default-enforce) @ command-launcher ---
[INFO] Skipping access modifier checks
[INFO] 
[INFO] --- hpi:3.63:insert-test (default-insert-test) @ command-launcher ---
[INFO] 
[INFO] --- antrun:3.1.0:run (createTempDir) @ command-launcher ---
[INFO] Executing tasks
[INFO]     [mkdir] Created dir: /tmp/plugin-builds/command-launcher/target/tmp
[INFO] Executed tasks
[INFO] 
[INFO] --- resources:3.3.1:testResources (default-testResources) @ command-launcher ---
[INFO] Not copying test resources
[INFO] 
[INFO] --- compiler:3.14.0:testCompile (default-testCompile) @ command-launcher ---
[INFO] Not compiling test sources
[INFO] 
[INFO] --- hpi:3.63:test-hpl (default-test-hpl) @ command-launcher ---
[INFO] Generating /tmp/plugin-builds/command-launcher/target/test-classes/the.hpl
[INFO] 
[INFO] --- hpi:3.63:resolve-test-dependencies (default-resolve-test-dependencies) @ command-launcher ---
Downloading from repo.jenkins-ci.org: https://repo.jenkins-ci.org/public/io/jenkins/plugins/json-api/20240303-101.v7a_8666713110/json-api-20240303-101.v7a_8666713110.hpi
Progress (1): 0.4/79 kB
Progress (1): 1.8/79 kB
Progress (1): 3.2/79 kB
Progress (1): 4.6/79 kB
Progress (1): 6.0/79 kB
Progress (1): 7.4/79 kB
Progress (1): 8.8/79 kB
Progress (1): 10/79 kB 
Progress (1): 12/79 kB
Progress (1): 13/79 kB
Progress (1): 14/79 kB
Progress (1): 16/79 kB
Progress (1): 16/79 kB
Progress (1): 17/79 kB
Progress (1): 19/79 kB
Progress (1): 20/79 kB
Progress (1): 22/79 kB
Progress (1): 23/79 kB
Progress (1): 24/79 kB
Progress (1): 26/79 kB
Progress (1): 27/79 kB
Progress (1): 29/79 kB
Progress (1): 30/79 kB
Progress (1): 31/79 kB
Progress (1): 33/79 kB
Progress (1): 34/79 kB
Progress (1): 35/79 kB
Progress (1): 37/79 kB
Progress (1): 38/79 kB
Progress (1): 40/79 kB
Progress (1): 41/79 kB
Progress (1): 42/79 kB
Progress (1): 44/79 kB
Progress (1): 45/79 kB
Progress (1): 47/79 kB
Progress (1): 48/79 kB
Progress (1): 49/79 kB
Progress (1): 51/79 kB
Progress (1): 52/79 kB
Progress (1): 54/79 kB
Progress (1): 55/79 kB
Progress (1): 56/79 kB
Progress (1): 58/79 kB
Progress (1): 59/79 kB
Progress (1): 61/79 kB
Progress (1): 62/79 kB
Progress (1): 63/79 kB
Progress (1): 65/79 kB
Progress (1): 66/79 kB
Progress (1): 68/79 kB
Progress (1): 69/79 kB
Progress (1): 70/79 kB
Progress (1): 72/79 kB
Progress (1): 73/79 kB
Progress (1): 75/79 kB
Progress (1): 76/79 kB
Progress (1): 77/79 kB
Progress (1): 79/79 kB
Progress (1): 79 kB   
                   
Downloaded from repo.jenkins-ci.org: https://repo.jenkins-ci.org/public/io/jenkins/plugins/json-api/20240303-101.v7a_8666713110/json-api-20240303-101.v7a_8666713110.hpi (79 kB at 350 kB/s)
Downloading from repo.jenkins-ci.org: https://repo.jenkins-ci.org/public/io/jenkins/configuration-as-code/1903.v004d55388f30/configuration-as-code-1903.v004d55388f30.hpi
Progress (1): 0/1.1 MB
Progress (1): 0/1.1 MB
Progress (1): 0/1.1 MB
Progress (1): 0/1.1 MB
Progress (1): 0.1/1.1 MB
Progress (1): 0.1/1.1 MB
Progress (1): 0.1/1.1 MB
Progress (1): 0.1/1.1 MB
Progress (1): 0.1/1.1 MB
Progress (1): 0.1/1.1 MB
Progress (1): 0.1/1.1 MB
Progress (1): 0.1/1.1 MB
Progress (1): 0.1/1.1 MB
Progress (1): 0.1/1.1 MB
Progress (1): 0.1/1.1 MB
Progress (1): 0.1/1.1 MB
Progress (1): 0.2/1.1 MB
Progress (1): 0.2/1.1 MB
Progress (1): 0.2/1.1 MB
Progress (1): 0.2/1.1 MB
Progress (1): 0.2/1.1 MB
Progress (1): 0.2/1.1 MB
Progress (1): 0.2/1.1 MB
Progress (1): 0.2/1.1 MB
Progress (1): 0.2/1.1 MB
Progress (1): 0.2/1.1 MB
Progress (1): 0.2/1.1 MB
Progress (1): 0.2/1.1 MB
Progress (1): 0.3/1.1 MB
Progress (1): 0.3/1.1 MB
Progress (1): 0.3/1.1 MB
Progress (1): 0.3/1.1 MB
Progress (1): 0.3/1.1 MB
Progress (1): 0.3/1.1 MB
Progress (1): 0.3/1.1 MB
Progress (1): 0.3/1.1 MB
Progress (1): 0.3/1.1 MB
Progress (1): 0.3/1.1 MB
Progress (1): 0.3/1.1 MB
Progress (1): 0.3/1.1 MB
Progress (1): 0.4/1.1 MB
Progress (1): 0.4/1.1 MB
Progress (1): 0.4/1.1 MB
Progress (1): 0.4/1.1 MB
Progress (1): 0.4/1.1 MB
Progress (1): 0.4/1.1 MB
Progress (1): 0.4/1.1 MB
Progress (1): 0.4/1.1 MB
Progress (1): 0.4/1.1 MB
Progress (1): 0.4/1.1 MB
Progress (1): 0.5/1.1 MB
Progress (1): 0.5/1.1 MB
Progress (1): 0.5/1.1 MB
Progress (1): 0.5/1.1 MB
Progress (1): 0.5/1.1 MB
Progress (1): 0.5/1.1 MB
Progress (1): 0.5/1.1 MB
Progress (1): 0.5/1.1 MB
Progress (1): 0.5/1.1 MB
Progress (1): 0.5/1.1 MB
Progress (1): 0.5/1.1 MB
Progress (1): 0.5/1.1 MB
Progress (1): 0.6/1.1 MB
Progress (1): 0.6/1.1 MB
Progress (1): 0.6/1.1 MB
Progress (1): 0.6/1.1 MB
Progress (1): 0.6/1.1 MB
Progress (1): 0.6/1.1 MB
Progress (1): 0.6/1.1 MB
Progress (1): 0.6/1.1 MB
Progress (1): 0.6/1.1 MB
Progress (1): 0.6/1.1 MB
Progress (1): 0.6/1.1 MB
Progress (1): 0.6/1.1 MB
Progress (1): 0.7/1.1 MB
Progress (1): 0.7/1.1 MB
Progress (1): 0.7/1.1 MB
Progress (1): 0.7/1.1 MB
Progress (1): 0.7/1.1 MB
Progress (1): 0.7/1.1 MB
Progress (1): 0.7/1.1 MB
Progress (1): 0.7/1.1 MB
Progress (1): 0.7/1.1 MB
Progress (1): 0.7/1.1 MB
Progress (1): 0.7/1.1 MB
Progress (1): 0.7/1.1 MB
Progress (1): 0.8/1.1 MB
Progress (1): 0.8/1.1 MB
Progress (1): 0.8/1.1 MB
Progress (1): 0.8/1.1 MB
Progress (1): 0.8/1.1 MB
Progress (1): 0.8/1.1 MB
Progress (1): 0.8/1.1 MB
Progress (1): 0.8/1.1 MB
Progress (1): 0.8/1.1 MB
Progress (1): 0.8/1.1 MB
Progress (1): 0.9/1.1 MB
Progress (1): 0.9/1.1 MB
Progress (1): 0.9/1.1 MB
Progress (1): 0.9/1.1 MB
Progress (1): 0.9/1.1 MB
Progress (1): 0.9/1.1 MB
Progress (1): 0.9/1.1 MB
Progress (1): 0.9/1.1 MB
Progress (1): 0.9/1.1 MB
Progress (1): 0.9/1.1 MB
Progress (1): 0.9/1.1 MB
Progress (1): 0.9/1.1 MB
Progress (1): 1.0/1.1 MB
Progress (1): 1.0/1.1 MB
Progress (1): 1.0/1.1 MB
Progress (1): 1.0/1.1 MB
Progress (1): 1.0/1.1 MB
Progress (1): 1.0/1.1 MB
Progress (1): 1.0/1.1 MB
Progress (1): 1.0/1.1 MB
Progress (1): 1.0/1.1 MB
Progress (1): 1.0/1.1 MB
Progress (1): 1.0/1.1 MB
Progress (1): 1.0/1.1 MB
Progress (1): 1.1/1.1 MB
Progress (1): 1.1/1.1 MB
Progress (1): 1.1/1.1 MB
Progress (1): 1.1/1.1 MB
Progress (1): 1.1 MB    
                    
Downloaded from repo.jenkins-ci.org: https://repo.jenkins-ci.org/public/io/jenkins/configuration-as-code/1903.v004d55388f30/configuration-as-code-1903.v004d55388f30.hpi (1.1 MB at 1.2 MB/s)
[INFO] 
[INFO] --- hpi:3.63:test-runtime (default-test-runtime) @ command-launcher ---
[INFO] Tests are skipped.
[INFO] 
[INFO] --- surefire:3.5.3:test (default-test) @ command-launcher ---
[INFO] Tests are skipped.
[INFO] 
[INFO] --- license:165.v7e11f4e4a_325:process (default) @ command-launcher ---
[INFO] 
[INFO] --- hpi:3.63:hpi (default-hpi) @ command-launcher ---
[INFO] Generating /tmp/plugin-builds/command-launcher/target/command-launcher/META-INF/MANIFEST.MF
[INFO] Checking for attached .jar artifact ...
[INFO] Generating jar /tmp/plugin-builds/command-launcher/target/command-launcher.jar
[INFO] Building jar: /tmp/plugin-builds/command-launcher/target/command-launcher.jar
[INFO] Exploding webapp...
[INFO] Copy webapp webResources to /tmp/plugin-builds/command-launcher/target/command-launcher
[INFO] Assembling webapp command-launcher in /tmp/plugin-builds/command-launcher/target/command-launcher
[INFO] Generating hpi /tmp/plugin-builds/command-launcher/target/command-launcher.hpi
[INFO] Building jar: /tmp/plugin-builds/command-launcher/target/command-launcher.hpi
[INFO] 
[INFO] --- jar:3.4.2:test-jar (maybe-test-jar) @ command-launcher ---
[INFO] Skipping packaging of the test-jar
[INFO] 
[INFO] >>> spotbugs:4.9.3.0:check (spotbugs) > :spotbugs @ command-launcher >>>
[INFO] 
[INFO] --- spotbugs:4.9.3.0:spotbugs (spotbugs) @ command-launcher ---
[INFO] Skipping com.github.spotbugs:spotbugs-maven-plugin:4.9.3.0:spotbugs report goal
[INFO] 
[INFO] <<< spotbugs:4.9.3.0:check (spotbugs) < :spotbugs @ command-launcher <<<
[INFO] 
[INFO] 
[INFO] --- spotbugs:4.9.3.0:check (spotbugs) @ command-launcher ---
[INFO] Spotbugs plugin skipped
[INFO] 
[INFO] --- spotless:2.44.3:check (default) @ command-launcher ---
[INFO] Spotless check skipped
[INFO] 
[INFO] --- install:3.1.4:install (default-install) @ command-launcher ---
[INFO] Installing /tmp/plugin-builds/command-launcher/target/command-launcher-999999-SNAPSHOT.pom to /home/runner/.m2/repository/org/jenkins-ci/plugins/command-launcher/999999-SNAPSHOT/command-launcher-999999-SNAPSHOT.pom
[INFO] Installing /tmp/plugin-builds/command-launcher/target/command-launcher.hpi to /home/runner/.m2/repository/org/jenkins-ci/plugins/command-launcher/999999-SNAPSHOT/command-launcher-999999-SNAPSHOT.hpi
[INFO] Installing /tmp/plugin-builds/command-launcher/target/command-launcher.jar to /home/runner/.m2/repository/org/jenkins-ci/plugins/command-launcher/999999-SNAPSHOT/command-launcher-999999-SNAPSHOT.jar
[INFO] ------------------------------------------------------------------------
[INFO] BUILD SUCCESS
[INFO] ------------------------------------------------------------------------
<<<<<<< HEAD
[INFO] Total time:  13.229 s
[INFO] Finished at: 2025-07-09T11:15:48+02:00
=======
[INFO] Total time:  8.700 s
[INFO] Finished at: 2025-07-08T02:18:34Z
>>>>>>> ab7ada5f
[INFO] ------------------------------------------------------------------------<|MERGE_RESOLUTION|>--- conflicted
+++ resolved
@@ -15,207 +15,207 @@
 [INFO]   from pom.xml
 [INFO] --------------------------------[ hpi ]---------------------------------
 Downloading from repo.jenkins-ci.org: https://repo.jenkins-ci.org/public/io/jenkins/configuration-as-code/1903.v004d55388f30/configuration-as-code-1903.v004d55388f30.pom
-Progress (1): 0.4/3.3 kB
-Progress (1): 1.8/3.3 kB
-Progress (1): 3.2/3.3 kB
-Progress (1): 3.3 kB    
-                    
+Progress (1): 0.4/3.3 kB+Progress (1): 1.8/3.3 kB+Progress (1): 3.2/3.3 kB+Progress (1): 3.3 kB    +                     Downloaded from repo.jenkins-ci.org: https://repo.jenkins-ci.org/public/io/jenkins/configuration-as-code/1903.v004d55388f30/configuration-as-code-1903.v004d55388f30.pom (3.3 kB at 6.4 kB/s)
 Downloading from repo.jenkins-ci.org: https://repo.jenkins-ci.org/public/io/jenkins/plugins/json-api/20240303-101.v7a_8666713110/json-api-20240303-101.v7a_8666713110.pom
-Progress (1): 0.4/1.9 kB
-Progress (1): 1.8/1.9 kB
-Progress (1): 1.9 kB    
-                    
+Progress (1): 0.4/1.9 kB+Progress (1): 1.8/1.9 kB+Progress (1): 1.9 kB    +                     Downloaded from repo.jenkins-ci.org: https://repo.jenkins-ci.org/public/io/jenkins/plugins/json-api/20240303-101.v7a_8666713110/json-api-20240303-101.v7a_8666713110.pom (1.9 kB at 23 kB/s)
 Downloading from repo.jenkins-ci.org: https://repo.jenkins-ci.org/public/io/jenkins/configuration-as-code/test-harness/1903.v004d55388f30/test-harness-1903.v004d55388f30.pom
-Progress (1): 0.4/3.1 kB
-Progress (1): 1.8/3.1 kB
-Progress (1): 3.1 kB    
-                    
+Progress (1): 0.4/3.1 kB+Progress (1): 1.8/3.1 kB+Progress (1): 3.1 kB    +                     Downloaded from repo.jenkins-ci.org: https://repo.jenkins-ci.org/public/io/jenkins/configuration-as-code/test-harness/1903.v004d55388f30/test-harness-1903.v004d55388f30.pom (3.1 kB at 38 kB/s)
 Downloading from repo.jenkins-ci.org: https://repo.jenkins-ci.org/public/io/jenkins/configuration-as-code/1903.v004d55388f30/configuration-as-code-1903.v004d55388f30.jar
-Progress (1): 0.4/202 kB
-Progress (1): 1.8/202 kB
-Progress (1): 3.2/202 kB
-Progress (1): 4.6/202 kB
-Progress (1): 6.0/202 kB
-Progress (1): 7.4/202 kB
-Progress (1): 8.8/202 kB
-Progress (1): 10/202 kB 
-Progress (1): 12/202 kB
-Progress (1): 13/202 kB
-Progress (1): 14/202 kB
-Progress (1): 16/202 kB
-Progress (1): 17/202 kB
-Progress (1): 19/202 kB
-Progress (1): 20/202 kB
-Progress (1): 21/202 kB
-Progress (1): 23/202 kB
-Progress (1): 24/202 kB
-Progress (1): 26/202 kB
-Progress (1): 27/202 kB
-Progress (1): 28/202 kB
-Progress (1): 30/202 kB
-Progress (1): 31/202 kB
-Progress (1): 33/202 kB
-Progress (1): 33/202 kB
-Progress (1): 34/202 kB
-Progress (1): 35/202 kB
-Progress (1): 37/202 kB
-Progress (1): 38/202 kB
-Progress (1): 40/202 kB
-Progress (1): 41/202 kB
-Progress (1): 42/202 kB
-Progress (1): 44/202 kB
-Progress (1): 45/202 kB
-Progress (1): 47/202 kB
-Progress (1): 48/202 kB
-Progress (1): 49/202 kB
-Progress (1): 51/202 kB
-Progress (1): 52/202 kB
-Progress (1): 53/202 kB
-Progress (1): 55/202 kB
-Progress (1): 56/202 kB
-Progress (1): 58/202 kB
-Progress (1): 59/202 kB
-Progress (1): 60/202 kB
-Progress (1): 62/202 kB
-Progress (1): 63/202 kB
-Progress (1): 65/202 kB
-Progress (1): 66/202 kB
-Progress (1): 67/202 kB
-Progress (1): 69/202 kB
-Progress (1): 70/202 kB
-Progress (1): 72/202 kB
-Progress (1): 73/202 kB
-Progress (1): 74/202 kB
-Progress (1): 76/202 kB
-Progress (1): 77/202 kB
-Progress (1): 79/202 kB
-Progress (1): 80/202 kB
-Progress (1): 81/202 kB
-Progress (1): 83/202 kB
-Progress (1): 84/202 kB
-Progress (1): 86/202 kB
-Progress (1): 87/202 kB
-Progress (1): 88/202 kB
-Progress (1): 90/202 kB
-Progress (1): 91/202 kB
-Progress (1): 93/202 kB
-Progress (1): 94/202 kB
-Progress (1): 95/202 kB
-Progress (1): 97/202 kB
-Progress (1): 98/202 kB
-Progress (1): 100/202 kB
-Progress (1): 101/202 kB
-Progress (1): 102/202 kB
-Progress (1): 104/202 kB
-Progress (1): 105/202 kB
-Progress (1): 107/202 kB
-Progress (1): 108/202 kB
-Progress (1): 109/202 kB
-Progress (1): 111/202 kB
-Progress (1): 112/202 kB
-Progress (1): 114/202 kB
-Progress (1): 115/202 kB
-Progress (1): 116/202 kB
-Progress (1): 118/202 kB
-Progress (1): 119/202 kB
-Progress (1): 121/202 kB
-Progress (1): 122/202 kB
-Progress (1): 123/202 kB
-Progress (1): 125/202 kB
-Progress (1): 126/202 kB
-Progress (1): 128/202 kB
-Progress (1): 129/202 kB
-Progress (1): 130/202 kB
-Progress (1): 132/202 kB
-Progress (1): 133/202 kB
-Progress (1): 135/202 kB
-Progress (1): 136/202 kB
-Progress (1): 137/202 kB
-Progress (1): 139/202 kB
-Progress (1): 140/202 kB
-Progress (1): 142/202 kB
-Progress (1): 143/202 kB
-Progress (1): 144/202 kB
-Progress (1): 146/202 kB
-Progress (1): 147/202 kB
-Progress (1): 149/202 kB
-Progress (1): 150/202 kB
-Progress (1): 151/202 kB
-Progress (1): 153/202 kB
-Progress (1): 154/202 kB
-Progress (1): 156/202 kB
-Progress (1): 157/202 kB
-Progress (1): 158/202 kB
-Progress (1): 160/202 kB
-Progress (1): 161/202 kB
-Progress (1): 163/202 kB
-Progress (1): 164/202 kB
-Progress (1): 165/202 kB
-Progress (1): 167/202 kB
-Progress (1): 168/202 kB
-Progress (1): 170/202 kB
-Progress (1): 171/202 kB
-Progress (1): 172/202 kB
-Progress (1): 174/202 kB
-Progress (1): 175/202 kB
-Progress (1): 177/202 kB
-Progress (1): 178/202 kB
-Progress (1): 179/202 kB
-Progress (1): 180/202 kB
-Progress (1): 182/202 kB
-Progress (1): 183/202 kB
-Progress (1): 185/202 kB
-Progress (1): 186/202 kB
-Progress (1): 187/202 kB
-Progress (1): 189/202 kB
-Progress (1): 190/202 kB
-Progress (1): 192/202 kB
-Progress (1): 193/202 kB
-Progress (1): 194/202 kB
-Progress (1): 196/202 kB
-Progress (1): 197/202 kB
-Progress (1): 199/202 kB
-Progress (1): 200/202 kB
-Progress (1): 201/202 kB
-Progress (1): 202 kB    
-                    
+Progress (1): 0.4/202 kB+Progress (1): 1.8/202 kB+Progress (1): 3.2/202 kB+Progress (1): 4.6/202 kB+Progress (1): 6.0/202 kB+Progress (1): 7.4/202 kB+Progress (1): 8.8/202 kB+Progress (1): 10/202 kB +Progress (1): 12/202 kB+Progress (1): 13/202 kB+Progress (1): 14/202 kB+Progress (1): 16/202 kB+Progress (1): 17/202 kB+Progress (1): 19/202 kB+Progress (1): 20/202 kB+Progress (1): 21/202 kB+Progress (1): 23/202 kB+Progress (1): 24/202 kB+Progress (1): 26/202 kB+Progress (1): 27/202 kB+Progress (1): 28/202 kB+Progress (1): 30/202 kB+Progress (1): 31/202 kB+Progress (1): 33/202 kB+Progress (1): 33/202 kB+Progress (1): 34/202 kB+Progress (1): 35/202 kB+Progress (1): 37/202 kB+Progress (1): 38/202 kB+Progress (1): 40/202 kB+Progress (1): 41/202 kB+Progress (1): 42/202 kB+Progress (1): 44/202 kB+Progress (1): 45/202 kB+Progress (1): 47/202 kB+Progress (1): 48/202 kB+Progress (1): 49/202 kB+Progress (1): 51/202 kB+Progress (1): 52/202 kB+Progress (1): 53/202 kB+Progress (1): 55/202 kB+Progress (1): 56/202 kB+Progress (1): 58/202 kB+Progress (1): 59/202 kB+Progress (1): 60/202 kB+Progress (1): 62/202 kB+Progress (1): 63/202 kB+Progress (1): 65/202 kB+Progress (1): 66/202 kB+Progress (1): 67/202 kB+Progress (1): 69/202 kB+Progress (1): 70/202 kB+Progress (1): 72/202 kB+Progress (1): 73/202 kB+Progress (1): 74/202 kB+Progress (1): 76/202 kB+Progress (1): 77/202 kB+Progress (1): 79/202 kB+Progress (1): 80/202 kB+Progress (1): 81/202 kB+Progress (1): 83/202 kB+Progress (1): 84/202 kB+Progress (1): 86/202 kB+Progress (1): 87/202 kB+Progress (1): 88/202 kB+Progress (1): 90/202 kB+Progress (1): 91/202 kB+Progress (1): 93/202 kB+Progress (1): 94/202 kB+Progress (1): 95/202 kB+Progress (1): 97/202 kB+Progress (1): 98/202 kB+Progress (1): 100/202 kB+Progress (1): 101/202 kB+Progress (1): 102/202 kB+Progress (1): 104/202 kB+Progress (1): 105/202 kB+Progress (1): 107/202 kB+Progress (1): 108/202 kB+Progress (1): 109/202 kB+Progress (1): 111/202 kB+Progress (1): 112/202 kB+Progress (1): 114/202 kB+Progress (1): 115/202 kB+Progress (1): 116/202 kB+Progress (1): 118/202 kB+Progress (1): 119/202 kB+Progress (1): 121/202 kB+Progress (1): 122/202 kB+Progress (1): 123/202 kB+Progress (1): 125/202 kB+Progress (1): 126/202 kB+Progress (1): 128/202 kB+Progress (1): 129/202 kB+Progress (1): 130/202 kB+Progress (1): 132/202 kB+Progress (1): 133/202 kB+Progress (1): 135/202 kB+Progress (1): 136/202 kB+Progress (1): 137/202 kB+Progress (1): 139/202 kB+Progress (1): 140/202 kB+Progress (1): 142/202 kB+Progress (1): 143/202 kB+Progress (1): 144/202 kB+Progress (1): 146/202 kB+Progress (1): 147/202 kB+Progress (1): 149/202 kB+Progress (1): 150/202 kB+Progress (1): 151/202 kB+Progress (1): 153/202 kB+Progress (1): 154/202 kB+Progress (1): 156/202 kB+Progress (1): 157/202 kB+Progress (1): 158/202 kB+Progress (1): 160/202 kB+Progress (1): 161/202 kB+Progress (1): 163/202 kB+Progress (1): 164/202 kB+Progress (1): 165/202 kB+Progress (1): 167/202 kB+Progress (1): 168/202 kB+Progress (1): 170/202 kB+Progress (1): 171/202 kB+Progress (1): 172/202 kB+Progress (1): 174/202 kB+Progress (1): 175/202 kB+Progress (1): 177/202 kB+Progress (1): 178/202 kB+Progress (1): 179/202 kB+Progress (1): 180/202 kB+Progress (1): 182/202 kB+Progress (1): 183/202 kB+Progress (1): 185/202 kB+Progress (1): 186/202 kB+Progress (1): 187/202 kB+Progress (1): 189/202 kB+Progress (1): 190/202 kB+Progress (1): 192/202 kB+Progress (1): 193/202 kB+Progress (1): 194/202 kB+Progress (1): 196/202 kB+Progress (1): 197/202 kB+Progress (1): 199/202 kB+Progress (1): 200/202 kB+Progress (1): 201/202 kB+Progress (1): 202 kB    +                     Downloaded from repo.jenkins-ci.org: https://repo.jenkins-ci.org/public/io/jenkins/configuration-as-code/1903.v004d55388f30/configuration-as-code-1903.v004d55388f30.jar (202 kB at 527 kB/s)
 Downloading from repo.jenkins-ci.org: https://repo.jenkins-ci.org/public/io/jenkins/plugins/json-api/20240303-101.v7a_8666713110/json-api-20240303-101.v7a_8666713110.jar
 Downloading from repo.jenkins-ci.org: https://repo.jenkins-ci.org/public/io/jenkins/configuration-as-code/test-harness/1903.v004d55388f30/test-harness-1903.v004d55388f30.jar
-Progress (1): 0.4/32 kB
-Progress (1): 1.8/32 kB
-Progress (1): 3.2/32 kB
-Progress (1): 4.6/32 kB
-Progress (1): 6.0/32 kB
-Progress (1): 7.4/32 kB
-Progress (1): 8.8/32 kB
-Progress (1): 10/32 kB 
-Progress (1): 12/32 kB
-Progress (1): 13/32 kB
-Progress (1): 14/32 kB
-Progress (1): 16/32 kB
-Progress (1): 16/32 kB
-Progress (1): 17/32 kB
-Progress (1): 19/32 kB
-Progress (1): 20/32 kB
-Progress (1): 22/32 kB
-Progress (1): 23/32 kB
-Progress (1): 24/32 kB
-Progress (1): 26/32 kB
-Progress (1): 27/32 kB
-Progress (1): 29/32 kB
-Progress (1): 30/32 kB
-Progress (1): 31/32 kB
-Progress (1): 32 kB   
-                   
+Progress (1): 0.4/32 kB+Progress (1): 1.8/32 kB+Progress (1): 3.2/32 kB+Progress (1): 4.6/32 kB+Progress (1): 6.0/32 kB+Progress (1): 7.4/32 kB+Progress (1): 8.8/32 kB+Progress (1): 10/32 kB +Progress (1): 12/32 kB+Progress (1): 13/32 kB+Progress (1): 14/32 kB+Progress (1): 16/32 kB+Progress (1): 16/32 kB+Progress (1): 17/32 kB+Progress (1): 19/32 kB+Progress (1): 20/32 kB+Progress (1): 22/32 kB+Progress (1): 23/32 kB+Progress (1): 24/32 kB+Progress (1): 26/32 kB+Progress (1): 27/32 kB+Progress (1): 29/32 kB+Progress (1): 30/32 kB+Progress (1): 31/32 kB+Progress (1): 32 kB   +                    Downloaded from repo.jenkins-ci.org: https://repo.jenkins-ci.org/public/io/jenkins/configuration-as-code/test-harness/1903.v004d55388f30/test-harness-1903.v004d55388f30.jar (32 kB at 375 kB/s)
-Progress (1): 0.4/2.5 kB
-Progress (1): 1.8/2.5 kB
-Progress (1): 2.5 kB    
-                    
+Progress (1): 0.4/2.5 kB+Progress (1): 1.8/2.5 kB+Progress (1): 2.5 kB    +                     Downloaded from repo.jenkins-ci.org: https://repo.jenkins-ci.org/public/io/jenkins/plugins/json-api/20240303-101.v7a_8666713110/json-api-20240303-101.v7a_8666713110.jar (2.5 kB at 8.0 kB/s)
 [INFO] 
 [INFO] --- clean:3.4.1:clean (default-clean) @ command-launcher ---
@@ -278,194 +278,194 @@
 [INFO] 
 [INFO] --- hpi:3.63:resolve-test-dependencies (default-resolve-test-dependencies) @ command-launcher ---
 Downloading from repo.jenkins-ci.org: https://repo.jenkins-ci.org/public/io/jenkins/plugins/json-api/20240303-101.v7a_8666713110/json-api-20240303-101.v7a_8666713110.hpi
-Progress (1): 0.4/79 kB
-Progress (1): 1.8/79 kB
-Progress (1): 3.2/79 kB
-Progress (1): 4.6/79 kB
-Progress (1): 6.0/79 kB
-Progress (1): 7.4/79 kB
-Progress (1): 8.8/79 kB
-Progress (1): 10/79 kB 
-Progress (1): 12/79 kB
-Progress (1): 13/79 kB
-Progress (1): 14/79 kB
-Progress (1): 16/79 kB
-Progress (1): 16/79 kB
-Progress (1): 17/79 kB
-Progress (1): 19/79 kB
-Progress (1): 20/79 kB
-Progress (1): 22/79 kB
-Progress (1): 23/79 kB
-Progress (1): 24/79 kB
-Progress (1): 26/79 kB
-Progress (1): 27/79 kB
-Progress (1): 29/79 kB
-Progress (1): 30/79 kB
-Progress (1): 31/79 kB
-Progress (1): 33/79 kB
-Progress (1): 34/79 kB
-Progress (1): 35/79 kB
-Progress (1): 37/79 kB
-Progress (1): 38/79 kB
-Progress (1): 40/79 kB
-Progress (1): 41/79 kB
-Progress (1): 42/79 kB
-Progress (1): 44/79 kB
-Progress (1): 45/79 kB
-Progress (1): 47/79 kB
-Progress (1): 48/79 kB
-Progress (1): 49/79 kB
-Progress (1): 51/79 kB
-Progress (1): 52/79 kB
-Progress (1): 54/79 kB
-Progress (1): 55/79 kB
-Progress (1): 56/79 kB
-Progress (1): 58/79 kB
-Progress (1): 59/79 kB
-Progress (1): 61/79 kB
-Progress (1): 62/79 kB
-Progress (1): 63/79 kB
-Progress (1): 65/79 kB
-Progress (1): 66/79 kB
-Progress (1): 68/79 kB
-Progress (1): 69/79 kB
-Progress (1): 70/79 kB
-Progress (1): 72/79 kB
-Progress (1): 73/79 kB
-Progress (1): 75/79 kB
-Progress (1): 76/79 kB
-Progress (1): 77/79 kB
-Progress (1): 79/79 kB
-Progress (1): 79 kB   
-                   
+Progress (1): 0.4/79 kB+Progress (1): 1.8/79 kB+Progress (1): 3.2/79 kB+Progress (1): 4.6/79 kB+Progress (1): 6.0/79 kB+Progress (1): 7.4/79 kB+Progress (1): 8.8/79 kB+Progress (1): 10/79 kB +Progress (1): 12/79 kB+Progress (1): 13/79 kB+Progress (1): 14/79 kB+Progress (1): 16/79 kB+Progress (1): 16/79 kB+Progress (1): 17/79 kB+Progress (1): 19/79 kB+Progress (1): 20/79 kB+Progress (1): 22/79 kB+Progress (1): 23/79 kB+Progress (1): 24/79 kB+Progress (1): 26/79 kB+Progress (1): 27/79 kB+Progress (1): 29/79 kB+Progress (1): 30/79 kB+Progress (1): 31/79 kB+Progress (1): 33/79 kB+Progress (1): 34/79 kB+Progress (1): 35/79 kB+Progress (1): 37/79 kB+Progress (1): 38/79 kB+Progress (1): 40/79 kB+Progress (1): 41/79 kB+Progress (1): 42/79 kB+Progress (1): 44/79 kB+Progress (1): 45/79 kB+Progress (1): 47/79 kB+Progress (1): 48/79 kB+Progress (1): 49/79 kB+Progress (1): 51/79 kB+Progress (1): 52/79 kB+Progress (1): 54/79 kB+Progress (1): 55/79 kB+Progress (1): 56/79 kB+Progress (1): 58/79 kB+Progress (1): 59/79 kB+Progress (1): 61/79 kB+Progress (1): 62/79 kB+Progress (1): 63/79 kB+Progress (1): 65/79 kB+Progress (1): 66/79 kB+Progress (1): 68/79 kB+Progress (1): 69/79 kB+Progress (1): 70/79 kB+Progress (1): 72/79 kB+Progress (1): 73/79 kB+Progress (1): 75/79 kB+Progress (1): 76/79 kB+Progress (1): 77/79 kB+Progress (1): 79/79 kB+Progress (1): 79 kB   +                    Downloaded from repo.jenkins-ci.org: https://repo.jenkins-ci.org/public/io/jenkins/plugins/json-api/20240303-101.v7a_8666713110/json-api-20240303-101.v7a_8666713110.hpi (79 kB at 350 kB/s)
 Downloading from repo.jenkins-ci.org: https://repo.jenkins-ci.org/public/io/jenkins/configuration-as-code/1903.v004d55388f30/configuration-as-code-1903.v004d55388f30.hpi
-Progress (1): 0/1.1 MB
-Progress (1): 0/1.1 MB
-Progress (1): 0/1.1 MB
-Progress (1): 0/1.1 MB
-Progress (1): 0.1/1.1 MB
-Progress (1): 0.1/1.1 MB
-Progress (1): 0.1/1.1 MB
-Progress (1): 0.1/1.1 MB
-Progress (1): 0.1/1.1 MB
-Progress (1): 0.1/1.1 MB
-Progress (1): 0.1/1.1 MB
-Progress (1): 0.1/1.1 MB
-Progress (1): 0.1/1.1 MB
-Progress (1): 0.1/1.1 MB
-Progress (1): 0.1/1.1 MB
-Progress (1): 0.1/1.1 MB
-Progress (1): 0.2/1.1 MB
-Progress (1): 0.2/1.1 MB
-Progress (1): 0.2/1.1 MB
-Progress (1): 0.2/1.1 MB
-Progress (1): 0.2/1.1 MB
-Progress (1): 0.2/1.1 MB
-Progress (1): 0.2/1.1 MB
-Progress (1): 0.2/1.1 MB
-Progress (1): 0.2/1.1 MB
-Progress (1): 0.2/1.1 MB
-Progress (1): 0.2/1.1 MB
-Progress (1): 0.2/1.1 MB
-Progress (1): 0.3/1.1 MB
-Progress (1): 0.3/1.1 MB
-Progress (1): 0.3/1.1 MB
-Progress (1): 0.3/1.1 MB
-Progress (1): 0.3/1.1 MB
-Progress (1): 0.3/1.1 MB
-Progress (1): 0.3/1.1 MB
-Progress (1): 0.3/1.1 MB
-Progress (1): 0.3/1.1 MB
-Progress (1): 0.3/1.1 MB
-Progress (1): 0.3/1.1 MB
-Progress (1): 0.3/1.1 MB
-Progress (1): 0.4/1.1 MB
-Progress (1): 0.4/1.1 MB
-Progress (1): 0.4/1.1 MB
-Progress (1): 0.4/1.1 MB
-Progress (1): 0.4/1.1 MB
-Progress (1): 0.4/1.1 MB
-Progress (1): 0.4/1.1 MB
-Progress (1): 0.4/1.1 MB
-Progress (1): 0.4/1.1 MB
-Progress (1): 0.4/1.1 MB
-Progress (1): 0.5/1.1 MB
-Progress (1): 0.5/1.1 MB
-Progress (1): 0.5/1.1 MB
-Progress (1): 0.5/1.1 MB
-Progress (1): 0.5/1.1 MB
-Progress (1): 0.5/1.1 MB
-Progress (1): 0.5/1.1 MB
-Progress (1): 0.5/1.1 MB
-Progress (1): 0.5/1.1 MB
-Progress (1): 0.5/1.1 MB
-Progress (1): 0.5/1.1 MB
-Progress (1): 0.5/1.1 MB
-Progress (1): 0.6/1.1 MB
-Progress (1): 0.6/1.1 MB
-Progress (1): 0.6/1.1 MB
-Progress (1): 0.6/1.1 MB
-Progress (1): 0.6/1.1 MB
-Progress (1): 0.6/1.1 MB
-Progress (1): 0.6/1.1 MB
-Progress (1): 0.6/1.1 MB
-Progress (1): 0.6/1.1 MB
-Progress (1): 0.6/1.1 MB
-Progress (1): 0.6/1.1 MB
-Progress (1): 0.6/1.1 MB
-Progress (1): 0.7/1.1 MB
-Progress (1): 0.7/1.1 MB
-Progress (1): 0.7/1.1 MB
-Progress (1): 0.7/1.1 MB
-Progress (1): 0.7/1.1 MB
-Progress (1): 0.7/1.1 MB
-Progress (1): 0.7/1.1 MB
-Progress (1): 0.7/1.1 MB
-Progress (1): 0.7/1.1 MB
-Progress (1): 0.7/1.1 MB
-Progress (1): 0.7/1.1 MB
-Progress (1): 0.7/1.1 MB
-Progress (1): 0.8/1.1 MB
-Progress (1): 0.8/1.1 MB
-Progress (1): 0.8/1.1 MB
-Progress (1): 0.8/1.1 MB
-Progress (1): 0.8/1.1 MB
-Progress (1): 0.8/1.1 MB
-Progress (1): 0.8/1.1 MB
-Progress (1): 0.8/1.1 MB
-Progress (1): 0.8/1.1 MB
-Progress (1): 0.8/1.1 MB
-Progress (1): 0.9/1.1 MB
-Progress (1): 0.9/1.1 MB
-Progress (1): 0.9/1.1 MB
-Progress (1): 0.9/1.1 MB
-Progress (1): 0.9/1.1 MB
-Progress (1): 0.9/1.1 MB
-Progress (1): 0.9/1.1 MB
-Progress (1): 0.9/1.1 MB
-Progress (1): 0.9/1.1 MB
-Progress (1): 0.9/1.1 MB
-Progress (1): 0.9/1.1 MB
-Progress (1): 0.9/1.1 MB
-Progress (1): 1.0/1.1 MB
-Progress (1): 1.0/1.1 MB
-Progress (1): 1.0/1.1 MB
-Progress (1): 1.0/1.1 MB
-Progress (1): 1.0/1.1 MB
-Progress (1): 1.0/1.1 MB
-Progress (1): 1.0/1.1 MB
-Progress (1): 1.0/1.1 MB
-Progress (1): 1.0/1.1 MB
-Progress (1): 1.0/1.1 MB
-Progress (1): 1.0/1.1 MB
-Progress (1): 1.0/1.1 MB
-Progress (1): 1.1/1.1 MB
-Progress (1): 1.1/1.1 MB
-Progress (1): 1.1/1.1 MB
-Progress (1): 1.1/1.1 MB
-Progress (1): 1.1 MB    
-                    
+Progress (1): 0/1.1 MB+Progress (1): 0/1.1 MB+Progress (1): 0/1.1 MB+Progress (1): 0/1.1 MB+Progress (1): 0.1/1.1 MB+Progress (1): 0.1/1.1 MB+Progress (1): 0.1/1.1 MB+Progress (1): 0.1/1.1 MB+Progress (1): 0.1/1.1 MB+Progress (1): 0.1/1.1 MB+Progress (1): 0.1/1.1 MB+Progress (1): 0.1/1.1 MB+Progress (1): 0.1/1.1 MB+Progress (1): 0.1/1.1 MB+Progress (1): 0.1/1.1 MB+Progress (1): 0.1/1.1 MB+Progress (1): 0.2/1.1 MB+Progress (1): 0.2/1.1 MB+Progress (1): 0.2/1.1 MB+Progress (1): 0.2/1.1 MB+Progress (1): 0.2/1.1 MB+Progress (1): 0.2/1.1 MB+Progress (1): 0.2/1.1 MB+Progress (1): 0.2/1.1 MB+Progress (1): 0.2/1.1 MB+Progress (1): 0.2/1.1 MB+Progress (1): 0.2/1.1 MB+Progress (1): 0.2/1.1 MB+Progress (1): 0.3/1.1 MB+Progress (1): 0.3/1.1 MB+Progress (1): 0.3/1.1 MB+Progress (1): 0.3/1.1 MB+Progress (1): 0.3/1.1 MB+Progress (1): 0.3/1.1 MB+Progress (1): 0.3/1.1 MB+Progress (1): 0.3/1.1 MB+Progress (1): 0.3/1.1 MB+Progress (1): 0.3/1.1 MB+Progress (1): 0.3/1.1 MB+Progress (1): 0.3/1.1 MB+Progress (1): 0.4/1.1 MB+Progress (1): 0.4/1.1 MB+Progress (1): 0.4/1.1 MB+Progress (1): 0.4/1.1 MB+Progress (1): 0.4/1.1 MB+Progress (1): 0.4/1.1 MB+Progress (1): 0.4/1.1 MB+Progress (1): 0.4/1.1 MB+Progress (1): 0.4/1.1 MB+Progress (1): 0.4/1.1 MB+Progress (1): 0.5/1.1 MB+Progress (1): 0.5/1.1 MB+Progress (1): 0.5/1.1 MB+Progress (1): 0.5/1.1 MB+Progress (1): 0.5/1.1 MB+Progress (1): 0.5/1.1 MB+Progress (1): 0.5/1.1 MB+Progress (1): 0.5/1.1 MB+Progress (1): 0.5/1.1 MB+Progress (1): 0.5/1.1 MB+Progress (1): 0.5/1.1 MB+Progress (1): 0.5/1.1 MB+Progress (1): 0.6/1.1 MB+Progress (1): 0.6/1.1 MB+Progress (1): 0.6/1.1 MB+Progress (1): 0.6/1.1 MB+Progress (1): 0.6/1.1 MB+Progress (1): 0.6/1.1 MB+Progress (1): 0.6/1.1 MB+Progress (1): 0.6/1.1 MB+Progress (1): 0.6/1.1 MB+Progress (1): 0.6/1.1 MB+Progress (1): 0.6/1.1 MB+Progress (1): 0.6/1.1 MB+Progress (1): 0.7/1.1 MB+Progress (1): 0.7/1.1 MB+Progress (1): 0.7/1.1 MB+Progress (1): 0.7/1.1 MB+Progress (1): 0.7/1.1 MB+Progress (1): 0.7/1.1 MB+Progress (1): 0.7/1.1 MB+Progress (1): 0.7/1.1 MB+Progress (1): 0.7/1.1 MB+Progress (1): 0.7/1.1 MB+Progress (1): 0.7/1.1 MB+Progress (1): 0.7/1.1 MB+Progress (1): 0.8/1.1 MB+Progress (1): 0.8/1.1 MB+Progress (1): 0.8/1.1 MB+Progress (1): 0.8/1.1 MB+Progress (1): 0.8/1.1 MB+Progress (1): 0.8/1.1 MB+Progress (1): 0.8/1.1 MB+Progress (1): 0.8/1.1 MB+Progress (1): 0.8/1.1 MB+Progress (1): 0.8/1.1 MB+Progress (1): 0.9/1.1 MB+Progress (1): 0.9/1.1 MB+Progress (1): 0.9/1.1 MB+Progress (1): 0.9/1.1 MB+Progress (1): 0.9/1.1 MB+Progress (1): 0.9/1.1 MB+Progress (1): 0.9/1.1 MB+Progress (1): 0.9/1.1 MB+Progress (1): 0.9/1.1 MB+Progress (1): 0.9/1.1 MB+Progress (1): 0.9/1.1 MB+Progress (1): 0.9/1.1 MB+Progress (1): 1.0/1.1 MB+Progress (1): 1.0/1.1 MB+Progress (1): 1.0/1.1 MB+Progress (1): 1.0/1.1 MB+Progress (1): 1.0/1.1 MB+Progress (1): 1.0/1.1 MB+Progress (1): 1.0/1.1 MB+Progress (1): 1.0/1.1 MB+Progress (1): 1.0/1.1 MB+Progress (1): 1.0/1.1 MB+Progress (1): 1.0/1.1 MB+Progress (1): 1.0/1.1 MB+Progress (1): 1.1/1.1 MB+Progress (1): 1.1/1.1 MB+Progress (1): 1.1/1.1 MB+Progress (1): 1.1/1.1 MB+Progress (1): 1.1 MB    +                     Downloaded from repo.jenkins-ci.org: https://repo.jenkins-ci.org/public/io/jenkins/configuration-as-code/1903.v004d55388f30/configuration-as-code-1903.v004d55388f30.hpi (1.1 MB at 1.2 MB/s)
 [INFO] 
 [INFO] --- hpi:3.63:test-runtime (default-test-runtime) @ command-launcher ---
@@ -511,11 +511,6 @@
 [INFO] ------------------------------------------------------------------------
 [INFO] BUILD SUCCESS
 [INFO] ------------------------------------------------------------------------
-<<<<<<< HEAD
-[INFO] Total time:  13.229 s
-[INFO] Finished at: 2025-07-09T11:15:48+02:00
-=======
 [INFO] Total time:  8.700 s
 [INFO] Finished at: 2025-07-08T02:18:34Z
->>>>>>> ab7ada5f
 [INFO] ------------------------------------------------------------------------