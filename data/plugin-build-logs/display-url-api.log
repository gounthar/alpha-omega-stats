--- conflicted
+++ resolved
@@ -17,67 +17,67 @@
 Downloading from repo.jenkins-ci.org: https://repo.jenkins-ci.org/public/io/rest-assured/rest-assured/5.5.0/rest-assured-5.5.0.pom
 Downloading from incrementals: https://repo.jenkins-ci.org/incrementals/io/rest-assured/rest-assured/5.5.0/rest-assured-5.5.0.pom
 Downloading from central: https://repo.maven.apache.org/maven2/io/rest-assured/rest-assured/5.5.0/rest-assured-5.5.0.pom
-Progress (1): 1.4/7.6 kB
-Progress (1): 2.8/7.6 kB
-Progress (1): 4.1/7.6 kB
-Progress (1): 5.5/7.6 kB
-Progress (1): 6.9/7.6 kB
-Progress (1): 7.6 kB    
-                    
+Progress (1): 1.4/7.6 kB+Progress (1): 2.8/7.6 kB+Progress (1): 4.1/7.6 kB+Progress (1): 5.5/7.6 kB+Progress (1): 6.9/7.6 kB+Progress (1): 7.6 kB    +                     Downloaded from central: https://repo.maven.apache.org/maven2/io/rest-assured/rest-assured/5.5.0/rest-assured-5.5.0.pom (7.6 kB at 185 kB/s)
 Downloading from repo.jenkins-ci.org: https://repo.jenkins-ci.org/public/io/rest-assured/rest-assured-parent/5.5.0/rest-assured-parent-5.5.0.pom
 Downloading from incrementals: https://repo.jenkins-ci.org/incrementals/io/rest-assured/rest-assured-parent/5.5.0/rest-assured-parent-5.5.0.pom
 Downloading from central: https://repo.maven.apache.org/maven2/io/rest-assured/rest-assured-parent/5.5.0/rest-assured-parent-5.5.0.pom
-Progress (1): 1.4/22 kB
-Progress (1): 2.8/22 kB
-Progress (1): 4.1/22 kB
-Progress (1): 5.5/22 kB
-Progress (1): 6.9/22 kB
-Progress (1): 8.3/22 kB
-Progress (1): 9.7/22 kB
-Progress (1): 11/22 kB 
-Progress (1): 12/22 kB
-Progress (1): 14/22 kB
-Progress (1): 15/22 kB
-Progress (1): 16/22 kB
-Progress (1): 17/22 kB
-Progress (1): 19/22 kB
-Progress (1): 20/22 kB
-Progress (1): 21/22 kB
-Progress (1): 22 kB   
-                   
+Progress (1): 1.4/22 kB+Progress (1): 2.8/22 kB+Progress (1): 4.1/22 kB+Progress (1): 5.5/22 kB+Progress (1): 6.9/22 kB+Progress (1): 8.3/22 kB+Progress (1): 9.7/22 kB+Progress (1): 11/22 kB +Progress (1): 12/22 kB+Progress (1): 14/22 kB+Progress (1): 15/22 kB+Progress (1): 16/22 kB+Progress (1): 17/22 kB+Progress (1): 19/22 kB+Progress (1): 20/22 kB+Progress (1): 21/22 kB+Progress (1): 22 kB   +                    Downloaded from central: https://repo.maven.apache.org/maven2/io/rest-assured/rest-assured-parent/5.5.0/rest-assured-parent-5.5.0.pom (22 kB at 1.7 MB/s)
 Downloading from repo.jenkins-ci.org: https://repo.jenkins-ci.org/public/org/ccil/cowan/tagsoup/tagsoup/1.2.1/tagsoup-1.2.1.pom
 Downloading from incrementals: https://repo.jenkins-ci.org/incrementals/org/ccil/cowan/tagsoup/tagsoup/1.2.1/tagsoup-1.2.1.pom
 Downloading from central: https://repo.maven.apache.org/maven2/org/ccil/cowan/tagsoup/tagsoup/1.2.1/tagsoup-1.2.1.pom
-Progress (1): 1.2 kB
-                    
+Progress (1): 1.2 kB+                     Downloaded from central: https://repo.maven.apache.org/maven2/org/ccil/cowan/tagsoup/tagsoup/1.2.1/tagsoup-1.2.1.pom (1.2 kB at 204 kB/s)
 Downloading from repo.jenkins-ci.org: https://repo.jenkins-ci.org/public/io/rest-assured/json-path/5.5.0/json-path-5.5.0.pom
 Downloading from incrementals: https://repo.jenkins-ci.org/incrementals/io/rest-assured/json-path/5.5.0/json-path-5.5.0.pom
 Downloading from central: https://repo.maven.apache.org/maven2/io/rest-assured/json-path/5.5.0/json-path-5.5.0.pom
-Progress (1): 1.4/4.9 kB
-Progress (1): 2.8/4.9 kB
-Progress (1): 4.1/4.9 kB
-Progress (1): 4.9 kB    
-                    
+Progress (1): 1.4/4.9 kB+Progress (1): 2.8/4.9 kB+Progress (1): 4.1/4.9 kB+Progress (1): 4.9 kB    +                     Downloaded from central: https://repo.maven.apache.org/maven2/io/rest-assured/json-path/5.5.0/json-path-5.5.0.pom (4.9 kB at 699 kB/s)
 Downloading from repo.jenkins-ci.org: https://repo.jenkins-ci.org/public/io/rest-assured/rest-assured-common/5.5.0/rest-assured-common-5.5.0.pom
 Downloading from incrementals: https://repo.jenkins-ci.org/incrementals/io/rest-assured/rest-assured-common/5.5.0/rest-assured-common-5.5.0.pom
 Downloading from central: https://repo.maven.apache.org/maven2/io/rest-assured/rest-assured-common/5.5.0/rest-assured-common-5.5.0.pom
-Progress (1): 1.4/3.2 kB
-Progress (1): 2.8/3.2 kB
-Progress (1): 3.2 kB    
-                    
+Progress (1): 1.4/3.2 kB+Progress (1): 2.8/3.2 kB+Progress (1): 3.2 kB    +                     Downloaded from central: https://repo.maven.apache.org/maven2/io/rest-assured/rest-assured-common/5.5.0/rest-assured-common-5.5.0.pom (3.2 kB at 533 kB/s)
 Downloading from repo.jenkins-ci.org: https://repo.jenkins-ci.org/public/io/rest-assured/xml-path/5.5.0/xml-path-5.5.0.pom
 Downloading from incrementals: https://repo.jenkins-ci.org/incrementals/io/rest-assured/xml-path/5.5.0/xml-path-5.5.0.pom
 Downloading from central: https://repo.maven.apache.org/maven2/io/rest-assured/xml-path/5.5.0/xml-path-5.5.0.pom
-Progress (1): 1.4/4.3 kB
-Progress (1): 2.8/4.3 kB
-Progress (1): 4.1/4.3 kB
-Progress (1): 4.3 kB    
-                    
+Progress (1): 1.4/4.3 kB+Progress (1): 2.8/4.3 kB+Progress (1): 4.1/4.3 kB+Progress (1): 4.3 kB    +                     Downloaded from central: https://repo.maven.apache.org/maven2/io/rest-assured/xml-path/5.5.0/xml-path-5.5.0.pom (4.3 kB at 865 kB/s)
 Downloading from repo.jenkins-ci.org: https://repo.jenkins-ci.org/public/io/rest-assured/rest-assured/5.5.0/rest-assured-5.5.0.jar
 Downloading from repo.jenkins-ci.org: https://repo.jenkins-ci.org/public/org/ccil/cowan/tagsoup/tagsoup/1.2.1/tagsoup-1.2.1.jar
@@ -90,200 +90,200 @@
 Downloading from incrementals: https://repo.jenkins-ci.org/incrementals/io/rest-assured/rest-assured-common/5.5.0/rest-assured-common-5.5.0.jar
 Downloading from incrementals: https://repo.jenkins-ci.org/incrementals/io/rest-assured/xml-path/5.5.0/xml-path-5.5.0.jar
 Downloading from central: https://repo.maven.apache.org/maven2/io/rest-assured/rest-assured/5.5.0/rest-assured-5.5.0.jar
-Progress (1): 16/747 kB
-Progress (1): 21/747 kB
-Progress (1): 34/747 kB
-Progress (1): 37/747 kB
-Progress (1): 40/747 kB
-Progress (1): 45/747 kB
-Progress (1): 47/747 kB
-Progress (1): 49/747 kB
-Progress (1): 53/747 kB
-Progress (1): 55/747 kB
-Progress (1): 58/747 kB
-Progress (1): 60/747 kB
-Progress (1): 63/747 kB
-Progress (1): 79/747 kB
-Progress (1): 96/747 kB
-Progress (1): 112/747 kB
-Progress (1): 129/747 kB
-Progress (1): 145/747 kB
-Progress (1): 161/747 kB
-Progress (1): 178/747 kB
-Progress (1): 194/747 kB
-Progress (1): 210/747 kB
-Progress (1): 227/747 kB
-Progress (1): 243/747 kB
-Progress (1): 260/747 kB
-Progress (1): 276/747 kB
-Progress (1): 292/747 kB
-Progress (1): 309/747 kB
-Progress (1): 325/747 kB
-Progress (1): 342/747 kB
-Progress (1): 358/747 kB
-Progress (1): 374/747 kB
-Progress (1): 391/747 kB
-Progress (1): 407/747 kB
-Progress (1): 423/747 kB
-Progress (1): 440/747 kB
-Progress (1): 456/747 kB
-Progress (1): 473/747 kB
-Progress (1): 489/747 kB
-Progress (1): 505/747 kB
-Progress (1): 522/747 kB
-Progress (1): 538/747 kB
-Progress (1): 555/747 kB
-Progress (1): 571/747 kB
-Progress (1): 587/747 kB
-Progress (1): 604/747 kB
-Progress (1): 620/747 kB
-Progress (1): 636/747 kB
-Progress (1): 653/747 kB
-Progress (1): 669/747 kB
-Progress (1): 686/747 kB
-Progress (1): 702/747 kB
-Progress (1): 718/747 kB
-Progress (1): 735/747 kB
-Progress (1): 747 kB    
-                    
+Progress (1): 16/747 kB+Progress (1): 21/747 kB+Progress (1): 34/747 kB+Progress (1): 37/747 kB+Progress (1): 40/747 kB+Progress (1): 45/747 kB+Progress (1): 47/747 kB+Progress (1): 49/747 kB+Progress (1): 53/747 kB+Progress (1): 55/747 kB+Progress (1): 58/747 kB+Progress (1): 60/747 kB+Progress (1): 63/747 kB+Progress (1): 79/747 kB+Progress (1): 96/747 kB+Progress (1): 112/747 kB+Progress (1): 129/747 kB+Progress (1): 145/747 kB+Progress (1): 161/747 kB+Progress (1): 178/747 kB+Progress (1): 194/747 kB+Progress (1): 210/747 kB+Progress (1): 227/747 kB+Progress (1): 243/747 kB+Progress (1): 260/747 kB+Progress (1): 276/747 kB+Progress (1): 292/747 kB+Progress (1): 309/747 kB+Progress (1): 325/747 kB+Progress (1): 342/747 kB+Progress (1): 358/747 kB+Progress (1): 374/747 kB+Progress (1): 391/747 kB+Progress (1): 407/747 kB+Progress (1): 423/747 kB+Progress (1): 440/747 kB+Progress (1): 456/747 kB+Progress (1): 473/747 kB+Progress (1): 489/747 kB+Progress (1): 505/747 kB+Progress (1): 522/747 kB+Progress (1): 538/747 kB+Progress (1): 555/747 kB+Progress (1): 571/747 kB+Progress (1): 587/747 kB+Progress (1): 604/747 kB+Progress (1): 620/747 kB+Progress (1): 636/747 kB+Progress (1): 653/747 kB+Progress (1): 669/747 kB+Progress (1): 686/747 kB+Progress (1): 702/747 kB+Progress (1): 718/747 kB+Progress (1): 735/747 kB+Progress (1): 747 kB    +                     Downloaded from central: https://repo.maven.apache.org/maven2/io/rest-assured/rest-assured/5.5.0/rest-assured-5.5.0.jar (747 kB at 14 MB/s)
 Downloading from central: https://repo.maven.apache.org/maven2/org/ccil/cowan/tagsoup/tagsoup/1.2.1/tagsoup-1.2.1.jar
 Downloading from central: https://repo.maven.apache.org/maven2/io/rest-assured/json-path/5.5.0/json-path-5.5.0.jar
 Downloading from central: https://repo.maven.apache.org/maven2/io/rest-assured/rest-assured-common/5.5.0/rest-assured-common-5.5.0.jar
 Downloading from central: https://repo.maven.apache.org/maven2/io/rest-assured/xml-path/5.5.0/xml-path-5.5.0.jar
-Progress (1): 16/91 kB
-Progress (1): 32/91 kB
-Progress (1): 49/91 kB
-Progress (1): 65/91 kB
-Progress (1): 81/91 kB
-Progress (1): 91 kB   
-                   
+Progress (1): 16/91 kB+Progress (1): 32/91 kB+Progress (1): 49/91 kB+Progress (1): 65/91 kB+Progress (1): 81/91 kB+Progress (1): 91 kB   +                    Downloaded from central: https://repo.maven.apache.org/maven2/org/ccil/cowan/tagsoup/tagsoup/1.2.1/tagsoup-1.2.1.jar (91 kB at 10 MB/s)
-Progress (1): 1.4/81 kB
-Progress (1): 2.8/81 kB
-Progress (1): 4.1/81 kB
-Progress (1): 5.5/81 kB
-Progress (1): 6.9/81 kB
-Progress (1): 8.3/81 kB
-Progress (1): 9.7/81 kB
-Progress (1): 11/81 kB 
-Progress (1): 12/81 kB
-Progress (1): 14/81 kB
-Progress (2): 14/81 kB | 1.4/60 kB
-Progress (2): 15/81 kB | 1.4/60 kB
-Progress (2): 15/81 kB | 2.8/60 kB
-Progress (2): 17/81 kB | 2.8/60 kB
-Progress (2): 17/81 kB | 4.1/60 kB
-Progress (2): 18/81 kB | 4.1/60 kB
-Progress (2): 18/81 kB | 5.5/60 kB
-Progress (2): 18/81 kB | 6.9/60 kB
-Progress (2): 19/81 kB | 6.9/60 kB
-Progress (2): 19/81 kB | 8.3/60 kB
-Progress (2): 21/81 kB | 8.3/60 kB
-Progress (2): 21/81 kB | 9.7/60 kB
-Progress (2): 22/81 kB | 9.7/60 kB
-Progress (2): 23/81 kB | 9.7/60 kB
-Progress (2): 23/81 kB | 11/60 kB 
-Progress (2): 25/81 kB | 11/60 kB
-Progress (2): 25/81 kB | 12/60 kB
-Progress (2): 26/81 kB | 12/60 kB
-Progress (2): 26/81 kB | 14/60 kB
-Progress (2): 28/81 kB | 14/60 kB
-Progress (2): 28/81 kB | 15/60 kB
-Progress (2): 28/81 kB | 17/60 kB
-Progress (2): 28/81 kB | 18/60 kB
-Progress (2): 28/81 kB | 19/60 kB
-Progress (2): 28/81 kB | 21/60 kB
-Progress (2): 28/81 kB | 22/60 kB
-Progress (2): 28/81 kB | 23/60 kB
-Progress (2): 28/81 kB | 25/60 kB
-Progress (2): 28/81 kB | 26/60 kB
-Progress (2): 28/81 kB | 28/60 kB
-Progress (2): 28/81 kB | 29/60 kB
-Progress (2): 28/81 kB | 30/60 kB
-Progress (2): 28/81 kB | 32/60 kB
-Progress (2): 28/81 kB | 33/60 kB
-Progress (2): 28/81 kB | 34/60 kB
-Progress (2): 28/81 kB | 36/60 kB
-Progress (2): 28/81 kB | 37/60 kB
-Progress (2): 28/81 kB | 39/60 kB
-Progress (2): 29/81 kB | 39/60 kB
-Progress (2): 30/81 kB | 39/60 kB
-Progress (2): 32/81 kB | 39/60 kB
-Progress (2): 33/81 kB | 39/60 kB
-Progress (2): 34/81 kB | 39/60 kB
-Progress (2): 36/81 kB | 39/60 kB
-Progress (2): 37/81 kB | 39/60 kB
-Progress (2): 39/81 kB | 39/60 kB
-Progress (2): 40/81 kB | 39/60 kB
-Progress (2): 41/81 kB | 39/60 kB
-Progress (2): 43/81 kB | 39/60 kB
-Progress (2): 44/81 kB | 39/60 kB
-Progress (2): 46/81 kB | 39/60 kB
-Progress (2): 47/81 kB | 39/60 kB
-Progress (2): 48/81 kB | 39/60 kB
-Progress (2): 64/81 kB | 39/60 kB
-Progress (2): 81/81 kB | 39/60 kB
-Progress (2): 81 kB | 39/60 kB   
-Progress (3): 81 kB | 39/60 kB | 1.4/52 kB
-Progress (3): 81 kB | 39/60 kB | 2.8/52 kB
-Progress (3): 81 kB | 39/60 kB | 4.1/52 kB
-Progress (3): 81 kB | 39/60 kB | 5.5/52 kB
-Progress (3): 81 kB | 39/60 kB | 6.9/52 kB
-Progress (3): 81 kB | 39/60 kB | 8.3/52 kB
-Progress (3): 81 kB | 39/60 kB | 9.7/52 kB
-Progress (3): 81 kB | 39/60 kB | 11/52 kB 
-Progress (3): 81 kB | 39/60 kB | 12/52 kB
-Progress (3): 81 kB | 39/60 kB | 14/52 kB
-Progress (3): 81 kB | 39/60 kB | 15/52 kB
-Progress (3): 81 kB | 39/60 kB | 16/52 kB
-Progress (3): 81 kB | 39/60 kB | 17/52 kB
-Progress (3): 81 kB | 39/60 kB | 19/52 kB
-Progress (3): 81 kB | 39/60 kB | 20/52 kB
-Progress (3): 81 kB | 39/60 kB | 21/52 kB
-Progress (3): 81 kB | 39/60 kB | 23/52 kB
-Progress (3): 81 kB | 39/60 kB | 24/52 kB
-Progress (3): 81 kB | 39/60 kB | 25/52 kB
-Progress (3): 81 kB | 40/60 kB | 25/52 kB
-Progress (3): 81 kB | 41/60 kB | 25/52 kB
-Progress (3): 81 kB | 43/60 kB | 25/52 kB
-Progress (3): 81 kB | 44/60 kB | 25/52 kB
-Progress (3): 81 kB | 46/60 kB | 25/52 kB
-Progress (3): 81 kB | 47/60 kB | 25/52 kB
-Progress (3): 81 kB | 48/60 kB | 25/52 kB
-Progress (3): 81 kB | 50/60 kB | 25/52 kB
-Progress (3): 81 kB | 51/60 kB | 25/52 kB
-Progress (3): 81 kB | 52/60 kB | 25/52 kB
-Progress (3): 81 kB | 54/60 kB | 25/52 kB
-Progress (3): 81 kB | 55/60 kB | 25/52 kB
-Progress (3): 81 kB | 57/60 kB | 25/52 kB
-Progress (3): 81 kB | 58/60 kB | 25/52 kB
-Progress (3): 81 kB | 59/60 kB | 25/52 kB
-Progress (3): 81 kB | 60 kB | 25/52 kB   
-                                      
+Progress (1): 1.4/81 kB+Progress (1): 2.8/81 kB+Progress (1): 4.1/81 kB+Progress (1): 5.5/81 kB+Progress (1): 6.9/81 kB+Progress (1): 8.3/81 kB+Progress (1): 9.7/81 kB+Progress (1): 11/81 kB +Progress (1): 12/81 kB+Progress (1): 14/81 kB+Progress (2): 14/81 kB | 1.4/60 kB+Progress (2): 15/81 kB | 1.4/60 kB+Progress (2): 15/81 kB | 2.8/60 kB+Progress (2): 17/81 kB | 2.8/60 kB+Progress (2): 17/81 kB | 4.1/60 kB+Progress (2): 18/81 kB | 4.1/60 kB+Progress (2): 18/81 kB | 5.5/60 kB+Progress (2): 18/81 kB | 6.9/60 kB+Progress (2): 19/81 kB | 6.9/60 kB+Progress (2): 19/81 kB | 8.3/60 kB+Progress (2): 21/81 kB | 8.3/60 kB+Progress (2): 21/81 kB | 9.7/60 kB+Progress (2): 22/81 kB | 9.7/60 kB+Progress (2): 23/81 kB | 9.7/60 kB+Progress (2): 23/81 kB | 11/60 kB +Progress (2): 25/81 kB | 11/60 kB+Progress (2): 25/81 kB | 12/60 kB+Progress (2): 26/81 kB | 12/60 kB+Progress (2): 26/81 kB | 14/60 kB+Progress (2): 28/81 kB | 14/60 kB+Progress (2): 28/81 kB | 15/60 kB+Progress (2): 28/81 kB | 17/60 kB+Progress (2): 28/81 kB | 18/60 kB+Progress (2): 28/81 kB | 19/60 kB+Progress (2): 28/81 kB | 21/60 kB+Progress (2): 28/81 kB | 22/60 kB+Progress (2): 28/81 kB | 23/60 kB+Progress (2): 28/81 kB | 25/60 kB+Progress (2): 28/81 kB | 26/60 kB+Progress (2): 28/81 kB | 28/60 kB+Progress (2): 28/81 kB | 29/60 kB+Progress (2): 28/81 kB | 30/60 kB+Progress (2): 28/81 kB | 32/60 kB+Progress (2): 28/81 kB | 33/60 kB+Progress (2): 28/81 kB | 34/60 kB+Progress (2): 28/81 kB | 36/60 kB+Progress (2): 28/81 kB | 37/60 kB+Progress (2): 28/81 kB | 39/60 kB+Progress (2): 29/81 kB | 39/60 kB+Progress (2): 30/81 kB | 39/60 kB+Progress (2): 32/81 kB | 39/60 kB+Progress (2): 33/81 kB | 39/60 kB+Progress (2): 34/81 kB | 39/60 kB+Progress (2): 36/81 kB | 39/60 kB+Progress (2): 37/81 kB | 39/60 kB+Progress (2): 39/81 kB | 39/60 kB+Progress (2): 40/81 kB | 39/60 kB+Progress (2): 41/81 kB | 39/60 kB+Progress (2): 43/81 kB | 39/60 kB+Progress (2): 44/81 kB | 39/60 kB+Progress (2): 46/81 kB | 39/60 kB+Progress (2): 47/81 kB | 39/60 kB+Progress (2): 48/81 kB | 39/60 kB+Progress (2): 64/81 kB | 39/60 kB+Progress (2): 81/81 kB | 39/60 kB+Progress (2): 81 kB | 39/60 kB   +Progress (3): 81 kB | 39/60 kB | 1.4/52 kB+Progress (3): 81 kB | 39/60 kB | 2.8/52 kB+Progress (3): 81 kB | 39/60 kB | 4.1/52 kB+Progress (3): 81 kB | 39/60 kB | 5.5/52 kB+Progress (3): 81 kB | 39/60 kB | 6.9/52 kB+Progress (3): 81 kB | 39/60 kB | 8.3/52 kB+Progress (3): 81 kB | 39/60 kB | 9.7/52 kB+Progress (3): 81 kB | 39/60 kB | 11/52 kB +Progress (3): 81 kB | 39/60 kB | 12/52 kB+Progress (3): 81 kB | 39/60 kB | 14/52 kB+Progress (3): 81 kB | 39/60 kB | 15/52 kB+Progress (3): 81 kB | 39/60 kB | 16/52 kB+Progress (3): 81 kB | 39/60 kB | 17/52 kB+Progress (3): 81 kB | 39/60 kB | 19/52 kB+Progress (3): 81 kB | 39/60 kB | 20/52 kB+Progress (3): 81 kB | 39/60 kB | 21/52 kB+Progress (3): 81 kB | 39/60 kB | 23/52 kB+Progress (3): 81 kB | 39/60 kB | 24/52 kB+Progress (3): 81 kB | 39/60 kB | 25/52 kB+Progress (3): 81 kB | 40/60 kB | 25/52 kB+Progress (3): 81 kB | 41/60 kB | 25/52 kB+Progress (3): 81 kB | 43/60 kB | 25/52 kB+Progress (3): 81 kB | 44/60 kB | 25/52 kB+Progress (3): 81 kB | 46/60 kB | 25/52 kB+Progress (3): 81 kB | 47/60 kB | 25/52 kB+Progress (3): 81 kB | 48/60 kB | 25/52 kB+Progress (3): 81 kB | 50/60 kB | 25/52 kB+Progress (3): 81 kB | 51/60 kB | 25/52 kB+Progress (3): 81 kB | 52/60 kB | 25/52 kB+Progress (3): 81 kB | 54/60 kB | 25/52 kB+Progress (3): 81 kB | 55/60 kB | 25/52 kB+Progress (3): 81 kB | 57/60 kB | 25/52 kB+Progress (3): 81 kB | 58/60 kB | 25/52 kB+Progress (3): 81 kB | 59/60 kB | 25/52 kB+Progress (3): 81 kB | 60 kB | 25/52 kB   +                                       Downloaded from central: https://repo.maven.apache.org/maven2/io/rest-assured/json-path/5.5.0/json-path-5.5.0.jar (60 kB at 1.8 MB/s)
 Downloaded from central: https://repo.maven.apache.org/maven2/io/rest-assured/xml-path/5.5.0/xml-path-5.5.0.jar (81 kB at 2.5 MB/s)
-Progress (1): 27/52 kB
-Progress (1): 28/52 kB
-Progress (1): 30/52 kB
-Progress (1): 31/52 kB
-Progress (1): 32/52 kB
-Progress (1): 34/52 kB
-Progress (1): 35/52 kB
-Progress (1): 36/52 kB
-Progress (1): 38/52 kB
-Progress (1): 39/52 kB
-Progress (1): 41/52 kB
-Progress (1): 42/52 kB
-Progress (1): 43/52 kB
-Progress (1): 45/52 kB
-Progress (1): 46/52 kB
-Progress (1): 48/52 kB
-Progress (1): 49/52 kB
-Progress (1): 50/52 kB
-Progress (1): 52/52 kB
-Progress (1): 52 kB   
-                   
+Progress (1): 27/52 kB+Progress (1): 28/52 kB+Progress (1): 30/52 kB+Progress (1): 31/52 kB+Progress (1): 32/52 kB+Progress (1): 34/52 kB+Progress (1): 35/52 kB+Progress (1): 36/52 kB+Progress (1): 38/52 kB+Progress (1): 39/52 kB+Progress (1): 41/52 kB+Progress (1): 42/52 kB+Progress (1): 43/52 kB+Progress (1): 45/52 kB+Progress (1): 46/52 kB+Progress (1): 48/52 kB+Progress (1): 49/52 kB+Progress (1): 50/52 kB+Progress (1): 52/52 kB+Progress (1): 52 kB   +                    Downloaded from central: https://repo.maven.apache.org/maven2/io/rest-assured/rest-assured-common/5.5.0/rest-assured-common-5.5.0.jar (52 kB at 1.5 MB/s)
 [INFO] 
 [INFO] --- clean:3.4.1:clean (default-clean) @ display-url-api ---
@@ -392,11 +392,6 @@
 [INFO] ------------------------------------------------------------------------
 [INFO] BUILD SUCCESS
 [INFO] ------------------------------------------------------------------------
-<<<<<<< HEAD
-[INFO] Total time:  7.252 s
-[INFO] Finished at: 2025-07-09T10:55:37+02:00
-=======
 [INFO] Total time:  9.635 s
 [INFO] Finished at: 2025-07-08T01:57:35Z
->>>>>>> ab7ada5f
 [INFO] ------------------------------------------------------------------------