WARNING: A terminally deprecated method in sun.misc.Unsafe has been called
WARNING: sun.misc.Unsafe::staticFieldBase has been called by com.google.inject.internal.aop.HiddenClassDefiner (file:/usr/share/apache-maven-3.9.10/lib/guice-5.1.0-classes.jar)
WARNING: Please consider reporting this to the maintainers of class com.google.inject.internal.aop.HiddenClassDefiner
WARNING: sun.misc.Unsafe::staticFieldBase will be removed in a future release
[INFO] Scanning for projects...
Downloading from repo.jenkins-ci.org: https://repo.jenkins-ci.org/public/io/jenkins/tools/bom/bom-2.479.x/4862.vc32a_71c3e731/bom-2.479.x-4862.vc32a_71c3e731.pom
Progress (1): 0.4/9.1 kB
Progress (1): 1.8/9.1 kB
Progress (1): 3.2/9.1 kB
Progress (1): 4.6/9.1 kB
Progress (1): 6.0/9.1 kB
Progress (1): 7.4/9.1 kB
Progress (1): 8.8/9.1 kB
Progress (1): 9.1 kB    
                    
Downloaded from repo.jenkins-ci.org: https://repo.jenkins-ci.org/public/io/jenkins/tools/bom/bom-2.479.x/4862.vc32a_71c3e731/bom-2.479.x-4862.vc32a_71c3e731.pom (9.1 kB at 13 kB/s)
Downloading from repo.jenkins-ci.org: https://repo.jenkins-ci.org/public/io/jenkins/tools/bom/bom-2.492.x/4862.vc32a_71c3e731/bom-2.492.x-4862.vc32a_71c3e731.pom
Progress (1): 0.4/9.2 kB
Progress (1): 1.8/9.2 kB
Progress (1): 3.2/9.2 kB
Progress (1): 4.6/9.2 kB
Progress (1): 6.0/9.2 kB
Progress (1): 7.4/9.2 kB
Progress (1): 8.8/9.2 kB
Progress (1): 9.2 kB    
                    
Downloaded from repo.jenkins-ci.org: https://repo.jenkins-ci.org/public/io/jenkins/tools/bom/bom-2.492.x/4862.vc32a_71c3e731/bom-2.492.x-4862.vc32a_71c3e731.pom (9.2 kB at 106 kB/s)
Downloading from repo.jenkins-ci.org: https://repo.jenkins-ci.org/public/io/jenkins/tools/bom/bom-2.504.x/4862.vc32a_71c3e731/bom-2.504.x-4862.vc32a_71c3e731.pom
Progress (1): 0.4/7.3 kB
Progress (1): 1.8/7.3 kB
Progress (1): 3.2/7.3 kB
Progress (1): 4.6/7.3 kB
Progress (1): 6.0/7.3 kB
Progress (1): 7.3 kB    
                    
Downloaded from repo.jenkins-ci.org: https://repo.jenkins-ci.org/public/io/jenkins/tools/bom/bom-2.504.x/4862.vc32a_71c3e731/bom-2.504.x-4862.vc32a_71c3e731.pom (7.3 kB at 86 kB/s)
Downloading from repo.jenkins-ci.org: https://repo.jenkins-ci.org/public/io/jenkins/tools/bom/bom-weekly/4862.vc32a_71c3e731/bom-weekly-4862.vc32a_71c3e731.pom
Progress (1): 0.4/81 kB
Progress (1): 1.8/81 kB
Progress (1): 3.2/81 kB
Progress (1): 4.6/81 kB
Progress (1): 6.0/81 kB
Progress (1): 7.4/81 kB
Progress (1): 8.8/81 kB
Progress (1): 10/81 kB 
Progress (1): 12/81 kB
Progress (1): 13/81 kB
Progress (1): 14/81 kB
Progress (1): 16/81 kB
Progress (1): 17/81 kB
Progress (1): 19/81 kB
Progress (1): 20/81 kB
Progress (1): 21/81 kB
Progress (1): 23/81 kB
Progress (1): 24/81 kB
Progress (1): 26/81 kB
Progress (1): 27/81 kB
Progress (1): 28/81 kB
Progress (1): 30/81 kB
Progress (1): 31/81 kB
Progress (1): 33/81 kB
Progress (1): 33/81 kB
Progress (1): 34/81 kB
Progress (1): 35/81 kB
Progress (1): 37/81 kB
Progress (1): 38/81 kB
Progress (1): 40/81 kB
Progress (1): 41/81 kB
Progress (1): 42/81 kB
Progress (1): 44/81 kB
Progress (1): 45/81 kB
Progress (1): 47/81 kB
Progress (1): 48/81 kB
Progress (1): 49/81 kB
Progress (1): 51/81 kB
Progress (1): 52/81 kB
Progress (1): 54/81 kB
Progress (1): 55/81 kB
Progress (1): 56/81 kB
Progress (1): 58/81 kB
Progress (1): 59/81 kB
Progress (1): 61/81 kB
Progress (1): 62/81 kB
Progress (1): 63/81 kB
Progress (1): 65/81 kB
Progress (1): 66/81 kB
Progress (1): 66/81 kB
Progress (1): 68/81 kB
Progress (1): 69/81 kB
Progress (1): 70/81 kB
Progress (1): 72/81 kB
Progress (1): 73/81 kB
Progress (1): 75/81 kB
Progress (1): 76/81 kB
Progress (1): 77/81 kB
Progress (1): 79/81 kB
Progress (1): 80/81 kB
Progress (1): 81 kB   
                   
Downloaded from repo.jenkins-ci.org: https://repo.jenkins-ci.org/public/io/jenkins/tools/bom/bom-weekly/4862.vc32a_71c3e731/bom-weekly-4862.vc32a_71c3e731.pom (81 kB at 484 kB/s)
[INFO] Artifact org.jenkins-ci.tools:maven-hpi-plugin:pom:3.65 is present in the local repository, but cached from a remote repository ID that is unavailable in current build context, verifying that is downloadable from [incrementals (https://repo.jenkins-ci.org/incrementals/, default, releases), central (https://repo.maven.apache.org/maven2, default, releases)]
[INFO] Artifact org.jenkins-ci.tools:maven-hpi-plugin:pom:3.65 is present in the local repository, but cached from a remote repository ID that is unavailable in current build context, verifying that is downloadable from [incrementals (https://repo.jenkins-ci.org/incrementals/, default, releases), central (https://repo.maven.apache.org/maven2, default, releases)]
[WARNING] The POM for org.jenkins-ci.tools:maven-hpi-plugin:jar:3.65 is missing, no dependency information available
[INFO] Artifact org.jenkins-ci.tools:maven-hpi-plugin:jar:3.65 is present in the local repository, but cached from a remote repository ID that is unavailable in current build context, verifying that is downloadable from [incrementals (https://repo.jenkins-ci.org/incrementals/, default, releases), central (https://repo.maven.apache.org/maven2, default, releases)]
[INFO] Artifact org.jenkins-ci.tools:maven-hpi-plugin:jar:3.65 is present in the local repository, but cached from a remote repository ID that is unavailable in current build context, verifying that is downloadable from [incrementals (https://repo.jenkins-ci.org/incrementals/, default, releases), central (https://repo.maven.apache.org/maven2, default, releases)]
[WARNING] Failed to build parent project for org.jenkins-ci.tools:git-parameter:hpi:999999-SNAPSHOT
[INFO] 
[INFO] -----------------< org.jenkins-ci.tools:git-parameter >-----------------
[INFO] Building Git Parameter Plug-In 999999-SNAPSHOT
[INFO]   from pom.xml
[INFO] --------------------------------[ hpi ]---------------------------------
<<<<<<< HEAD
=======
Downloading from repo.jenkins-ci.org: https://repo.jenkins-ci.org/public/org/jenkins-ci/plugins/multiple-scms/0.8/multiple-scms-0.8.pom
Progress (1): 0.4/1.5 kB
Progress (1): 1.5 kB    
                    
Downloaded from repo.jenkins-ci.org: https://repo.jenkins-ci.org/public/org/jenkins-ci/plugins/multiple-scms/0.8/multiple-scms-0.8.pom (1.5 kB at 18 kB/s)
Downloading from repo.jenkins-ci.org: https://repo.jenkins-ci.org/public/org/jenkins-ci/plugins/template-project/1.5.2/template-project-1.5.2.pom
Progress (1): 0.4/2.6 kB
Progress (1): 1.8/2.6 kB
Progress (1): 2.6 kB    
                    
Downloaded from repo.jenkins-ci.org: https://repo.jenkins-ci.org/public/org/jenkins-ci/plugins/template-project/1.5.2/template-project-1.5.2.pom (2.6 kB at 31 kB/s)
Downloading from repo.jenkins-ci.org: https://repo.jenkins-ci.org/public/org/jenkins-ci/plugins/plugin/1.580.1/plugin-1.580.1.pom
Progress (1): 0.5/13 kB
Progress (1): 1.9/13 kB
Progress (1): 3.3/13 kB
Progress (1): 4.7/13 kB
Progress (1): 6.1/13 kB
Progress (1): 7.5/13 kB
Progress (1): 8.9/13 kB
Progress (1): 10/13 kB 
Progress (1): 12/13 kB
Progress (1): 13 kB   
                   
Downloaded from repo.jenkins-ci.org: https://repo.jenkins-ci.org/public/org/jenkins-ci/plugins/plugin/1.580.1/plugin-1.580.1.pom (13 kB at 156 kB/s)
Downloading from repo.jenkins-ci.org: https://repo.jenkins-ci.org/public/org/jenkins-ci/jenkins/1.34/jenkins-1.34.pom
Progress (1): 0.5/28 kB
Progress (1): 1.9/28 kB
Progress (1): 3.3/28 kB
Progress (1): 4.7/28 kB
Progress (1): 6.1/28 kB
Progress (1): 7.5/28 kB
Progress (1): 8.9/28 kB
Progress (1): 10/28 kB 
Progress (1): 12/28 kB
Progress (1): 13/28 kB
Progress (1): 14/28 kB
Progress (1): 16/28 kB
Progress (1): 16/28 kB
Progress (1): 17/28 kB
Progress (1): 19/28 kB
Progress (1): 20/28 kB
Progress (1): 22/28 kB
Progress (1): 23/28 kB
Progress (1): 24/28 kB
Progress (1): 26/28 kB
Progress (1): 27/28 kB
Progress (1): 28 kB   
                   
Downloaded from repo.jenkins-ci.org: https://repo.jenkins-ci.org/public/org/jenkins-ci/jenkins/1.34/jenkins-1.34.pom (28 kB at 329 kB/s)
Downloading from repo.jenkins-ci.org: https://repo.jenkins-ci.org/public/org/jenkins-ci/plugins/workflow/workflow-job/1532.va_9a_d244074a_3/workflow-job-1532.va_9a_d244074a_3.pom
Progress (1): 0.4/4.3 kB
Progress (1): 1.8/4.3 kB
Progress (1): 3.2/4.3 kB
Progress (1): 4.3 kB    
                    
Downloaded from repo.jenkins-ci.org: https://repo.jenkins-ci.org/public/org/jenkins-ci/plugins/workflow/workflow-job/1532.va_9a_d244074a_3/workflow-job-1532.va_9a_d244074a_3.pom (4.3 kB at 52 kB/s)
Downloading from repo.jenkins-ci.org: https://repo.jenkins-ci.org/public/org/jenkins-ci/plugins/multiple-scms/0.8/multiple-scms-0.8.jar
Progress (1): 0.5/32 kB
Progress (1): 1.9/32 kB
Progress (1): 3.3/32 kB
Progress (1): 4.7/32 kB
Progress (1): 6.1/32 kB
Progress (1): 7.5/32 kB
Progress (1): 8.9/32 kB
Progress (1): 10/32 kB 
Progress (1): 12/32 kB
Progress (1): 13/32 kB
Progress (1): 14/32 kB
Progress (1): 16/32 kB
Progress (1): 17/32 kB
Progress (1): 19/32 kB
Progress (1): 20/32 kB
Progress (1): 21/32 kB
Progress (1): 23/32 kB
Progress (1): 24/32 kB
Progress (1): 26/32 kB
Progress (1): 27/32 kB
Progress (1): 28/32 kB
Progress (1): 30/32 kB
Progress (1): 31/32 kB
Progress (1): 32 kB   
                   
Downloaded from repo.jenkins-ci.org: https://repo.jenkins-ci.org/public/org/jenkins-ci/plugins/multiple-scms/0.8/multiple-scms-0.8.jar (32 kB at 211 kB/s)
Downloading from repo.jenkins-ci.org: https://repo.jenkins-ci.org/public/org/jenkins-ci/plugins/template-project/1.5.2/template-project-1.5.2.jar
Downloading from repo.jenkins-ci.org: https://repo.jenkins-ci.org/public/org/jenkins-ci/plugins/workflow/workflow-job/1532.va_9a_d244074a_3/workflow-job-1532.va_9a_d244074a_3.jar
Progress (1): 0.4/30 kB
Progress (1): 1.8/30 kB
Progress (1): 3.2/30 kB
Progress (1): 4.6/30 kB
Progress (1): 6.0/30 kB
Progress (1): 7.4/30 kB
Progress (1): 8.8/30 kB
Progress (1): 10/30 kB 
Progress (1): 12/30 kB
Progress (1): 13/30 kB
Progress (1): 14/30 kB
Progress (1): 16/30 kB
Progress (1): 17/30 kB
Progress (1): 19/30 kB
Progress (1): 20/30 kB
Progress (1): 21/30 kB
Progress (1): 23/30 kB
Progress (1): 24/30 kB
Progress (1): 26/30 kB
Progress (1): 27/30 kB
Progress (1): 28/30 kB
Progress (1): 30 kB   
                   
Downloaded from repo.jenkins-ci.org: https://repo.jenkins-ci.org/public/org/jenkins-ci/plugins/template-project/1.5.2/template-project-1.5.2.jar (30 kB at 328 kB/s)
Progress (1): 0.4/158 kB
Progress (1): 1.8/158 kB
Progress (1): 3.2/158 kB
Progress (1): 4.6/158 kB
Progress (1): 6.0/158 kB
Progress (1): 7.4/158 kB
Progress (1): 8.8/158 kB
Progress (1): 10/158 kB 
Progress (1): 12/158 kB
Progress (1): 13/158 kB
Progress (1): 14/158 kB
Progress (1): 16/158 kB
Progress (1): 16/158 kB
Progress (1): 17/158 kB
Progress (1): 19/158 kB
Progress (1): 20/158 kB
Progress (1): 22/158 kB
Progress (1): 23/158 kB
Progress (1): 24/158 kB
Progress (1): 26/158 kB
Progress (1): 27/158 kB
Progress (1): 29/158 kB
Progress (1): 30/158 kB
Progress (1): 31/158 kB
Progress (1): 33/158 kB
Progress (1): 34/158 kB
Progress (1): 36/158 kB
Progress (1): 37/158 kB
Progress (1): 38/158 kB
Progress (1): 40/158 kB
Progress (1): 41/158 kB
Progress (1): 43/158 kB
Progress (1): 44/158 kB
Progress (1): 45/158 kB
Progress (1): 47/158 kB
Progress (1): 48/158 kB
Progress (1): 50/158 kB
Progress (1): 51/158 kB
Progress (1): 52/158 kB
Progress (1): 54/158 kB
Progress (1): 55/158 kB
Progress (1): 57/158 kB
Progress (1): 58/158 kB
Progress (1): 59/158 kB
Progress (1): 61/158 kB
Progress (1): 62/158 kB
Progress (1): 64/158 kB
Progress (1): 65/158 kB
Progress (1): 66/158 kB
Progress (1): 68/158 kB
Progress (1): 69/158 kB
Progress (1): 71/158 kB
Progress (1): 72/158 kB
Progress (1): 73/158 kB
Progress (1): 75/158 kB
Progress (1): 76/158 kB
Progress (1): 78/158 kB
Progress (1): 79/158 kB
Progress (1): 80/158 kB
Progress (1): 82/158 kB
Progress (1): 83/158 kB
Progress (1): 85/158 kB
Progress (1): 86/158 kB
Progress (1): 87/158 kB
Progress (1): 89/158 kB
Progress (1): 90/158 kB
Progress (1): 92/158 kB
Progress (1): 93/158 kB
Progress (1): 94/158 kB
Progress (1): 96/158 kB
Progress (1): 97/158 kB
Progress (1): 99/158 kB
Progress (1): 100/158 kB
Progress (1): 101/158 kB
Progress (1): 103/158 kB
Progress (1): 104/158 kB
Progress (1): 106/158 kB
Progress (1): 107/158 kB
Progress (1): 108/158 kB
Progress (1): 110/158 kB
Progress (1): 111/158 kB
Progress (1): 113/158 kB
Progress (1): 114/158 kB
Progress (1): 115/158 kB
Progress (1): 117/158 kB
Progress (1): 118/158 kB
Progress (1): 120/158 kB
Progress (1): 121/158 kB
Progress (1): 122/158 kB
Progress (1): 124/158 kB
Progress (1): 125/158 kB
Progress (1): 127/158 kB
Progress (1): 128/158 kB
Progress (1): 129/158 kB
Progress (1): 131/158 kB
Progress (1): 132/158 kB
Progress (1): 134/158 kB
Progress (1): 135/158 kB
Progress (1): 136/158 kB
Progress (1): 138/158 kB
Progress (1): 139/158 kB
Progress (1): 141/158 kB
Progress (1): 142/158 kB
Progress (1): 143/158 kB
Progress (1): 145/158 kB
Progress (1): 146/158 kB
Progress (1): 147/158 kB
Progress (1): 148/158 kB
Progress (1): 150/158 kB
Progress (1): 151/158 kB
Progress (1): 153/158 kB
Progress (1): 154/158 kB
Progress (1): 155/158 kB
Progress (1): 157/158 kB
Progress (1): 158 kB    
                    
Downloaded from repo.jenkins-ci.org: https://repo.jenkins-ci.org/public/org/jenkins-ci/plugins/workflow/workflow-job/1532.va_9a_d244074a_3/workflow-job-1532.va_9a_d244074a_3.jar (158 kB at 298 kB/s)
>>>>>>> ab7ada5f
[INFO] 
[INFO] --- clean:3.4.1:clean (default-clean) @ git-parameter ---
[INFO] 
[INFO] --- hpi:3.65:validate (default-validate) @ git-parameter ---
[INFO] Created marker file /tmp/plugin-builds/git-parameter/target/java-level/17
[INFO] 
[INFO] --- hpi:3.65:validate-hpi (default-validate-hpi) @ git-parameter ---
[INFO] 
[INFO] --- enforcer:3.5.0:enforce (display-info) @ git-parameter ---
[INFO] Rule 0: io.jenkins.tools.incrementals.enforcer.RequireExtensionVersion passed
[INFO] Rule 1: org.apache.maven.enforcer.rules.version.RequireMavenVersion passed
[INFO] Rule 2: org.apache.maven.enforcer.rules.version.RequireJavaVersion passed
[INFO] Rule 3: org.codehaus.mojo.extraenforcer.dependencies.EnforceBytecodeVersion passed
[INFO] Rule 4: org.apache.maven.enforcer.rules.dependency.BannedDependencies passed
[INFO] Rule 5: org.apache.maven.enforcer.rules.dependency.BannedDependencies passed
[INFO] Ignoring requireUpperBoundDeps in org.ow2.asm:asm
[INFO] Rule 6: org.apache.maven.enforcer.rules.dependency.RequireUpperBoundDeps passed
[INFO] 
[INFO] --- enforcer:3.5.0:enforce (no-snapshots-in-release) @ git-parameter ---
[INFO] Rule 0: org.apache.maven.enforcer.rules.dependency.RequireReleaseDeps passed
[INFO] 
[INFO] --- localizer:1.31:generate (default) @ git-parameter ---
[INFO] 
[INFO] --- resources:3.3.1:resources (default-resources) @ git-parameter ---
[INFO] Copying 69 resources from src/main/resources to target/classes
[INFO] 
[INFO] --- flatten:1.7.0:flatten (flatten) @ git-parameter ---
[INFO] Generating flattened POM of project org.jenkins-ci.tools:git-parameter:hpi:999999-SNAPSHOT...
[INFO] 
[INFO] --- compiler:3.14.0:compile (default-compile) @ git-parameter ---
[INFO] Recompiling the module because of changed source code.
[INFO] Compiling 28 source files with javac [debug parameters release 17] to target/classes
[INFO] net.uaznia.lukanus.hudson.plugins.gitparameter.GitParameterDefinition.DescriptorImpl indexed under hudson.Extension
[INFO] net.uaznia.lukanus.hudson.plugins.gitparameter.GitParameterRebuild indexed under hudson.Extension
[INFO] /tmp/plugin-builds/git-parameter/src/main/java/net/uaznia/lukanus/hudson/plugins/gitparameter/GitParameterDefinition.java:[91,12] Generating net/uaznia/lukanus/hudson/plugins/gitparameter/GitParameterDefinition.stapler
[INFO] /tmp/plugin-builds/git-parameter/src/main/java/net/uaznia/lukanus/hudson/plugins/gitparameter/GitParameterValue.java:[10,12] Generating net/uaznia/lukanus/hudson/plugins/gitparameter/GitParameterValue.stapler
[INFO] /tmp/plugin-builds/git-parameter/src/main/java/net/uaznia/lukanus/hudson/plugins/gitparameter/model/ItemsErrorModel.java:[18,8] Generating net/uaznia/lukanus/hudson/plugins/gitparameter/model/ItemsErrorModel.javadoc
[INFO] /tmp/plugin-builds/git-parameter/src/main/java/net/uaznia/lukanus/hudson/plugins/gitparameter/GitParameterDefinition.java:[73,8] Generating net/uaznia/lukanus/hudson/plugins/gitparameter/GitParameterDefinition.javadoc
[INFO] /tmp/plugin-builds/git-parameter/src/main/java/net/uaznia/lukanus/hudson/plugins/gitparameter/model/ItemsErrorModel.java:[22,25] Generating net/uaznia/lukanus/hudson/plugins/gitparameter/model/ItemsErrorModel/Option.javadoc
<<<<<<< HEAD
[INFO] /tmp/plugin-builds/git-parameter/src/main/java/net/uaznia/lukanus/hudson/plugins/gitparameter/GitParameterDefinition.java:[73,8] Generating net/uaznia/lukanus/hudson/plugins/gitparameter/GitParameterDefinition.javadoc
[INFO] /tmp/plugin-builds/git-parameter/src/main/java/net/uaznia/lukanus/hudson/plugins/gitparameter/GitParameterDefinition.java:[699,31] Generating net/uaznia/lukanus/hudson/plugins/gitparameter/GitParameterDefinition/DescriptorImpl/doCheckUseRepository.stapler
[INFO] /tmp/plugin-builds/git-parameter/src/main/java/net/uaznia/lukanus/hudson/plugins/gitparameter/GitParameterDefinition.java:[694,31] Generating net/uaznia/lukanus/hudson/plugins/gitparameter/GitParameterDefinition/DescriptorImpl/doCheckBranchFilter.stapler
[INFO] /tmp/plugin-builds/git-parameter/src/main/java/net/uaznia/lukanus/hudson/plugins/gitparameter/GitParameterDefinition.java:[683,31] Generating net/uaznia/lukanus/hudson/plugins/gitparameter/GitParameterDefinition/DescriptorImpl/doCheckDefaultValue.stapler
[INFO] /tmp/plugin-builds/git-parameter/src/main/java/net/uaznia/lukanus/hudson/plugins/gitparameter/GitParameterDefinition.java:[650,32] Generating net/uaznia/lukanus/hudson/plugins/gitparameter/GitParameterDefinition/DescriptorImpl/doFillValueItems.stapler
=======
[INFO] /tmp/plugin-builds/git-parameter/src/main/java/net/uaznia/lukanus/hudson/plugins/gitparameter/GitParameterDefinition.java:[683,31] Generating net/uaznia/lukanus/hudson/plugins/gitparameter/GitParameterDefinition/DescriptorImpl/doCheckDefaultValue.stapler
[INFO] /tmp/plugin-builds/git-parameter/src/main/java/net/uaznia/lukanus/hudson/plugins/gitparameter/GitParameterDefinition.java:[650,32] Generating net/uaznia/lukanus/hudson/plugins/gitparameter/GitParameterDefinition/DescriptorImpl/doFillValueItems.stapler
[INFO] /tmp/plugin-builds/git-parameter/src/main/java/net/uaznia/lukanus/hudson/plugins/gitparameter/GitParameterDefinition.java:[694,31] Generating net/uaznia/lukanus/hudson/plugins/gitparameter/GitParameterDefinition/DescriptorImpl/doCheckBranchFilter.stapler
[INFO] /tmp/plugin-builds/git-parameter/src/main/java/net/uaznia/lukanus/hudson/plugins/gitparameter/GitParameterDefinition.java:[699,31] Generating net/uaznia/lukanus/hudson/plugins/gitparameter/GitParameterDefinition/DescriptorImpl/doCheckUseRepository.stapler
>>>>>>> ab7ada5f
[INFO] /tmp/plugin-builds/git-parameter/src/main/java/net/uaznia/lukanus/hudson/plugins/gitparameter/scms/RepoSCM.java: Some input files use or override a deprecated API.
[INFO] /tmp/plugin-builds/git-parameter/src/main/java/net/uaznia/lukanus/hudson/plugins/gitparameter/scms/RepoSCM.java: Recompile with -Xlint:deprecation for details.
[INFO] /tmp/plugin-builds/git-parameter/src/main/java/net/uaznia/lukanus/hudson/plugins/gitparameter/Utils.java: Some input files use unchecked or unsafe operations.
[INFO] /tmp/plugin-builds/git-parameter/src/main/java/net/uaznia/lukanus/hudson/plugins/gitparameter/Utils.java: Recompile with -Xlint:unchecked for details.
[INFO] 
[INFO] --- access-modifier-checker:1.35:enforce (default-enforce) @ git-parameter ---
[INFO] Skipping access modifier checks
[INFO] 
[INFO] --- bridge-method-injector:1.31:process (default) @ git-parameter ---
[INFO] 
[INFO] --- hpi:3.65:insert-test (default-insert-test) @ git-parameter ---
[INFO] 
[INFO] --- antrun:3.1.0:run (createTempDir) @ git-parameter ---
[INFO] Executing tasks
[INFO]     [mkdir] Created dir: /tmp/plugin-builds/git-parameter/target/tmp
[INFO] Executed tasks
[INFO] 
[INFO] --- resources:3.3.1:testResources (default-testResources) @ git-parameter ---
[INFO] Not copying test resources
[INFO] 
[INFO] --- compiler:3.14.0:testCompile (default-testCompile) @ git-parameter ---
[INFO] Not compiling test sources
[INFO] 
[INFO] --- hpi:3.65:test-hpl (default-test-hpl) @ git-parameter ---
[INFO] Generating /tmp/plugin-builds/git-parameter/target/test-classes/the.hpl
[INFO] 
[INFO] --- hpi:3.65:resolve-test-dependencies (default-resolve-test-dependencies) @ git-parameter ---
<<<<<<< HEAD
=======
Downloading from repo.jenkins-ci.org: https://repo.jenkins-ci.org/public/org/jenkins-ci/plugins/workflow/workflow-job/1532.va_9a_d244074a_3/workflow-job-1532.va_9a_d244074a_3.hpi
Progress (1): 0.4/139 kB
Progress (1): 1.8/139 kB
Progress (1): 3.2/139 kB
Progress (1): 4.6/139 kB
Progress (1): 6.0/139 kB
Progress (1): 7.4/139 kB
Progress (1): 8.8/139 kB
Progress (1): 10/139 kB 
Progress (1): 12/139 kB
Progress (1): 13/139 kB
Progress (1): 14/139 kB
Progress (1): 16/139 kB
Progress (1): 17/139 kB
Progress (1): 19/139 kB
Progress (1): 20/139 kB
Progress (1): 21/139 kB
Progress (1): 23/139 kB
Progress (1): 24/139 kB
Progress (1): 26/139 kB
Progress (1): 27/139 kB
Progress (1): 28/139 kB
Progress (1): 30/139 kB
Progress (1): 31/139 kB
Progress (1): 33/139 kB
Progress (1): 33/139 kB
Progress (1): 34/139 kB
Progress (1): 35/139 kB
Progress (1): 37/139 kB
Progress (1): 38/139 kB
Progress (1): 40/139 kB
Progress (1): 41/139 kB
Progress (1): 42/139 kB
Progress (1): 44/139 kB
Progress (1): 45/139 kB
Progress (1): 47/139 kB
Progress (1): 48/139 kB
Progress (1): 49/139 kB
Progress (1): 51/139 kB
Progress (1): 52/139 kB
Progress (1): 54/139 kB
Progress (1): 55/139 kB
Progress (1): 56/139 kB
Progress (1): 58/139 kB
Progress (1): 59/139 kB
Progress (1): 61/139 kB
Progress (1): 62/139 kB
Progress (1): 63/139 kB
Progress (1): 65/139 kB
Progress (1): 66/139 kB
Progress (1): 68/139 kB
Progress (1): 69/139 kB
Progress (1): 70/139 kB
Progress (1): 72/139 kB
Progress (1): 73/139 kB
Progress (1): 75/139 kB
Progress (1): 76/139 kB
Progress (1): 77/139 kB
Progress (1): 79/139 kB
Progress (1): 80/139 kB
Progress (1): 82/139 kB
Progress (1): 83/139 kB
Progress (1): 84/139 kB
Progress (1): 86/139 kB
Progress (1): 87/139 kB
Progress (1): 89/139 kB
Progress (1): 90/139 kB
Progress (1): 91/139 kB
Progress (1): 93/139 kB
Progress (1): 94/139 kB
Progress (1): 96/139 kB
Progress (1): 97/139 kB
Progress (1): 98/139 kB
Progress (1): 100/139 kB
Progress (1): 101/139 kB
Progress (1): 103/139 kB
Progress (1): 104/139 kB
Progress (1): 105/139 kB
Progress (1): 107/139 kB
Progress (1): 108/139 kB
Progress (1): 110/139 kB
Progress (1): 111/139 kB
Progress (1): 112/139 kB
Progress (1): 114/139 kB
Progress (1): 115/139 kB
Progress (1): 117/139 kB
Progress (1): 118/139 kB
Progress (1): 119/139 kB
Progress (1): 121/139 kB
Progress (1): 122/139 kB
Progress (1): 124/139 kB
Progress (1): 125/139 kB
Progress (1): 126/139 kB
Progress (1): 128/139 kB
Progress (1): 129/139 kB
Progress (1): 131/139 kB
Progress (1): 132/139 kB
Progress (1): 133/139 kB
Progress (1): 135/139 kB
Progress (1): 136/139 kB
Progress (1): 138/139 kB
Progress (1): 139 kB    
                    
Downloaded from repo.jenkins-ci.org: https://repo.jenkins-ci.org/public/org/jenkins-ci/plugins/workflow/workflow-job/1532.va_9a_d244074a_3/workflow-job-1532.va_9a_d244074a_3.hpi (139 kB at 467 kB/s)
Downloading from repo.jenkins-ci.org: https://repo.jenkins-ci.org/public/org/jenkins-ci/plugins/multiple-scms/0.8/multiple-scms-0.8.hpi
Downloading from repo.jenkins-ci.org: https://repo.jenkins-ci.org/public/org/jenkins-ci/plugins/template-project/1.5.2/template-project-1.5.2.hpi
Progress (1): 0.5/28 kB
Progress (1): 1.9/28 kB
Progress (1): 3.3/28 kB
Progress (1): 4.7/28 kB
Progress (1): 6.1/28 kB
Progress (1): 7.5/28 kB
Progress (1): 8.9/28 kB
Progress (1): 10/28 kB 
Progress (1): 12/28 kB
Progress (1): 13/28 kB
Progress (1): 14/28 kB
Progress (1): 16/28 kB
Progress (1): 16/28 kB
Progress (1): 17/28 kB
Progress (1): 19/28 kB
Progress (1): 20/28 kB
Progress (1): 22/28 kB
Progress (1): 23/28 kB
Progress (1): 24/28 kB
Progress (1): 26/28 kB
Progress (1): 27/28 kB
Progress (1): 28 kB   
                   
Downloaded from repo.jenkins-ci.org: https://repo.jenkins-ci.org/public/org/jenkins-ci/plugins/multiple-scms/0.8/multiple-scms-0.8.hpi (28 kB at 181 kB/s)
Progress (1): 16/270 kB
Progress (1): 17/270 kB
Progress (1): 33/270 kB
Progress (1): 34/270 kB
Progress (1): 51/270 kB
Progress (1): 52/270 kB
Progress (1): 68/270 kB
Progress (1): 69/270 kB
Progress (1): 85/270 kB
Progress (1): 86/270 kB
Progress (1): 103/270 kB
Progress (1): 104/270 kB
Progress (1): 120/270 kB
Progress (1): 121/270 kB
Progress (1): 138/270 kB
Progress (1): 139/270 kB
Progress (1): 155/270 kB
Progress (1): 156/270 kB
Progress (1): 172/270 kB
Progress (1): 173/270 kB
Progress (1): 190/270 kB
Progress (1): 191/270 kB
Progress (1): 207/270 kB
Progress (1): 208/270 kB
Progress (1): 225/270 kB
Progress (1): 226/270 kB
Progress (1): 242/270 kB
Progress (1): 243/270 kB
Progress (1): 259/270 kB
Progress (1): 261/270 kB
Progress (1): 270 kB    
                    
Downloaded from repo.jenkins-ci.org: https://repo.jenkins-ci.org/public/org/jenkins-ci/plugins/template-project/1.5.2/template-project-1.5.2.hpi (270 kB at 354 kB/s)
>>>>>>> ab7ada5f
[INFO] 
[INFO] --- hpi:3.65:test-runtime (default-test-runtime) @ git-parameter ---
[INFO] Tests are skipped.
[INFO] 
[INFO] --- surefire:3.5.3:test (default-test) @ git-parameter ---
[INFO] Tests are skipped.
[INFO] 
[INFO] --- license:165.v7e11f4e4a_325:process (default) @ git-parameter ---
[INFO] 
[INFO] --- hpi:3.65:hpi (default-hpi) @ git-parameter ---
[INFO] Generating /tmp/plugin-builds/git-parameter/target/git-parameter/META-INF/MANIFEST.MF
[INFO] Checking for attached .jar artifact ...
[INFO] Generating jar /tmp/plugin-builds/git-parameter/target/git-parameter.jar
[INFO] Building jar: /tmp/plugin-builds/git-parameter/target/git-parameter.jar
[INFO] Exploding webapp...
[INFO] Copy webapp webResources to /tmp/plugin-builds/git-parameter/target/git-parameter
[INFO] Assembling webapp git-parameter in /tmp/plugin-builds/git-parameter/target/git-parameter
[INFO] Generating hpi /tmp/plugin-builds/git-parameter/target/git-parameter.hpi
[INFO] Building jar: /tmp/plugin-builds/git-parameter/target/git-parameter.hpi
[INFO] 
[INFO] --- jar:3.4.2:test-jar (maybe-test-jar) @ git-parameter ---
[INFO] Skipping packaging of the test-jar
[INFO] 
[INFO] >>> spotbugs:4.9.3.0:check (spotbugs) > :spotbugs @ git-parameter >>>
[INFO] 
[INFO] --- spotbugs:4.9.3.0:spotbugs (spotbugs) @ git-parameter ---
[INFO] Skipping com.github.spotbugs:spotbugs-maven-plugin:4.9.3.0:spotbugs report goal
[INFO] 
[INFO] <<< spotbugs:4.9.3.0:check (spotbugs) < :spotbugs @ git-parameter <<<
[INFO] 
[INFO] 
[INFO] --- spotbugs:4.9.3.0:check (spotbugs) @ git-parameter ---
[INFO] Spotbugs plugin skipped
[INFO] 
[INFO] --- spotless:2.44.4:check (default) @ git-parameter ---
[INFO] Spotless check skipped
[INFO] 
[INFO] --- install:3.1.4:install (default-install) @ git-parameter ---
[INFO] Installing /tmp/plugin-builds/git-parameter/target/git-parameter-999999-SNAPSHOT.pom to /home/runner/.m2/repository/org/jenkins-ci/tools/git-parameter/999999-SNAPSHOT/git-parameter-999999-SNAPSHOT.pom
[INFO] Installing /tmp/plugin-builds/git-parameter/target/git-parameter.hpi to /home/runner/.m2/repository/org/jenkins-ci/tools/git-parameter/999999-SNAPSHOT/git-parameter-999999-SNAPSHOT.hpi
[INFO] Installing /tmp/plugin-builds/git-parameter/target/git-parameter.jar to /home/runner/.m2/repository/org/jenkins-ci/tools/git-parameter/999999-SNAPSHOT/git-parameter-999999-SNAPSHOT.jar
[INFO] ------------------------------------------------------------------------
[INFO] BUILD SUCCESS
[INFO] ------------------------------------------------------------------------
<<<<<<< HEAD
[INFO] Total time:  28.164 s
[INFO] Finished at: 2025-07-09T12:10:06+02:00
=======
[INFO] Total time:  10.995 s
[INFO] Finished at: 2025-07-08T02:47:24Z
>>>>>>> ab7ada5f
[INFO] ------------------------------------------------------------------------<|MERGE_RESOLUTION|>--- conflicted
+++ resolved
@@ -4,99 +4,99 @@
 WARNING: sun.misc.Unsafe::staticFieldBase will be removed in a future release
 [INFO] Scanning for projects...
 Downloading from repo.jenkins-ci.org: https://repo.jenkins-ci.org/public/io/jenkins/tools/bom/bom-2.479.x/4862.vc32a_71c3e731/bom-2.479.x-4862.vc32a_71c3e731.pom
-Progress (1): 0.4/9.1 kB
-Progress (1): 1.8/9.1 kB
-Progress (1): 3.2/9.1 kB
-Progress (1): 4.6/9.1 kB
-Progress (1): 6.0/9.1 kB
-Progress (1): 7.4/9.1 kB
-Progress (1): 8.8/9.1 kB
-Progress (1): 9.1 kB    
-                    
+Progress (1): 0.4/9.1 kB+Progress (1): 1.8/9.1 kB+Progress (1): 3.2/9.1 kB+Progress (1): 4.6/9.1 kB+Progress (1): 6.0/9.1 kB+Progress (1): 7.4/9.1 kB+Progress (1): 8.8/9.1 kB+Progress (1): 9.1 kB    +                     Downloaded from repo.jenkins-ci.org: https://repo.jenkins-ci.org/public/io/jenkins/tools/bom/bom-2.479.x/4862.vc32a_71c3e731/bom-2.479.x-4862.vc32a_71c3e731.pom (9.1 kB at 13 kB/s)
 Downloading from repo.jenkins-ci.org: https://repo.jenkins-ci.org/public/io/jenkins/tools/bom/bom-2.492.x/4862.vc32a_71c3e731/bom-2.492.x-4862.vc32a_71c3e731.pom
-Progress (1): 0.4/9.2 kB
-Progress (1): 1.8/9.2 kB
-Progress (1): 3.2/9.2 kB
-Progress (1): 4.6/9.2 kB
-Progress (1): 6.0/9.2 kB
-Progress (1): 7.4/9.2 kB
-Progress (1): 8.8/9.2 kB
-Progress (1): 9.2 kB    
-                    
+Progress (1): 0.4/9.2 kB+Progress (1): 1.8/9.2 kB+Progress (1): 3.2/9.2 kB+Progress (1): 4.6/9.2 kB+Progress (1): 6.0/9.2 kB+Progress (1): 7.4/9.2 kB+Progress (1): 8.8/9.2 kB+Progress (1): 9.2 kB    +                     Downloaded from repo.jenkins-ci.org: https://repo.jenkins-ci.org/public/io/jenkins/tools/bom/bom-2.492.x/4862.vc32a_71c3e731/bom-2.492.x-4862.vc32a_71c3e731.pom (9.2 kB at 106 kB/s)
 Downloading from repo.jenkins-ci.org: https://repo.jenkins-ci.org/public/io/jenkins/tools/bom/bom-2.504.x/4862.vc32a_71c3e731/bom-2.504.x-4862.vc32a_71c3e731.pom
-Progress (1): 0.4/7.3 kB
-Progress (1): 1.8/7.3 kB
-Progress (1): 3.2/7.3 kB
-Progress (1): 4.6/7.3 kB
-Progress (1): 6.0/7.3 kB
-Progress (1): 7.3 kB    
-                    
+Progress (1): 0.4/7.3 kB+Progress (1): 1.8/7.3 kB+Progress (1): 3.2/7.3 kB+Progress (1): 4.6/7.3 kB+Progress (1): 6.0/7.3 kB+Progress (1): 7.3 kB    +                     Downloaded from repo.jenkins-ci.org: https://repo.jenkins-ci.org/public/io/jenkins/tools/bom/bom-2.504.x/4862.vc32a_71c3e731/bom-2.504.x-4862.vc32a_71c3e731.pom (7.3 kB at 86 kB/s)
 Downloading from repo.jenkins-ci.org: https://repo.jenkins-ci.org/public/io/jenkins/tools/bom/bom-weekly/4862.vc32a_71c3e731/bom-weekly-4862.vc32a_71c3e731.pom
-Progress (1): 0.4/81 kB
-Progress (1): 1.8/81 kB
-Progress (1): 3.2/81 kB
-Progress (1): 4.6/81 kB
-Progress (1): 6.0/81 kB
-Progress (1): 7.4/81 kB
-Progress (1): 8.8/81 kB
-Progress (1): 10/81 kB 
-Progress (1): 12/81 kB
-Progress (1): 13/81 kB
-Progress (1): 14/81 kB
-Progress (1): 16/81 kB
-Progress (1): 17/81 kB
-Progress (1): 19/81 kB
-Progress (1): 20/81 kB
-Progress (1): 21/81 kB
-Progress (1): 23/81 kB
-Progress (1): 24/81 kB
-Progress (1): 26/81 kB
-Progress (1): 27/81 kB
-Progress (1): 28/81 kB
-Progress (1): 30/81 kB
-Progress (1): 31/81 kB
-Progress (1): 33/81 kB
-Progress (1): 33/81 kB
-Progress (1): 34/81 kB
-Progress (1): 35/81 kB
-Progress (1): 37/81 kB
-Progress (1): 38/81 kB
-Progress (1): 40/81 kB
-Progress (1): 41/81 kB
-Progress (1): 42/81 kB
-Progress (1): 44/81 kB
-Progress (1): 45/81 kB
-Progress (1): 47/81 kB
-Progress (1): 48/81 kB
-Progress (1): 49/81 kB
-Progress (1): 51/81 kB
-Progress (1): 52/81 kB
-Progress (1): 54/81 kB
-Progress (1): 55/81 kB
-Progress (1): 56/81 kB
-Progress (1): 58/81 kB
-Progress (1): 59/81 kB
-Progress (1): 61/81 kB
-Progress (1): 62/81 kB
-Progress (1): 63/81 kB
-Progress (1): 65/81 kB
-Progress (1): 66/81 kB
-Progress (1): 66/81 kB
-Progress (1): 68/81 kB
-Progress (1): 69/81 kB
-Progress (1): 70/81 kB
-Progress (1): 72/81 kB
-Progress (1): 73/81 kB
-Progress (1): 75/81 kB
-Progress (1): 76/81 kB
-Progress (1): 77/81 kB
-Progress (1): 79/81 kB
-Progress (1): 80/81 kB
-Progress (1): 81 kB   
-                   
+Progress (1): 0.4/81 kB+Progress (1): 1.8/81 kB+Progress (1): 3.2/81 kB+Progress (1): 4.6/81 kB+Progress (1): 6.0/81 kB+Progress (1): 7.4/81 kB+Progress (1): 8.8/81 kB+Progress (1): 10/81 kB +Progress (1): 12/81 kB+Progress (1): 13/81 kB+Progress (1): 14/81 kB+Progress (1): 16/81 kB+Progress (1): 17/81 kB+Progress (1): 19/81 kB+Progress (1): 20/81 kB+Progress (1): 21/81 kB+Progress (1): 23/81 kB+Progress (1): 24/81 kB+Progress (1): 26/81 kB+Progress (1): 27/81 kB+Progress (1): 28/81 kB+Progress (1): 30/81 kB+Progress (1): 31/81 kB+Progress (1): 33/81 kB+Progress (1): 33/81 kB+Progress (1): 34/81 kB+Progress (1): 35/81 kB+Progress (1): 37/81 kB+Progress (1): 38/81 kB+Progress (1): 40/81 kB+Progress (1): 41/81 kB+Progress (1): 42/81 kB+Progress (1): 44/81 kB+Progress (1): 45/81 kB+Progress (1): 47/81 kB+Progress (1): 48/81 kB+Progress (1): 49/81 kB+Progress (1): 51/81 kB+Progress (1): 52/81 kB+Progress (1): 54/81 kB+Progress (1): 55/81 kB+Progress (1): 56/81 kB+Progress (1): 58/81 kB+Progress (1): 59/81 kB+Progress (1): 61/81 kB+Progress (1): 62/81 kB+Progress (1): 63/81 kB+Progress (1): 65/81 kB+Progress (1): 66/81 kB+Progress (1): 66/81 kB+Progress (1): 68/81 kB+Progress (1): 69/81 kB+Progress (1): 70/81 kB+Progress (1): 72/81 kB+Progress (1): 73/81 kB+Progress (1): 75/81 kB+Progress (1): 76/81 kB+Progress (1): 77/81 kB+Progress (1): 79/81 kB+Progress (1): 80/81 kB+Progress (1): 81 kB   +                    Downloaded from repo.jenkins-ci.org: https://repo.jenkins-ci.org/public/io/jenkins/tools/bom/bom-weekly/4862.vc32a_71c3e731/bom-weekly-4862.vc32a_71c3e731.pom (81 kB at 484 kB/s)
 [INFO] Artifact org.jenkins-ci.tools:maven-hpi-plugin:pom:3.65 is present in the local repository, but cached from a remote repository ID that is unavailable in current build context, verifying that is downloadable from [incrementals (https://repo.jenkins-ci.org/incrementals/, default, releases), central (https://repo.maven.apache.org/maven2, default, releases)]
 [INFO] Artifact org.jenkins-ci.tools:maven-hpi-plugin:pom:3.65 is present in the local repository, but cached from a remote repository ID that is unavailable in current build context, verifying that is downloadable from [incrementals (https://repo.jenkins-ci.org/incrementals/, default, releases), central (https://repo.maven.apache.org/maven2, default, releases)]
@@ -109,235 +109,232 @@
 [INFO] Building Git Parameter Plug-In 999999-SNAPSHOT
 [INFO]   from pom.xml
 [INFO] --------------------------------[ hpi ]---------------------------------
-<<<<<<< HEAD
-=======
 Downloading from repo.jenkins-ci.org: https://repo.jenkins-ci.org/public/org/jenkins-ci/plugins/multiple-scms/0.8/multiple-scms-0.8.pom
-Progress (1): 0.4/1.5 kB
-Progress (1): 1.5 kB    
-                    
+Progress (1): 0.4/1.5 kB+Progress (1): 1.5 kB    +                     Downloaded from repo.jenkins-ci.org: https://repo.jenkins-ci.org/public/org/jenkins-ci/plugins/multiple-scms/0.8/multiple-scms-0.8.pom (1.5 kB at 18 kB/s)
 Downloading from repo.jenkins-ci.org: https://repo.jenkins-ci.org/public/org/jenkins-ci/plugins/template-project/1.5.2/template-project-1.5.2.pom
-Progress (1): 0.4/2.6 kB
-Progress (1): 1.8/2.6 kB
-Progress (1): 2.6 kB    
-                    
+Progress (1): 0.4/2.6 kB+Progress (1): 1.8/2.6 kB+Progress (1): 2.6 kB    +                     Downloaded from repo.jenkins-ci.org: https://repo.jenkins-ci.org/public/org/jenkins-ci/plugins/template-project/1.5.2/template-project-1.5.2.pom (2.6 kB at 31 kB/s)
 Downloading from repo.jenkins-ci.org: https://repo.jenkins-ci.org/public/org/jenkins-ci/plugins/plugin/1.580.1/plugin-1.580.1.pom
-Progress (1): 0.5/13 kB
-Progress (1): 1.9/13 kB
-Progress (1): 3.3/13 kB
-Progress (1): 4.7/13 kB
-Progress (1): 6.1/13 kB
-Progress (1): 7.5/13 kB
-Progress (1): 8.9/13 kB
-Progress (1): 10/13 kB 
-Progress (1): 12/13 kB
-Progress (1): 13 kB   
-                   
+Progress (1): 0.5/13 kB+Progress (1): 1.9/13 kB+Progress (1): 3.3/13 kB+Progress (1): 4.7/13 kB+Progress (1): 6.1/13 kB+Progress (1): 7.5/13 kB+Progress (1): 8.9/13 kB+Progress (1): 10/13 kB +Progress (1): 12/13 kB+Progress (1): 13 kB   +                    Downloaded from repo.jenkins-ci.org: https://repo.jenkins-ci.org/public/org/jenkins-ci/plugins/plugin/1.580.1/plugin-1.580.1.pom (13 kB at 156 kB/s)
 Downloading from repo.jenkins-ci.org: https://repo.jenkins-ci.org/public/org/jenkins-ci/jenkins/1.34/jenkins-1.34.pom
-Progress (1): 0.5/28 kB
-Progress (1): 1.9/28 kB
-Progress (1): 3.3/28 kB
-Progress (1): 4.7/28 kB
-Progress (1): 6.1/28 kB
-Progress (1): 7.5/28 kB
-Progress (1): 8.9/28 kB
-Progress (1): 10/28 kB 
-Progress (1): 12/28 kB
-Progress (1): 13/28 kB
-Progress (1): 14/28 kB
-Progress (1): 16/28 kB
-Progress (1): 16/28 kB
-Progress (1): 17/28 kB
-Progress (1): 19/28 kB
-Progress (1): 20/28 kB
-Progress (1): 22/28 kB
-Progress (1): 23/28 kB
-Progress (1): 24/28 kB
-Progress (1): 26/28 kB
-Progress (1): 27/28 kB
-Progress (1): 28 kB   
-                   
+Progress (1): 0.5/28 kB+Progress (1): 1.9/28 kB+Progress (1): 3.3/28 kB+Progress (1): 4.7/28 kB+Progress (1): 6.1/28 kB+Progress (1): 7.5/28 kB+Progress (1): 8.9/28 kB+Progress (1): 10/28 kB +Progress (1): 12/28 kB+Progress (1): 13/28 kB+Progress (1): 14/28 kB+Progress (1): 16/28 kB+Progress (1): 16/28 kB+Progress (1): 17/28 kB+Progress (1): 19/28 kB+Progress (1): 20/28 kB+Progress (1): 22/28 kB+Progress (1): 23/28 kB+Progress (1): 24/28 kB+Progress (1): 26/28 kB+Progress (1): 27/28 kB+Progress (1): 28 kB   +                    Downloaded from repo.jenkins-ci.org: https://repo.jenkins-ci.org/public/org/jenkins-ci/jenkins/1.34/jenkins-1.34.pom (28 kB at 329 kB/s)
 Downloading from repo.jenkins-ci.org: https://repo.jenkins-ci.org/public/org/jenkins-ci/plugins/workflow/workflow-job/1532.va_9a_d244074a_3/workflow-job-1532.va_9a_d244074a_3.pom
-Progress (1): 0.4/4.3 kB
-Progress (1): 1.8/4.3 kB
-Progress (1): 3.2/4.3 kB
-Progress (1): 4.3 kB    
-                    
+Progress (1): 0.4/4.3 kB+Progress (1): 1.8/4.3 kB+Progress (1): 3.2/4.3 kB+Progress (1): 4.3 kB    +                     Downloaded from repo.jenkins-ci.org: https://repo.jenkins-ci.org/public/org/jenkins-ci/plugins/workflow/workflow-job/1532.va_9a_d244074a_3/workflow-job-1532.va_9a_d244074a_3.pom (4.3 kB at 52 kB/s)
 Downloading from repo.jenkins-ci.org: https://repo.jenkins-ci.org/public/org/jenkins-ci/plugins/multiple-scms/0.8/multiple-scms-0.8.jar
-Progress (1): 0.5/32 kB
-Progress (1): 1.9/32 kB
-Progress (1): 3.3/32 kB
-Progress (1): 4.7/32 kB
-Progress (1): 6.1/32 kB
-Progress (1): 7.5/32 kB
-Progress (1): 8.9/32 kB
-Progress (1): 10/32 kB 
-Progress (1): 12/32 kB
-Progress (1): 13/32 kB
-Progress (1): 14/32 kB
-Progress (1): 16/32 kB
-Progress (1): 17/32 kB
-Progress (1): 19/32 kB
-Progress (1): 20/32 kB
-Progress (1): 21/32 kB
-Progress (1): 23/32 kB
-Progress (1): 24/32 kB
-Progress (1): 26/32 kB
-Progress (1): 27/32 kB
-Progress (1): 28/32 kB
-Progress (1): 30/32 kB
-Progress (1): 31/32 kB
-Progress (1): 32 kB   
-                   
+Progress (1): 0.5/32 kB+Progress (1): 1.9/32 kB+Progress (1): 3.3/32 kB+Progress (1): 4.7/32 kB+Progress (1): 6.1/32 kB+Progress (1): 7.5/32 kB+Progress (1): 8.9/32 kB+Progress (1): 10/32 kB +Progress (1): 12/32 kB+Progress (1): 13/32 kB+Progress (1): 14/32 kB+Progress (1): 16/32 kB+Progress (1): 17/32 kB+Progress (1): 19/32 kB+Progress (1): 20/32 kB+Progress (1): 21/32 kB+Progress (1): 23/32 kB+Progress (1): 24/32 kB+Progress (1): 26/32 kB+Progress (1): 27/32 kB+Progress (1): 28/32 kB+Progress (1): 30/32 kB+Progress (1): 31/32 kB+Progress (1): 32 kB   +                    Downloaded from repo.jenkins-ci.org: https://repo.jenkins-ci.org/public/org/jenkins-ci/plugins/multiple-scms/0.8/multiple-scms-0.8.jar (32 kB at 211 kB/s)
 Downloading from repo.jenkins-ci.org: https://repo.jenkins-ci.org/public/org/jenkins-ci/plugins/template-project/1.5.2/template-project-1.5.2.jar
 Downloading from repo.jenkins-ci.org: https://repo.jenkins-ci.org/public/org/jenkins-ci/plugins/workflow/workflow-job/1532.va_9a_d244074a_3/workflow-job-1532.va_9a_d244074a_3.jar
-Progress (1): 0.4/30 kB
-Progress (1): 1.8/30 kB
-Progress (1): 3.2/30 kB
-Progress (1): 4.6/30 kB
-Progress (1): 6.0/30 kB
-Progress (1): 7.4/30 kB
-Progress (1): 8.8/30 kB
-Progress (1): 10/30 kB 
-Progress (1): 12/30 kB
-Progress (1): 13/30 kB
-Progress (1): 14/30 kB
-Progress (1): 16/30 kB
-Progress (1): 17/30 kB
-Progress (1): 19/30 kB
-Progress (1): 20/30 kB
-Progress (1): 21/30 kB
-Progress (1): 23/30 kB
-Progress (1): 24/30 kB
-Progress (1): 26/30 kB
-Progress (1): 27/30 kB
-Progress (1): 28/30 kB
-Progress (1): 30 kB   
-                   
+Progress (1): 0.4/30 kB+Progress (1): 1.8/30 kB+Progress (1): 3.2/30 kB+Progress (1): 4.6/30 kB+Progress (1): 6.0/30 kB+Progress (1): 7.4/30 kB+Progress (1): 8.8/30 kB+Progress (1): 10/30 kB +Progress (1): 12/30 kB+Progress (1): 13/30 kB+Progress (1): 14/30 kB+Progress (1): 16/30 kB+Progress (1): 17/30 kB+Progress (1): 19/30 kB+Progress (1): 20/30 kB+Progress (1): 21/30 kB+Progress (1): 23/30 kB+Progress (1): 24/30 kB+Progress (1): 26/30 kB+Progress (1): 27/30 kB+Progress (1): 28/30 kB+Progress (1): 30 kB   +                    Downloaded from repo.jenkins-ci.org: https://repo.jenkins-ci.org/public/org/jenkins-ci/plugins/template-project/1.5.2/template-project-1.5.2.jar (30 kB at 328 kB/s)
-Progress (1): 0.4/158 kB
-Progress (1): 1.8/158 kB
-Progress (1): 3.2/158 kB
-Progress (1): 4.6/158 kB
-Progress (1): 6.0/158 kB
-Progress (1): 7.4/158 kB
-Progress (1): 8.8/158 kB
-Progress (1): 10/158 kB 
-Progress (1): 12/158 kB
-Progress (1): 13/158 kB
-Progress (1): 14/158 kB
-Progress (1): 16/158 kB
-Progress (1): 16/158 kB
-Progress (1): 17/158 kB
-Progress (1): 19/158 kB
-Progress (1): 20/158 kB
-Progress (1): 22/158 kB
-Progress (1): 23/158 kB
-Progress (1): 24/158 kB
-Progress (1): 26/158 kB
-Progress (1): 27/158 kB
-Progress (1): 29/158 kB
-Progress (1): 30/158 kB
-Progress (1): 31/158 kB
-Progress (1): 33/158 kB
-Progress (1): 34/158 kB
-Progress (1): 36/158 kB
-Progress (1): 37/158 kB
-Progress (1): 38/158 kB
-Progress (1): 40/158 kB
-Progress (1): 41/158 kB
-Progress (1): 43/158 kB
-Progress (1): 44/158 kB
-Progress (1): 45/158 kB
-Progress (1): 47/158 kB
-Progress (1): 48/158 kB
-Progress (1): 50/158 kB
-Progress (1): 51/158 kB
-Progress (1): 52/158 kB
-Progress (1): 54/158 kB
-Progress (1): 55/158 kB
-Progress (1): 57/158 kB
-Progress (1): 58/158 kB
-Progress (1): 59/158 kB
-Progress (1): 61/158 kB
-Progress (1): 62/158 kB
-Progress (1): 64/158 kB
-Progress (1): 65/158 kB
-Progress (1): 66/158 kB
-Progress (1): 68/158 kB
-Progress (1): 69/158 kB
-Progress (1): 71/158 kB
-Progress (1): 72/158 kB
-Progress (1): 73/158 kB
-Progress (1): 75/158 kB
-Progress (1): 76/158 kB
-Progress (1): 78/158 kB
-Progress (1): 79/158 kB
-Progress (1): 80/158 kB
-Progress (1): 82/158 kB
-Progress (1): 83/158 kB
-Progress (1): 85/158 kB
-Progress (1): 86/158 kB
-Progress (1): 87/158 kB
-Progress (1): 89/158 kB
-Progress (1): 90/158 kB
-Progress (1): 92/158 kB
-Progress (1): 93/158 kB
-Progress (1): 94/158 kB
-Progress (1): 96/158 kB
-Progress (1): 97/158 kB
-Progress (1): 99/158 kB
-Progress (1): 100/158 kB
-Progress (1): 101/158 kB
-Progress (1): 103/158 kB
-Progress (1): 104/158 kB
-Progress (1): 106/158 kB
-Progress (1): 107/158 kB
-Progress (1): 108/158 kB
-Progress (1): 110/158 kB
-Progress (1): 111/158 kB
-Progress (1): 113/158 kB
-Progress (1): 114/158 kB
-Progress (1): 115/158 kB
-Progress (1): 117/158 kB
-Progress (1): 118/158 kB
-Progress (1): 120/158 kB
-Progress (1): 121/158 kB
-Progress (1): 122/158 kB
-Progress (1): 124/158 kB
-Progress (1): 125/158 kB
-Progress (1): 127/158 kB
-Progress (1): 128/158 kB
-Progress (1): 129/158 kB
-Progress (1): 131/158 kB
-Progress (1): 132/158 kB
-Progress (1): 134/158 kB
-Progress (1): 135/158 kB
-Progress (1): 136/158 kB
-Progress (1): 138/158 kB
-Progress (1): 139/158 kB
-Progress (1): 141/158 kB
-Progress (1): 142/158 kB
-Progress (1): 143/158 kB
-Progress (1): 145/158 kB
-Progress (1): 146/158 kB
-Progress (1): 147/158 kB
-Progress (1): 148/158 kB
-Progress (1): 150/158 kB
-Progress (1): 151/158 kB
-Progress (1): 153/158 kB
-Progress (1): 154/158 kB
-Progress (1): 155/158 kB
-Progress (1): 157/158 kB
-Progress (1): 158 kB    
-                    
+Progress (1): 0.4/158 kB+Progress (1): 1.8/158 kB+Progress (1): 3.2/158 kB+Progress (1): 4.6/158 kB+Progress (1): 6.0/158 kB+Progress (1): 7.4/158 kB+Progress (1): 8.8/158 kB+Progress (1): 10/158 kB +Progress (1): 12/158 kB+Progress (1): 13/158 kB+Progress (1): 14/158 kB+Progress (1): 16/158 kB+Progress (1): 16/158 kB+Progress (1): 17/158 kB+Progress (1): 19/158 kB+Progress (1): 20/158 kB+Progress (1): 22/158 kB+Progress (1): 23/158 kB+Progress (1): 24/158 kB+Progress (1): 26/158 kB+Progress (1): 27/158 kB+Progress (1): 29/158 kB+Progress (1): 30/158 kB+Progress (1): 31/158 kB+Progress (1): 33/158 kB+Progress (1): 34/158 kB+Progress (1): 36/158 kB+Progress (1): 37/158 kB+Progress (1): 38/158 kB+Progress (1): 40/158 kB+Progress (1): 41/158 kB+Progress (1): 43/158 kB+Progress (1): 44/158 kB+Progress (1): 45/158 kB+Progress (1): 47/158 kB+Progress (1): 48/158 kB+Progress (1): 50/158 kB+Progress (1): 51/158 kB+Progress (1): 52/158 kB+Progress (1): 54/158 kB+Progress (1): 55/158 kB+Progress (1): 57/158 kB+Progress (1): 58/158 kB+Progress (1): 59/158 kB+Progress (1): 61/158 kB+Progress (1): 62/158 kB+Progress (1): 64/158 kB+Progress (1): 65/158 kB+Progress (1): 66/158 kB+Progress (1): 68/158 kB+Progress (1): 69/158 kB+Progress (1): 71/158 kB+Progress (1): 72/158 kB+Progress (1): 73/158 kB+Progress (1): 75/158 kB+Progress (1): 76/158 kB+Progress (1): 78/158 kB+Progress (1): 79/158 kB+Progress (1): 80/158 kB+Progress (1): 82/158 kB+Progress (1): 83/158 kB+Progress (1): 85/158 kB+Progress (1): 86/158 kB+Progress (1): 87/158 kB+Progress (1): 89/158 kB+Progress (1): 90/158 kB+Progress (1): 92/158 kB+Progress (1): 93/158 kB+Progress (1): 94/158 kB+Progress (1): 96/158 kB+Progress (1): 97/158 kB+Progress (1): 99/158 kB+Progress (1): 100/158 kB+Progress (1): 101/158 kB+Progress (1): 103/158 kB+Progress (1): 104/158 kB+Progress (1): 106/158 kB+Progress (1): 107/158 kB+Progress (1): 108/158 kB+Progress (1): 110/158 kB+Progress (1): 111/158 kB+Progress (1): 113/158 kB+Progress (1): 114/158 kB+Progress (1): 115/158 kB+Progress (1): 117/158 kB+Progress (1): 118/158 kB+Progress (1): 120/158 kB+Progress (1): 121/158 kB+Progress (1): 122/158 kB+Progress (1): 124/158 kB+Progress (1): 125/158 kB+Progress (1): 127/158 kB+Progress (1): 128/158 kB+Progress (1): 129/158 kB+Progress (1): 131/158 kB+Progress (1): 132/158 kB+Progress (1): 134/158 kB+Progress (1): 135/158 kB+Progress (1): 136/158 kB+Progress (1): 138/158 kB+Progress (1): 139/158 kB+Progress (1): 141/158 kB+Progress (1): 142/158 kB+Progress (1): 143/158 kB+Progress (1): 145/158 kB+Progress (1): 146/158 kB+Progress (1): 147/158 kB+Progress (1): 148/158 kB+Progress (1): 150/158 kB+Progress (1): 151/158 kB+Progress (1): 153/158 kB+Progress (1): 154/158 kB+Progress (1): 155/158 kB+Progress (1): 157/158 kB+Progress (1): 158 kB    +                     Downloaded from repo.jenkins-ci.org: https://repo.jenkins-ci.org/public/org/jenkins-ci/plugins/workflow/workflow-job/1532.va_9a_d244074a_3/workflow-job-1532.va_9a_d244074a_3.jar (158 kB at 298 kB/s)
->>>>>>> ab7ada5f
 [INFO] 
 [INFO] --- clean:3.4.1:clean (default-clean) @ git-parameter ---
 [INFO] 
@@ -377,18 +374,10 @@
 [INFO] /tmp/plugin-builds/git-parameter/src/main/java/net/uaznia/lukanus/hudson/plugins/gitparameter/model/ItemsErrorModel.java:[18,8] Generating net/uaznia/lukanus/hudson/plugins/gitparameter/model/ItemsErrorModel.javadoc
 [INFO] /tmp/plugin-builds/git-parameter/src/main/java/net/uaznia/lukanus/hudson/plugins/gitparameter/GitParameterDefinition.java:[73,8] Generating net/uaznia/lukanus/hudson/plugins/gitparameter/GitParameterDefinition.javadoc
 [INFO] /tmp/plugin-builds/git-parameter/src/main/java/net/uaznia/lukanus/hudson/plugins/gitparameter/model/ItemsErrorModel.java:[22,25] Generating net/uaznia/lukanus/hudson/plugins/gitparameter/model/ItemsErrorModel/Option.javadoc
-<<<<<<< HEAD
-[INFO] /tmp/plugin-builds/git-parameter/src/main/java/net/uaznia/lukanus/hudson/plugins/gitparameter/GitParameterDefinition.java:[73,8] Generating net/uaznia/lukanus/hudson/plugins/gitparameter/GitParameterDefinition.javadoc
-[INFO] /tmp/plugin-builds/git-parameter/src/main/java/net/uaznia/lukanus/hudson/plugins/gitparameter/GitParameterDefinition.java:[699,31] Generating net/uaznia/lukanus/hudson/plugins/gitparameter/GitParameterDefinition/DescriptorImpl/doCheckUseRepository.stapler
-[INFO] /tmp/plugin-builds/git-parameter/src/main/java/net/uaznia/lukanus/hudson/plugins/gitparameter/GitParameterDefinition.java:[694,31] Generating net/uaznia/lukanus/hudson/plugins/gitparameter/GitParameterDefinition/DescriptorImpl/doCheckBranchFilter.stapler
-[INFO] /tmp/plugin-builds/git-parameter/src/main/java/net/uaznia/lukanus/hudson/plugins/gitparameter/GitParameterDefinition.java:[683,31] Generating net/uaznia/lukanus/hudson/plugins/gitparameter/GitParameterDefinition/DescriptorImpl/doCheckDefaultValue.stapler
-[INFO] /tmp/plugin-builds/git-parameter/src/main/java/net/uaznia/lukanus/hudson/plugins/gitparameter/GitParameterDefinition.java:[650,32] Generating net/uaznia/lukanus/hudson/plugins/gitparameter/GitParameterDefinition/DescriptorImpl/doFillValueItems.stapler
-=======
 [INFO] /tmp/plugin-builds/git-parameter/src/main/java/net/uaznia/lukanus/hudson/plugins/gitparameter/GitParameterDefinition.java:[683,31] Generating net/uaznia/lukanus/hudson/plugins/gitparameter/GitParameterDefinition/DescriptorImpl/doCheckDefaultValue.stapler
 [INFO] /tmp/plugin-builds/git-parameter/src/main/java/net/uaznia/lukanus/hudson/plugins/gitparameter/GitParameterDefinition.java:[650,32] Generating net/uaznia/lukanus/hudson/plugins/gitparameter/GitParameterDefinition/DescriptorImpl/doFillValueItems.stapler
 [INFO] /tmp/plugin-builds/git-parameter/src/main/java/net/uaznia/lukanus/hudson/plugins/gitparameter/GitParameterDefinition.java:[694,31] Generating net/uaznia/lukanus/hudson/plugins/gitparameter/GitParameterDefinition/DescriptorImpl/doCheckBranchFilter.stapler
 [INFO] /tmp/plugin-builds/git-parameter/src/main/java/net/uaznia/lukanus/hudson/plugins/gitparameter/GitParameterDefinition.java:[699,31] Generating net/uaznia/lukanus/hudson/plugins/gitparameter/GitParameterDefinition/DescriptorImpl/doCheckUseRepository.stapler
->>>>>>> ab7ada5f
 [INFO] /tmp/plugin-builds/git-parameter/src/main/java/net/uaznia/lukanus/hudson/plugins/gitparameter/scms/RepoSCM.java: Some input files use or override a deprecated API.
 [INFO] /tmp/plugin-builds/git-parameter/src/main/java/net/uaznia/lukanus/hudson/plugins/gitparameter/scms/RepoSCM.java: Recompile with -Xlint:deprecation for details.
 [INFO] /tmp/plugin-builds/git-parameter/src/main/java/net/uaznia/lukanus/hudson/plugins/gitparameter/Utils.java: Some input files use unchecked or unsafe operations.
@@ -416,172 +405,169 @@
 [INFO] Generating /tmp/plugin-builds/git-parameter/target/test-classes/the.hpl
 [INFO] 
 [INFO] --- hpi:3.65:resolve-test-dependencies (default-resolve-test-dependencies) @ git-parameter ---
-<<<<<<< HEAD
-=======
 Downloading from repo.jenkins-ci.org: https://repo.jenkins-ci.org/public/org/jenkins-ci/plugins/workflow/workflow-job/1532.va_9a_d244074a_3/workflow-job-1532.va_9a_d244074a_3.hpi
-Progress (1): 0.4/139 kB
-Progress (1): 1.8/139 kB
-Progress (1): 3.2/139 kB
-Progress (1): 4.6/139 kB
-Progress (1): 6.0/139 kB
-Progress (1): 7.4/139 kB
-Progress (1): 8.8/139 kB
-Progress (1): 10/139 kB 
-Progress (1): 12/139 kB
-Progress (1): 13/139 kB
-Progress (1): 14/139 kB
-Progress (1): 16/139 kB
-Progress (1): 17/139 kB
-Progress (1): 19/139 kB
-Progress (1): 20/139 kB
-Progress (1): 21/139 kB
-Progress (1): 23/139 kB
-Progress (1): 24/139 kB
-Progress (1): 26/139 kB
-Progress (1): 27/139 kB
-Progress (1): 28/139 kB
-Progress (1): 30/139 kB
-Progress (1): 31/139 kB
-Progress (1): 33/139 kB
-Progress (1): 33/139 kB
-Progress (1): 34/139 kB
-Progress (1): 35/139 kB
-Progress (1): 37/139 kB
-Progress (1): 38/139 kB
-Progress (1): 40/139 kB
-Progress (1): 41/139 kB
-Progress (1): 42/139 kB
-Progress (1): 44/139 kB
-Progress (1): 45/139 kB
-Progress (1): 47/139 kB
-Progress (1): 48/139 kB
-Progress (1): 49/139 kB
-Progress (1): 51/139 kB
-Progress (1): 52/139 kB
-Progress (1): 54/139 kB
-Progress (1): 55/139 kB
-Progress (1): 56/139 kB
-Progress (1): 58/139 kB
-Progress (1): 59/139 kB
-Progress (1): 61/139 kB
-Progress (1): 62/139 kB
-Progress (1): 63/139 kB
-Progress (1): 65/139 kB
-Progress (1): 66/139 kB
-Progress (1): 68/139 kB
-Progress (1): 69/139 kB
-Progress (1): 70/139 kB
-Progress (1): 72/139 kB
-Progress (1): 73/139 kB
-Progress (1): 75/139 kB
-Progress (1): 76/139 kB
-Progress (1): 77/139 kB
-Progress (1): 79/139 kB
-Progress (1): 80/139 kB
-Progress (1): 82/139 kB
-Progress (1): 83/139 kB
-Progress (1): 84/139 kB
-Progress (1): 86/139 kB
-Progress (1): 87/139 kB
-Progress (1): 89/139 kB
-Progress (1): 90/139 kB
-Progress (1): 91/139 kB
-Progress (1): 93/139 kB
-Progress (1): 94/139 kB
-Progress (1): 96/139 kB
-Progress (1): 97/139 kB
-Progress (1): 98/139 kB
-Progress (1): 100/139 kB
-Progress (1): 101/139 kB
-Progress (1): 103/139 kB
-Progress (1): 104/139 kB
-Progress (1): 105/139 kB
-Progress (1): 107/139 kB
-Progress (1): 108/139 kB
-Progress (1): 110/139 kB
-Progress (1): 111/139 kB
-Progress (1): 112/139 kB
-Progress (1): 114/139 kB
-Progress (1): 115/139 kB
-Progress (1): 117/139 kB
-Progress (1): 118/139 kB
-Progress (1): 119/139 kB
-Progress (1): 121/139 kB
-Progress (1): 122/139 kB
-Progress (1): 124/139 kB
-Progress (1): 125/139 kB
-Progress (1): 126/139 kB
-Progress (1): 128/139 kB
-Progress (1): 129/139 kB
-Progress (1): 131/139 kB
-Progress (1): 132/139 kB
-Progress (1): 133/139 kB
-Progress (1): 135/139 kB
-Progress (1): 136/139 kB
-Progress (1): 138/139 kB
-Progress (1): 139 kB    
-                    
+Progress (1): 0.4/139 kB+Progress (1): 1.8/139 kB+Progress (1): 3.2/139 kB+Progress (1): 4.6/139 kB+Progress (1): 6.0/139 kB+Progress (1): 7.4/139 kB+Progress (1): 8.8/139 kB+Progress (1): 10/139 kB +Progress (1): 12/139 kB+Progress (1): 13/139 kB+Progress (1): 14/139 kB+Progress (1): 16/139 kB+Progress (1): 17/139 kB+Progress (1): 19/139 kB+Progress (1): 20/139 kB+Progress (1): 21/139 kB+Progress (1): 23/139 kB+Progress (1): 24/139 kB+Progress (1): 26/139 kB+Progress (1): 27/139 kB+Progress (1): 28/139 kB+Progress (1): 30/139 kB+Progress (1): 31/139 kB+Progress (1): 33/139 kB+Progress (1): 33/139 kB+Progress (1): 34/139 kB+Progress (1): 35/139 kB+Progress (1): 37/139 kB+Progress (1): 38/139 kB+Progress (1): 40/139 kB+Progress (1): 41/139 kB+Progress (1): 42/139 kB+Progress (1): 44/139 kB+Progress (1): 45/139 kB+Progress (1): 47/139 kB+Progress (1): 48/139 kB+Progress (1): 49/139 kB+Progress (1): 51/139 kB+Progress (1): 52/139 kB+Progress (1): 54/139 kB+Progress (1): 55/139 kB+Progress (1): 56/139 kB+Progress (1): 58/139 kB+Progress (1): 59/139 kB+Progress (1): 61/139 kB+Progress (1): 62/139 kB+Progress (1): 63/139 kB+Progress (1): 65/139 kB+Progress (1): 66/139 kB+Progress (1): 68/139 kB+Progress (1): 69/139 kB+Progress (1): 70/139 kB+Progress (1): 72/139 kB+Progress (1): 73/139 kB+Progress (1): 75/139 kB+Progress (1): 76/139 kB+Progress (1): 77/139 kB+Progress (1): 79/139 kB+Progress (1): 80/139 kB+Progress (1): 82/139 kB+Progress (1): 83/139 kB+Progress (1): 84/139 kB+Progress (1): 86/139 kB+Progress (1): 87/139 kB+Progress (1): 89/139 kB+Progress (1): 90/139 kB+Progress (1): 91/139 kB+Progress (1): 93/139 kB+Progress (1): 94/139 kB+Progress (1): 96/139 kB+Progress (1): 97/139 kB+Progress (1): 98/139 kB+Progress (1): 100/139 kB+Progress (1): 101/139 kB+Progress (1): 103/139 kB+Progress (1): 104/139 kB+Progress (1): 105/139 kB+Progress (1): 107/139 kB+Progress (1): 108/139 kB+Progress (1): 110/139 kB+Progress (1): 111/139 kB+Progress (1): 112/139 kB+Progress (1): 114/139 kB+Progress (1): 115/139 kB+Progress (1): 117/139 kB+Progress (1): 118/139 kB+Progress (1): 119/139 kB+Progress (1): 121/139 kB+Progress (1): 122/139 kB+Progress (1): 124/139 kB+Progress (1): 125/139 kB+Progress (1): 126/139 kB+Progress (1): 128/139 kB+Progress (1): 129/139 kB+Progress (1): 131/139 kB+Progress (1): 132/139 kB+Progress (1): 133/139 kB+Progress (1): 135/139 kB+Progress (1): 136/139 kB+Progress (1): 138/139 kB+Progress (1): 139 kB    +                     Downloaded from repo.jenkins-ci.org: https://repo.jenkins-ci.org/public/org/jenkins-ci/plugins/workflow/workflow-job/1532.va_9a_d244074a_3/workflow-job-1532.va_9a_d244074a_3.hpi (139 kB at 467 kB/s)
 Downloading from repo.jenkins-ci.org: https://repo.jenkins-ci.org/public/org/jenkins-ci/plugins/multiple-scms/0.8/multiple-scms-0.8.hpi
 Downloading from repo.jenkins-ci.org: https://repo.jenkins-ci.org/public/org/jenkins-ci/plugins/template-project/1.5.2/template-project-1.5.2.hpi
-Progress (1): 0.5/28 kB
-Progress (1): 1.9/28 kB
-Progress (1): 3.3/28 kB
-Progress (1): 4.7/28 kB
-Progress (1): 6.1/28 kB
-Progress (1): 7.5/28 kB
-Progress (1): 8.9/28 kB
-Progress (1): 10/28 kB 
-Progress (1): 12/28 kB
-Progress (1): 13/28 kB
-Progress (1): 14/28 kB
-Progress (1): 16/28 kB
-Progress (1): 16/28 kB
-Progress (1): 17/28 kB
-Progress (1): 19/28 kB
-Progress (1): 20/28 kB
-Progress (1): 22/28 kB
-Progress (1): 23/28 kB
-Progress (1): 24/28 kB
-Progress (1): 26/28 kB
-Progress (1): 27/28 kB
-Progress (1): 28 kB   
-                   
+Progress (1): 0.5/28 kB+Progress (1): 1.9/28 kB+Progress (1): 3.3/28 kB+Progress (1): 4.7/28 kB+Progress (1): 6.1/28 kB+Progress (1): 7.5/28 kB+Progress (1): 8.9/28 kB+Progress (1): 10/28 kB +Progress (1): 12/28 kB+Progress (1): 13/28 kB+Progress (1): 14/28 kB+Progress (1): 16/28 kB+Progress (1): 16/28 kB+Progress (1): 17/28 kB+Progress (1): 19/28 kB+Progress (1): 20/28 kB+Progress (1): 22/28 kB+Progress (1): 23/28 kB+Progress (1): 24/28 kB+Progress (1): 26/28 kB+Progress (1): 27/28 kB+Progress (1): 28 kB   +                    Downloaded from repo.jenkins-ci.org: https://repo.jenkins-ci.org/public/org/jenkins-ci/plugins/multiple-scms/0.8/multiple-scms-0.8.hpi (28 kB at 181 kB/s)
-Progress (1): 16/270 kB
-Progress (1): 17/270 kB
-Progress (1): 33/270 kB
-Progress (1): 34/270 kB
-Progress (1): 51/270 kB
-Progress (1): 52/270 kB
-Progress (1): 68/270 kB
-Progress (1): 69/270 kB
-Progress (1): 85/270 kB
-Progress (1): 86/270 kB
-Progress (1): 103/270 kB
-Progress (1): 104/270 kB
-Progress (1): 120/270 kB
-Progress (1): 121/270 kB
-Progress (1): 138/270 kB
-Progress (1): 139/270 kB
-Progress (1): 155/270 kB
-Progress (1): 156/270 kB
-Progress (1): 172/270 kB
-Progress (1): 173/270 kB
-Progress (1): 190/270 kB
-Progress (1): 191/270 kB
-Progress (1): 207/270 kB
-Progress (1): 208/270 kB
-Progress (1): 225/270 kB
-Progress (1): 226/270 kB
-Progress (1): 242/270 kB
-Progress (1): 243/270 kB
-Progress (1): 259/270 kB
-Progress (1): 261/270 kB
-Progress (1): 270 kB    
-                    
+Progress (1): 16/270 kB+Progress (1): 17/270 kB+Progress (1): 33/270 kB+Progress (1): 34/270 kB+Progress (1): 51/270 kB+Progress (1): 52/270 kB+Progress (1): 68/270 kB+Progress (1): 69/270 kB+Progress (1): 85/270 kB+Progress (1): 86/270 kB+Progress (1): 103/270 kB+Progress (1): 104/270 kB+Progress (1): 120/270 kB+Progress (1): 121/270 kB+Progress (1): 138/270 kB+Progress (1): 139/270 kB+Progress (1): 155/270 kB+Progress (1): 156/270 kB+Progress (1): 172/270 kB+Progress (1): 173/270 kB+Progress (1): 190/270 kB+Progress (1): 191/270 kB+Progress (1): 207/270 kB+Progress (1): 208/270 kB+Progress (1): 225/270 kB+Progress (1): 226/270 kB+Progress (1): 242/270 kB+Progress (1): 243/270 kB+Progress (1): 259/270 kB+Progress (1): 261/270 kB+Progress (1): 270 kB    +                     Downloaded from repo.jenkins-ci.org: https://repo.jenkins-ci.org/public/org/jenkins-ci/plugins/template-project/1.5.2/template-project-1.5.2.hpi (270 kB at 354 kB/s)
->>>>>>> ab7ada5f
 [INFO] 
 [INFO] --- hpi:3.65:test-runtime (default-test-runtime) @ git-parameter ---
 [INFO] Tests are skipped.
@@ -626,11 +612,6 @@
 [INFO] ------------------------------------------------------------------------
 [INFO] BUILD SUCCESS
 [INFO] ------------------------------------------------------------------------
-<<<<<<< HEAD
-[INFO] Total time:  28.164 s
-[INFO] Finished at: 2025-07-09T12:10:06+02:00
-=======
 [INFO] Total time:  10.995 s
 [INFO] Finished at: 2025-07-08T02:47:24Z
->>>>>>> ab7ada5f
 [INFO] ------------------------------------------------------------------------