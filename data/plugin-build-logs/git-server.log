--- conflicted
+++ resolved
@@ -14,290 +14,287 @@
 [INFO] Building Jenkins Git server Plugin 999999-SNAPSHOT
 [INFO]   from pom.xml
 [INFO] --------------------------------[ hpi ]---------------------------------
-<<<<<<< HEAD
-=======
 Downloading from repo.jenkins-ci.org: https://repo.jenkins-ci.org/public/org/apache/sshd/sshd-osgi/2.13.2/sshd-osgi-2.13.2.pom
 Downloading from incrementals: https://repo.jenkins-ci.org/incrementals/org/apache/sshd/sshd-osgi/2.13.2/sshd-osgi-2.13.2.pom
 Downloading from central: https://repo.maven.apache.org/maven2/org/apache/sshd/sshd-osgi/2.13.2/sshd-osgi-2.13.2.pom
-Progress (1): 1.4/9.3 kB
-Progress (1): 2.8/9.3 kB
-Progress (1): 4.1/9.3 kB
-Progress (1): 5.5/9.3 kB
-Progress (1): 6.9/9.3 kB
-Progress (1): 8.3/9.3 kB
-Progress (1): 9.3 kB    
-                    
+Progress (1): 1.4/9.3 kB+Progress (1): 2.8/9.3 kB+Progress (1): 4.1/9.3 kB+Progress (1): 5.5/9.3 kB+Progress (1): 6.9/9.3 kB+Progress (1): 8.3/9.3 kB+Progress (1): 9.3 kB    +                     Downloaded from central: https://repo.maven.apache.org/maven2/org/apache/sshd/sshd-osgi/2.13.2/sshd-osgi-2.13.2.pom (9.3 kB at 244 kB/s)
 Downloading from repo.jenkins-ci.org: https://repo.jenkins-ci.org/public/org/apache/sshd/sshd/2.13.2/sshd-2.13.2.pom
 Downloading from incrementals: https://repo.jenkins-ci.org/incrementals/org/apache/sshd/sshd/2.13.2/sshd-2.13.2.pom
 Downloading from central: https://repo.maven.apache.org/maven2/org/apache/sshd/sshd/2.13.2/sshd-2.13.2.pom
-Progress (1): 1.4/75 kB
-Progress (1): 2.8/75 kB
-Progress (1): 4.1/75 kB
-Progress (1): 5.5/75 kB
-Progress (1): 6.9/75 kB
-Progress (1): 8.3/75 kB
-Progress (1): 9.7/75 kB
-Progress (1): 11/75 kB 
-Progress (1): 12/75 kB
-Progress (1): 14/75 kB
-Progress (1): 15/75 kB
-Progress (1): 31/75 kB
-Progress (1): 48/75 kB
-Progress (1): 64/75 kB
-Progress (1): 75 kB   
-                   
+Progress (1): 1.4/75 kB+Progress (1): 2.8/75 kB+Progress (1): 4.1/75 kB+Progress (1): 5.5/75 kB+Progress (1): 6.9/75 kB+Progress (1): 8.3/75 kB+Progress (1): 9.7/75 kB+Progress (1): 11/75 kB +Progress (1): 12/75 kB+Progress (1): 14/75 kB+Progress (1): 15/75 kB+Progress (1): 31/75 kB+Progress (1): 48/75 kB+Progress (1): 64/75 kB+Progress (1): 75 kB   +                    Downloaded from central: https://repo.maven.apache.org/maven2/org/apache/sshd/sshd/2.13.2/sshd-2.13.2.pom (75 kB at 1.3 MB/s)
 Downloading from repo.jenkins-ci.org: https://repo.jenkins-ci.org/public/org/springframework/spring-framework-bom/5.3.28/spring-framework-bom-5.3.28.pom
 Downloading from incrementals: https://repo.jenkins-ci.org/incrementals/org/springframework/spring-framework-bom/5.3.28/spring-framework-bom-5.3.28.pom
 Downloading from central: https://repo.maven.apache.org/maven2/org/springframework/spring-framework-bom/5.3.28/spring-framework-bom-5.3.28.pom
-Progress (1): 5.7 kB
-                    
+Progress (1): 5.7 kB+                     Downloaded from central: https://repo.maven.apache.org/maven2/org/springframework/spring-framework-bom/5.3.28/spring-framework-bom-5.3.28.pom (5.7 kB at 943 kB/s)
 Downloading from repo.jenkins-ci.org: https://repo.jenkins-ci.org/public/org/apache/sshd/sshd-sftp/2.13.2/sshd-sftp-2.13.2.pom
 Downloading from incrementals: https://repo.jenkins-ci.org/incrementals/org/apache/sshd/sshd-sftp/2.13.2/sshd-sftp-2.13.2.pom
 Downloading from central: https://repo.maven.apache.org/maven2/org/apache/sshd/sshd-sftp/2.13.2/sshd-sftp-2.13.2.pom
-Progress (1): 8.7 kB
-                    
+Progress (1): 8.7 kB+                     Downloaded from central: https://repo.maven.apache.org/maven2/org/apache/sshd/sshd-sftp/2.13.2/sshd-sftp-2.13.2.pom (8.7 kB at 1.4 MB/s)
 Downloading from repo.jenkins-ci.org: https://repo.jenkins-ci.org/public/org/testcontainers/testcontainers-bom/1.16.2/testcontainers-bom-1.16.2.pom
 Downloading from incrementals: https://repo.jenkins-ci.org/incrementals/org/testcontainers/testcontainers-bom/1.16.2/testcontainers-bom-1.16.2.pom
 Downloading from central: https://repo.maven.apache.org/maven2/org/testcontainers/testcontainers-bom/1.16.2/testcontainers-bom-1.16.2.pom
-Progress (1): 7.2 kB
-                    
+Progress (1): 7.2 kB+                     Downloaded from central: https://repo.maven.apache.org/maven2/org/testcontainers/testcontainers-bom/1.16.2/testcontainers-bom-1.16.2.pom (7.2 kB at 1.4 MB/s)
 Downloading from repo.jenkins-ci.org: https://repo.jenkins-ci.org/public/org/jenkins-ci/plugins/git-userContent/1.4/git-userContent-1.4.pom
-Progress (1): 0.4/1.6 kB
-Progress (1): 1.6 kB    
-                    
+Progress (1): 0.4/1.6 kB+Progress (1): 1.6 kB    +                     Downloaded from repo.jenkins-ci.org: https://repo.jenkins-ci.org/public/org/jenkins-ci/plugins/git-userContent/1.4/git-userContent-1.4.pom (1.6 kB at 19 kB/s)
 Downloading from repo.jenkins-ci.org: https://repo.jenkins-ci.org/public/org/jenkins-ci/plugins/plugin/1.532/plugin-1.532.pom
-Progress (1): 0.5/13 kB
-Progress (1): 1.9/13 kB
-Progress (1): 3.3/13 kB
-Progress (1): 4.7/13 kB
-Progress (1): 6.1/13 kB
-Progress (1): 7.5/13 kB
-Progress (1): 8.9/13 kB
-Progress (1): 10/13 kB 
-Progress (1): 12/13 kB
-Progress (1): 13 kB   
-                   
+Progress (1): 0.5/13 kB+Progress (1): 1.9/13 kB+Progress (1): 3.3/13 kB+Progress (1): 4.7/13 kB+Progress (1): 6.1/13 kB+Progress (1): 7.5/13 kB+Progress (1): 8.9/13 kB+Progress (1): 10/13 kB +Progress (1): 12/13 kB+Progress (1): 13 kB   +                    Downloaded from repo.jenkins-ci.org: https://repo.jenkins-ci.org/public/org/jenkins-ci/plugins/plugin/1.532/plugin-1.532.pom (13 kB at 83 kB/s)
 Downloading from repo.jenkins-ci.org: https://repo.jenkins-ci.org/public/org/jenkins-ci/jenkins/1.31/jenkins-1.31.pom
-Progress (1): 0.5/28 kB
-Progress (1): 1.9/28 kB
-Progress (1): 3.3/28 kB
-Progress (1): 4.7/28 kB
-Progress (1): 6.1/28 kB
-Progress (1): 7.5/28 kB
-Progress (1): 8.9/28 kB
-Progress (1): 10/28 kB 
-Progress (1): 12/28 kB
-Progress (1): 13/28 kB
-Progress (1): 14/28 kB
-Progress (1): 16/28 kB
-Progress (1): 17/28 kB
-Progress (1): 19/28 kB
-Progress (1): 20/28 kB
-Progress (1): 21/28 kB
-Progress (1): 23/28 kB
-Progress (1): 24/28 kB
-Progress (1): 26/28 kB
-Progress (1): 27/28 kB
-Progress (1): 28 kB   
-                   
+Progress (1): 0.5/28 kB+Progress (1): 1.9/28 kB+Progress (1): 3.3/28 kB+Progress (1): 4.7/28 kB+Progress (1): 6.1/28 kB+Progress (1): 7.5/28 kB+Progress (1): 8.9/28 kB+Progress (1): 10/28 kB +Progress (1): 12/28 kB+Progress (1): 13/28 kB+Progress (1): 14/28 kB+Progress (1): 16/28 kB+Progress (1): 17/28 kB+Progress (1): 19/28 kB+Progress (1): 20/28 kB+Progress (1): 21/28 kB+Progress (1): 23/28 kB+Progress (1): 24/28 kB+Progress (1): 26/28 kB+Progress (1): 27/28 kB+Progress (1): 28 kB   +                    Downloaded from repo.jenkins-ci.org: https://repo.jenkins-ci.org/public/org/jenkins-ci/jenkins/1.31/jenkins-1.31.pom (28 kB at 181 kB/s)
 Downloading from repo.jenkins-ci.org: https://repo.jenkins-ci.org/public/org/jenkins-ci/plugins/git-server/126.v0d945d8d2b_39/git-server-126.v0d945d8d2b_39.pom
-Progress (1): 0.4/2.4 kB
-Progress (1): 1.8/2.4 kB
-Progress (1): 2.4 kB    
-                    
+Progress (1): 0.4/2.4 kB+Progress (1): 1.8/2.4 kB+Progress (1): 2.4 kB    +                     Downloaded from repo.jenkins-ci.org: https://repo.jenkins-ci.org/public/org/jenkins-ci/plugins/git-server/126.v0d945d8d2b_39/git-server-126.v0d945d8d2b_39.pom (2.4 kB at 29 kB/s)
 Downloading from repo.jenkins-ci.org: https://repo.jenkins-ci.org/public/org/apache/sshd/sshd-osgi/2.13.2/sshd-osgi-2.13.2.jar
 Downloading from repo.jenkins-ci.org: https://repo.jenkins-ci.org/public/org/apache/sshd/sshd-sftp/2.13.2/sshd-sftp-2.13.2.jar
 Downloading from repo.jenkins-ci.org: https://repo.jenkins-ci.org/public/org/jenkins-ci/plugins/git-userContent/1.4/git-userContent-1.4.jar
 Downloading from repo.jenkins-ci.org: https://repo.jenkins-ci.org/public/org/jenkins-ci/plugins/git-server/126.v0d945d8d2b_39/git-server-126.v0d945d8d2b_39.jar
-Progress (1): 0.4/6.1 kB
-Progress (1): 1.8/6.1 kB
-Progress (1): 3.2/6.1 kB
-Progress (1): 4.6/6.1 kB
-Progress (1): 6.0/6.1 kB
-Progress (2): 6.0/6.1 kB | 0.4/29 kB
-Progress (2): 6.0/6.1 kB | 1.8/29 kB
-Progress (2): 6.0/6.1 kB | 3.2/29 kB
-Progress (2): 6.0/6.1 kB | 4.6/29 kB
-Progress (2): 6.0/6.1 kB | 6.0/29 kB
-Progress (2): 6.1 kB | 6.0/29 kB    
-                                
+Progress (1): 0.4/6.1 kB+Progress (1): 1.8/6.1 kB+Progress (1): 3.2/6.1 kB+Progress (1): 4.6/6.1 kB+Progress (1): 6.0/6.1 kB+Progress (2): 6.0/6.1 kB | 0.4/29 kB+Progress (2): 6.0/6.1 kB | 1.8/29 kB+Progress (2): 6.0/6.1 kB | 3.2/29 kB+Progress (2): 6.0/6.1 kB | 4.6/29 kB+Progress (2): 6.0/6.1 kB | 6.0/29 kB+Progress (2): 6.1 kB | 6.0/29 kB    +                                 Downloaded from repo.jenkins-ci.org: https://repo.jenkins-ci.org/public/org/jenkins-ci/plugins/git-userContent/1.4/git-userContent-1.4.jar (6.1 kB at 16 kB/s)
-Progress (1): 7.4/29 kB
-Progress (1): 8.8/29 kB
-Progress (1): 10/29 kB 
-Progress (1): 12/29 kB
-Progress (1): 13/29 kB
-Progress (1): 14/29 kB
-Progress (1): 16/29 kB
-Progress (1): 16/29 kB
-Progress (1): 17/29 kB
-Progress (1): 19/29 kB
-Progress (1): 20/29 kB
-Progress (1): 22/29 kB
-Progress (1): 23/29 kB
-Progress (1): 24/29 kB
-Progress (1): 26/29 kB
-Progress (1): 27/29 kB
-Progress (1): 29/29 kB
-Progress (1): 29 kB   
-                   
+Progress (1): 7.4/29 kB+Progress (1): 8.8/29 kB+Progress (1): 10/29 kB +Progress (1): 12/29 kB+Progress (1): 13/29 kB+Progress (1): 14/29 kB+Progress (1): 16/29 kB+Progress (1): 16/29 kB+Progress (1): 17/29 kB+Progress (1): 19/29 kB+Progress (1): 20/29 kB+Progress (1): 22/29 kB+Progress (1): 23/29 kB+Progress (1): 24/29 kB+Progress (1): 26/29 kB+Progress (1): 27/29 kB+Progress (1): 29/29 kB+Progress (1): 29 kB   +                    Downloaded from repo.jenkins-ci.org: https://repo.jenkins-ci.org/public/org/jenkins-ci/plugins/git-server/126.v0d945d8d2b_39/git-server-126.v0d945d8d2b_39.jar (29 kB at 75 kB/s)
 Downloading from incrementals: https://repo.jenkins-ci.org/incrementals/org/apache/sshd/sshd-osgi/2.13.2/sshd-osgi-2.13.2.jar
 Downloading from incrementals: https://repo.jenkins-ci.org/incrementals/org/apache/sshd/sshd-sftp/2.13.2/sshd-sftp-2.13.2.jar
 Downloading from central: https://repo.maven.apache.org/maven2/org/apache/sshd/sshd-osgi/2.13.2/sshd-osgi-2.13.2.jar
-Progress (1): 0/1.9 MB
-Progress (1): 0/1.9 MB
-Progress (1): 0/1.9 MB
-Progress (1): 0.1/1.9 MB
-Progress (1): 0.1/1.9 MB
-Progress (1): 0.1/1.9 MB
-Progress (1): 0.1/1.9 MB
-Progress (1): 0.1/1.9 MB
-Progress (1): 0.1/1.9 MB
-Progress (1): 0.2/1.9 MB
-Progress (1): 0.2/1.9 MB
-Progress (1): 0.2/1.9 MB
-Progress (1): 0.2/1.9 MB
-Progress (1): 0.2/1.9 MB
-Progress (1): 0.2/1.9 MB
-Progress (1): 0.3/1.9 MB
-Progress (1): 0.3/1.9 MB
-Progress (1): 0.3/1.9 MB
-Progress (1): 0.3/1.9 MB
-Progress (1): 0.3/1.9 MB
-Progress (1): 0.3/1.9 MB
-Progress (1): 0.4/1.9 MB
-Progress (1): 0.4/1.9 MB
-Progress (1): 0.4/1.9 MB
-Progress (1): 0.4/1.9 MB
-Progress (1): 0.4/1.9 MB
-Progress (1): 0.4/1.9 MB
-Progress (1): 0.5/1.9 MB
-Progress (1): 0.5/1.9 MB
-Progress (1): 0.5/1.9 MB
-Progress (1): 0.5/1.9 MB
-Progress (1): 0.5/1.9 MB
-Progress (1): 0.5/1.9 MB
-Progress (1): 0.6/1.9 MB
-Progress (1): 0.6/1.9 MB
-Progress (1): 0.6/1.9 MB
-Progress (1): 0.6/1.9 MB
-Progress (1): 0.6/1.9 MB
-Progress (1): 0.6/1.9 MB
-Progress (1): 0.7/1.9 MB
-Progress (1): 0.7/1.9 MB
-Progress (1): 0.7/1.9 MB
-Progress (1): 0.7/1.9 MB
-Progress (1): 0.7/1.9 MB
-Progress (1): 0.7/1.9 MB
-Progress (1): 0.8/1.9 MB
-Progress (1): 0.8/1.9 MB
-Progress (1): 0.8/1.9 MB
-Progress (1): 0.8/1.9 MB
-Progress (1): 0.8/1.9 MB
-Progress (1): 0.8/1.9 MB
-Progress (1): 0.9/1.9 MB
-Progress (1): 0.9/1.9 MB
-Progress (1): 0.9/1.9 MB
-Progress (1): 0.9/1.9 MB
-Progress (1): 0.9/1.9 MB
-Progress (1): 0.9/1.9 MB
-Progress (1): 0.9/1.9 MB
-Progress (1): 1.0/1.9 MB
-Progress (1): 1.0/1.9 MB
-Progress (1): 1.0/1.9 MB
-Progress (1): 1.0/1.9 MB
-Progress (1): 1.0/1.9 MB
-Progress (1): 1.0/1.9 MB
-Progress (1): 1.1/1.9 MB
-Progress (1): 1.1/1.9 MB
-Progress (1): 1.1/1.9 MB
-Progress (1): 1.1/1.9 MB
-Progress (1): 1.1/1.9 MB
-Progress (1): 1.1/1.9 MB
-Progress (1): 1.2/1.9 MB
-Progress (1): 1.2/1.9 MB
-Progress (1): 1.2/1.9 MB
-Progress (1): 1.2/1.9 MB
-Progress (1): 1.2/1.9 MB
-Progress (1): 1.2/1.9 MB
-Progress (1): 1.3/1.9 MB
-Progress (1): 1.3/1.9 MB
-Progress (1): 1.3/1.9 MB
-Progress (1): 1.3/1.9 MB
-Progress (1): 1.3/1.9 MB
-Progress (1): 1.3/1.9 MB
-Progress (1): 1.4/1.9 MB
-Progress (1): 1.4/1.9 MB
-Progress (1): 1.4/1.9 MB
-Progress (1): 1.4/1.9 MB
-Progress (1): 1.4/1.9 MB
-Progress (1): 1.4/1.9 MB
-Progress (1): 1.5/1.9 MB
-Progress (1): 1.5/1.9 MB
-Progress (1): 1.5/1.9 MB
-Progress (1): 1.5/1.9 MB
-Progress (1): 1.5/1.9 MB
-Progress (1): 1.5/1.9 MB
-Progress (1): 1.6/1.9 MB
-Progress (1): 1.6/1.9 MB
-Progress (1): 1.6/1.9 MB
-Progress (1): 1.6/1.9 MB
-Progress (1): 1.6/1.9 MB
-Progress (1): 1.6/1.9 MB
-Progress (1): 1.7/1.9 MB
-Progress (1): 1.7/1.9 MB
-Progress (1): 1.7/1.9 MB
-Progress (1): 1.7/1.9 MB
-Progress (1): 1.7/1.9 MB
-Progress (1): 1.7/1.9 MB
-Progress (1): 1.8/1.9 MB
-Progress (1): 1.8/1.9 MB
-Progress (1): 1.8/1.9 MB
-Progress (1): 1.8/1.9 MB
-Progress (1): 1.8/1.9 MB
-Progress (1): 1.8/1.9 MB
-Progress (1): 1.9/1.9 MB
-Progress (1): 1.9 MB    
-                    
+Progress (1): 0/1.9 MB+Progress (1): 0/1.9 MB+Progress (1): 0/1.9 MB+Progress (1): 0.1/1.9 MB+Progress (1): 0.1/1.9 MB+Progress (1): 0.1/1.9 MB+Progress (1): 0.1/1.9 MB+Progress (1): 0.1/1.9 MB+Progress (1): 0.1/1.9 MB+Progress (1): 0.2/1.9 MB+Progress (1): 0.2/1.9 MB+Progress (1): 0.2/1.9 MB+Progress (1): 0.2/1.9 MB+Progress (1): 0.2/1.9 MB+Progress (1): 0.2/1.9 MB+Progress (1): 0.3/1.9 MB+Progress (1): 0.3/1.9 MB+Progress (1): 0.3/1.9 MB+Progress (1): 0.3/1.9 MB+Progress (1): 0.3/1.9 MB+Progress (1): 0.3/1.9 MB+Progress (1): 0.4/1.9 MB+Progress (1): 0.4/1.9 MB+Progress (1): 0.4/1.9 MB+Progress (1): 0.4/1.9 MB+Progress (1): 0.4/1.9 MB+Progress (1): 0.4/1.9 MB+Progress (1): 0.5/1.9 MB+Progress (1): 0.5/1.9 MB+Progress (1): 0.5/1.9 MB+Progress (1): 0.5/1.9 MB+Progress (1): 0.5/1.9 MB+Progress (1): 0.5/1.9 MB+Progress (1): 0.6/1.9 MB+Progress (1): 0.6/1.9 MB+Progress (1): 0.6/1.9 MB+Progress (1): 0.6/1.9 MB+Progress (1): 0.6/1.9 MB+Progress (1): 0.6/1.9 MB+Progress (1): 0.7/1.9 MB+Progress (1): 0.7/1.9 MB+Progress (1): 0.7/1.9 MB+Progress (1): 0.7/1.9 MB+Progress (1): 0.7/1.9 MB+Progress (1): 0.7/1.9 MB+Progress (1): 0.8/1.9 MB+Progress (1): 0.8/1.9 MB+Progress (1): 0.8/1.9 MB+Progress (1): 0.8/1.9 MB+Progress (1): 0.8/1.9 MB+Progress (1): 0.8/1.9 MB+Progress (1): 0.9/1.9 MB+Progress (1): 0.9/1.9 MB+Progress (1): 0.9/1.9 MB+Progress (1): 0.9/1.9 MB+Progress (1): 0.9/1.9 MB+Progress (1): 0.9/1.9 MB+Progress (1): 0.9/1.9 MB+Progress (1): 1.0/1.9 MB+Progress (1): 1.0/1.9 MB+Progress (1): 1.0/1.9 MB+Progress (1): 1.0/1.9 MB+Progress (1): 1.0/1.9 MB+Progress (1): 1.0/1.9 MB+Progress (1): 1.1/1.9 MB+Progress (1): 1.1/1.9 MB+Progress (1): 1.1/1.9 MB+Progress (1): 1.1/1.9 MB+Progress (1): 1.1/1.9 MB+Progress (1): 1.1/1.9 MB+Progress (1): 1.2/1.9 MB+Progress (1): 1.2/1.9 MB+Progress (1): 1.2/1.9 MB+Progress (1): 1.2/1.9 MB+Progress (1): 1.2/1.9 MB+Progress (1): 1.2/1.9 MB+Progress (1): 1.3/1.9 MB+Progress (1): 1.3/1.9 MB+Progress (1): 1.3/1.9 MB+Progress (1): 1.3/1.9 MB+Progress (1): 1.3/1.9 MB+Progress (1): 1.3/1.9 MB+Progress (1): 1.4/1.9 MB+Progress (1): 1.4/1.9 MB+Progress (1): 1.4/1.9 MB+Progress (1): 1.4/1.9 MB+Progress (1): 1.4/1.9 MB+Progress (1): 1.4/1.9 MB+Progress (1): 1.5/1.9 MB+Progress (1): 1.5/1.9 MB+Progress (1): 1.5/1.9 MB+Progress (1): 1.5/1.9 MB+Progress (1): 1.5/1.9 MB+Progress (1): 1.5/1.9 MB+Progress (1): 1.6/1.9 MB+Progress (1): 1.6/1.9 MB+Progress (1): 1.6/1.9 MB+Progress (1): 1.6/1.9 MB+Progress (1): 1.6/1.9 MB+Progress (1): 1.6/1.9 MB+Progress (1): 1.7/1.9 MB+Progress (1): 1.7/1.9 MB+Progress (1): 1.7/1.9 MB+Progress (1): 1.7/1.9 MB+Progress (1): 1.7/1.9 MB+Progress (1): 1.7/1.9 MB+Progress (1): 1.8/1.9 MB+Progress (1): 1.8/1.9 MB+Progress (1): 1.8/1.9 MB+Progress (1): 1.8/1.9 MB+Progress (1): 1.8/1.9 MB+Progress (1): 1.8/1.9 MB+Progress (1): 1.9/1.9 MB+Progress (1): 1.9 MB    +                     Downloaded from central: https://repo.maven.apache.org/maven2/org/apache/sshd/sshd-osgi/2.13.2/sshd-osgi-2.13.2.jar (1.9 MB at 27 MB/s)
 Downloading from central: https://repo.maven.apache.org/maven2/org/apache/sshd/sshd-sftp/2.13.2/sshd-sftp-2.13.2.jar
-Progress (1): 16/379 kB
-Progress (1): 33/379 kB
-Progress (1): 49/379 kB
-Progress (1): 66/379 kB
-Progress (1): 82/379 kB
-Progress (1): 95/379 kB
-Progress (1): 111/379 kB
-Progress (1): 128/379 kB
-Progress (1): 144/379 kB
-Progress (1): 161/379 kB
-Progress (1): 177/379 kB
-Progress (1): 193/379 kB
-Progress (1): 210/379 kB
-Progress (1): 226/379 kB
-Progress (1): 243/379 kB
-Progress (1): 259/379 kB
-Progress (1): 275/379 kB
-Progress (1): 292/379 kB
-Progress (1): 308/379 kB
-Progress (1): 324/379 kB
-Progress (1): 341/379 kB
-Progress (1): 357/379 kB
-Progress (1): 374/379 kB
-Progress (1): 379 kB    
-                    
+Progress (1): 16/379 kB+Progress (1): 33/379 kB+Progress (1): 49/379 kB+Progress (1): 66/379 kB+Progress (1): 82/379 kB+Progress (1): 95/379 kB+Progress (1): 111/379 kB+Progress (1): 128/379 kB+Progress (1): 144/379 kB+Progress (1): 161/379 kB+Progress (1): 177/379 kB+Progress (1): 193/379 kB+Progress (1): 210/379 kB+Progress (1): 226/379 kB+Progress (1): 243/379 kB+Progress (1): 259/379 kB+Progress (1): 275/379 kB+Progress (1): 292/379 kB+Progress (1): 308/379 kB+Progress (1): 324/379 kB+Progress (1): 341/379 kB+Progress (1): 357/379 kB+Progress (1): 374/379 kB+Progress (1): 379 kB    +                     Downloaded from central: https://repo.maven.apache.org/maven2/org/apache/sshd/sshd-sftp/2.13.2/sshd-sftp-2.13.2.jar (379 kB at 27 MB/s)
->>>>>>> ab7ada5f
 [INFO] 
 [INFO] --- clean:3.4.1:clean (default-clean) @ git-server ---
 [INFO] 
@@ -352,64 +349,61 @@
 [INFO] Generating /tmp/plugin-builds/git-server/target/test-classes/the.hpl
 [INFO] 
 [INFO] --- hpi:3.61:resolve-test-dependencies (default-resolve-test-dependencies) @ git-server ---
-<<<<<<< HEAD
-=======
 Downloading from repo.jenkins-ci.org: https://repo.jenkins-ci.org/public/org/jenkins-ci/plugins/git-server/126.v0d945d8d2b_39/git-server-126.v0d945d8d2b_39.hpi
-Progress (1): 0.4/31 kB
-Progress (1): 1.8/31 kB
-Progress (1): 3.2/31 kB
-Progress (1): 4.6/31 kB
-Progress (1): 6.0/31 kB
-Progress (1): 7.4/31 kB
-Progress (1): 8.8/31 kB
-Progress (1): 10/31 kB 
-Progress (1): 12/31 kB
-Progress (1): 13/31 kB
-Progress (1): 14/31 kB
-Progress (1): 16/31 kB
-Progress (1): 16/31 kB
-Progress (1): 17/31 kB
-Progress (1): 19/31 kB
-Progress (1): 20/31 kB
-Progress (1): 22/31 kB
-Progress (1): 23/31 kB
-Progress (1): 24/31 kB
-Progress (1): 26/31 kB
-Progress (1): 27/31 kB
-Progress (1): 29/31 kB
-Progress (1): 30/31 kB
-Progress (1): 31 kB   
-                   
+Progress (1): 0.4/31 kB+Progress (1): 1.8/31 kB+Progress (1): 3.2/31 kB+Progress (1): 4.6/31 kB+Progress (1): 6.0/31 kB+Progress (1): 7.4/31 kB+Progress (1): 8.8/31 kB+Progress (1): 10/31 kB +Progress (1): 12/31 kB+Progress (1): 13/31 kB+Progress (1): 14/31 kB+Progress (1): 16/31 kB+Progress (1): 16/31 kB+Progress (1): 17/31 kB+Progress (1): 19/31 kB+Progress (1): 20/31 kB+Progress (1): 22/31 kB+Progress (1): 23/31 kB+Progress (1): 24/31 kB+Progress (1): 26/31 kB+Progress (1): 27/31 kB+Progress (1): 29/31 kB+Progress (1): 30/31 kB+Progress (1): 31 kB   +                    Downloaded from repo.jenkins-ci.org: https://repo.jenkins-ci.org/public/org/jenkins-ci/plugins/git-server/126.v0d945d8d2b_39/git-server-126.v0d945d8d2b_39.hpi (31 kB at 200 kB/s)
 Downloading from repo.jenkins-ci.org: https://repo.jenkins-ci.org/public/org/jenkins-ci/plugins/git-userContent/1.4/git-userContent-1.4.hpi
-Progress (1): 16/211 kB
-Progress (1): 17/211 kB
-Progress (1): 33/211 kB
-Progress (1): 34/211 kB
-Progress (1): 51/211 kB
-Progress (1): 52/211 kB
-Progress (1): 68/211 kB
-Progress (1): 69/211 kB
-Progress (1): 85/211 kB
-Progress (1): 86/211 kB
-Progress (1): 103/211 kB
-Progress (1): 104/211 kB
-Progress (1): 120/211 kB
-Progress (1): 121/211 kB
-Progress (1): 138/211 kB
-Progress (1): 139/211 kB
-Progress (1): 155/211 kB
-Progress (1): 156/211 kB
-Progress (1): 172/211 kB
-Progress (1): 173/211 kB
-Progress (1): 190/211 kB
-Progress (1): 191/211 kB
-Progress (1): 207/211 kB
-Progress (1): 208/211 kB
-Progress (1): 211 kB    
-                    
+Progress (1): 16/211 kB+Progress (1): 17/211 kB+Progress (1): 33/211 kB+Progress (1): 34/211 kB+Progress (1): 51/211 kB+Progress (1): 52/211 kB+Progress (1): 68/211 kB+Progress (1): 69/211 kB+Progress (1): 85/211 kB+Progress (1): 86/211 kB+Progress (1): 103/211 kB+Progress (1): 104/211 kB+Progress (1): 120/211 kB+Progress (1): 121/211 kB+Progress (1): 138/211 kB+Progress (1): 139/211 kB+Progress (1): 155/211 kB+Progress (1): 156/211 kB+Progress (1): 172/211 kB+Progress (1): 173/211 kB+Progress (1): 190/211 kB+Progress (1): 191/211 kB+Progress (1): 207/211 kB+Progress (1): 208/211 kB+Progress (1): 211 kB    +                     Downloaded from repo.jenkins-ci.org: https://repo.jenkins-ci.org/public/org/jenkins-ci/plugins/git-userContent/1.4/git-userContent-1.4.hpi (211 kB at 261 kB/s)
->>>>>>> ab7ada5f
 [INFO] 
 [INFO] --- hpi:3.61:test-runtime (default-test-runtime) @ git-server ---
 [INFO] Tests are skipped.
@@ -454,11 +448,6 @@
 [INFO] ------------------------------------------------------------------------
 [INFO] BUILD SUCCESS
 [INFO] ------------------------------------------------------------------------
-<<<<<<< HEAD
-[INFO] Total time:  8.187 s
-[INFO] Finished at: 2025-07-09T11:20:19+02:00
-=======
 [INFO] Total time:  10.264 s
 [INFO] Finished at: 2025-07-08T02:22:37Z
->>>>>>> ab7ada5f
 [INFO] ------------------------------------------------------------------------