--- conflicted
+++ resolved
@@ -15,48 +15,48 @@
 [INFO]   from pom.xml
 [INFO] --------------------------------[ hpi ]---------------------------------
 Downloading from repo.jenkins-ci.org: https://repo.jenkins-ci.org/public/org/jenkins-ci/plugins/git-client/6.2.0/git-client-6.2.0.pom
-Progress (1): 0.5/6.4 kB
-Progress (1): 1.9/6.4 kB
-Progress (1): 3.3/6.4 kB
-Progress (1): 4.7/6.4 kB
-Progress (1): 6.1/6.4 kB
-Progress (1): 6.4 kB    
-                    
+Progress (1): 0.5/6.4 kB+Progress (1): 1.9/6.4 kB+Progress (1): 3.3/6.4 kB+Progress (1): 4.7/6.4 kB+Progress (1): 6.1/6.4 kB+Progress (1): 6.4 kB    +                     Downloaded from repo.jenkins-ci.org: https://repo.jenkins-ci.org/public/org/jenkins-ci/plugins/git-client/6.2.0/git-client-6.2.0.pom (6.4 kB at 10 kB/s)
 Downloading from repo.jenkins-ci.org: https://repo.jenkins-ci.org/public/org/jenkins-ci/plugins/git-client/6.2.0/git-client-6.2.0.jar
-Progress (1): 16/276 kB
-Progress (1): 17/276 kB
-Progress (1): 33/276 kB
-Progress (1): 34/276 kB
-Progress (1): 51/276 kB
-Progress (1): 52/276 kB
-Progress (1): 53/276 kB
-Progress (1): 62/276 kB
-Progress (1): 69/276 kB
-Progress (1): 85/276 kB
-Progress (1): 86/276 kB
-Progress (1): 103/276 kB
-Progress (1): 104/276 kB
-Progress (1): 120/276 kB
-Progress (1): 121/276 kB
-Progress (1): 138/276 kB
-Progress (1): 139/276 kB
-Progress (1): 155/276 kB
-Progress (1): 156/276 kB
-Progress (1): 172/276 kB
-Progress (1): 173/276 kB
-Progress (1): 190/276 kB
-Progress (1): 191/276 kB
-Progress (1): 207/276 kB
-Progress (1): 208/276 kB
-Progress (1): 225/276 kB
-Progress (1): 226/276 kB
-Progress (1): 242/276 kB
-Progress (1): 243/276 kB
-Progress (1): 260/276 kB
-Progress (1): 261/276 kB
-Progress (1): 276 kB    
-                    
+Progress (1): 16/276 kB+Progress (1): 17/276 kB+Progress (1): 33/276 kB+Progress (1): 34/276 kB+Progress (1): 51/276 kB+Progress (1): 52/276 kB+Progress (1): 53/276 kB+Progress (1): 62/276 kB+Progress (1): 69/276 kB+Progress (1): 85/276 kB+Progress (1): 86/276 kB+Progress (1): 103/276 kB+Progress (1): 104/276 kB+Progress (1): 120/276 kB+Progress (1): 121/276 kB+Progress (1): 138/276 kB+Progress (1): 139/276 kB+Progress (1): 155/276 kB+Progress (1): 156/276 kB+Progress (1): 172/276 kB+Progress (1): 173/276 kB+Progress (1): 190/276 kB+Progress (1): 191/276 kB+Progress (1): 207/276 kB+Progress (1): 208/276 kB+Progress (1): 225/276 kB+Progress (1): 226/276 kB+Progress (1): 242/276 kB+Progress (1): 243/276 kB+Progress (1): 260/276 kB+Progress (1): 261/276 kB+Progress (1): 276 kB    +                     Downloaded from repo.jenkins-ci.org: https://repo.jenkins-ci.org/public/org/jenkins-ci/plugins/git-client/6.2.0/git-client-6.2.0.jar (276 kB at 362 kB/s)
 [INFO] 
 [INFO] --- clean:3.4.1:clean (default-clean) @ github-branch-source ---
@@ -158,24 +158,6 @@
 [INFO] /tmp/plugin-builds/github-branch-source/src/main/java/org/jenkinsci/plugins/github_branch_source/TopicsTrait.java:[29,12] Generating org/jenkinsci/plugins/github_branch_source/TopicsTrait.stapler
 [INFO] /tmp/plugin-builds/github-branch-source/src/main/java/org/jenkinsci/plugins/github_branch_source/PullRequestSCMRevision.java:[39,8] Generating org/jenkinsci/plugins/github_branch_source/PullRequestSCMRevision.javadoc
 [INFO] /tmp/plugin-builds/github-branch-source/src/main/java/org/jenkinsci/plugins/github_branch_source/GitHubSCMSource.java:[151,8] Generating org/jenkinsci/plugins/github_branch_source/GitHubSCMSource.javadoc
-<<<<<<< HEAD
-[INFO] /tmp/plugin-builds/github-branch-source/src/main/java/org/jenkinsci/plugins/github_branch_source/GitHubSCMNavigator.java:[1794,31] Generating org/jenkinsci/plugins/github_branch_source/GitHubSCMNavigator/DescriptorImpl/doCheckCredentialsId.stapler
-[INFO] /tmp/plugin-builds/github-branch-source/src/main/java/org/jenkinsci/plugins/github_branch_source/Endpoint.java:[171,31] Generating org/jenkinsci/plugins/github_branch_source/Endpoint/DescriptorImpl/doCheckName.stapler
-[INFO] /tmp/plugin-builds/github-branch-source/src/main/java/org/jenkinsci/plugins/github_branch_source/GitHubSCMSource.java:[2205,31] Generating org/jenkinsci/plugins/github_branch_source/GitHubSCMSource/DescriptorImpl/doCheckBuildOriginPRHead.stapler
-[INFO] /tmp/plugin-builds/github-branch-source/src/main/java/org/jenkinsci/plugins/github_branch_source/GitHubAppCredentials.java:[695,31] Generating org/jenkinsci/plugins/github_branch_source/GitHubAppCredentials/DescriptorImpl/doTestConnection.stapler
-[INFO] /tmp/plugin-builds/github-branch-source/src/main/java/org/jenkinsci/plugins/github_branch_source/GitHubSCMSource.java:[2259,29] Generating org/jenkinsci/plugins/github_branch_source/GitHubSCMSource/DescriptorImpl/doFillOrganizationItems.stapler
-[INFO] /tmp/plugin-builds/github-branch-source/src/main/java/org/jenkinsci/plugins/github_branch_source/GitHubSCMSource.java:[2301,29] Generating org/jenkinsci/plugins/github_branch_source/GitHubSCMSource/DescriptorImpl/doFillRepositoryItems.stapler
-[INFO] /tmp/plugin-builds/github-branch-source/src/main/java/org/jenkinsci/plugins/github_branch_source/GitHubSCMSource.java:[2097,31] Generating org/jenkinsci/plugins/github_branch_source/GitHubSCMSource/DescriptorImpl/doCheckCredentialsId.stapler
-[INFO] /tmp/plugin-builds/github-branch-source/src/main/java/org/jenkinsci/plugins/github_branch_source/SSHCheckoutTrait.java:[179,31] Generating org/jenkinsci/plugins/github_branch_source/SSHCheckoutTrait/DescriptorImpl/doCheckCredentialsId.stapler
-[INFO] /tmp/plugin-builds/github-branch-source/src/main/java/org/jenkinsci/plugins/github_branch_source/GitHubSCMSource.java:[2116,31] Generating org/jenkinsci/plugins/github_branch_source/GitHubSCMSource/DescriptorImpl/doValidateRepositoryUrlAndCredentials.stapler
-[INFO] /tmp/plugin-builds/github-branch-source/src/main/java/org/jenkinsci/plugins/github_branch_source/GitHubSCMSource.java:[2222,17] Generating org/jenkinsci/plugins/github_branch_source/GitHubSCMSource/DescriptorImpl/doCheckBuildForkPRHead.stapler
-[INFO] /tmp/plugin-builds/github-branch-source/src/main/java/org/jenkinsci/plugins/github_branch_source/Endpoint.java:[132,31] Generating org/jenkinsci/plugins/github_branch_source/Endpoint/DescriptorImpl/doCheckApiUri.stapler
-[INFO] /tmp/plugin-builds/github-branch-source/src/main/java/org/jenkinsci/plugins/github_branch_source/GitHubSCMSource.java:[2165,31] Generating org/jenkinsci/plugins/github_branch_source/GitHubSCMSource/DescriptorImpl/doCheckIncludes.stapler
-[INFO] /tmp/plugin-builds/github-branch-source/src/main/java/org/jenkinsci/plugins/github_branch_source/GitHubSCMSource.java:[2174,31] Generating org/jenkinsci/plugins/github_branch_source/GitHubSCMSource/DescriptorImpl/doCheckScanCredentialsId.stapler
-[INFO] /tmp/plugin-builds/github-branch-source/src/main/java/org/jenkinsci/plugins/github_branch_source/GitHubSCMNavigator.java:[1812,29] Generating org/jenkinsci/plugins/github_branch_source/GitHubSCMNavigator/DescriptorImpl/doFillCredentialsIdItems.stapler
-[INFO] /tmp/plugin-builds/github-branch-source/src/main/java/org/jenkinsci/plugins/github_branch_source/GitHubSCMSource.java:[2184,31] Generating org/jenkinsci/plugins/github_branch_source/GitHubSCMSource/DescriptorImpl/doCheckBuildOriginBranchWithPR.stapler
-[INFO] /tmp/plugin-builds/github-branch-source/src/main/java/org/jenkinsci/plugins/github_branch_source/GitHubAppCredentials.java:[681,31] Generating org/jenkinsci/plugins/github_branch_source/GitHubAppCredentials/DescriptorImpl/doCheckAppID.stapler
-=======
 [INFO] /tmp/plugin-builds/github-branch-source/src/main/java/org/jenkinsci/plugins/github_branch_source/GitHubSCMSource.java:[2301,29] Generating org/jenkinsci/plugins/github_branch_source/GitHubSCMSource/DescriptorImpl/doFillRepositoryItems.stapler
 [INFO] /tmp/plugin-builds/github-branch-source/src/main/java/org/jenkinsci/plugins/github_branch_source/GitHubSCMSource.java:[2116,31] Generating org/jenkinsci/plugins/github_branch_source/GitHubSCMSource/DescriptorImpl/doValidateRepositoryUrlAndCredentials.stapler
 [INFO] /tmp/plugin-builds/github-branch-source/src/main/java/org/jenkinsci/plugins/github_branch_source/GitHubSCMSource.java:[2205,31] Generating org/jenkinsci/plugins/github_branch_source/GitHubSCMSource/DescriptorImpl/doCheckBuildOriginPRHead.stapler
@@ -192,7 +174,6 @@
 [INFO] /tmp/plugin-builds/github-branch-source/src/main/java/org/jenkinsci/plugins/github_branch_source/GitHubSCMSource.java:[2222,17] Generating org/jenkinsci/plugins/github_branch_source/GitHubSCMSource/DescriptorImpl/doCheckBuildForkPRHead.stapler
 [INFO] /tmp/plugin-builds/github-branch-source/src/main/java/org/jenkinsci/plugins/github_branch_source/GitHubSCMSource.java:[2259,29] Generating org/jenkinsci/plugins/github_branch_source/GitHubSCMSource/DescriptorImpl/doFillOrganizationItems.stapler
 [INFO] /tmp/plugin-builds/github-branch-source/src/main/java/org/jenkinsci/plugins/github_branch_source/GitHubSCMSource.java:[2174,31] Generating org/jenkinsci/plugins/github_branch_source/GitHubSCMSource/DescriptorImpl/doCheckScanCredentialsId.stapler
->>>>>>> ab7ada5f
 [WARNING] unknown enum constant javax.annotation.meta.When.UNKNOWN
   reason: class file for javax.annotation.meta.When not found
 [WARNING] unknown enum constant javax.annotation.meta.When.ALWAYS
@@ -232,371 +213,371 @@
 [INFO] 
 [INFO] --- hpi:3.64:resolve-test-dependencies (default-resolve-test-dependencies) @ github-branch-source ---
 Downloading from repo.jenkins-ci.org: https://repo.jenkins-ci.org/public/org/jenkins-ci/plugins/git-client/6.2.0/git-client-6.2.0.hpi
-Progress (1): 0/3.9 MB
-Progress (1): 0/3.9 MB
-Progress (1): 0/3.9 MB
-Progress (1): 0/3.9 MB
-Progress (1): 0.1/3.9 MB
-Progress (1): 0.1/3.9 MB
-Progress (1): 0.1/3.9 MB
-Progress (1): 0.1/3.9 MB
-Progress (1): 0.1/3.9 MB
-Progress (1): 0.1/3.9 MB
-Progress (1): 0.1/3.9 MB
-Progress (1): 0.1/3.9 MB
-Progress (1): 0.1/3.9 MB
-Progress (1): 0.1/3.9 MB
-Progress (1): 0.1/3.9 MB
-Progress (1): 0.1/3.9 MB
-Progress (1): 0.2/3.9 MB
-Progress (1): 0.2/3.9 MB
-Progress (1): 0.2/3.9 MB
-Progress (1): 0.2/3.9 MB
-Progress (1): 0.2/3.9 MB
-Progress (1): 0.2/3.9 MB
-Progress (1): 0.2/3.9 MB
-Progress (1): 0.2/3.9 MB
-Progress (1): 0.2/3.9 MB
-Progress (1): 0.2/3.9 MB
-Progress (1): 0.2/3.9 MB
-Progress (1): 0.2/3.9 MB
-Progress (1): 0.3/3.9 MB
-Progress (1): 0.3/3.9 MB
-Progress (1): 0.3/3.9 MB
-Progress (1): 0.3/3.9 MB
-Progress (1): 0.3/3.9 MB
-Progress (1): 0.3/3.9 MB
-Progress (1): 0.3/3.9 MB
-Progress (1): 0.3/3.9 MB
-Progress (1): 0.3/3.9 MB
-Progress (1): 0.3/3.9 MB
-Progress (1): 0.3/3.9 MB
-Progress (1): 0.3/3.9 MB
-Progress (1): 0.4/3.9 MB
-Progress (1): 0.4/3.9 MB
-Progress (1): 0.4/3.9 MB
-Progress (1): 0.4/3.9 MB
-Progress (1): 0.4/3.9 MB
-Progress (1): 0.4/3.9 MB
-Progress (1): 0.4/3.9 MB
-Progress (1): 0.4/3.9 MB
-Progress (1): 0.4/3.9 MB
-Progress (1): 0.4/3.9 MB
-Progress (1): 0.5/3.9 MB
-Progress (1): 0.5/3.9 MB
-Progress (1): 0.5/3.9 MB
-Progress (1): 0.5/3.9 MB
-Progress (1): 0.5/3.9 MB
-Progress (1): 0.5/3.9 MB
-Progress (1): 0.5/3.9 MB
-Progress (1): 0.5/3.9 MB
-Progress (1): 0.5/3.9 MB
-Progress (1): 0.5/3.9 MB
-Progress (1): 0.5/3.9 MB
-Progress (1): 0.5/3.9 MB
-Progress (1): 0.6/3.9 MB
-Progress (1): 0.6/3.9 MB
-Progress (1): 0.6/3.9 MB
-Progress (1): 0.6/3.9 MB
-Progress (1): 0.6/3.9 MB
-Progress (1): 0.6/3.9 MB
-Progress (1): 0.6/3.9 MB
-Progress (1): 0.6/3.9 MB
-Progress (1): 0.6/3.9 MB
-Progress (1): 0.6/3.9 MB
-Progress (1): 0.6/3.9 MB
-Progress (1): 0.6/3.9 MB
-Progress (1): 0.7/3.9 MB
-Progress (1): 0.7/3.9 MB
-Progress (1): 0.7/3.9 MB
-Progress (1): 0.7/3.9 MB
-Progress (1): 0.7/3.9 MB
-Progress (1): 0.7/3.9 MB
-Progress (1): 0.7/3.9 MB
-Progress (1): 0.7/3.9 MB
-Progress (1): 0.7/3.9 MB
-Progress (1): 0.7/3.9 MB
-Progress (1): 0.7/3.9 MB
-Progress (1): 0.7/3.9 MB
-Progress (1): 0.8/3.9 MB
-Progress (1): 0.8/3.9 MB
-Progress (1): 0.8/3.9 MB
-Progress (1): 0.8/3.9 MB
-Progress (1): 0.8/3.9 MB
-Progress (1): 0.8/3.9 MB
-Progress (1): 0.8/3.9 MB
-Progress (1): 0.8/3.9 MB
-Progress (1): 0.8/3.9 MB
-Progress (1): 0.8/3.9 MB
-Progress (1): 0.9/3.9 MB
-Progress (1): 0.9/3.9 MB
-Progress (1): 0.9/3.9 MB
-Progress (1): 0.9/3.9 MB
-Progress (1): 0.9/3.9 MB
-Progress (1): 0.9/3.9 MB
-Progress (1): 0.9/3.9 MB
-Progress (1): 0.9/3.9 MB
-Progress (1): 0.9/3.9 MB
-Progress (1): 0.9/3.9 MB
-Progress (1): 0.9/3.9 MB
-Progress (1): 0.9/3.9 MB
-Progress (1): 1.0/3.9 MB
-Progress (1): 1.0/3.9 MB
-Progress (1): 1.0/3.9 MB
-Progress (1): 1.0/3.9 MB
-Progress (1): 1.0/3.9 MB
-Progress (1): 1.0/3.9 MB
-Progress (1): 1.0/3.9 MB
-Progress (1): 1.0/3.9 MB
-Progress (1): 1.0/3.9 MB
-Progress (1): 1.0/3.9 MB
-Progress (1): 1.0/3.9 MB
-Progress (1): 1.0/3.9 MB
-Progress (1): 1.1/3.9 MB
-Progress (1): 1.1/3.9 MB
-Progress (1): 1.1/3.9 MB
-Progress (1): 1.1/3.9 MB
-Progress (1): 1.1/3.9 MB
-Progress (1): 1.1/3.9 MB
-Progress (1): 1.1/3.9 MB
-Progress (1): 1.1/3.9 MB
-Progress (1): 1.1/3.9 MB
-Progress (1): 1.1/3.9 MB
-Progress (1): 1.1/3.9 MB
-Progress (1): 1.1/3.9 MB
-Progress (1): 1.2/3.9 MB
-Progress (1): 1.2/3.9 MB
-Progress (1): 1.2/3.9 MB
-Progress (1): 1.2/3.9 MB
-Progress (1): 1.2/3.9 MB
-Progress (1): 1.2/3.9 MB
-Progress (1): 1.2/3.9 MB
-Progress (1): 1.2/3.9 MB
-Progress (1): 1.2/3.9 MB
-Progress (1): 1.2/3.9 MB
-Progress (1): 1.3/3.9 MB
-Progress (1): 1.3/3.9 MB
-Progress (1): 1.3/3.9 MB
-Progress (1): 1.3/3.9 MB
-Progress (1): 1.3/3.9 MB
-Progress (1): 1.3/3.9 MB
-Progress (1): 1.3/3.9 MB
-Progress (1): 1.3/3.9 MB
-Progress (1): 1.3/3.9 MB
-Progress (1): 1.3/3.9 MB
-Progress (1): 1.3/3.9 MB
-Progress (1): 1.3/3.9 MB
-Progress (1): 1.4/3.9 MB
-Progress (1): 1.4/3.9 MB
-Progress (1): 1.4/3.9 MB
-Progress (1): 1.4/3.9 MB
-Progress (1): 1.4/3.9 MB
-Progress (1): 1.4/3.9 MB
-Progress (1): 1.4/3.9 MB
-Progress (1): 1.4/3.9 MB
-Progress (1): 1.4/3.9 MB
-Progress (1): 1.4/3.9 MB
-Progress (1): 1.4/3.9 MB
-Progress (1): 1.4/3.9 MB
-Progress (1): 1.5/3.9 MB
-Progress (1): 1.5/3.9 MB
-Progress (1): 1.5/3.9 MB
-Progress (1): 1.5/3.9 MB
-Progress (1): 1.5/3.9 MB
-Progress (1): 1.5/3.9 MB
-Progress (1): 1.5/3.9 MB
-Progress (1): 1.5/3.9 MB
-Progress (1): 1.5/3.9 MB
-Progress (1): 1.5/3.9 MB
-Progress (1): 1.5/3.9 MB
-Progress (1): 1.5/3.9 MB
-Progress (1): 1.6/3.9 MB
-Progress (1): 1.6/3.9 MB
-Progress (1): 1.6/3.9 MB
-Progress (1): 1.6/3.9 MB
-Progress (1): 1.6/3.9 MB
-Progress (1): 1.6/3.9 MB
-Progress (1): 1.6/3.9 MB
-Progress (1): 1.6/3.9 MB
-Progress (1): 1.6/3.9 MB
-Progress (1): 1.6/3.9 MB
-Progress (1): 1.7/3.9 MB
-Progress (1): 1.7/3.9 MB
-Progress (1): 1.7/3.9 MB
-Progress (1): 1.7/3.9 MB
-Progress (1): 1.7/3.9 MB
-Progress (1): 1.7/3.9 MB
-Progress (1): 1.7/3.9 MB
-Progress (1): 1.7/3.9 MB
-Progress (1): 1.7/3.9 MB
-Progress (1): 1.7/3.9 MB
-Progress (1): 1.7/3.9 MB
-Progress (1): 1.7/3.9 MB
-Progress (1): 1.8/3.9 MB
-Progress (1): 1.8/3.9 MB
-Progress (1): 1.8/3.9 MB
-Progress (1): 1.8/3.9 MB
-Progress (1): 1.8/3.9 MB
-Progress (1): 1.8/3.9 MB
-Progress (1): 1.8/3.9 MB
-Progress (1): 1.8/3.9 MB
-Progress (1): 1.8/3.9 MB
-Progress (1): 1.8/3.9 MB
-Progress (1): 1.8/3.9 MB
-Progress (1): 1.8/3.9 MB
-Progress (1): 1.9/3.9 MB
-Progress (1): 1.9/3.9 MB
-Progress (1): 1.9/3.9 MB
-Progress (1): 1.9/3.9 MB
-Progress (1): 1.9/3.9 MB
-Progress (1): 1.9/3.9 MB
-Progress (1): 1.9/3.9 MB
-Progress (1): 1.9/3.9 MB
-Progress (1): 1.9/3.9 MB
-Progress (1): 1.9/3.9 MB
-Progress (1): 1.9/3.9 MB
-Progress (1): 1.9/3.9 MB
-Progress (1): 2.0/3.9 MB
-Progress (1): 2.0/3.9 MB
-Progress (1): 2.0/3.9 MB
-Progress (1): 2.0/3.9 MB
-Progress (1): 2.0/3.9 MB
-Progress (1): 2.0/3.9 MB
-Progress (1): 2.0/3.9 MB
-Progress (1): 2.0/3.9 MB
-Progress (1): 2.0/3.9 MB
-Progress (1): 2.0/3.9 MB
-Progress (1): 2.1/3.9 MB
-Progress (1): 2.1/3.9 MB
-Progress (1): 2.1/3.9 MB
-Progress (1): 2.1/3.9 MB
-Progress (1): 2.1/3.9 MB
-Progress (1): 2.1/3.9 MB
-Progress (1): 2.1/3.9 MB
-Progress (1): 2.1/3.9 MB
-Progress (1): 2.1/3.9 MB
-Progress (1): 2.1/3.9 MB
-Progress (1): 2.1/3.9 MB
-Progress (1): 2.1/3.9 MB
-Progress (1): 2.2/3.9 MB
-Progress (1): 2.2/3.9 MB
-Progress (1): 2.2/3.9 MB
-Progress (1): 2.2/3.9 MB
-Progress (1): 2.2/3.9 MB
-Progress (1): 2.2/3.9 MB
-Progress (1): 2.2/3.9 MB
-Progress (1): 2.2/3.9 MB
-Progress (1): 2.2/3.9 MB
-Progress (1): 2.2/3.9 MB
-Progress (1): 2.2/3.9 MB
-Progress (1): 2.2/3.9 MB
-Progress (1): 2.3/3.9 MB
-Progress (1): 2.3/3.9 MB
-Progress (1): 2.3/3.9 MB
-Progress (1): 2.3/3.9 MB
-Progress (1): 2.3/3.9 MB
-Progress (1): 2.3/3.9 MB
-Progress (1): 2.3/3.9 MB
-Progress (1): 2.3/3.9 MB
-Progress (1): 2.3/3.9 MB
-Progress (1): 2.4/3.9 MB
-Progress (1): 2.4/3.9 MB
-Progress (1): 2.4/3.9 MB
-Progress (1): 2.4/3.9 MB
-Progress (1): 2.4/3.9 MB
-Progress (1): 2.4/3.9 MB
-Progress (1): 2.5/3.9 MB
-Progress (1): 2.5/3.9 MB
-Progress (1): 2.5/3.9 MB
-Progress (1): 2.5/3.9 MB
-Progress (1): 2.5/3.9 MB
-Progress (1): 2.5/3.9 MB
-Progress (1): 2.6/3.9 MB
-Progress (1): 2.6/3.9 MB
-Progress (1): 2.6/3.9 MB
-Progress (1): 2.6/3.9 MB
-Progress (1): 2.6/3.9 MB
-Progress (1): 2.6/3.9 MB
-Progress (1): 2.7/3.9 MB
-Progress (1): 2.7/3.9 MB
-Progress (1): 2.7/3.9 MB
-Progress (1): 2.7/3.9 MB
-Progress (1): 2.7/3.9 MB
-Progress (1): 2.7/3.9 MB
-Progress (1): 2.8/3.9 MB
-Progress (1): 2.8/3.9 MB
-Progress (1): 2.8/3.9 MB
-Progress (1): 2.8/3.9 MB
-Progress (1): 2.8/3.9 MB
-Progress (1): 2.8/3.9 MB
-Progress (1): 2.9/3.9 MB
-Progress (1): 2.9/3.9 MB
-Progress (1): 2.9/3.9 MB
-Progress (1): 2.9/3.9 MB
-Progress (1): 2.9/3.9 MB
-Progress (1): 2.9/3.9 MB
-Progress (1): 3.0/3.9 MB
-Progress (1): 3.0/3.9 MB
-Progress (1): 3.0/3.9 MB
-Progress (1): 3.0/3.9 MB
-Progress (1): 3.0/3.9 MB
-Progress (1): 3.0/3.9 MB
-Progress (1): 3.1/3.9 MB
-Progress (1): 3.1/3.9 MB
-Progress (1): 3.1/3.9 MB
-Progress (1): 3.1/3.9 MB
-Progress (1): 3.1/3.9 MB
-Progress (1): 3.1/3.9 MB
-Progress (1): 3.1/3.9 MB
-Progress (1): 3.2/3.9 MB
-Progress (1): 3.2/3.9 MB
-Progress (1): 3.2/3.9 MB
-Progress (1): 3.2/3.9 MB
-Progress (1): 3.2/3.9 MB
-Progress (1): 3.2/3.9 MB
-Progress (1): 3.3/3.9 MB
-Progress (1): 3.3/3.9 MB
-Progress (1): 3.3/3.9 MB
-Progress (1): 3.3/3.9 MB
-Progress (1): 3.3/3.9 MB
-Progress (1): 3.3/3.9 MB
-Progress (1): 3.4/3.9 MB
-Progress (1): 3.4/3.9 MB
-Progress (1): 3.4/3.9 MB
-Progress (1): 3.4/3.9 MB
-Progress (1): 3.4/3.9 MB
-Progress (1): 3.4/3.9 MB
-Progress (1): 3.5/3.9 MB
-Progress (1): 3.5/3.9 MB
-Progress (1): 3.5/3.9 MB
-Progress (1): 3.5/3.9 MB
-Progress (1): 3.5/3.9 MB
-Progress (1): 3.5/3.9 MB
-Progress (1): 3.6/3.9 MB
-Progress (1): 3.6/3.9 MB
-Progress (1): 3.6/3.9 MB
-Progress (1): 3.6/3.9 MB
-Progress (1): 3.6/3.9 MB
-Progress (1): 3.6/3.9 MB
-Progress (1): 3.7/3.9 MB
-Progress (1): 3.7/3.9 MB
-Progress (1): 3.7/3.9 MB
-Progress (1): 3.7/3.9 MB
-Progress (1): 3.7/3.9 MB
-Progress (1): 3.7/3.9 MB
-Progress (1): 3.8/3.9 MB
-Progress (1): 3.8/3.9 MB
-Progress (1): 3.8/3.9 MB
-Progress (1): 3.8/3.9 MB
-Progress (1): 3.8/3.9 MB
-Progress (1): 3.8/3.9 MB
-Progress (1): 3.9/3.9 MB
-Progress (1): 3.9/3.9 MB
-Progress (1): 3.9/3.9 MB
-Progress (1): 3.9/3.9 MB
-Progress (1): 3.9/3.9 MB
-Progress (1): 3.9 MB    
-                    
+Progress (1): 0/3.9 MB+Progress (1): 0/3.9 MB+Progress (1): 0/3.9 MB+Progress (1): 0/3.9 MB+Progress (1): 0.1/3.9 MB+Progress (1): 0.1/3.9 MB+Progress (1): 0.1/3.9 MB+Progress (1): 0.1/3.9 MB+Progress (1): 0.1/3.9 MB+Progress (1): 0.1/3.9 MB+Progress (1): 0.1/3.9 MB+Progress (1): 0.1/3.9 MB+Progress (1): 0.1/3.9 MB+Progress (1): 0.1/3.9 MB+Progress (1): 0.1/3.9 MB+Progress (1): 0.1/3.9 MB+Progress (1): 0.2/3.9 MB+Progress (1): 0.2/3.9 MB+Progress (1): 0.2/3.9 MB+Progress (1): 0.2/3.9 MB+Progress (1): 0.2/3.9 MB+Progress (1): 0.2/3.9 MB+Progress (1): 0.2/3.9 MB+Progress (1): 0.2/3.9 MB+Progress (1): 0.2/3.9 MB+Progress (1): 0.2/3.9 MB+Progress (1): 0.2/3.9 MB+Progress (1): 0.2/3.9 MB+Progress (1): 0.3/3.9 MB+Progress (1): 0.3/3.9 MB+Progress (1): 0.3/3.9 MB+Progress (1): 0.3/3.9 MB+Progress (1): 0.3/3.9 MB+Progress (1): 0.3/3.9 MB+Progress (1): 0.3/3.9 MB+Progress (1): 0.3/3.9 MB+Progress (1): 0.3/3.9 MB+Progress (1): 0.3/3.9 MB+Progress (1): 0.3/3.9 MB+Progress (1): 0.3/3.9 MB+Progress (1): 0.4/3.9 MB+Progress (1): 0.4/3.9 MB+Progress (1): 0.4/3.9 MB+Progress (1): 0.4/3.9 MB+Progress (1): 0.4/3.9 MB+Progress (1): 0.4/3.9 MB+Progress (1): 0.4/3.9 MB+Progress (1): 0.4/3.9 MB+Progress (1): 0.4/3.9 MB+Progress (1): 0.4/3.9 MB+Progress (1): 0.5/3.9 MB+Progress (1): 0.5/3.9 MB+Progress (1): 0.5/3.9 MB+Progress (1): 0.5/3.9 MB+Progress (1): 0.5/3.9 MB+Progress (1): 0.5/3.9 MB+Progress (1): 0.5/3.9 MB+Progress (1): 0.5/3.9 MB+Progress (1): 0.5/3.9 MB+Progress (1): 0.5/3.9 MB+Progress (1): 0.5/3.9 MB+Progress (1): 0.5/3.9 MB+Progress (1): 0.6/3.9 MB+Progress (1): 0.6/3.9 MB+Progress (1): 0.6/3.9 MB+Progress (1): 0.6/3.9 MB+Progress (1): 0.6/3.9 MB+Progress (1): 0.6/3.9 MB+Progress (1): 0.6/3.9 MB+Progress (1): 0.6/3.9 MB+Progress (1): 0.6/3.9 MB+Progress (1): 0.6/3.9 MB+Progress (1): 0.6/3.9 MB+Progress (1): 0.6/3.9 MB+Progress (1): 0.7/3.9 MB+Progress (1): 0.7/3.9 MB+Progress (1): 0.7/3.9 MB+Progress (1): 0.7/3.9 MB+Progress (1): 0.7/3.9 MB+Progress (1): 0.7/3.9 MB+Progress (1): 0.7/3.9 MB+Progress (1): 0.7/3.9 MB+Progress (1): 0.7/3.9 MB+Progress (1): 0.7/3.9 MB+Progress (1): 0.7/3.9 MB+Progress (1): 0.7/3.9 MB+Progress (1): 0.8/3.9 MB+Progress (1): 0.8/3.9 MB+Progress (1): 0.8/3.9 MB+Progress (1): 0.8/3.9 MB+Progress (1): 0.8/3.9 MB+Progress (1): 0.8/3.9 MB+Progress (1): 0.8/3.9 MB+Progress (1): 0.8/3.9 MB+Progress (1): 0.8/3.9 MB+Progress (1): 0.8/3.9 MB+Progress (1): 0.9/3.9 MB+Progress (1): 0.9/3.9 MB+Progress (1): 0.9/3.9 MB+Progress (1): 0.9/3.9 MB+Progress (1): 0.9/3.9 MB+Progress (1): 0.9/3.9 MB+Progress (1): 0.9/3.9 MB+Progress (1): 0.9/3.9 MB+Progress (1): 0.9/3.9 MB+Progress (1): 0.9/3.9 MB+Progress (1): 0.9/3.9 MB+Progress (1): 0.9/3.9 MB+Progress (1): 1.0/3.9 MB+Progress (1): 1.0/3.9 MB+Progress (1): 1.0/3.9 MB+Progress (1): 1.0/3.9 MB+Progress (1): 1.0/3.9 MB+Progress (1): 1.0/3.9 MB+Progress (1): 1.0/3.9 MB+Progress (1): 1.0/3.9 MB+Progress (1): 1.0/3.9 MB+Progress (1): 1.0/3.9 MB+Progress (1): 1.0/3.9 MB+Progress (1): 1.0/3.9 MB+Progress (1): 1.1/3.9 MB+Progress (1): 1.1/3.9 MB+Progress (1): 1.1/3.9 MB+Progress (1): 1.1/3.9 MB+Progress (1): 1.1/3.9 MB+Progress (1): 1.1/3.9 MB+Progress (1): 1.1/3.9 MB+Progress (1): 1.1/3.9 MB+Progress (1): 1.1/3.9 MB+Progress (1): 1.1/3.9 MB+Progress (1): 1.1/3.9 MB+Progress (1): 1.1/3.9 MB+Progress (1): 1.2/3.9 MB+Progress (1): 1.2/3.9 MB+Progress (1): 1.2/3.9 MB+Progress (1): 1.2/3.9 MB+Progress (1): 1.2/3.9 MB+Progress (1): 1.2/3.9 MB+Progress (1): 1.2/3.9 MB+Progress (1): 1.2/3.9 MB+Progress (1): 1.2/3.9 MB+Progress (1): 1.2/3.9 MB+Progress (1): 1.3/3.9 MB+Progress (1): 1.3/3.9 MB+Progress (1): 1.3/3.9 MB+Progress (1): 1.3/3.9 MB+Progress (1): 1.3/3.9 MB+Progress (1): 1.3/3.9 MB+Progress (1): 1.3/3.9 MB+Progress (1): 1.3/3.9 MB+Progress (1): 1.3/3.9 MB+Progress (1): 1.3/3.9 MB+Progress (1): 1.3/3.9 MB+Progress (1): 1.3/3.9 MB+Progress (1): 1.4/3.9 MB+Progress (1): 1.4/3.9 MB+Progress (1): 1.4/3.9 MB+Progress (1): 1.4/3.9 MB+Progress (1): 1.4/3.9 MB+Progress (1): 1.4/3.9 MB+Progress (1): 1.4/3.9 MB+Progress (1): 1.4/3.9 MB+Progress (1): 1.4/3.9 MB+Progress (1): 1.4/3.9 MB+Progress (1): 1.4/3.9 MB+Progress (1): 1.4/3.9 MB+Progress (1): 1.5/3.9 MB+Progress (1): 1.5/3.9 MB+Progress (1): 1.5/3.9 MB+Progress (1): 1.5/3.9 MB+Progress (1): 1.5/3.9 MB+Progress (1): 1.5/3.9 MB+Progress (1): 1.5/3.9 MB+Progress (1): 1.5/3.9 MB+Progress (1): 1.5/3.9 MB+Progress (1): 1.5/3.9 MB+Progress (1): 1.5/3.9 MB+Progress (1): 1.5/3.9 MB+Progress (1): 1.6/3.9 MB+Progress (1): 1.6/3.9 MB+Progress (1): 1.6/3.9 MB+Progress (1): 1.6/3.9 MB+Progress (1): 1.6/3.9 MB+Progress (1): 1.6/3.9 MB+Progress (1): 1.6/3.9 MB+Progress (1): 1.6/3.9 MB+Progress (1): 1.6/3.9 MB+Progress (1): 1.6/3.9 MB+Progress (1): 1.7/3.9 MB+Progress (1): 1.7/3.9 MB+Progress (1): 1.7/3.9 MB+Progress (1): 1.7/3.9 MB+Progress (1): 1.7/3.9 MB+Progress (1): 1.7/3.9 MB+Progress (1): 1.7/3.9 MB+Progress (1): 1.7/3.9 MB+Progress (1): 1.7/3.9 MB+Progress (1): 1.7/3.9 MB+Progress (1): 1.7/3.9 MB+Progress (1): 1.7/3.9 MB+Progress (1): 1.8/3.9 MB+Progress (1): 1.8/3.9 MB+Progress (1): 1.8/3.9 MB+Progress (1): 1.8/3.9 MB+Progress (1): 1.8/3.9 MB+Progress (1): 1.8/3.9 MB+Progress (1): 1.8/3.9 MB+Progress (1): 1.8/3.9 MB+Progress (1): 1.8/3.9 MB+Progress (1): 1.8/3.9 MB+Progress (1): 1.8/3.9 MB+Progress (1): 1.8/3.9 MB+Progress (1): 1.9/3.9 MB+Progress (1): 1.9/3.9 MB+Progress (1): 1.9/3.9 MB+Progress (1): 1.9/3.9 MB+Progress (1): 1.9/3.9 MB+Progress (1): 1.9/3.9 MB+Progress (1): 1.9/3.9 MB+Progress (1): 1.9/3.9 MB+Progress (1): 1.9/3.9 MB+Progress (1): 1.9/3.9 MB+Progress (1): 1.9/3.9 MB+Progress (1): 1.9/3.9 MB+Progress (1): 2.0/3.9 MB+Progress (1): 2.0/3.9 MB+Progress (1): 2.0/3.9 MB+Progress (1): 2.0/3.9 MB+Progress (1): 2.0/3.9 MB+Progress (1): 2.0/3.9 MB+Progress (1): 2.0/3.9 MB+Progress (1): 2.0/3.9 MB+Progress (1): 2.0/3.9 MB+Progress (1): 2.0/3.9 MB+Progress (1): 2.1/3.9 MB+Progress (1): 2.1/3.9 MB+Progress (1): 2.1/3.9 MB+Progress (1): 2.1/3.9 MB+Progress (1): 2.1/3.9 MB+Progress (1): 2.1/3.9 MB+Progress (1): 2.1/3.9 MB+Progress (1): 2.1/3.9 MB+Progress (1): 2.1/3.9 MB+Progress (1): 2.1/3.9 MB+Progress (1): 2.1/3.9 MB+Progress (1): 2.1/3.9 MB+Progress (1): 2.2/3.9 MB+Progress (1): 2.2/3.9 MB+Progress (1): 2.2/3.9 MB+Progress (1): 2.2/3.9 MB+Progress (1): 2.2/3.9 MB+Progress (1): 2.2/3.9 MB+Progress (1): 2.2/3.9 MB+Progress (1): 2.2/3.9 MB+Progress (1): 2.2/3.9 MB+Progress (1): 2.2/3.9 MB+Progress (1): 2.2/3.9 MB+Progress (1): 2.2/3.9 MB+Progress (1): 2.3/3.9 MB+Progress (1): 2.3/3.9 MB+Progress (1): 2.3/3.9 MB+Progress (1): 2.3/3.9 MB+Progress (1): 2.3/3.9 MB+Progress (1): 2.3/3.9 MB+Progress (1): 2.3/3.9 MB+Progress (1): 2.3/3.9 MB+Progress (1): 2.3/3.9 MB+Progress (1): 2.4/3.9 MB+Progress (1): 2.4/3.9 MB+Progress (1): 2.4/3.9 MB+Progress (1): 2.4/3.9 MB+Progress (1): 2.4/3.9 MB+Progress (1): 2.4/3.9 MB+Progress (1): 2.5/3.9 MB+Progress (1): 2.5/3.9 MB+Progress (1): 2.5/3.9 MB+Progress (1): 2.5/3.9 MB+Progress (1): 2.5/3.9 MB+Progress (1): 2.5/3.9 MB+Progress (1): 2.6/3.9 MB+Progress (1): 2.6/3.9 MB+Progress (1): 2.6/3.9 MB+Progress (1): 2.6/3.9 MB+Progress (1): 2.6/3.9 MB+Progress (1): 2.6/3.9 MB+Progress (1): 2.7/3.9 MB+Progress (1): 2.7/3.9 MB+Progress (1): 2.7/3.9 MB+Progress (1): 2.7/3.9 MB+Progress (1): 2.7/3.9 MB+Progress (1): 2.7/3.9 MB+Progress (1): 2.8/3.9 MB+Progress (1): 2.8/3.9 MB+Progress (1): 2.8/3.9 MB+Progress (1): 2.8/3.9 MB+Progress (1): 2.8/3.9 MB+Progress (1): 2.8/3.9 MB+Progress (1): 2.9/3.9 MB+Progress (1): 2.9/3.9 MB+Progress (1): 2.9/3.9 MB+Progress (1): 2.9/3.9 MB+Progress (1): 2.9/3.9 MB+Progress (1): 2.9/3.9 MB+Progress (1): 3.0/3.9 MB+Progress (1): 3.0/3.9 MB+Progress (1): 3.0/3.9 MB+Progress (1): 3.0/3.9 MB+Progress (1): 3.0/3.9 MB+Progress (1): 3.0/3.9 MB+Progress (1): 3.1/3.9 MB+Progress (1): 3.1/3.9 MB+Progress (1): 3.1/3.9 MB+Progress (1): 3.1/3.9 MB+Progress (1): 3.1/3.9 MB+Progress (1): 3.1/3.9 MB+Progress (1): 3.1/3.9 MB+Progress (1): 3.2/3.9 MB+Progress (1): 3.2/3.9 MB+Progress (1): 3.2/3.9 MB+Progress (1): 3.2/3.9 MB+Progress (1): 3.2/3.9 MB+Progress (1): 3.2/3.9 MB+Progress (1): 3.3/3.9 MB+Progress (1): 3.3/3.9 MB+Progress (1): 3.3/3.9 MB+Progress (1): 3.3/3.9 MB+Progress (1): 3.3/3.9 MB+Progress (1): 3.3/3.9 MB+Progress (1): 3.4/3.9 MB+Progress (1): 3.4/3.9 MB+Progress (1): 3.4/3.9 MB+Progress (1): 3.4/3.9 MB+Progress (1): 3.4/3.9 MB+Progress (1): 3.4/3.9 MB+Progress (1): 3.5/3.9 MB+Progress (1): 3.5/3.9 MB+Progress (1): 3.5/3.9 MB+Progress (1): 3.5/3.9 MB+Progress (1): 3.5/3.9 MB+Progress (1): 3.5/3.9 MB+Progress (1): 3.6/3.9 MB+Progress (1): 3.6/3.9 MB+Progress (1): 3.6/3.9 MB+Progress (1): 3.6/3.9 MB+Progress (1): 3.6/3.9 MB+Progress (1): 3.6/3.9 MB+Progress (1): 3.7/3.9 MB+Progress (1): 3.7/3.9 MB+Progress (1): 3.7/3.9 MB+Progress (1): 3.7/3.9 MB+Progress (1): 3.7/3.9 MB+Progress (1): 3.7/3.9 MB+Progress (1): 3.8/3.9 MB+Progress (1): 3.8/3.9 MB+Progress (1): 3.8/3.9 MB+Progress (1): 3.8/3.9 MB+Progress (1): 3.8/3.9 MB+Progress (1): 3.8/3.9 MB+Progress (1): 3.9/3.9 MB+Progress (1): 3.9/3.9 MB+Progress (1): 3.9/3.9 MB+Progress (1): 3.9/3.9 MB+Progress (1): 3.9/3.9 MB+Progress (1): 3.9 MB    +                     Downloaded from repo.jenkins-ci.org: https://repo.jenkins-ci.org/public/org/jenkins-ci/plugins/git-client/6.2.0/git-client-6.2.0.hpi (3.9 MB at 3.6 MB/s)
 [INFO] 
 [INFO] --- hpi:3.64:test-runtime (default-test-runtime) @ github-branch-source ---
@@ -642,11 +623,6 @@
 [INFO] ------------------------------------------------------------------------
 [INFO] BUILD SUCCESS
 [INFO] ------------------------------------------------------------------------
-<<<<<<< HEAD
-[INFO] Total time:  14.115 s
-[INFO] Finished at: 2025-07-09T11:11:51+02:00
-=======
 [INFO] Total time:  12.488 s
 [INFO] Finished at: 2025-07-08T02:15:04Z
->>>>>>> ab7ada5f
 [INFO] ------------------------------------------------------------------------