WARNING: A terminally deprecated method in sun.misc.Unsafe has been called
WARNING: sun.misc.Unsafe::staticFieldBase has been called by com.google.inject.internal.aop.HiddenClassDefiner (file:/usr/share/apache-maven-3.9.10/lib/guice-5.1.0-classes.jar)
WARNING: Please consider reporting this to the maintainers of class com.google.inject.internal.aop.HiddenClassDefiner
WARNING: sun.misc.Unsafe::staticFieldBase will be removed in a future release
[INFO] Scanning for projects...
[INFO] Artifact org.jenkins-ci.tools:maven-hpi-plugin:pom:3.66 is present in the local repository, but cached from a remote repository ID that is unavailable in current build context, verifying that is downloadable from [incrementals (https://repo.jenkins-ci.org/incrementals/, default, releases), central (https://repo.maven.apache.org/maven2, default, releases)]
[INFO] Artifact org.jenkins-ci.tools:maven-hpi-plugin:pom:3.66 is present in the local repository, but cached from a remote repository ID that is unavailable in current build context, verifying that is downloadable from [incrementals (https://repo.jenkins-ci.org/incrementals/, default, releases), central (https://repo.maven.apache.org/maven2, default, releases)]
[WARNING] The POM for org.jenkins-ci.tools:maven-hpi-plugin:jar:3.66 is missing, no dependency information available
[INFO] Artifact org.jenkins-ci.tools:maven-hpi-plugin:jar:3.66 is present in the local repository, but cached from a remote repository ID that is unavailable in current build context, verifying that is downloadable from [incrementals (https://repo.jenkins-ci.org/incrementals/, default, releases), central (https://repo.maven.apache.org/maven2, default, releases)]
[INFO] Artifact org.jenkins-ci.tools:maven-hpi-plugin:jar:3.66 is present in the local repository, but cached from a remote repository ID that is unavailable in current build context, verifying that is downloadable from [incrementals (https://repo.jenkins-ci.org/incrementals/, default, releases), central (https://repo.maven.apache.org/maven2, default, releases)]
[WARNING] Failed to build parent project for org.jenkins-ci.plugins.workflow:workflow-multibranch:hpi:999999-SNAPSHOT
[INFO] 
[INFO] --------< org.jenkins-ci.plugins.workflow:workflow-multibranch >--------
[INFO] Building Pipeline: Multibranch 999999-SNAPSHOT
[INFO]   from pom.xml
[INFO] --------------------------------[ hpi ]---------------------------------
Downloading from repo.jenkins-ci.org: https://repo.jenkins-ci.org/public/org/jenkins-ci/plugins/workflow/workflow-job/1540.v295eccc9778f/workflow-job-1540.v295eccc9778f-tests.jar
Progress (1): 0.4/115 kB
Progress (1): 1.8/115 kB
Progress (1): 3.2/115 kB
Progress (1): 4.6/115 kB
Progress (1): 6.0/115 kB
Progress (1): 7.4/115 kB
Progress (1): 8.8/115 kB
Progress (1): 10/115 kB 
Progress (1): 12/115 kB
Progress (1): 13/115 kB
Progress (1): 14/115 kB
Progress (1): 16/115 kB
Progress (1): 16/115 kB
Progress (1): 17/115 kB
Progress (1): 19/115 kB
Progress (1): 20/115 kB
Progress (1): 21/115 kB
Progress (1): 23/115 kB
Progress (1): 24/115 kB
Progress (1): 26/115 kB
Progress (1): 27/115 kB
Progress (1): 28/115 kB
Progress (1): 30/115 kB
Progress (1): 31/115 kB
Progress (1): 33/115 kB
Progress (1): 34/115 kB
Progress (1): 35/115 kB
Progress (1): 37/115 kB
Progress (1): 38/115 kB
Progress (1): 40/115 kB
Progress (1): 41/115 kB
Progress (1): 42/115 kB
Progress (1): 44/115 kB
Progress (1): 45/115 kB
Progress (1): 47/115 kB
Progress (1): 48/115 kB
Progress (1): 49/115 kB
Progress (1): 51/115 kB
Progress (1): 52/115 kB
Progress (1): 54/115 kB
Progress (1): 55/115 kB
Progress (1): 56/115 kB
Progress (1): 58/115 kB
Progress (1): 59/115 kB
Progress (1): 61/115 kB
Progress (1): 62/115 kB
Progress (1): 63/115 kB
Progress (1): 65/115 kB
Progress (1): 66/115 kB
Progress (1): 68/115 kB
Progress (1): 69/115 kB
Progress (1): 70/115 kB
Progress (1): 72/115 kB
Progress (1): 73/115 kB
Progress (1): 75/115 kB
Progress (1): 76/115 kB
Progress (1): 77/115 kB
Progress (1): 79/115 kB
Progress (1): 80/115 kB
Progress (1): 82/115 kB
Progress (1): 83/115 kB
Progress (1): 84/115 kB
Progress (1): 86/115 kB
Progress (1): 87/115 kB
Progress (1): 89/115 kB
Progress (1): 90/115 kB
Progress (1): 91/115 kB
Progress (1): 93/115 kB
Progress (1): 94/115 kB
Progress (1): 96/115 kB
Progress (1): 97/115 kB
Progress (1): 98/115 kB
Progress (1): 100/115 kB
Progress (1): 101/115 kB
Progress (1): 103/115 kB
Progress (1): 104/115 kB
Progress (1): 105/115 kB
Progress (1): 107/115 kB
Progress (1): 108/115 kB
Progress (1): 110/115 kB
Progress (1): 111/115 kB
Progress (1): 112/115 kB
Progress (1): 114/115 kB
Progress (1): 115 kB    
                    
Downloaded from repo.jenkins-ci.org: https://repo.jenkins-ci.org/public/org/jenkins-ci/plugins/workflow/workflow-job/1540.v295eccc9778f/workflow-job-1540.v295eccc9778f-tests.jar (115 kB at 140 kB/s)
[INFO] 
[INFO] --- clean:3.5.0:clean (default-clean) @ workflow-multibranch ---
[INFO] 
[INFO] --- hpi:3.66:validate (default-validate) @ workflow-multibranch ---
[INFO] Created marker file /tmp/plugin-builds/workflow-multibranch/target/java-level/17
[INFO] 
[INFO] --- hpi:3.66:validate-hpi (default-validate-hpi) @ workflow-multibranch ---
[INFO] 
[INFO] --- enforcer:3.5.0:enforce (display-info) @ workflow-multibranch ---
[INFO] Rule 0: io.jenkins.tools.incrementals.enforcer.RequireExtensionVersion passed
[INFO] Rule 1: org.apache.maven.enforcer.rules.version.RequireMavenVersion passed
[INFO] Rule 2: org.apache.maven.enforcer.rules.version.RequireJavaVersion passed
[INFO] Rule 3: org.codehaus.mojo.extraenforcer.dependencies.EnforceBytecodeVersion passed
[INFO] Rule 4: org.apache.maven.enforcer.rules.dependency.BannedDependencies passed
[INFO] Rule 5: org.apache.maven.enforcer.rules.dependency.BannedDependencies passed
[INFO] Ignoring requireUpperBoundDeps in org.ow2.asm:asm
[INFO] Rule 6: org.apache.maven.enforcer.rules.dependency.RequireUpperBoundDeps passed
[INFO] 
[INFO] --- enforcer:3.5.0:enforce (no-snapshots-in-release) @ workflow-multibranch ---
[INFO] Rule 0: org.apache.maven.enforcer.rules.dependency.RequireReleaseDeps passed
[INFO] 
[INFO] --- localizer:1.31:generate (default) @ workflow-multibranch ---
[INFO] 
[INFO] --- resources:3.3.1:resources (default-resources) @ workflow-multibranch ---
[INFO] Copying 27 resources from src/main/resources to target/classes
[INFO] 
[INFO] --- flatten:1.7.1:flatten (flatten) @ workflow-multibranch ---
[INFO] Generating flattened POM of project org.jenkins-ci.plugins.workflow:workflow-multibranch:hpi:999999-SNAPSHOT...
[INFO] 
[INFO] --- compiler:3.14.0:compile (default-compile) @ workflow-multibranch ---
[INFO] Recompiling the module because of changed source code.
[INFO] Compiling 14 source files with javac [debug parameters release 17] to target/classes
[INFO] org.jenkinsci.plugins.workflow.multibranch.AbstractWorkflowMultiBranchProjectFactory.PerFolderAdder indexed under hudson.Extension
[INFO] org.jenkinsci.plugins.workflow.multibranch.BranchJobProperty.DescriptorImpl indexed under hudson.Extension
[INFO] org.jenkinsci.plugins.workflow.multibranch.BranchJobProperty.AlternativeUiTextProviderImpl indexed under hudson.Extension
[INFO] org.jenkinsci.plugins.workflow.multibranch.DurabilityHintBranchProperty.DescriptorImpl indexed under hudson.Extension
[INFO] org.jenkinsci.plugins.workflow.multibranch.JobPropertyStep.DescriptorImpl indexed under hudson.Extension
[INFO] org.jenkinsci.plugins.workflow.multibranch.JobPropertyStep.HideSuperfluousBranchProperties indexed under hudson.Extension
[INFO] org.jenkinsci.plugins.workflow.multibranch.ReadTrustedStep.DescriptorImpl indexed under hudson.Extension
[INFO] org.jenkinsci.plugins.workflow.multibranch.ResolveScmStep.DescriptorImpl indexed under hudson.Extension
[INFO] org.jenkinsci.plugins.workflow.multibranch.SCMBinder.DescriptorImpl indexed under hudson.Extension
[INFO] org.jenkinsci.plugins.workflow.multibranch.SCMBinder.HideMeElsewhere indexed under hudson.Extension
[INFO] org.jenkinsci.plugins.workflow.multibranch.SCMBinder.WarningNote.DescriptorImpl indexed under hudson.Extension
[INFO] org.jenkinsci.plugins.workflow.multibranch.SCMVar indexed under hudson.Extension
[INFO] org.jenkinsci.plugins.workflow.multibranch.SCMVar.Pickler indexed under hudson.Extension
[INFO] org.jenkinsci.plugins.workflow.multibranch.WorkflowBranchProjectFactory.DescriptorImpl indexed under hudson.Extension
[INFO] org.jenkinsci.plugins.workflow.multibranch.WorkflowMultiBranchProject.DescriptorImpl indexed under hudson.Extension
[INFO] org.jenkinsci.plugins.workflow.multibranch.WorkflowMultiBranchProject.PerFolderAdder indexed under hudson.Extension
[INFO] org.jenkinsci.plugins.workflow.multibranch.WorkflowMultiBranchProjectFactory.DescriptorImpl indexed under hudson.Extension
[INFO] /tmp/plugin-builds/workflow-multibranch/src/main/java/org/jenkinsci/plugins/workflow/multibranch/DurabilityHintBranchProperty.java:[46,12] Generating org/jenkinsci/plugins/workflow/multibranch/DurabilityHintBranchProperty.stapler
[INFO] /tmp/plugin-builds/workflow-multibranch/src/main/java/org/jenkinsci/plugins/workflow/multibranch/JobPropertyStep.java:[75,34] Generating org/jenkinsci/plugins/workflow/multibranch/JobPropertyStep.stapler
[INFO] /tmp/plugin-builds/workflow-multibranch/src/main/java/org/jenkinsci/plugins/workflow/multibranch/ReadTrustedStep.java:[81,34] Generating org/jenkinsci/plugins/workflow/multibranch/ReadTrustedStep.stapler
[INFO] /tmp/plugin-builds/workflow-multibranch/src/main/java/org/jenkinsci/plugins/workflow/multibranch/ResolveScmStep.java:[92,12] Generating org/jenkinsci/plugins/workflow/multibranch/ResolveScmStep.stapler
[INFO] /tmp/plugin-builds/workflow-multibranch/src/main/java/org/jenkinsci/plugins/workflow/multibranch/WorkflowBranchProjectFactory.java:[53,34] Generating org/jenkinsci/plugins/workflow/multibranch/WorkflowBranchProjectFactory.stapler
[INFO] /tmp/plugin-builds/workflow-multibranch/src/main/java/org/jenkinsci/plugins/workflow/multibranch/WorkflowMultiBranchProjectFactory.java:[62,34] Generating org/jenkinsci/plugins/workflow/multibranch/WorkflowMultiBranchProjectFactory.stapler
[INFO] /tmp/plugin-builds/workflow-multibranch/src/main/java/org/jenkinsci/plugins/workflow/multibranch/BranchJobProperty.java:[46,8] Generating org/jenkinsci/plugins/workflow/multibranch/BranchJobProperty.javadoc
[INFO] /tmp/plugin-builds/workflow-multibranch/src/main/java/org/jenkinsci/plugins/workflow/multibranch/ResolveScmStep.java:[215,31] Generating org/jenkinsci/plugins/workflow/multibranch/ResolveScmStep/DescriptorImpl/doCheckTarget.stapler
[INFO] /tmp/plugin-builds/workflow-multibranch/src/main/java/org/jenkinsci/plugins/workflow/multibranch/JobPropertyStep.java: /tmp/plugin-builds/workflow-multibranch/src/main/java/org/jenkinsci/plugins/workflow/multibranch/JobPropertyStep.java uses or overrides a deprecated API.
[INFO] /tmp/plugin-builds/workflow-multibranch/src/main/java/org/jenkinsci/plugins/workflow/multibranch/JobPropertyStep.java: Recompile with -Xlint:deprecation for details.
[INFO] 
[INFO] --- access-modifier-checker:1.35:enforce (default-enforce) @ workflow-multibranch ---
[INFO] Skipping access modifier checks
[INFO] 
[INFO] --- bridge-method-injector:1.31:process (default) @ workflow-multibranch ---
[INFO] 
[INFO] --- hpi:3.66:insert-test (default-insert-test) @ workflow-multibranch ---
[INFO] 
[INFO] --- antrun:3.1.0:run (createTempDir) @ workflow-multibranch ---
[INFO] Executing tasks
[INFO]     [mkdir] Created dir: /tmp/plugin-builds/workflow-multibranch/target/tmp
[INFO] Executed tasks
[INFO] 
[INFO] --- resources:3.3.1:testResources (default-testResources) @ workflow-multibranch ---
[INFO] Not copying test resources
[INFO] 
[INFO] --- compiler:3.14.0:testCompile (default-testCompile) @ workflow-multibranch ---
[INFO] Not compiling test sources
[INFO] 
[INFO] --- hpi:3.66:test-hpl (default-test-hpl) @ workflow-multibranch ---
[INFO] Generating /tmp/plugin-builds/workflow-multibranch/target/test-classes/the.hpl
[INFO] 
[INFO] --- hpi:3.66:resolve-test-dependencies (default-resolve-test-dependencies) @ workflow-multibranch ---
[INFO] 
[INFO] --- hpi:3.66:test-runtime (default-test-runtime) @ workflow-multibranch ---
[INFO] Tests are skipped.
[INFO] 
[INFO] --- surefire:3.5.3:test (default-test) @ workflow-multibranch ---
[INFO] Tests are skipped.
[INFO] 
[INFO] --- license:165.v7e11f4e4a_325:process (default) @ workflow-multibranch ---
[INFO] 
[INFO] --- hpi:3.66:hpi (default-hpi) @ workflow-multibranch ---
[INFO] Generating /tmp/plugin-builds/workflow-multibranch/target/workflow-multibranch/META-INF/MANIFEST.MF
[INFO] Checking for attached .jar artifact ...
[INFO] Generating jar /tmp/plugin-builds/workflow-multibranch/target/workflow-multibranch.jar
[INFO] Building jar: /tmp/plugin-builds/workflow-multibranch/target/workflow-multibranch.jar
[INFO] Exploding webapp...
[INFO] Copy webapp webResources to /tmp/plugin-builds/workflow-multibranch/target/workflow-multibranch
[INFO] Assembling webapp workflow-multibranch in /tmp/plugin-builds/workflow-multibranch/target/workflow-multibranch
[INFO] Generating hpi /tmp/plugin-builds/workflow-multibranch/target/workflow-multibranch.hpi
[INFO] Building jar: /tmp/plugin-builds/workflow-multibranch/target/workflow-multibranch.hpi
[INFO] 
[INFO] --- jar:3.4.2:test-jar (maybe-test-jar) @ workflow-multibranch ---
[INFO] Building jar: /tmp/plugin-builds/workflow-multibranch/target/workflow-multibranch-tests.jar
[INFO] 
[INFO] >>> spotbugs:4.9.3.1:check (spotbugs) > :spotbugs @ workflow-multibranch >>>
[INFO] 
[INFO] --- spotbugs:4.9.3.1:spotbugs (spotbugs) @ workflow-multibranch ---
[INFO] Skipping com.github.spotbugs:spotbugs-maven-plugin:4.9.3.1:spotbugs report goal
[INFO] 
[INFO] <<< spotbugs:4.9.3.1:check (spotbugs) < :spotbugs @ workflow-multibranch <<<
[INFO] 
[INFO] 
[INFO] --- spotbugs:4.9.3.1:check (spotbugs) @ workflow-multibranch ---
[INFO] Spotbugs plugin skipped
[INFO] 
[INFO] --- spotless:2.44.5:check (default) @ workflow-multibranch ---
[INFO] Spotless check skipped
[INFO] 
[INFO] --- install:3.1.4:install (default-install) @ workflow-multibranch ---
[INFO] Installing /tmp/plugin-builds/workflow-multibranch/target/workflow-multibranch-999999-SNAPSHOT.pom to /home/runner/.m2/repository/org/jenkins-ci/plugins/workflow/workflow-multibranch/999999-SNAPSHOT/workflow-multibranch-999999-SNAPSHOT.pom
[INFO] Installing /tmp/plugin-builds/workflow-multibranch/target/workflow-multibranch.hpi to /home/runner/.m2/repository/org/jenkins-ci/plugins/workflow/workflow-multibranch/999999-SNAPSHOT/workflow-multibranch-999999-SNAPSHOT.hpi
[INFO] Installing /tmp/plugin-builds/workflow-multibranch/target/workflow-multibranch.jar to /home/runner/.m2/repository/org/jenkins-ci/plugins/workflow/workflow-multibranch/999999-SNAPSHOT/workflow-multibranch-999999-SNAPSHOT.jar
[INFO] Installing /tmp/plugin-builds/workflow-multibranch/target/workflow-multibranch-tests.jar to /home/runner/.m2/repository/org/jenkins-ci/plugins/workflow/workflow-multibranch/999999-SNAPSHOT/workflow-multibranch-999999-SNAPSHOT-tests.jar
[INFO] ------------------------------------------------------------------------
[INFO] BUILD SUCCESS
[INFO] ------------------------------------------------------------------------
<<<<<<< HEAD
[INFO] Total time:  12.582 s
[INFO] Finished at: 2025-07-09T11:02:21+02:00
=======
[INFO] Total time:  8.371 s
[INFO] Finished at: 2025-07-08T02:05:23Z
>>>>>>> ab7ada5f
[INFO] ------------------------------------------------------------------------<|MERGE_RESOLUTION|>--- conflicted
+++ resolved
@@ -15,91 +15,91 @@
 [INFO]   from pom.xml
 [INFO] --------------------------------[ hpi ]---------------------------------
 Downloading from repo.jenkins-ci.org: https://repo.jenkins-ci.org/public/org/jenkins-ci/plugins/workflow/workflow-job/1540.v295eccc9778f/workflow-job-1540.v295eccc9778f-tests.jar
-Progress (1): 0.4/115 kB
-Progress (1): 1.8/115 kB
-Progress (1): 3.2/115 kB
-Progress (1): 4.6/115 kB
-Progress (1): 6.0/115 kB
-Progress (1): 7.4/115 kB
-Progress (1): 8.8/115 kB
-Progress (1): 10/115 kB 
-Progress (1): 12/115 kB
-Progress (1): 13/115 kB
-Progress (1): 14/115 kB
-Progress (1): 16/115 kB
-Progress (1): 16/115 kB
-Progress (1): 17/115 kB
-Progress (1): 19/115 kB
-Progress (1): 20/115 kB
-Progress (1): 21/115 kB
-Progress (1): 23/115 kB
-Progress (1): 24/115 kB
-Progress (1): 26/115 kB
-Progress (1): 27/115 kB
-Progress (1): 28/115 kB
-Progress (1): 30/115 kB
-Progress (1): 31/115 kB
-Progress (1): 33/115 kB
-Progress (1): 34/115 kB
-Progress (1): 35/115 kB
-Progress (1): 37/115 kB
-Progress (1): 38/115 kB
-Progress (1): 40/115 kB
-Progress (1): 41/115 kB
-Progress (1): 42/115 kB
-Progress (1): 44/115 kB
-Progress (1): 45/115 kB
-Progress (1): 47/115 kB
-Progress (1): 48/115 kB
-Progress (1): 49/115 kB
-Progress (1): 51/115 kB
-Progress (1): 52/115 kB
-Progress (1): 54/115 kB
-Progress (1): 55/115 kB
-Progress (1): 56/115 kB
-Progress (1): 58/115 kB
-Progress (1): 59/115 kB
-Progress (1): 61/115 kB
-Progress (1): 62/115 kB
-Progress (1): 63/115 kB
-Progress (1): 65/115 kB
-Progress (1): 66/115 kB
-Progress (1): 68/115 kB
-Progress (1): 69/115 kB
-Progress (1): 70/115 kB
-Progress (1): 72/115 kB
-Progress (1): 73/115 kB
-Progress (1): 75/115 kB
-Progress (1): 76/115 kB
-Progress (1): 77/115 kB
-Progress (1): 79/115 kB
-Progress (1): 80/115 kB
-Progress (1): 82/115 kB
-Progress (1): 83/115 kB
-Progress (1): 84/115 kB
-Progress (1): 86/115 kB
-Progress (1): 87/115 kB
-Progress (1): 89/115 kB
-Progress (1): 90/115 kB
-Progress (1): 91/115 kB
-Progress (1): 93/115 kB
-Progress (1): 94/115 kB
-Progress (1): 96/115 kB
-Progress (1): 97/115 kB
-Progress (1): 98/115 kB
-Progress (1): 100/115 kB
-Progress (1): 101/115 kB
-Progress (1): 103/115 kB
-Progress (1): 104/115 kB
-Progress (1): 105/115 kB
-Progress (1): 107/115 kB
-Progress (1): 108/115 kB
-Progress (1): 110/115 kB
-Progress (1): 111/115 kB
-Progress (1): 112/115 kB
-Progress (1): 114/115 kB
-Progress (1): 115 kB    
-                    
+Progress (1): 0.4/115 kB+Progress (1): 1.8/115 kB+Progress (1): 3.2/115 kB+Progress (1): 4.6/115 kB+Progress (1): 6.0/115 kB+Progress (1): 7.4/115 kB+Progress (1): 8.8/115 kB+Progress (1): 10/115 kB +Progress (1): 12/115 kB+Progress (1): 13/115 kB+Progress (1): 14/115 kB+Progress (1): 16/115 kB+Progress (1): 16/115 kB+Progress (1): 17/115 kB+Progress (1): 19/115 kB+Progress (1): 20/115 kB+Progress (1): 21/115 kB+Progress (1): 23/115 kB+Progress (1): 24/115 kB+Progress (1): 26/115 kB+Progress (1): 27/115 kB+Progress (1): 28/115 kB+Progress (1): 30/115 kB+Progress (1): 31/115 kB+Progress (1): 33/115 kB+Progress (1): 34/115 kB+Progress (1): 35/115 kB+Progress (1): 37/115 kB+Progress (1): 38/115 kB+Progress (1): 40/115 kB+Progress (1): 41/115 kB+Progress (1): 42/115 kB+Progress (1): 44/115 kB+Progress (1): 45/115 kB+Progress (1): 47/115 kB+Progress (1): 48/115 kB+Progress (1): 49/115 kB+Progress (1): 51/115 kB+Progress (1): 52/115 kB+Progress (1): 54/115 kB+Progress (1): 55/115 kB+Progress (1): 56/115 kB+Progress (1): 58/115 kB+Progress (1): 59/115 kB+Progress (1): 61/115 kB+Progress (1): 62/115 kB+Progress (1): 63/115 kB+Progress (1): 65/115 kB+Progress (1): 66/115 kB+Progress (1): 68/115 kB+Progress (1): 69/115 kB+Progress (1): 70/115 kB+Progress (1): 72/115 kB+Progress (1): 73/115 kB+Progress (1): 75/115 kB+Progress (1): 76/115 kB+Progress (1): 77/115 kB+Progress (1): 79/115 kB+Progress (1): 80/115 kB+Progress (1): 82/115 kB+Progress (1): 83/115 kB+Progress (1): 84/115 kB+Progress (1): 86/115 kB+Progress (1): 87/115 kB+Progress (1): 89/115 kB+Progress (1): 90/115 kB+Progress (1): 91/115 kB+Progress (1): 93/115 kB+Progress (1): 94/115 kB+Progress (1): 96/115 kB+Progress (1): 97/115 kB+Progress (1): 98/115 kB+Progress (1): 100/115 kB+Progress (1): 101/115 kB+Progress (1): 103/115 kB+Progress (1): 104/115 kB+Progress (1): 105/115 kB+Progress (1): 107/115 kB+Progress (1): 108/115 kB+Progress (1): 110/115 kB+Progress (1): 111/115 kB+Progress (1): 112/115 kB+Progress (1): 114/115 kB+Progress (1): 115 kB    +                     Downloaded from repo.jenkins-ci.org: https://repo.jenkins-ci.org/public/org/jenkins-ci/plugins/workflow/workflow-job/1540.v295eccc9778f/workflow-job-1540.v295eccc9778f-tests.jar (115 kB at 140 kB/s)
 [INFO] 
 [INFO] --- clean:3.5.0:clean (default-clean) @ workflow-multibranch ---
@@ -228,11 +228,6 @@
 [INFO] ------------------------------------------------------------------------
 [INFO] BUILD SUCCESS
 [INFO] ------------------------------------------------------------------------
-<<<<<<< HEAD
-[INFO] Total time:  12.582 s
-[INFO] Finished at: 2025-07-09T11:02:21+02:00
-=======
 [INFO] Total time:  8.371 s
 [INFO] Finished at: 2025-07-08T02:05:23Z
->>>>>>> ab7ada5f
 [INFO] ------------------------------------------------------------------------