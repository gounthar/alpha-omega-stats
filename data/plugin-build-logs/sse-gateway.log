WARNING: A terminally deprecated method in sun.misc.Unsafe has been called
WARNING: sun.misc.Unsafe::staticFieldBase has been called by com.google.inject.internal.aop.HiddenClassDefiner (file:/usr/share/apache-maven-3.9.10/lib/guice-5.1.0-classes.jar)
WARNING: Please consider reporting this to the maintainers of class com.google.inject.internal.aop.HiddenClassDefiner
WARNING: sun.misc.Unsafe::staticFieldBase will be removed in a future release
[INFO] Scanning for projects...
[INFO] Artifact org.jenkins-ci.tools:maven-hpi-plugin:pom:3.65 is present in the local repository, but cached from a remote repository ID that is unavailable in current build context, verifying that is downloadable from [incrementals (https://repo.jenkins-ci.org/incrementals/, default, releases), central (https://repo.maven.apache.org/maven2, default, releases)]
[INFO] Artifact org.jenkins-ci.tools:maven-hpi-plugin:pom:3.65 is present in the local repository, but cached from a remote repository ID that is unavailable in current build context, verifying that is downloadable from [incrementals (https://repo.jenkins-ci.org/incrementals/, default, releases), central (https://repo.maven.apache.org/maven2, default, releases)]
[WARNING] The POM for org.jenkins-ci.tools:maven-hpi-plugin:jar:3.65 is missing, no dependency information available
[INFO] Artifact org.jenkins-ci.tools:maven-hpi-plugin:jar:3.65 is present in the local repository, but cached from a remote repository ID that is unavailable in current build context, verifying that is downloadable from [incrementals (https://repo.jenkins-ci.org/incrementals/, default, releases), central (https://repo.maven.apache.org/maven2, default, releases)]
[INFO] Artifact org.jenkins-ci.tools:maven-hpi-plugin:jar:3.65 is present in the local repository, but cached from a remote repository ID that is unavailable in current build context, verifying that is downloadable from [incrementals (https://repo.jenkins-ci.org/incrementals/, default, releases), central (https://repo.maven.apache.org/maven2, default, releases)]
[WARNING] Failed to build parent project for org.jenkins-ci.plugins:sse-gateway:hpi:1.29-SNAPSHOT
[INFO] 
[INFO] -----------------< org.jenkins-ci.plugins:sse-gateway >-----------------
[INFO] Building Server Sent Events (SSE) Gateway Plugin 1.29-SNAPSHOT
[INFO]   from pom.xml
[INFO] --------------------------------[ hpi ]---------------------------------
<<<<<<< HEAD
=======
Downloading from repo.jenkins-ci.org: https://repo.jenkins-ci.org/public/org/apache/maven/plugins/maven-resources-plugin/2.7/maven-resources-plugin-2.7.pom
Downloading from incrementals: https://repo.jenkins-ci.org/incrementals/org/apache/maven/plugins/maven-resources-plugin/2.7/maven-resources-plugin-2.7.pom
Downloading from central: https://repo.maven.apache.org/maven2/org/apache/maven/plugins/maven-resources-plugin/2.7/maven-resources-plugin-2.7.pom
Progress (1): 1.4/7.7 kB
Progress (1): 2.8/7.7 kB
Progress (1): 4.1/7.7 kB
Progress (1): 5.5/7.7 kB
Progress (1): 6.9/7.7 kB
Progress (1): 7.7 kB    
                    
Downloaded from central: https://repo.maven.apache.org/maven2/org/apache/maven/plugins/maven-resources-plugin/2.7/maven-resources-plugin-2.7.pom (7.7 kB at 220 kB/s)
Downloading from repo.jenkins-ci.org: https://repo.jenkins-ci.org/public/org/apache/maven/plugins/maven-plugins/25/maven-plugins-25.pom
Downloading from incrementals: https://repo.jenkins-ci.org/incrementals/org/apache/maven/plugins/maven-plugins/25/maven-plugins-25.pom
Downloading from central: https://repo.maven.apache.org/maven2/org/apache/maven/plugins/maven-plugins/25/maven-plugins-25.pom
Progress (1): 1.4/9.6 kB
Progress (1): 2.8/9.6 kB
Progress (1): 4.1/9.6 kB
Progress (1): 5.5/9.6 kB
Progress (1): 6.9/9.6 kB
Progress (1): 8.3/9.6 kB
Progress (1): 9.6 kB    
                    
Downloaded from central: https://repo.maven.apache.org/maven2/org/apache/maven/plugins/maven-plugins/25/maven-plugins-25.pom (9.6 kB at 1.2 MB/s)
Downloading from repo.jenkins-ci.org: https://repo.jenkins-ci.org/public/org/apache/maven/plugins/maven-resources-plugin/2.7/maven-resources-plugin-2.7.jar
Downloading from incrementals: https://repo.jenkins-ci.org/incrementals/org/apache/maven/plugins/maven-resources-plugin/2.7/maven-resources-plugin-2.7.jar
Downloading from central: https://repo.maven.apache.org/maven2/org/apache/maven/plugins/maven-resources-plugin/2.7/maven-resources-plugin-2.7.jar
Progress (1): 1.4/31 kB
Progress (1): 2.8/31 kB
Progress (1): 4.1/31 kB
Progress (1): 5.5/31 kB
Progress (1): 6.9/31 kB
Progress (1): 8.3/31 kB
Progress (1): 9.7/31 kB
Progress (1): 11/31 kB 
Progress (1): 12/31 kB
Progress (1): 14/31 kB
Progress (1): 15/31 kB
Progress (1): 16/31 kB
Progress (1): 17/31 kB
Progress (1): 19/31 kB
Progress (1): 20/31 kB
Progress (1): 21/31 kB
Progress (1): 23/31 kB
Progress (1): 24/31 kB
Progress (1): 25/31 kB
Progress (1): 27/31 kB
Progress (1): 28/31 kB
Progress (1): 30/31 kB
Progress (1): 31/31 kB
Progress (1): 31 kB   
                   
Downloaded from central: https://repo.maven.apache.org/maven2/org/apache/maven/plugins/maven-resources-plugin/2.7/maven-resources-plugin-2.7.jar (31 kB at 1.7 MB/s)
Downloading from repo.jenkins-ci.org: https://repo.jenkins-ci.org/public/org/apache/maven/plugins/maven-invoker-plugin/3.9.0/maven-invoker-plugin-3.9.0.pom
Downloading from incrementals: https://repo.jenkins-ci.org/incrementals/org/apache/maven/plugins/maven-invoker-plugin/3.9.0/maven-invoker-plugin-3.9.0.pom
Downloading from central: https://repo.maven.apache.org/maven2/org/apache/maven/plugins/maven-invoker-plugin/3.9.0/maven-invoker-plugin-3.9.0.pom
Progress (1): 16 kB
                   
Downloaded from central: https://repo.maven.apache.org/maven2/org/apache/maven/plugins/maven-invoker-plugin/3.9.0/maven-invoker-plugin-3.9.0.pom (16 kB at 2.2 MB/s)
Downloading from repo.jenkins-ci.org: https://repo.jenkins-ci.org/public/org/apache/maven/plugins/maven-invoker-plugin/3.9.0/maven-invoker-plugin-3.9.0.jar
Downloading from incrementals: https://repo.jenkins-ci.org/incrementals/org/apache/maven/plugins/maven-invoker-plugin/3.9.0/maven-invoker-plugin-3.9.0.jar
Downloading from central: https://repo.maven.apache.org/maven2/org/apache/maven/plugins/maven-invoker-plugin/3.9.0/maven-invoker-plugin-3.9.0.jar
Progress (1): 16/140 kB
Progress (1): 32/140 kB
Progress (1): 49/140 kB
Progress (1): 64/140 kB
Progress (1): 80/140 kB
Progress (1): 96/140 kB
Progress (1): 113/140 kB
Progress (1): 129/140 kB
Progress (1): 140 kB    
                    
Downloaded from central: https://repo.maven.apache.org/maven2/org/apache/maven/plugins/maven-invoker-plugin/3.9.0/maven-invoker-plugin-3.9.0.jar (140 kB at 7.4 MB/s)
Downloading from repo.jenkins-ci.org: https://repo.jenkins-ci.org/public/org/jenkins-ci/plugins/pubsub-light/1.18/pubsub-light-1.18.pom
Progress (1): 0.4/1.8 kB
Progress (1): 1.8 kB    
                    
Downloaded from repo.jenkins-ci.org: https://repo.jenkins-ci.org/public/org/jenkins-ci/plugins/pubsub-light/1.18/pubsub-light-1.18.pom (1.8 kB at 22 kB/s)
Downloading from repo.jenkins-ci.org: https://repo.jenkins-ci.org/public/org/jenkins-ci/plugins/pubsub-light/1.18/pubsub-light-1.18.jar
Progress (1): 0.5/38 kB
Progress (1): 1.9/38 kB
Progress (1): 3.3/38 kB
Progress (1): 4.7/38 kB
Progress (1): 6.1/38 kB
Progress (1): 7.5/38 kB
Progress (1): 8.9/38 kB
Progress (1): 10/38 kB 
Progress (1): 12/38 kB
Progress (1): 13/38 kB
Progress (1): 14/38 kB
Progress (1): 16/38 kB
Progress (1): 16/38 kB
Progress (1): 17/38 kB
Progress (1): 19/38 kB
Progress (1): 20/38 kB
Progress (1): 22/38 kB
Progress (1): 23/38 kB
Progress (1): 24/38 kB
Progress (1): 26/38 kB
Progress (1): 27/38 kB
Progress (1): 29/38 kB
Progress (1): 30/38 kB
Progress (1): 31/38 kB
Progress (1): 33/38 kB
Progress (1): 34/38 kB
Progress (1): 35/38 kB
Progress (1): 37/38 kB
Progress (1): 38 kB   
                   
Downloaded from repo.jenkins-ci.org: https://repo.jenkins-ci.org/public/org/jenkins-ci/plugins/pubsub-light/1.18/pubsub-light-1.18.jar (38 kB at 157 kB/s)
>>>>>>> ab7ada5f
[INFO] 
[INFO] --- clean:3.4.1:clean (default-clean) @ sse-gateway ---
[INFO] 
[INFO] --- hpi:3.65:validate (default-validate) @ sse-gateway ---
[INFO] Created marker file /tmp/plugin-builds/sse-gateway/target/java-level/17
[INFO] 
[INFO] --- hpi:3.65:validate-hpi (default-validate-hpi) @ sse-gateway ---
[INFO] 
[INFO] --- enforcer:3.5.0:enforce (display-info) @ sse-gateway ---
[INFO] Rule 0: io.jenkins.tools.incrementals.enforcer.RequireExtensionVersion passed
[INFO] Rule 1: org.apache.maven.enforcer.rules.version.RequireMavenVersion passed
[INFO] Rule 2: org.apache.maven.enforcer.rules.version.RequireJavaVersion passed
[INFO] Rule 3: org.codehaus.mojo.extraenforcer.dependencies.EnforceBytecodeVersion passed
[INFO] Rule 4: org.apache.maven.enforcer.rules.dependency.BannedDependencies passed
[INFO] Rule 5: org.apache.maven.enforcer.rules.dependency.BannedDependencies passed
[INFO] Rule 6: org.apache.maven.enforcer.rules.dependency.RequireUpperBoundDeps passed
[INFO] 
[INFO] --- enforcer:3.5.0:enforce (no-snapshots-in-release) @ sse-gateway ---
[INFO] Rule 0: org.apache.maven.enforcer.rules.dependency.RequireReleaseDeps passed
[INFO] 
[INFO] --- frontend:1.15.1:install-node-and-npm (install node and npm) @ sse-gateway ---
[INFO] Installing node version v8.17.0
<<<<<<< HEAD
[INFO] Unpacking /home/poddingue/.m2/repository/com/github/eirslett/node/8.17.0/node-8.17.0-linux-x64.tar.gz into /tmp/plugin-builds/sse-gateway/node/tmp
[INFO] Copying node binary from /tmp/plugin-builds/sse-gateway/node/tmp/node-v8.17.0-linux-x64/bin/node to /tmp/plugin-builds/sse-gateway/node/node
[INFO] Installed node locally.
[INFO] Installing npm version 6.13.4
[INFO] Unpacking /home/poddingue/.m2/repository/com/github/eirslett/npm/6.13.4/npm-6.13.4.tar.gz into /tmp/plugin-builds/sse-gateway/node/node_modules
=======
[INFO] Downloading https://repo.jenkins-ci.org/nodejs-dist/v8.17.0/node-v8.17.0-linux-x64.tar.gz to /home/runner/.m2/repository/com/github/eirslett/node/8.17.0/node-8.17.0-linux-x64.tar.gz
[INFO] No proxies configured
[INFO] No proxy was configured, downloading directly
[INFO] Unpacking /home/runner/.m2/repository/com/github/eirslett/node/8.17.0/node-8.17.0-linux-x64.tar.gz into /tmp/plugin-builds/sse-gateway/node/tmp
[INFO] Copying node binary from /tmp/plugin-builds/sse-gateway/node/tmp/node-v8.17.0-linux-x64/bin/node to /tmp/plugin-builds/sse-gateway/node/node
[INFO] Installed node locally.
[INFO] Installing npm version 6.13.4
[INFO] Downloading https://repo.jenkins-ci.org/npm-dist/npm-6.13.4.tgz to /home/runner/.m2/repository/com/github/eirslett/npm/6.13.4/npm-6.13.4.tar.gz
[INFO] No proxies configured
[INFO] No proxy was configured, downloading directly
[INFO] Unpacking /home/runner/.m2/repository/com/github/eirslett/npm/6.13.4/npm-6.13.4.tar.gz into /tmp/plugin-builds/sse-gateway/node/node_modules
>>>>>>> ab7ada5f
[INFO] Installed npm locally.
[INFO] 
[INFO] --- frontend:1.15.1:npm (npm install) @ sse-gateway ---
[INFO] Running 'npm install' in /tmp/plugin-builds/sse-gateway
[INFO] npm WARN read-shrinkwrap This version of npm is compatible with lockfileVersion@1, but package-lock.json was generated for lockfileVersion@3. I'll try to do my best with it!
[INFO] npm WARN deprecated gulp-util@3.0.8: gulp-util is deprecated - replace it, following the guidelines at https://medium.com/gulpjs/gulp-util-ca3b1f9f9ac5
[INFO] npm WARN deprecated request@2.88.2: request has been deprecated, see https://github.com/request/request/issues/3142
[INFO] npm WARN deprecated tough-cookie@1.2.0: ReDoS vulnerability parsing Set-Cookie https://nodesecurity.io/advisories/130
[INFO] npm WARN deprecated lodash.template@3.6.2: This package is deprecated. Use https://socket.dev/npm/package/eta instead.
[INFO] npm WARN deprecated uuid@3.4.0: Please upgrade  to version 7 or higher.  Older versions may use Math.random() in certain circumstances, which is known to be problematic.  See https://v8.dev/blog/math-random for details.
[INFO] npm WARN deprecated har-validator@5.1.5: this library is no longer supported
<<<<<<< HEAD
[INFO] npm WARN deprecated glob@4.5.3: Glob versions prior to v9 are no longer supported
=======
[INFO] npm WARN deprecated lodash.template@3.6.2: This package is deprecated. Use https://socket.dev/npm/package/eta instead.
>>>>>>> ab7ada5f
[INFO] npm WARN deprecated minimatch@2.0.10: Please update to minimatch 3.0.2 or higher to avoid a RegExp DoS issue
[INFO] npm WARN deprecated glob@4.5.3: Glob versions prior to v9 are no longer supported
[INFO] npm WARN deprecated natives@1.1.6: This module relies on Node.js's internals and will break at some point. Do not use it, and update to graceful-fs@4.x.
<<<<<<< HEAD
[INFO] npm WARN deprecated babel-preset-es2015@6.24.1: 🙌  Thanks for using Babel: we recommend using babel-preset-env now: please read https://babeljs.io/env to update!
=======
>>>>>>> ab7ada5f
[INFO] npm WARN deprecated glob@7.2.3: Glob versions prior to v9 are no longer supported
[INFO] npm WARN deprecated babel-preset-es2015@6.24.1: 🙌  Thanks for using Babel: we recommend using babel-preset-env now: please read https://babeljs.io/env to update!
[INFO] npm WARN deprecated eslint@2.13.1: This version is no longer supported. Please see https://eslint.org/version-support for other options.
<<<<<<< HEAD
=======
[INFO] npm WARN deprecated inflight@1.0.6: This module is not supported, and leaks memory. Do not use it. Check out lru-cache if you want a good and tested way to coalesce async requests by a key value, which is much more comprehensive and powerful.
>>>>>>> ab7ada5f
[INFO] npm WARN deprecated glob@5.0.15: Glob versions prior to v9 are no longer supported
[INFO] npm WARN deprecated rcloader@0.2.2: Package no longer supported. Contact Support at https://www.npmjs.com/support for more info.
[INFO] npm WARN deprecated transformers@2.1.0: Deprecated, use jstransformer
[INFO] npm WARN deprecated source-map-resolve@0.5.3: See https://github.com/lydell/source-map-resolve#deprecated
[INFO] npm WARN deprecated glob@3.1.21: Glob versions prior to v9 are no longer supported
[INFO] npm WARN deprecated minimatch@0.2.14: Please update to minimatch 3.0.2 or higher to avoid a RegExp DoS issue
[INFO] npm WARN deprecated request@2.40.0: request has been deprecated, see https://github.com/request/request/issues/3142
<<<<<<< HEAD
[INFO] npm WARN deprecated graceful-fs@1.2.3: please upgrade to graceful-fs 4 for compatibility with current and future versions of Node.js
[INFO] npm WARN deprecated resolve-url@0.2.1: https://github.com/lydell/resolve-url#deprecated
[INFO] npm WARN deprecated source-map-url@0.4.1: See https://github.com/lydell/source-map-url#deprecated
[INFO] npm WARN deprecated urix@0.1.0: Please see https://github.com/lydell/urix#deprecated
=======
[INFO] npm WARN deprecated source-map-url@0.4.1: See https://github.com/lydell/source-map-url#deprecated
[INFO] npm WARN deprecated resolve-url@0.2.1: https://github.com/lydell/resolve-url#deprecated
[INFO] npm WARN deprecated urix@0.1.0: Please see https://github.com/lydell/urix#deprecated
[INFO] npm WARN deprecated graceful-fs@1.2.3: please upgrade to graceful-fs 4 for compatibility with current and future versions of Node.js
>>>>>>> ab7ada5f
[INFO] npm WARN deprecated core-js@2.6.12: core-js@<3.23.3 is no longer maintained and not recommended for usage due to the number of issues. Because of the V8 engine whims, feature detection in old core-js versions could cause a slowdown up to 100x even if nothing is polyfilled. Some versions have web compatibility issues. Please, upgrade your dependencies to the actual version of core-js.
[INFO] npm WARN deprecated rimraf@2.6.3: Rimraf versions prior to v4 are no longer supported
[INFO] npm WARN deprecated circular-json@0.3.3: CircularJSON is in maintenance only, flatted is its successor.
<<<<<<< HEAD
[INFO] npm WARN deprecated hawk@1.1.1: This module moved to @hapi/hawk. Please make sure to switch over as this distribution is no longer supported and may contain bugs and critical security issues.
[INFO] npm WARN deprecated node-uuid@1.4.8: Use uuid module instead
[INFO] npm WARN deprecated boom@0.4.2: This version has been deprecated in accordance with the hapi support policy (hapi.im/support). Please upgrade to the latest version to get the best features, bug fixes, and security patches. If you are unable to upgrade at this time, paid support is available for older versions (hapi.im/commercial).
=======
[INFO] npm WARN deprecated hoek@0.9.1: This version has been deprecated in accordance with the hapi support policy (hapi.im/support). Please upgrade to the latest version to get the best features, bug fixes, and security patches. If you are unable to upgrade at this time, paid support is available for older versions (hapi.im/commercial).
[INFO] npm WARN deprecated boom@0.4.2: This version has been deprecated in accordance with the hapi support policy (hapi.im/support). Please upgrade to the latest version to get the best features, bug fixes, and security patches. If you are unable to upgrade at this time, paid support is available for older versions (hapi.im/commercial).
[INFO] npm WARN deprecated cryptiles@0.2.2: This version has been deprecated in accordance with the hapi support policy (hapi.im/support). Please upgrade to the latest version to get the best features, bug fixes, and security patches. If you are unable to upgrade at this time, paid support is available for older versions (hapi.im/commercial).
>>>>>>> ab7ada5f
[INFO] npm WARN deprecated sntp@0.2.4: This module moved to @hapi/sntp. Please make sure to switch over as this distribution is no longer supported and may contain bugs and critical security issues.
[INFO] npm WARN deprecated cryptiles@0.2.2: This version has been deprecated in accordance with the hapi support policy (hapi.im/support). Please upgrade to the latest version to get the best features, bug fixes, and security patches. If you are unable to upgrade at this time, paid support is available for older versions (hapi.im/commercial).
[INFO] npm WARN deprecated hoek@0.9.1: This version has been deprecated in accordance with the hapi support policy (hapi.im/support). Please upgrade to the latest version to get the best features, bug fixes, and security patches. If you are unable to upgrade at this time, paid support is available for older versions (hapi.im/commercial).
[INFO] 
[INFO] > core-js@2.6.12 postinstall /tmp/plugin-builds/sse-gateway/node_modules/core-js
[INFO] > node -e "try{require('./postinstall')}catch(e){}"
[INFO] 
[INFO] 
[INFO] > es5-ext@0.10.64 postinstall /tmp/plugin-builds/sse-gateway/node_modules/es5-ext
[INFO] >  node -e "try{require('./_postinstall')}catch(e){}" || exit 0
[INFO] 
[INFO] npm WARN notsup Unsupported engine for tough-cookie@5.1.2: wanted: {"node":">=16"} (current: {"node":"8.17.0","npm":"6.13.4"})
[INFO] npm WARN notsup Not compatible with your version of node/npm: tough-cookie@5.1.2
[INFO] npm WARN notsup Unsupported engine for mkdirp@1.0.4: wanted: {"node":">=10"} (current: {"node":"8.17.0","npm":"6.13.4"})
[INFO] npm WARN notsup Not compatible with your version of node/npm: mkdirp@1.0.4
[INFO] npm WARN notsup Unsupported engine for @xmldom/xmldom@0.8.10: wanted: {"node":">=10.0.0"} (current: {"node":"8.17.0","npm":"6.13.4"})
[INFO] npm WARN notsup Not compatible with your version of node/npm: @xmldom/xmldom@0.8.10
[INFO] npm WARN notsup Not compatible with your version of node/npm: @xmldom/xmldom@0.8.10added 869 packages from 565 contributors and audited 871 packages in 35.355s
[INFO] npm WARN eslint-config-airbnb@6.0.2 requires a peer of eslint-plugin-react@^4.0.0 but none is installed. You must install peer dependencies yourself.
[INFO] 
[INFO] added 869 packages from 565 contributors and audited 871 packages in 15.418s
[INFO] 
[INFO] 37 packages are looking for funding
[INFO]   run `npm fund` for details
[INFO] 
[INFO] found 93 vulnerabilities (1 low, 29 moderate, 51 high, 12 critical)
[INFO]   run `npm audit fix` to fix them, or `npm audit` for details
[INFO] 
[INFO] --- localizer:1.31:generate (default) @ sse-gateway ---
[INFO] 
[INFO] --- frontend:1.15.1:npm (npm mvnbuild) @ sse-gateway ---
[INFO] Running 'npm run mvnbuild' in /tmp/plugin-builds/sse-gateway
[INFO] 
[INFO] > @jenkins-cd/sse-gateway@0.0.22 mvnbuild /tmp/plugin-builds/sse-gateway
[INFO] > gulp bundle
[INFO] 
<<<<<<< HEAD
[INFO] [11:45:51] Test specs: src/test/js/**/*-spec.{js,jsx} (use --testFileSuffix switch to select different files)
[INFO] [11:45:51] Language level set to ECMA v5. Call builder.lang([number]) to change.
[INFO] [11:45:51] **********************************************************************
[INFO] [11:45:51] This build is using Jenkins JS Builder.
[INFO] [11:45:51]   For command line options and other help, go to
[INFO] [11:45:51]   https://www.npmjs.com/package/@jenkins-cd/js-builder
[INFO] [11:45:51] **********************************************************************
[INFO] [11:45:51] Maven project.
[INFO] [11:45:51] 	- Jenkins plugin (HPI): sse-gateway
[INFO] [11:45:51] Defining default tasks: lint,test,bundle
[INFO] [11:45:51] Using gulpfile /tmp/plugin-builds/sse-gateway/gulpfile.js
[INFO] [11:45:51] Starting 'log-env'...
[INFO] [11:45:51] Source Dirs:
[INFO] [11:45:51]  - src: src/main/js,src/main/less
[INFO] [11:45:51]  - test: src/test/js
[INFO] [11:45:51] Finished 'log-env' after 559 μs
[INFO] [11:45:51] Starting 'bundle'...
[INFO] [11:45:51] Warning: Skipping 'bundle' task. No 'module' bundles are registered. Call require('jenkins-js-build').bundle([module]) in gulpfile.js.
[INFO] [11:45:51] bundling: done
[INFO] [11:45:51] Finished 'bundle' after 264 μs
[INFO] 
[INFO] --- resources:2.7:resources (default-resources) @ sse-gateway ---
=======
[INFO] [02:37:07] Test specs: src/test/js/**/*-spec.{js,jsx} (use --testFileSuffix switch to select different files)
[INFO] [02:37:07] Language level set to ECMA v5. Call builder.lang([number]) to change.
[INFO] [02:37:07] **********************************************************************
[INFO] [02:37:07] This build is using Jenkins JS Builder.
[INFO] [02:37:07]   For command line options and other help, go to
[INFO] [02:37:07]   https://www.npmjs.com/package/@jenkins-cd/js-builder
[INFO] [02:37:07] **********************************************************************
[INFO] [02:37:07] Maven project.
[INFO] [02:37:07] 	- Jenkins plugin (HPI): sse-gateway
[INFO] [02:37:07] Defining default tasks: lint,test,bundle
[INFO] [02:37:07] Using gulpfile /tmp/plugin-builds/sse-gateway/gulpfile.js
[INFO] [02:37:07] Starting 'log-env'...
[INFO] [02:37:07] Source Dirs:
[INFO] [02:37:07]  - src: src/main/js,src/main/less
[INFO] [02:37:07]  - test: src/test/js
[INFO] [02:37:07] Finished 'log-env' after 385 μs
[INFO] [02:37:07] Starting 'bundle'...
[INFO] [02:37:07] Warning: Skipping 'bundle' task. No 'module' bundles are registered. Call require('jenkins-js-build').bundle([module]) in gulpfile.js.
[INFO] [02:37:07] bundling: done
[INFO] [02:37:07] Finished 'bundle' after 274 μs
[INFO] 
[INFO] --- resources:2.7:resources (default-resources) @ sse-gateway ---
Downloading from repo.jenkins-ci.org: https://repo.jenkins-ci.org/public/org/apache/maven/maven-plugin-parameter-documenter/2.2.1/maven-plugin-parameter-documenter-2.2.1.pom
Downloading from incrementals: https://repo.jenkins-ci.org/incrementals/org/apache/maven/maven-plugin-parameter-documenter/2.2.1/maven-plugin-parameter-documenter-2.2.1.pom
Downloading from central: https://repo.maven.apache.org/maven2/org/apache/maven/maven-plugin-parameter-documenter/2.2.1/maven-plugin-parameter-documenter-2.2.1.pom
Progress (1): 1.4/2.0 kB
Progress (1): 2.0 kB    
                    
Downloaded from central: https://repo.maven.apache.org/maven2/org/apache/maven/maven-plugin-parameter-documenter/2.2.1/maven-plugin-parameter-documenter-2.2.1.pom (2.0 kB at 245 kB/s)
Downloading from repo.jenkins-ci.org: https://repo.jenkins-ci.org/public/org/slf4j/slf4j-jdk14/1.5.6/slf4j-jdk14-1.5.6.pom
Downloading from incrementals: https://repo.jenkins-ci.org/incrementals/org/slf4j/slf4j-jdk14/1.5.6/slf4j-jdk14-1.5.6.pom
Downloading from central: https://repo.maven.apache.org/maven2/org/slf4j/slf4j-jdk14/1.5.6/slf4j-jdk14-1.5.6.pom
Progress (1): 1.4/1.9 kB
Progress (1): 1.9 kB    
                    
Downloaded from central: https://repo.maven.apache.org/maven2/org/slf4j/slf4j-jdk14/1.5.6/slf4j-jdk14-1.5.6.pom (1.9 kB at 474 kB/s)
Downloading from repo.jenkins-ci.org: https://repo.jenkins-ci.org/public/org/slf4j/slf4j-parent/1.5.6/slf4j-parent-1.5.6.pom
Downloading from incrementals: https://repo.jenkins-ci.org/incrementals/org/slf4j/slf4j-parent/1.5.6/slf4j-parent-1.5.6.pom
Downloading from central: https://repo.maven.apache.org/maven2/org/slf4j/slf4j-parent/1.5.6/slf4j-parent-1.5.6.pom
Progress (1): 1.4/7.9 kB
Progress (1): 2.8/7.9 kB
Progress (1): 4.1/7.9 kB
Progress (1): 5.5/7.9 kB
Progress (1): 6.9/7.9 kB
Progress (1): 7.9 kB    
                    
Downloaded from central: https://repo.maven.apache.org/maven2/org/slf4j/slf4j-parent/1.5.6/slf4j-parent-1.5.6.pom (7.9 kB at 2.0 MB/s)
Downloading from repo.jenkins-ci.org: https://repo.jenkins-ci.org/public/org/slf4j/slf4j-api/1.5.6/slf4j-api-1.5.6.pom
Downloading from incrementals: https://repo.jenkins-ci.org/incrementals/org/slf4j/slf4j-api/1.5.6/slf4j-api-1.5.6.pom
Downloading from central: https://repo.maven.apache.org/maven2/org/slf4j/slf4j-api/1.5.6/slf4j-api-1.5.6.pom
Progress (1): 1.4/3.0 kB
Progress (1): 2.8/3.0 kB
Progress (1): 3.0 kB    
                    
Downloaded from central: https://repo.maven.apache.org/maven2/org/slf4j/slf4j-api/1.5.6/slf4j-api-1.5.6.pom (3.0 kB at 995 kB/s)
Downloading from repo.jenkins-ci.org: https://repo.jenkins-ci.org/public/org/slf4j/jcl-over-slf4j/1.5.6/jcl-over-slf4j-1.5.6.pom
Downloading from incrementals: https://repo.jenkins-ci.org/incrementals/org/slf4j/jcl-over-slf4j/1.5.6/jcl-over-slf4j-1.5.6.pom
Downloading from central: https://repo.maven.apache.org/maven2/org/slf4j/jcl-over-slf4j/1.5.6/jcl-over-slf4j-1.5.6.pom
Progress (1): 1.4/2.2 kB
Progress (1): 2.2 kB    
                    
Downloaded from central: https://repo.maven.apache.org/maven2/org/slf4j/jcl-over-slf4j/1.5.6/jcl-over-slf4j-1.5.6.pom (2.2 kB at 542 kB/s)
Downloading from repo.jenkins-ci.org: https://repo.jenkins-ci.org/public/org/apache/maven/reporting/maven-reporting-api/2.2.1/maven-reporting-api-2.2.1.pom
Downloading from incrementals: https://repo.jenkins-ci.org/incrementals/org/apache/maven/reporting/maven-reporting-api/2.2.1/maven-reporting-api-2.2.1.pom
Downloading from central: https://repo.maven.apache.org/maven2/org/apache/maven/reporting/maven-reporting-api/2.2.1/maven-reporting-api-2.2.1.pom
Progress (1): 1.4/1.9 kB
Progress (1): 1.9 kB    
                    
Downloaded from central: https://repo.maven.apache.org/maven2/org/apache/maven/reporting/maven-reporting-api/2.2.1/maven-reporting-api-2.2.1.pom (1.9 kB at 22 kB/s)
Downloading from repo.jenkins-ci.org: https://repo.jenkins-ci.org/public/org/apache/maven/reporting/maven-reporting/2.2.1/maven-reporting-2.2.1.pom
Downloading from incrementals: https://repo.jenkins-ci.org/incrementals/org/apache/maven/reporting/maven-reporting/2.2.1/maven-reporting-2.2.1.pom
Downloading from central: https://repo.maven.apache.org/maven2/org/apache/maven/reporting/maven-reporting/2.2.1/maven-reporting-2.2.1.pom
Progress (1): 1.4/1.4 kB
Progress (1): 1.4 kB    
                    
Downloaded from central: https://repo.maven.apache.org/maven2/org/apache/maven/reporting/maven-reporting/2.2.1/maven-reporting-2.2.1.pom (1.4 kB at 361 kB/s)
Downloading from repo.jenkins-ci.org: https://repo.jenkins-ci.org/public/org/apache/maven/doxia/doxia-sink-api/1.1/doxia-sink-api-1.1.pom
Downloading from incrementals: https://repo.jenkins-ci.org/incrementals/org/apache/maven/doxia/doxia-sink-api/1.1/doxia-sink-api-1.1.pom
Downloading from central: https://repo.maven.apache.org/maven2/org/apache/maven/doxia/doxia-sink-api/1.1/doxia-sink-api-1.1.pom
Progress (1): 1.4/2.0 kB
Progress (1): 2.0 kB    
                    
Downloaded from central: https://repo.maven.apache.org/maven2/org/apache/maven/doxia/doxia-sink-api/1.1/doxia-sink-api-1.1.pom (2.0 kB at 510 kB/s)
Downloading from repo.jenkins-ci.org: https://repo.jenkins-ci.org/public/org/apache/maven/doxia/doxia/1.1/doxia-1.1.pom
Downloading from incrementals: https://repo.jenkins-ci.org/incrementals/org/apache/maven/doxia/doxia/1.1/doxia-1.1.pom
Downloading from central: https://repo.maven.apache.org/maven2/org/apache/maven/doxia/doxia/1.1/doxia-1.1.pom
Progress (1): 1.4/15 kB
Progress (1): 2.8/15 kB
Progress (1): 4.1/15 kB
Progress (1): 5.5/15 kB
Progress (1): 6.9/15 kB
Progress (1): 8.3/15 kB
Progress (1): 9.7/15 kB
Progress (1): 11/15 kB 
Progress (1): 12/15 kB
Progress (1): 14/15 kB
Progress (1): 15/15 kB
Progress (1): 15 kB   
                   
Downloaded from central: https://repo.maven.apache.org/maven2/org/apache/maven/doxia/doxia/1.1/doxia-1.1.pom (15 kB at 1.9 MB/s)
Downloading from repo.jenkins-ci.org: https://repo.jenkins-ci.org/public/org/apache/maven/doxia/doxia-logging-api/1.1/doxia-logging-api-1.1.pom
Downloading from incrementals: https://repo.jenkins-ci.org/incrementals/org/apache/maven/doxia/doxia-logging-api/1.1/doxia-logging-api-1.1.pom
Downloading from central: https://repo.maven.apache.org/maven2/org/apache/maven/doxia/doxia-logging-api/1.1/doxia-logging-api-1.1.pom
Progress (1): 1.4/1.6 kB
Progress (1): 1.6 kB    
                    
Downloaded from central: https://repo.maven.apache.org/maven2/org/apache/maven/doxia/doxia-logging-api/1.1/doxia-logging-api-1.1.pom (1.6 kB at 525 kB/s)
Downloading from repo.jenkins-ci.org: https://repo.jenkins-ci.org/public/org/apache/maven/maven-error-diagnostics/2.2.1/maven-error-diagnostics-2.2.1.pom
Downloading from incrementals: https://repo.jenkins-ci.org/incrementals/org/apache/maven/maven-error-diagnostics/2.2.1/maven-error-diagnostics-2.2.1.pom
Downloading from central: https://repo.maven.apache.org/maven2/org/apache/maven/maven-error-diagnostics/2.2.1/maven-error-diagnostics-2.2.1.pom
Progress (1): 1.4/1.7 kB
Progress (1): 1.7 kB    
                    
Downloaded from central: https://repo.maven.apache.org/maven2/org/apache/maven/maven-error-diagnostics/2.2.1/maven-error-diagnostics-2.2.1.pom (1.7 kB at 427 kB/s)
Downloading from repo.jenkins-ci.org: https://repo.jenkins-ci.org/public/org/codehaus/plexus/plexus-interactivity-api/1.0-alpha-4/plexus-interactivity-api-1.0-alpha-4.pom
Downloading from incrementals: https://repo.jenkins-ci.org/incrementals/org/codehaus/plexus/plexus-interactivity-api/1.0-alpha-4/plexus-interactivity-api-1.0-alpha-4.pom
Downloading from central: https://repo.maven.apache.org/maven2/org/codehaus/plexus/plexus-interactivity-api/1.0-alpha-4/plexus-interactivity-api-1.0-alpha-4.pom
Progress (1): 1.4/7.1 kB
Progress (1): 2.8/7.1 kB
Progress (1): 4.1/7.1 kB
Progress (1): 5.5/7.1 kB
Progress (1): 6.9/7.1 kB
Progress (1): 7.1 kB    
                    
Downloaded from central: https://repo.maven.apache.org/maven2/org/codehaus/plexus/plexus-interactivity-api/1.0-alpha-4/plexus-interactivity-api-1.0-alpha-4.pom (7.1 kB at 2.4 MB/s)
Downloading from repo.jenkins-ci.org: https://repo.jenkins-ci.org/public/org/apache/maven/maven-monitor/2.2.1/maven-monitor-2.2.1.pom
Downloading from incrementals: https://repo.jenkins-ci.org/incrementals/org/apache/maven/maven-monitor/2.2.1/maven-monitor-2.2.1.pom
Downloading from central: https://repo.maven.apache.org/maven2/org/apache/maven/maven-monitor/2.2.1/maven-monitor-2.2.1.pom
Progress (1): 1.3 kB
                    
Downloaded from central: https://repo.maven.apache.org/maven2/org/apache/maven/maven-monitor/2.2.1/maven-monitor-2.2.1.pom (1.3 kB at 314 kB/s)
Downloading from repo.jenkins-ci.org: https://repo.jenkins-ci.org/public/org/apache/maven/shared/maven-filtering/1.2/maven-filtering-1.2.pom
Downloading from incrementals: https://repo.jenkins-ci.org/incrementals/org/apache/maven/shared/maven-filtering/1.2/maven-filtering-1.2.pom
Downloading from central: https://repo.maven.apache.org/maven2/org/apache/maven/shared/maven-filtering/1.2/maven-filtering-1.2.pom
Progress (1): 1.4/6.5 kB
Progress (1): 2.8/6.5 kB
Progress (1): 4.1/6.5 kB
Progress (1): 5.5/6.5 kB
Progress (1): 6.5 kB    
                    
Downloaded from central: https://repo.maven.apache.org/maven2/org/apache/maven/shared/maven-filtering/1.2/maven-filtering-1.2.pom (6.5 kB at 1.6 MB/s)
Downloading from repo.jenkins-ci.org: https://repo.jenkins-ci.org/public/org/apache/maven/maven-project/2.0.6/maven-project-2.0.6.pom
Downloading from incrementals: https://repo.jenkins-ci.org/incrementals/org/apache/maven/maven-project/2.0.6/maven-project-2.0.6.pom
Downloading from central: https://repo.maven.apache.org/maven2/org/apache/maven/maven-project/2.0.6/maven-project-2.0.6.pom
Progress (1): 2.6 kB
                    
Downloaded from central: https://repo.maven.apache.org/maven2/org/apache/maven/maven-project/2.0.6/maven-project-2.0.6.pom (2.6 kB at 659 kB/s)
Downloading from repo.jenkins-ci.org: https://repo.jenkins-ci.org/public/org/apache/maven/maven-settings/2.0.6/maven-settings-2.0.6.pom
Downloading from incrementals: https://repo.jenkins-ci.org/incrementals/org/apache/maven/maven-settings/2.0.6/maven-settings-2.0.6.pom
Downloading from central: https://repo.maven.apache.org/maven2/org/apache/maven/maven-settings/2.0.6/maven-settings-2.0.6.pom
Progress (1): 2.0 kB
                    
Downloaded from central: https://repo.maven.apache.org/maven2/org/apache/maven/maven-settings/2.0.6/maven-settings-2.0.6.pom (2.0 kB at 667 kB/s)
Downloading from repo.jenkins-ci.org: https://repo.jenkins-ci.org/public/org/apache/maven/maven-model/2.0.6/maven-model-2.0.6.pom
Downloading from incrementals: https://repo.jenkins-ci.org/incrementals/org/apache/maven/maven-model/2.0.6/maven-model-2.0.6.pom
Downloading from central: https://repo.maven.apache.org/maven2/org/apache/maven/maven-model/2.0.6/maven-model-2.0.6.pom
Progress (1): 3.0 kB
                    
Downloaded from central: https://repo.maven.apache.org/maven2/org/apache/maven/maven-model/2.0.6/maven-model-2.0.6.pom (3.0 kB at 1.0 MB/s)
Downloading from repo.jenkins-ci.org: https://repo.jenkins-ci.org/public/org/apache/maven/maven-profile/2.0.6/maven-profile-2.0.6.pom
Downloading from incrementals: https://repo.jenkins-ci.org/incrementals/org/apache/maven/maven-profile/2.0.6/maven-profile-2.0.6.pom
Downloading from central: https://repo.maven.apache.org/maven2/org/apache/maven/maven-profile/2.0.6/maven-profile-2.0.6.pom
Progress (1): 2.0 kB
                    
Downloaded from central: https://repo.maven.apache.org/maven2/org/apache/maven/maven-profile/2.0.6/maven-profile-2.0.6.pom (2.0 kB at 660 kB/s)
Downloading from repo.jenkins-ci.org: https://repo.jenkins-ci.org/public/org/apache/maven/maven-artifact-manager/2.0.6/maven-artifact-manager-2.0.6.pom
Downloading from incrementals: https://repo.jenkins-ci.org/incrementals/org/apache/maven/maven-artifact-manager/2.0.6/maven-artifact-manager-2.0.6.pom
Downloading from central: https://repo.maven.apache.org/maven2/org/apache/maven/maven-artifact-manager/2.0.6/maven-artifact-manager-2.0.6.pom
Progress (1): 2.6 kB
                    
Downloaded from central: https://repo.maven.apache.org/maven2/org/apache/maven/maven-artifact-manager/2.0.6/maven-artifact-manager-2.0.6.pom (2.6 kB at 656 kB/s)
Downloading from repo.jenkins-ci.org: https://repo.jenkins-ci.org/public/org/apache/maven/maven-repository-metadata/2.0.6/maven-repository-metadata-2.0.6.pom
Downloading from incrementals: https://repo.jenkins-ci.org/incrementals/org/apache/maven/maven-repository-metadata/2.0.6/maven-repository-metadata-2.0.6.pom
Downloading from central: https://repo.maven.apache.org/maven2/org/apache/maven/maven-repository-metadata/2.0.6/maven-repository-metadata-2.0.6.pom
Progress (1): 1.9 kB
                    
Downloaded from central: https://repo.maven.apache.org/maven2/org/apache/maven/maven-repository-metadata/2.0.6/maven-repository-metadata-2.0.6.pom (1.9 kB at 462 kB/s)
Downloading from repo.jenkins-ci.org: https://repo.jenkins-ci.org/public/org/apache/maven/maven-artifact/2.0.6/maven-artifact-2.0.6.pom
Downloading from incrementals: https://repo.jenkins-ci.org/incrementals/org/apache/maven/maven-artifact/2.0.6/maven-artifact-2.0.6.pom
Downloading from central: https://repo.maven.apache.org/maven2/org/apache/maven/maven-artifact/2.0.6/maven-artifact-2.0.6.pom
Progress (1): 1.6 kB
                    
Downloaded from central: https://repo.maven.apache.org/maven2/org/apache/maven/maven-artifact/2.0.6/maven-artifact-2.0.6.pom (1.6 kB at 526 kB/s)
Downloading from repo.jenkins-ci.org: https://repo.jenkins-ci.org/public/org/apache/maven/maven-plugin-registry/2.0.6/maven-plugin-registry-2.0.6.pom
Downloading from incrementals: https://repo.jenkins-ci.org/incrementals/org/apache/maven/maven-plugin-registry/2.0.6/maven-plugin-registry-2.0.6.pom
Downloading from central: https://repo.maven.apache.org/maven2/org/apache/maven/maven-plugin-registry/2.0.6/maven-plugin-registry-2.0.6.pom
Progress (1): 1.9 kB
                    
Downloaded from central: https://repo.maven.apache.org/maven2/org/apache/maven/maven-plugin-registry/2.0.6/maven-plugin-registry-2.0.6.pom (1.9 kB at 649 kB/s)
Downloading from repo.jenkins-ci.org: https://repo.jenkins-ci.org/public/org/apache/maven/maven-core/2.0.6/maven-core-2.0.6.pom
Downloading from incrementals: https://repo.jenkins-ci.org/incrementals/org/apache/maven/maven-core/2.0.6/maven-core-2.0.6.pom
Downloading from central: https://repo.maven.apache.org/maven2/org/apache/maven/maven-core/2.0.6/maven-core-2.0.6.pom
Progress (1): 6.7 kB
                    
Downloaded from central: https://repo.maven.apache.org/maven2/org/apache/maven/maven-core/2.0.6/maven-core-2.0.6.pom (6.7 kB at 1.7 MB/s)
Downloading from repo.jenkins-ci.org: https://repo.jenkins-ci.org/public/org/apache/maven/maven-plugin-parameter-documenter/2.0.6/maven-plugin-parameter-documenter-2.0.6.pom
Downloading from incrementals: https://repo.jenkins-ci.org/incrementals/org/apache/maven/maven-plugin-parameter-documenter/2.0.6/maven-plugin-parameter-documenter-2.0.6.pom
Downloading from central: https://repo.maven.apache.org/maven2/org/apache/maven/maven-plugin-parameter-documenter/2.0.6/maven-plugin-parameter-documenter-2.0.6.pom
Progress (1): 1.9 kB
                    
Downloaded from central: https://repo.maven.apache.org/maven2/org/apache/maven/maven-plugin-parameter-documenter/2.0.6/maven-plugin-parameter-documenter-2.0.6.pom (1.9 kB at 637 kB/s)
Downloading from repo.jenkins-ci.org: https://repo.jenkins-ci.org/public/org/apache/maven/reporting/maven-reporting-api/2.0.6/maven-reporting-api-2.0.6.pom
Downloading from incrementals: https://repo.jenkins-ci.org/incrementals/org/apache/maven/reporting/maven-reporting-api/2.0.6/maven-reporting-api-2.0.6.pom
Downloading from central: https://repo.maven.apache.org/maven2/org/apache/maven/reporting/maven-reporting-api/2.0.6/maven-reporting-api-2.0.6.pom
Progress (1): 1.8 kB
                    
Downloaded from central: https://repo.maven.apache.org/maven2/org/apache/maven/reporting/maven-reporting-api/2.0.6/maven-reporting-api-2.0.6.pom (1.8 kB at 584 kB/s)
Downloading from repo.jenkins-ci.org: https://repo.jenkins-ci.org/public/org/apache/maven/reporting/maven-reporting/2.0.6/maven-reporting-2.0.6.pom
Downloading from incrementals: https://repo.jenkins-ci.org/incrementals/org/apache/maven/reporting/maven-reporting/2.0.6/maven-reporting-2.0.6.pom
Downloading from central: https://repo.maven.apache.org/maven2/org/apache/maven/reporting/maven-reporting/2.0.6/maven-reporting-2.0.6.pom
Progress (1): 1.4 kB
                    
Downloaded from central: https://repo.maven.apache.org/maven2/org/apache/maven/reporting/maven-reporting/2.0.6/maven-reporting-2.0.6.pom (1.4 kB at 360 kB/s)
Downloading from repo.jenkins-ci.org: https://repo.jenkins-ci.org/public/org/apache/maven/doxia/doxia-sink-api/1.0-alpha-7/doxia-sink-api-1.0-alpha-7.pom
Downloading from incrementals: https://repo.jenkins-ci.org/incrementals/org/apache/maven/doxia/doxia-sink-api/1.0-alpha-7/doxia-sink-api-1.0-alpha-7.pom
Downloading from central: https://repo.maven.apache.org/maven2/org/apache/maven/doxia/doxia-sink-api/1.0-alpha-7/doxia-sink-api-1.0-alpha-7.pom
Progress (1): 424 B
                   
Downloaded from central: https://repo.maven.apache.org/maven2/org/apache/maven/doxia/doxia-sink-api/1.0-alpha-7/doxia-sink-api-1.0-alpha-7.pom (424 B at 141 kB/s)
Downloading from repo.jenkins-ci.org: https://repo.jenkins-ci.org/public/org/apache/maven/doxia/doxia/1.0-alpha-7/doxia-1.0-alpha-7.pom
Downloading from incrementals: https://repo.jenkins-ci.org/incrementals/org/apache/maven/doxia/doxia/1.0-alpha-7/doxia-1.0-alpha-7.pom
Downloading from central: https://repo.maven.apache.org/maven2/org/apache/maven/doxia/doxia/1.0-alpha-7/doxia-1.0-alpha-7.pom
Progress (1): 3.9 kB
                    
Downloaded from central: https://repo.maven.apache.org/maven2/org/apache/maven/doxia/doxia/1.0-alpha-7/doxia-1.0-alpha-7.pom (3.9 kB at 978 kB/s)
Downloading from repo.jenkins-ci.org: https://repo.jenkins-ci.org/public/org/apache/maven/maven-error-diagnostics/2.0.6/maven-error-diagnostics-2.0.6.pom
Downloading from incrementals: https://repo.jenkins-ci.org/incrementals/org/apache/maven/maven-error-diagnostics/2.0.6/maven-error-diagnostics-2.0.6.pom
Downloading from central: https://repo.maven.apache.org/maven2/org/apache/maven/maven-error-diagnostics/2.0.6/maven-error-diagnostics-2.0.6.pom
Progress (1): 1.7 kB
                    
Downloaded from central: https://repo.maven.apache.org/maven2/org/apache/maven/maven-error-diagnostics/2.0.6/maven-error-diagnostics-2.0.6.pom (1.7 kB at 426 kB/s)
Downloading from repo.jenkins-ci.org: https://repo.jenkins-ci.org/public/commons-cli/commons-cli/1.0/commons-cli-1.0.pom
Downloading from incrementals: https://repo.jenkins-ci.org/incrementals/commons-cli/commons-cli/1.0/commons-cli-1.0.pom
Downloading from central: https://repo.maven.apache.org/maven2/commons-cli/commons-cli/1.0/commons-cli-1.0.pom
Progress (1): 2.1 kB
                    
Downloaded from central: https://repo.maven.apache.org/maven2/commons-cli/commons-cli/1.0/commons-cli-1.0.pom (2.1 kB at 526 kB/s)
Downloading from repo.jenkins-ci.org: https://repo.jenkins-ci.org/public/org/apache/maven/maven-plugin-descriptor/2.0.6/maven-plugin-descriptor-2.0.6.pom
Downloading from incrementals: https://repo.jenkins-ci.org/incrementals/org/apache/maven/maven-plugin-descriptor/2.0.6/maven-plugin-descriptor-2.0.6.pom
Downloading from central: https://repo.maven.apache.org/maven2/org/apache/maven/maven-plugin-descriptor/2.0.6/maven-plugin-descriptor-2.0.6.pom
Progress (1): 2.0 kB
                    
Downloaded from central: https://repo.maven.apache.org/maven2/org/apache/maven/maven-plugin-descriptor/2.0.6/maven-plugin-descriptor-2.0.6.pom (2.0 kB at 504 kB/s)
Downloading from repo.jenkins-ci.org: https://repo.jenkins-ci.org/public/org/apache/maven/maven-monitor/2.0.6/maven-monitor-2.0.6.pom
Downloading from incrementals: https://repo.jenkins-ci.org/incrementals/org/apache/maven/maven-monitor/2.0.6/maven-monitor-2.0.6.pom
Downloading from central: https://repo.maven.apache.org/maven2/org/apache/maven/maven-monitor/2.0.6/maven-monitor-2.0.6.pom
Progress (1): 1.3 kB
                    
Downloaded from central: https://repo.maven.apache.org/maven2/org/apache/maven/maven-monitor/2.0.6/maven-monitor-2.0.6.pom (1.3 kB at 418 kB/s)
Downloading from repo.jenkins-ci.org: https://repo.jenkins-ci.org/public/org/apache/maven/shared/maven-shared-utils/0.3/maven-shared-utils-0.3.pom
Downloading from incrementals: https://repo.jenkins-ci.org/incrementals/org/apache/maven/shared/maven-shared-utils/0.3/maven-shared-utils-0.3.pom
Downloading from central: https://repo.maven.apache.org/maven2/org/apache/maven/shared/maven-shared-utils/0.3/maven-shared-utils-0.3.pom
Progress (1): 4.0 kB
                    
Downloaded from central: https://repo.maven.apache.org/maven2/org/apache/maven/shared/maven-shared-utils/0.3/maven-shared-utils-0.3.pom (4.0 kB at 1.0 MB/s)
Downloading from repo.jenkins-ci.org: https://repo.jenkins-ci.org/public/org/codehaus/plexus/plexus-interpolation/1.12/plexus-interpolation-1.12.pom
Downloading from incrementals: https://repo.jenkins-ci.org/incrementals/org/codehaus/plexus/plexus-interpolation/1.12/plexus-interpolation-1.12.pom
Downloading from central: https://repo.maven.apache.org/maven2/org/codehaus/plexus/plexus-interpolation/1.12/plexus-interpolation-1.12.pom
Progress (1): 889 B
                   
Downloaded from central: https://repo.maven.apache.org/maven2/org/codehaus/plexus/plexus-interpolation/1.12/plexus-interpolation-1.12.pom (889 B at 296 kB/s)
Downloading from repo.jenkins-ci.org: https://repo.jenkins-ci.org/public/org/sonatype/plexus/plexus-build-api/0.0.4/plexus-build-api-0.0.4.pom
Downloading from incrementals: https://repo.jenkins-ci.org/incrementals/org/sonatype/plexus/plexus-build-api/0.0.4/plexus-build-api-0.0.4.pom
Downloading from central: https://repo.maven.apache.org/maven2/org/sonatype/plexus/plexus-build-api/0.0.4/plexus-build-api-0.0.4.pom
Progress (1): 2.9 kB
                    
Downloaded from central: https://repo.maven.apache.org/maven2/org/sonatype/plexus/plexus-build-api/0.0.4/plexus-build-api-0.0.4.pom (2.9 kB at 477 kB/s)
Downloading from repo.jenkins-ci.org: https://repo.jenkins-ci.org/public/org/sonatype/spice/spice-parent/10/spice-parent-10.pom
Downloading from incrementals: https://repo.jenkins-ci.org/incrementals/org/sonatype/spice/spice-parent/10/spice-parent-10.pom
Downloading from central: https://repo.maven.apache.org/maven2/org/sonatype/spice/spice-parent/10/spice-parent-10.pom
Progress (1): 3.0 kB
                    
Downloaded from central: https://repo.maven.apache.org/maven2/org/sonatype/spice/spice-parent/10/spice-parent-10.pom (3.0 kB at 603 kB/s)
Downloading from repo.jenkins-ci.org: https://repo.jenkins-ci.org/public/org/sonatype/forge/forge-parent/3/forge-parent-3.pom
Downloading from incrementals: https://repo.jenkins-ci.org/incrementals/org/sonatype/forge/forge-parent/3/forge-parent-3.pom
Downloading from central: https://repo.maven.apache.org/maven2/org/sonatype/forge/forge-parent/3/forge-parent-3.pom
Progress (1): 5.0 kB
                    
Downloaded from central: https://repo.maven.apache.org/maven2/org/sonatype/forge/forge-parent/3/forge-parent-3.pom (5.0 kB at 1.7 MB/s)
Downloading from repo.jenkins-ci.org: https://repo.jenkins-ci.org/public/org/apache/maven/maven-core/2.2.1/maven-core-2.2.1.jar
Downloading from repo.jenkins-ci.org: https://repo.jenkins-ci.org/public/org/apache/maven/maven-plugin-parameter-documenter/2.2.1/maven-plugin-parameter-documenter-2.2.1.jar
Downloading from repo.jenkins-ci.org: https://repo.jenkins-ci.org/public/org/slf4j/slf4j-jdk14/1.5.6/slf4j-jdk14-1.5.6.jar
Downloading from repo.jenkins-ci.org: https://repo.jenkins-ci.org/public/org/slf4j/slf4j-api/1.5.6/slf4j-api-1.5.6.jar
Downloading from repo.jenkins-ci.org: https://repo.jenkins-ci.org/public/org/slf4j/jcl-over-slf4j/1.5.6/jcl-over-slf4j-1.5.6.jar
Downloading from repo.jenkins-ci.org: https://repo.jenkins-ci.org/public/org/apache/maven/reporting/maven-reporting-api/2.2.1/maven-reporting-api-2.2.1.jar
Downloading from repo.jenkins-ci.org: https://repo.jenkins-ci.org/public/org/apache/maven/doxia/doxia-sink-api/1.1/doxia-sink-api-1.1.jar
Downloading from repo.jenkins-ci.org: https://repo.jenkins-ci.org/public/org/apache/maven/doxia/doxia-logging-api/1.1/doxia-logging-api-1.1.jar
Downloading from repo.jenkins-ci.org: https://repo.jenkins-ci.org/public/org/apache/maven/maven-error-diagnostics/2.2.1/maven-error-diagnostics-2.2.1.jar
Downloading from repo.jenkins-ci.org: https://repo.jenkins-ci.org/public/org/codehaus/plexus/plexus-interactivity-api/1.0-alpha-4/plexus-interactivity-api-1.0-alpha-4.jar
Downloading from repo.jenkins-ci.org: https://repo.jenkins-ci.org/public/classworlds/classworlds/1.1/classworlds-1.1.jar
Downloading from repo.jenkins-ci.org: https://repo.jenkins-ci.org/public/org/apache/maven/maven-monitor/2.2.1/maven-monitor-2.2.1.jar
Downloading from repo.jenkins-ci.org: https://repo.jenkins-ci.org/public/org/codehaus/plexus/plexus-utils/3.0.15/plexus-utils-3.0.15.jar
Downloading from repo.jenkins-ci.org: https://repo.jenkins-ci.org/public/org/apache/maven/shared/maven-filtering/1.2/maven-filtering-1.2.jar
Downloading from repo.jenkins-ci.org: https://repo.jenkins-ci.org/public/org/apache/maven/shared/maven-shared-utils/0.3/maven-shared-utils-0.3.jar
Downloading from repo.jenkins-ci.org: https://repo.jenkins-ci.org/public/com/google/code/findbugs/jsr305/2.0.1/jsr305-2.0.1.jar
Downloading from repo.jenkins-ci.org: https://repo.jenkins-ci.org/public/org/sonatype/plexus/plexus-build-api/0.0.4/plexus-build-api-0.0.4.jar
Downloading from incrementals: https://repo.jenkins-ci.org/incrementals/org/apache/maven/maven-core/2.2.1/maven-core-2.2.1.jar
Downloading from incrementals: https://repo.jenkins-ci.org/incrementals/org/apache/maven/maven-plugin-parameter-documenter/2.2.1/maven-plugin-parameter-documenter-2.2.1.jar
Downloading from incrementals: https://repo.jenkins-ci.org/incrementals/org/slf4j/slf4j-jdk14/1.5.6/slf4j-jdk14-1.5.6.jar
Downloading from incrementals: https://repo.jenkins-ci.org/incrementals/org/slf4j/slf4j-api/1.5.6/slf4j-api-1.5.6.jar
Downloading from incrementals: https://repo.jenkins-ci.org/incrementals/org/slf4j/jcl-over-slf4j/1.5.6/jcl-over-slf4j-1.5.6.jar
Downloading from incrementals: https://repo.jenkins-ci.org/incrementals/org/apache/maven/reporting/maven-reporting-api/2.2.1/maven-reporting-api-2.2.1.jar
Downloading from incrementals: https://repo.jenkins-ci.org/incrementals/org/apache/maven/doxia/doxia-sink-api/1.1/doxia-sink-api-1.1.jar
Downloading from incrementals: https://repo.jenkins-ci.org/incrementals/org/apache/maven/doxia/doxia-logging-api/1.1/doxia-logging-api-1.1.jar
Downloading from incrementals: https://repo.jenkins-ci.org/incrementals/org/apache/maven/maven-error-diagnostics/2.2.1/maven-error-diagnostics-2.2.1.jar
Downloading from incrementals: https://repo.jenkins-ci.org/incrementals/org/codehaus/plexus/plexus-interactivity-api/1.0-alpha-4/plexus-interactivity-api-1.0-alpha-4.jar
Downloading from incrementals: https://repo.jenkins-ci.org/incrementals/classworlds/classworlds/1.1/classworlds-1.1.jar
Downloading from incrementals: https://repo.jenkins-ci.org/incrementals/org/apache/maven/maven-monitor/2.2.1/maven-monitor-2.2.1.jar
Downloading from incrementals: https://repo.jenkins-ci.org/incrementals/org/codehaus/plexus/plexus-utils/3.0.15/plexus-utils-3.0.15.jar
Downloading from incrementals: https://repo.jenkins-ci.org/incrementals/org/apache/maven/shared/maven-filtering/1.2/maven-filtering-1.2.jar
Downloading from incrementals: https://repo.jenkins-ci.org/incrementals/org/apache/maven/shared/maven-shared-utils/0.3/maven-shared-utils-0.3.jar
Downloading from incrementals: https://repo.jenkins-ci.org/incrementals/com/google/code/findbugs/jsr305/2.0.1/jsr305-2.0.1.jar
Downloading from incrementals: https://repo.jenkins-ci.org/incrementals/org/sonatype/plexus/plexus-build-api/0.0.4/plexus-build-api-0.0.4.jar
Downloading from central: https://repo.maven.apache.org/maven2/org/apache/maven/maven-core/2.2.1/maven-core-2.2.1.jar
Progress (1): 16/178 kB
Progress (1): 32/178 kB
Progress (1): 49/178 kB
Progress (1): 65/178 kB
Progress (1): 81/178 kB
Progress (1): 98/178 kB
Progress (1): 114/178 kB
Progress (1): 130/178 kB
Progress (1): 147/178 kB
Progress (1): 163/178 kB
Progress (1): 178 kB    
                    
Downloaded from central: https://repo.maven.apache.org/maven2/org/apache/maven/maven-core/2.2.1/maven-core-2.2.1.jar (178 kB at 30 MB/s)
Downloading from central: https://repo.maven.apache.org/maven2/org/apache/maven/maven-plugin-parameter-documenter/2.2.1/maven-plugin-parameter-documenter-2.2.1.jar
Downloading from central: https://repo.maven.apache.org/maven2/org/slf4j/slf4j-jdk14/1.5.6/slf4j-jdk14-1.5.6.jar
Downloading from central: https://repo.maven.apache.org/maven2/org/slf4j/slf4j-api/1.5.6/slf4j-api-1.5.6.jar
Downloading from central: https://repo.maven.apache.org/maven2/org/slf4j/jcl-over-slf4j/1.5.6/jcl-over-slf4j-1.5.6.jar
Downloading from central: https://repo.maven.apache.org/maven2/org/apache/maven/reporting/maven-reporting-api/2.2.1/maven-reporting-api-2.2.1.jar
Progress (1): 16/22 kB
Progress (1): 22 kB   
                   
Downloaded from central: https://repo.maven.apache.org/maven2/org/apache/maven/maven-plugin-parameter-documenter/2.2.1/maven-plugin-parameter-documenter-2.2.1.jar (22 kB at 5.5 MB/s)
Downloading from central: https://repo.maven.apache.org/maven2/org/apache/maven/doxia/doxia-sink-api/1.1/doxia-sink-api-1.1.jar
Progress (1): 13 kB
                   
Downloaded from central: https://repo.maven.apache.org/maven2/org/apache/maven/doxia/doxia-sink-api/1.1/doxia-sink-api-1.1.jar (13 kB at 2.1 MB/s)
Downloading from central: https://repo.maven.apache.org/maven2/org/apache/maven/doxia/doxia-logging-api/1.1/doxia-logging-api-1.1.jar
Progress (1): 11 kB
                   
Downloaded from central: https://repo.maven.apache.org/maven2/org/apache/maven/doxia/doxia-logging-api/1.1/doxia-logging-api-1.1.jar (11 kB at 1.4 MB/s)
Downloading from central: https://repo.maven.apache.org/maven2/org/apache/maven/maven-error-diagnostics/2.2.1/maven-error-diagnostics-2.2.1.jar
Progress (1): 13 kB
                   
Downloaded from central: https://repo.maven.apache.org/maven2/org/apache/maven/maven-error-diagnostics/2.2.1/maven-error-diagnostics-2.2.1.jar (13 kB at 1.0 MB/s)
Downloading from central: https://repo.maven.apache.org/maven2/org/codehaus/plexus/plexus-interactivity-api/1.0-alpha-4/plexus-interactivity-api-1.0-alpha-4.jar
Progress (1): 1.4/22 kB
Progress (1): 2.8/22 kB
Progress (1): 4.1/22 kB
Progress (1): 5.5/22 kB
Progress (1): 6.9/22 kB
Progress (1): 8.3/22 kB
Progress (1): 9.7/22 kB
Progress (1): 11/22 kB 
Progress (1): 12/22 kB
Progress (1): 14/22 kB
Progress (1): 15/22 kB
Progress (2): 15/22 kB | 13 kB
Progress (2): 17/22 kB | 13 kB
Progress (3): 17/22 kB | 13 kB | 1.4/17 kB
Progress (3): 18/22 kB | 13 kB | 1.4/17 kB
Progress (3): 18/22 kB | 13 kB | 2.8/17 kB
Progress (3): 19/22 kB | 13 kB | 2.8/17 kB
Progress (3): 19/22 kB | 13 kB | 4.1/17 kB
Progress (3): 21/22 kB | 13 kB | 4.1/17 kB
Progress (3): 21/22 kB | 13 kB | 5.5/17 kB
Progress (3): 22/22 kB | 13 kB | 5.5/17 kB
Progress (3): 22/22 kB | 13 kB | 6.9/17 kB
Progress (3): 22 kB | 13 kB | 6.9/17 kB   
Progress (3): 22 kB | 13 kB | 8.3/17 kB
Progress (3): 22 kB | 13 kB | 9.7/17 kB
Progress (3): 22 kB | 13 kB | 11/17 kB 
Progress (3): 22 kB | 13 kB | 12/17 kB
Progress (3): 22 kB | 13 kB | 14/17 kB
Progress (3): 22 kB | 13 kB | 15/17 kB
Progress (3): 22 kB | 13 kB | 16/17 kB
Progress (3): 22 kB | 13 kB | 17 kB   
                                   
Downloaded from central: https://repo.maven.apache.org/maven2/org/slf4j/slf4j-api/1.5.6/slf4j-api-1.5.6.jar (22 kB at 1.3 MB/s)
Downloading from central: https://repo.maven.apache.org/maven2/classworlds/classworlds/1.1/classworlds-1.1.jar
Downloaded from central: https://repo.maven.apache.org/maven2/org/codehaus/plexus/plexus-interactivity-api/1.0-alpha-4/plexus-interactivity-api-1.0-alpha-4.jar (13 kB at 789 kB/s)
Downloading from central: https://repo.maven.apache.org/maven2/org/apache/maven/maven-monitor/2.2.1/maven-monitor-2.2.1.jar
Downloaded from central: https://repo.maven.apache.org/maven2/org/slf4j/jcl-over-slf4j/1.5.6/jcl-over-slf4j-1.5.6.jar (17 kB at 929 kB/s)
Downloading from central: https://repo.maven.apache.org/maven2/org/codehaus/plexus/plexus-utils/3.0.15/plexus-utils-3.0.15.jar
Progress (1): 1.4/8.8 kB
Progress (1): 2.8/8.8 kB
Progress (1): 4.1/8.8 kB
Progress (1): 5.5/8.8 kB
Progress (1): 6.9/8.8 kB
Progress (1): 8.3/8.8 kB
Progress (1): 8.8 kB    
Progress (2): 8.8 kB | 1.4/9.8 kB
Progress (2): 8.8 kB | 2.8/9.8 kB
Progress (2): 8.8 kB | 4.1/9.8 kB
Progress (2): 8.8 kB | 5.5/9.8 kB
Progress (2): 8.8 kB | 6.9/9.8 kB
Progress (2): 8.8 kB | 8.3/9.8 kB
Progress (2): 8.8 kB | 9.7/9.8 kB
Progress (2): 8.8 kB | 9.8 kB    
                             
Downloaded from central: https://repo.maven.apache.org/maven2/org/slf4j/slf4j-jdk14/1.5.6/slf4j-jdk14-1.5.6.jar (8.8 kB at 441 kB/s)
Downloading from central: https://repo.maven.apache.org/maven2/org/apache/maven/shared/maven-filtering/1.2/maven-filtering-1.2.jar
Downloaded from central: https://repo.maven.apache.org/maven2/org/apache/maven/reporting/maven-reporting-api/2.2.1/maven-reporting-api-2.2.1.jar (9.8 kB at 489 kB/s)
Downloading from central: https://repo.maven.apache.org/maven2/org/apache/maven/shared/maven-shared-utils/0.3/maven-shared-utils-0.3.jar
Progress (1): 1.4/10 kB
Progress (1): 2.8/10 kB
Progress (1): 4.1/10 kB
Progress (1): 5.5/10 kB
Progress (1): 6.9/10 kB
Progress (1): 8.3/10 kB
Progress (1): 9.7/10 kB
Progress (1): 10 kB    
                   
Downloaded from central: https://repo.maven.apache.org/maven2/org/apache/maven/maven-monitor/2.2.1/maven-monitor-2.2.1.jar (10 kB at 523 kB/s)
Downloading from central: https://repo.maven.apache.org/maven2/com/google/code/findbugs/jsr305/2.0.1/jsr305-2.0.1.jar
Progress (1): 1.4/38 kB
Progress (1): 2.8/38 kB
Progress (1): 4.1/38 kB
Progress (1): 5.5/38 kB
Progress (1): 6.9/38 kB
Progress (1): 8.3/38 kB
Progress (1): 9.7/38 kB
Progress (1): 11/38 kB 
Progress (1): 12/38 kB
Progress (1): 14/38 kB
Progress (1): 15/38 kB
Progress (1): 17/38 kB
Progress (1): 18/38 kB
Progress (1): 19/38 kB
Progress (1): 21/38 kB
Progress (1): 22/38 kB
Progress (1): 23/38 kB
Progress (1): 25/38 kB
Progress (1): 26/38 kB
Progress (2): 26/38 kB | 16/155 kB
Progress (2): 28/38 kB | 16/155 kB
Progress (2): 29/38 kB | 16/155 kB
Progress (2): 30/38 kB | 16/155 kB
Progress (2): 32/38 kB | 16/155 kB
Progress (2): 32/38 kB | 33/155 kB
Progress (2): 33/38 kB | 33/155 kB
Progress (3): 33/38 kB | 33/155 kB | 16/32 kB
Progress (3): 34/38 kB | 33/155 kB | 16/32 kB
Progress (3): 36/38 kB | 33/155 kB | 16/32 kB
Progress (3): 37/38 kB | 33/155 kB | 16/32 kB
Progress (3): 37/38 kB | 33/155 kB | 32 kB   
Progress (3): 38 kB | 33/155 kB | 32 kB   
                                       
Downloaded from central: https://repo.maven.apache.org/maven2/classworlds/classworlds/1.1/classworlds-1.1.jar (38 kB at 1.6 MB/s)
Downloading from central: https://repo.maven.apache.org/maven2/org/sonatype/plexus/plexus-build-api/0.0.4/plexus-build-api-0.0.4.jar
Downloaded from central: https://repo.maven.apache.org/maven2/com/google/code/findbugs/jsr305/2.0.1/jsr305-2.0.1.jar (32 kB at 1.4 MB/s)
Progress (2): 33/155 kB | 1.4/44 kB
Progress (2): 33/155 kB | 2.8/44 kB
Progress (2): 33/155 kB | 4.1/44 kB
Progress (2): 33/155 kB | 5.5/44 kB
Progress (2): 33/155 kB | 6.9/44 kB
Progress (2): 33/155 kB | 8.3/44 kB
Progress (2): 49/155 kB | 8.3/44 kB
Progress (2): 49/155 kB | 9.7/44 kB
Progress (2): 49/155 kB | 11/44 kB 
Progress (2): 49/155 kB | 12/44 kB
Progress (2): 49/155 kB | 14/44 kB
Progress (2): 66/155 kB | 14/44 kB
Progress (2): 66/155 kB | 15/44 kB
Progress (2): 66/155 kB | 16/44 kB
Progress (2): 66/155 kB | 18/44 kB
Progress (2): 82/155 kB | 18/44 kB
Progress (2): 82/155 kB | 19/44 kB
Progress (2): 82/155 kB | 21/44 kB
Progress (2): 82/155 kB | 22/44 kB
Progress (2): 98/155 kB | 22/44 kB
Progress (2): 98/155 kB | 23/44 kB
Progress (2): 98/155 kB | 25/44 kB
Progress (2): 98/155 kB | 26/44 kB
Progress (2): 98/155 kB | 27/44 kB
Progress (2): 115/155 kB | 27/44 kB
Progress (2): 115/155 kB | 29/44 kB
Progress (2): 115/155 kB | 30/44 kB
Progress (3): 115/155 kB | 30/44 kB | 16/239 kB
Progress (3): 115/155 kB | 32/44 kB | 16/239 kB
Progress (3): 115/155 kB | 33/44 kB | 16/239 kB
Progress (3): 115/155 kB | 34/44 kB | 16/239 kB
Progress (3): 115/155 kB | 34/44 kB | 32/239 kB
Progress (3): 115/155 kB | 36/44 kB | 32/239 kB
Progress (3): 115/155 kB | 37/44 kB | 32/239 kB
Progress (3): 115/155 kB | 38/44 kB | 32/239 kB
Progress (3): 115/155 kB | 38/44 kB | 49/239 kB
Progress (3): 115/155 kB | 40/44 kB | 49/239 kB
Progress (3): 115/155 kB | 41/44 kB | 49/239 kB
Progress (3): 115/155 kB | 43/44 kB | 49/239 kB
Progress (3): 115/155 kB | 44/44 kB | 49/239 kB
Progress (3): 115/155 kB | 44 kB | 49/239 kB   
Progress (3): 115/155 kB | 44 kB | 65/239 kB
Progress (3): 115/155 kB | 44 kB | 81/239 kB
                                            
Downloaded from central: https://repo.maven.apache.org/maven2/org/apache/maven/shared/maven-filtering/1.2/maven-filtering-1.2.jar (44 kB at 1.7 MB/s)
Progress (2): 115/155 kB | 98/239 kB
Progress (2): 131/155 kB | 98/239 kB
Progress (2): 131/155 kB | 114/239 kB
Progress (2): 147/155 kB | 114/239 kB
Progress (2): 155 kB | 114/239 kB    
Progress (2): 155 kB | 130/239 kB
Progress (2): 155 kB | 147/239 kB
                                 
Downloaded from central: https://repo.maven.apache.org/maven2/org/apache/maven/shared/maven-shared-utils/0.3/maven-shared-utils-0.3.jar (155 kB at 6.0 MB/s)
Progress (1): 163/239 kB
Progress (2): 163/239 kB | 1.4/6.8 kB
Progress (2): 180/239 kB | 1.4/6.8 kB
Progress (2): 180/239 kB | 2.8/6.8 kB
Progress (2): 180/239 kB | 4.1/6.8 kB
Progress (2): 180/239 kB | 5.5/6.8 kB
Progress (2): 196/239 kB | 5.5/6.8 kB
Progress (2): 196/239 kB | 6.8 kB    
Progress (2): 212/239 kB | 6.8 kB
Progress (2): 229/239 kB | 6.8 kB
                                 
Downloaded from central: https://repo.maven.apache.org/maven2/org/sonatype/plexus/plexus-build-api/0.0.4/plexus-build-api-0.0.4.jar (6.8 kB at 243 kB/s)
Progress (1): 239 kB
                    
Downloaded from central: https://repo.maven.apache.org/maven2/org/codehaus/plexus/plexus-utils/3.0.15/plexus-utils-3.0.15.jar (239 kB at 8.5 MB/s)
>>>>>>> ab7ada5f
[INFO] Using 'UTF-8' encoding to copy filtered resources.
[INFO] Copying 2 resources
[INFO] 
[INFO] --- flatten:1.7.0:flatten (flatten) @ sse-gateway ---
[INFO] Generating flattened POM of project org.jenkins-ci.plugins:sse-gateway:hpi:1.29-SNAPSHOT...
[INFO] 
[INFO] --- compiler:3.14.0:compile (default-compile) @ sse-gateway ---
[INFO] Recompiling the module because of changed source code.
[INFO] Compiling 9 source files with javac [debug parameters release 17] to target/classes
[INFO] org.jenkinsci.plugins.ssegateway.Endpoint indexed under hudson.Extension
[INFO] org.jenkinsci.plugins.ssegateway.sse.EventDispatcher.SSEHttpSessionListener indexed under hudson.Extension
[INFO] /tmp/plugin-builds/sse-gateway/src/main/java/org/jenkinsci/plugins/ssegateway/EventHistoryStore.java: Some input files use or override a deprecated API.
[INFO] /tmp/plugin-builds/sse-gateway/src/main/java/org/jenkinsci/plugins/ssegateway/EventHistoryStore.java: Recompile with -Xlint:deprecation for details.
[INFO] /tmp/plugin-builds/sse-gateway/src/main/java/org/jenkinsci/plugins/ssegateway/sse/EventDispatcherFactory.java: /tmp/plugin-builds/sse-gateway/src/main/java/org/jenkinsci/plugins/ssegateway/sse/EventDispatcherFactory.java uses unchecked or unsafe operations.
[INFO] /tmp/plugin-builds/sse-gateway/src/main/java/org/jenkinsci/plugins/ssegateway/sse/EventDispatcherFactory.java: Recompile with -Xlint:unchecked for details.
[INFO] 
[INFO] --- access-modifier-checker:1.35:enforce (default-enforce) @ sse-gateway ---
[INFO] Skipping access modifier checks
[INFO] 
[INFO] --- bridge-method-injector:1.31:process (default) @ sse-gateway ---
[INFO] 
[INFO] --- hpi:3.65:insert-test (default-insert-test) @ sse-gateway ---
[INFO] 
[INFO] --- antrun:3.1.0:run (createTempDir) @ sse-gateway ---
[INFO] Executing tasks
[INFO]     [mkdir] Created dir: /tmp/plugin-builds/sse-gateway/target/tmp
[INFO] Executed tasks
[INFO] 
[INFO] --- resources:2.7:testResources (default-testResources) @ sse-gateway ---
[INFO] Not copying test resources
[INFO] 
[INFO] --- compiler:3.14.0:testCompile (default-testCompile) @ sse-gateway ---
[INFO] Not compiling test sources
[INFO] 
[INFO] --- hpi:3.65:test-hpl (default-test-hpl) @ sse-gateway ---
[INFO] Generating /tmp/plugin-builds/sse-gateway/target/test-classes/the.hpl
[INFO] 
[INFO] --- hpi:3.65:resolve-test-dependencies (default-resolve-test-dependencies) @ sse-gateway ---
<<<<<<< HEAD
=======
Downloading from repo.jenkins-ci.org: https://repo.jenkins-ci.org/public/org/jenkins-ci/plugins/pubsub-light/1.18/pubsub-light-1.18.hpi
Progress (1): 0.5/35 kB
Progress (1): 1.9/35 kB
Progress (1): 3.3/35 kB
Progress (1): 4.7/35 kB
Progress (1): 6.1/35 kB
Progress (1): 7.5/35 kB
Progress (1): 8.9/35 kB
Progress (1): 10/35 kB 
Progress (1): 12/35 kB
Progress (1): 13/35 kB
Progress (1): 14/35 kB
Progress (1): 16/35 kB
Progress (1): 16/35 kB
Progress (1): 17/35 kB
Progress (1): 19/35 kB
Progress (1): 20/35 kB
Progress (1): 22/35 kB
Progress (1): 23/35 kB
Progress (1): 24/35 kB
Progress (1): 26/35 kB
Progress (1): 27/35 kB
Progress (1): 29/35 kB
Progress (1): 30/35 kB
Progress (1): 31/35 kB
Progress (1): 33/35 kB
Progress (1): 34/35 kB
Progress (1): 35 kB   
                   
Downloaded from repo.jenkins-ci.org: https://repo.jenkins-ci.org/public/org/jenkins-ci/plugins/pubsub-light/1.18/pubsub-light-1.18.hpi (35 kB at 158 kB/s)
>>>>>>> ab7ada5f
[INFO] 
[INFO] --- hpi:3.65:test-runtime (default-test-runtime) @ sse-gateway ---
[INFO] Tests are skipped.
[INFO] 
[INFO] --- surefire:3.5.3:test (default-test) @ sse-gateway ---
[INFO] Tests are skipped.
[INFO] 
[INFO] --- frontend:1.15.1:npm (npm mvntest) @ sse-gateway ---
[INFO] Running 'npm run mvntest' in /tmp/plugin-builds/sse-gateway
[INFO] 
[INFO] > @jenkins-cd/sse-gateway@0.0.22 mvntest /tmp/plugin-builds/sse-gateway
[INFO] > gulp test
[INFO] 
<<<<<<< HEAD
[INFO] [11:46:00] Test specs: src/test/js/**/*-spec.{js,jsx} (use --testFileSuffix switch to select different files)
[INFO] [11:46:00] Language level set to ECMA v5. Call builder.lang([number]) to change.
[INFO] [11:46:00] **********************************************************************
[INFO] [11:46:00] This build is using Jenkins JS Builder.
[INFO] [11:46:00]   For command line options and other help, go to
[INFO] [11:46:00]   https://www.npmjs.com/package/@jenkins-cd/js-builder
[INFO] [11:46:00] **********************************************************************
[INFO] [11:46:00] Maven project.
[INFO] [11:46:00] 	- Jenkins plugin (HPI): sse-gateway
[INFO] [11:46:00] Defining default tasks: lint,test,bundle
[INFO] [11:46:00] Using gulpfile /tmp/plugin-builds/sse-gateway/gulpfile.js
[INFO] [11:46:00] Starting 'log-env'...
[INFO] [11:46:00] Source Dirs:
[INFO] [11:46:00]  - src: src/main/js,src/main/less
[INFO] [11:46:00]  - test: src/test/js
[INFO] [11:46:00] Finished 'log-env' after 683 μs
[INFO] [11:46:00] Starting 'bundle'...
[INFO] [11:46:00] Warning: Skipping 'bundle' task. No 'module' bundles are registered. Call require('jenkins-js-build').bundle([module]) in gulpfile.js.
[INFO] [11:46:00] bundling: done
[INFO] [11:46:00] Finished 'bundle' after 386 μs
[INFO] [11:46:00] Starting 'test'...
[INFO] [11:46:00] Testing web server started on port 18999 (http://localhost:18999). Content root: /tmp/plugin-builds/sse-gateway
[INFO] [11:46:00] Finished 'test' after 50 ms
[INFO] SUCCESS: 0 specs, 0 failures, 0 skipped, 0 disabled in 0.002s.
[INFO] [11:46:00] Testing web server stopped.
=======
[INFO] [02:37:20] Test specs: src/test/js/**/*-spec.{js,jsx} (use --testFileSuffix switch to select different files)
[INFO] [02:37:20] Language level set to ECMA v5. Call builder.lang([number]) to change.
[INFO] [02:37:20] **********************************************************************
[INFO] [02:37:20] This build is using Jenkins JS Builder.
[INFO] [02:37:20]   For command line options and other help, go to
[INFO] [02:37:20]   https://www.npmjs.com/package/@jenkins-cd/js-builder
[INFO] [02:37:20] **********************************************************************
[INFO] [02:37:20] Maven project.
[INFO] [02:37:20] 	- Jenkins plugin (HPI): sse-gateway
[INFO] [02:37:20] Defining default tasks: lint,test,bundle
[INFO] [02:37:20] Using gulpfile /tmp/plugin-builds/sse-gateway/gulpfile.js
[INFO] [02:37:20] Starting 'log-env'...
[INFO] [02:37:20] Source Dirs:
[INFO] [02:37:20]  - src: src/main/js,src/main/less
[INFO] [02:37:20]  - test: src/test/js
[INFO] [02:37:20] Finished 'log-env' after 364 μs
[INFO] [02:37:20] Starting 'bundle'...
[INFO] [02:37:20] Warning: Skipping 'bundle' task. No 'module' bundles are registered. Call require('jenkins-js-build').bundle([module]) in gulpfile.js.
[INFO] [02:37:20] bundling: done
[INFO] [02:37:20] Finished 'bundle' after 372 μs
[INFO] [02:37:20] Starting 'test'...
[INFO] [02:37:20] Testing web server started on port 18999 (http://localhost:18999). Content root: /tmp/plugin-builds/sse-gateway
[INFO] [02:37:20] Finished 'test' after 26 ms
[INFO] SUCCESS: 0 specs, 0 failures, 0 skipped, 0 disabled in 0.001s.
[INFO] [02:37:20] Testing web server stopped.
>>>>>>> ab7ada5f
[INFO] 
[INFO] --- license:165.v7e11f4e4a_325:process (default) @ sse-gateway ---
[INFO] 
[INFO] --- hpi:3.65:hpi (default-hpi) @ sse-gateway ---
[INFO] Generating /tmp/plugin-builds/sse-gateway/target/sse-gateway/META-INF/MANIFEST.MF
[INFO] Checking for attached .jar artifact ...
[INFO] Generating jar /tmp/plugin-builds/sse-gateway/target/sse-gateway.jar
[INFO] Building jar: /tmp/plugin-builds/sse-gateway/target/sse-gateway.jar
[INFO] Exploding webapp...
[INFO] Copy webapp webResources to /tmp/plugin-builds/sse-gateway/target/sse-gateway
[INFO] Assembling webapp sse-gateway in /tmp/plugin-builds/sse-gateway/target/sse-gateway
[INFO] Generating hpi /tmp/plugin-builds/sse-gateway/target/sse-gateway.hpi
[INFO] Building jar: /tmp/plugin-builds/sse-gateway/target/sse-gateway.hpi
[INFO] 
[INFO] --- jar:3.4.2:test-jar (maybe-test-jar) @ sse-gateway ---
[INFO] Skipping packaging of the test-jar
[INFO] 
[INFO] >>> spotbugs:4.9.3.0:check (spotbugs) > :spotbugs @ sse-gateway >>>
[INFO] 
[INFO] --- spotbugs:4.9.3.0:spotbugs (spotbugs) @ sse-gateway ---
[INFO] Skipping com.github.spotbugs:spotbugs-maven-plugin:4.9.3.0:spotbugs report goal
[INFO] 
[INFO] <<< spotbugs:4.9.3.0:check (spotbugs) < :spotbugs @ sse-gateway <<<
[INFO] 
[INFO] 
[INFO] --- spotbugs:4.9.3.0:check (spotbugs) @ sse-gateway ---
[INFO] Spotbugs plugin skipped
[INFO] 
[INFO] --- spotless:2.44.4:check (default) @ sse-gateway ---
[INFO] Spotless check skipped
[INFO] 
[INFO] --- invoker:3.9.0:install (integration-test) @ sse-gateway ---
<<<<<<< HEAD
=======
Downloading from repo.jenkins-ci.org: https://repo.jenkins-ci.org/public/org/apache/maven/shared/maven-script-interpreter/1.6/maven-script-interpreter-1.6.pom
Downloading from incrementals: https://repo.jenkins-ci.org/incrementals/org/apache/maven/shared/maven-script-interpreter/1.6/maven-script-interpreter-1.6.pom
Downloading from central: https://repo.maven.apache.org/maven2/org/apache/maven/shared/maven-script-interpreter/1.6/maven-script-interpreter-1.6.pom
Progress (1): 4.5 kB
                    
Downloaded from central: https://repo.maven.apache.org/maven2/org/apache/maven/shared/maven-script-interpreter/1.6/maven-script-interpreter-1.6.pom (4.5 kB at 749 kB/s)
Downloading from repo.jenkins-ci.org: https://repo.jenkins-ci.org/public/org/apache/maven/shared/maven-script-interpreter/1.6/maven-script-interpreter-1.6.jar
Downloading from incrementals: https://repo.jenkins-ci.org/incrementals/org/apache/maven/shared/maven-script-interpreter/1.6/maven-script-interpreter-1.6.jar
Downloading from central: https://repo.maven.apache.org/maven2/org/apache/maven/shared/maven-script-interpreter/1.6/maven-script-interpreter-1.6.jar
Progress (1): 16/26 kB
Progress (1): 26 kB   
                   
Downloaded from central: https://repo.maven.apache.org/maven2/org/apache/maven/shared/maven-script-interpreter/1.6/maven-script-interpreter-1.6.jar (26 kB at 8.5 MB/s)
>>>>>>> ab7ada5f
[INFO] Installing /tmp/plugin-builds/sse-gateway/target/sse-gateway.hpi to /tmp/plugin-builds/sse-gateway/target/local-repo/org/jenkins-ci/plugins/sse-gateway/1.29-SNAPSHOT/sse-gateway-1.29-SNAPSHOT.hpi
[INFO] Installing /tmp/plugin-builds/sse-gateway/target/sse-gateway.jar to /tmp/plugin-builds/sse-gateway/target/local-repo/org/jenkins-ci/plugins/sse-gateway/1.29-SNAPSHOT/sse-gateway-1.29-SNAPSHOT.jar
[INFO] Installing /tmp/plugin-builds/sse-gateway/target/sse-gateway-1.29-SNAPSHOT.pom to /tmp/plugin-builds/sse-gateway/target/local-repo/org/jenkins-ci/plugins/sse-gateway/1.29-SNAPSHOT/sse-gateway-1.29-SNAPSHOT.pom
[INFO] Installing /home/runner/.m2/repository/org/jenkins-ci/plugins/pubsub-light/1.18/pubsub-light-1.18.jar to /tmp/plugin-builds/sse-gateway/target/local-repo/org/jenkins-ci/plugins/pubsub-light/1.18/pubsub-light-1.18.jar
[INFO] Installing /home/runner/.m2/repository/org/jenkins-ci/plugins/pubsub-light/1.18/pubsub-light-1.18.pom to /tmp/plugin-builds/sse-gateway/target/local-repo/org/jenkins-ci/plugins/pubsub-light/1.18/pubsub-light-1.18.pom
[INFO] Installing /home/runner/.m2/repository/org/jenkins-ci/modules/instance-identity/201.vd2a_b_5a_468a_a_6/instance-identity-201.vd2a_b_5a_468a_a_6.jar to /tmp/plugin-builds/sse-gateway/target/local-repo/org/jenkins-ci/modules/instance-identity/201.vd2a_b_5a_468a_a_6/instance-identity-201.vd2a_b_5a_468a_a_6.jar
[INFO] Installing /home/runner/.m2/repository/org/jenkins-ci/modules/instance-identity/201.vd2a_b_5a_468a_a_6/instance-identity-201.vd2a_b_5a_468a_a_6.pom to /tmp/plugin-builds/sse-gateway/target/local-repo/org/jenkins-ci/modules/instance-identity/201.vd2a_b_5a_468a_a_6/instance-identity-201.vd2a_b_5a_468a_a_6.pom
[INFO] Installing /home/runner/.m2/repository/org/jenkins-ci/plugins/bouncycastle-api/2.30.1.79-254.vfdb_814e7791e/bouncycastle-api-2.30.1.79-254.vfdb_814e7791e.jar to /tmp/plugin-builds/sse-gateway/target/local-repo/org/jenkins-ci/plugins/bouncycastle-api/2.30.1.79-254.vfdb_814e7791e/bouncycastle-api-2.30.1.79-254.vfdb_814e7791e.jar
[INFO] Installing /home/runner/.m2/repository/org/jenkins-ci/plugins/bouncycastle-api/2.30.1.79-254.vfdb_814e7791e/bouncycastle-api-2.30.1.79-254.vfdb_814e7791e.pom to /tmp/plugin-builds/sse-gateway/target/local-repo/org/jenkins-ci/plugins/bouncycastle-api/2.30.1.79-254.vfdb_814e7791e/bouncycastle-api-2.30.1.79-254.vfdb_814e7791e.pom
[INFO] Installing /home/runner/.m2/repository/org/bouncycastle/bcpkix-jdk18on/1.79/bcpkix-jdk18on-1.79.jar to /tmp/plugin-builds/sse-gateway/target/local-repo/org/bouncycastle/bcpkix-jdk18on/1.79/bcpkix-jdk18on-1.79.jar
[INFO] Installing /home/runner/.m2/repository/org/bouncycastle/bcpkix-jdk18on/1.79/bcpkix-jdk18on-1.79.pom to /tmp/plugin-builds/sse-gateway/target/local-repo/org/bouncycastle/bcpkix-jdk18on/1.79/bcpkix-jdk18on-1.79.pom
[INFO] Installing /home/runner/.m2/repository/org/bouncycastle/bcprov-jdk18on/1.79/bcprov-jdk18on-1.79.jar to /tmp/plugin-builds/sse-gateway/target/local-repo/org/bouncycastle/bcprov-jdk18on/1.79/bcprov-jdk18on-1.79.jar
[INFO] Installing /home/runner/.m2/repository/org/bouncycastle/bcprov-jdk18on/1.79/bcprov-jdk18on-1.79.pom to /tmp/plugin-builds/sse-gateway/target/local-repo/org/bouncycastle/bcprov-jdk18on/1.79/bcprov-jdk18on-1.79.pom
[INFO] Installing /home/runner/.m2/repository/org/bouncycastle/bcutil-jdk18on/1.79/bcutil-jdk18on-1.79.jar to /tmp/plugin-builds/sse-gateway/target/local-repo/org/bouncycastle/bcutil-jdk18on/1.79/bcutil-jdk18on-1.79.jar
[INFO] Installing /home/runner/.m2/repository/org/bouncycastle/bcutil-jdk18on/1.79/bcutil-jdk18on-1.79.pom to /tmp/plugin-builds/sse-gateway/target/local-repo/org/bouncycastle/bcutil-jdk18on/1.79/bcutil-jdk18on-1.79.pom
[INFO] 
[INFO] --- invoker:3.9.0:integration-test (integration-test) @ sse-gateway ---
[INFO] Building: test-jar-containing-js/pom.xml
[INFO] run post-build script postbuild.groovy
[INFO]   BUG! exception in phase 'semantic analysis' in source unit 'Script1.groovy' Unsupported class file major version 69
<<<<<<< HEAD
[INFO]           test-jar-containing-js/pom.xml ................... FAILED (8.800 s)
=======
[INFO]           test-jar-containing-js/pom.xml ................... FAILED (3.575 s)
>>>>>>> ab7ada5f
[INFO] 
[INFO] --- invoker:3.9.0:verify (integration-test) @ sse-gateway ---
[INFO] -------------------------------------------------
[INFO] Build Summary:
[INFO]   Passed: 0, Failed: 1, Errors: 0, Skipped: 0
[INFO] -------------------------------------------------
[ERROR] The following builds failed:
[ERROR] *  test-jar-containing-js/pom.xml
[INFO] -------------------------------------------------
[INFO] ------------------------------------------------------------------------
[INFO] BUILD FAILURE
[INFO] ------------------------------------------------------------------------
<<<<<<< HEAD
[INFO] Total time:  01:11 min
[INFO] Finished at: 2025-07-09T11:46:13+02:00
=======
[INFO] Total time:  44.734 s
[INFO] Finished at: 2025-07-08T02:37:26Z
>>>>>>> ab7ada5f
[INFO] ------------------------------------------------------------------------
[ERROR] Failed to execute goal org.apache.maven.plugins:maven-invoker-plugin:3.9.0:verify (integration-test) on project sse-gateway: 1 build failed. See console output above for details. -> [Help 1]
[ERROR] 
[ERROR] To see the full stack trace of the errors, re-run Maven with the -e switch.
[ERROR] Re-run Maven using the -X switch to enable full debug logging.
[ERROR] 
[ERROR] For more information about the errors and possible solutions, please read the following articles:
[ERROR] [Help 1] http://cwiki.apache.org/confluence/display/MAVEN/MojoFailureException<|MERGE_RESOLUTION|>--- conflicted
+++ resolved
@@ -14,118 +14,115 @@
 [INFO] Building Server Sent Events (SSE) Gateway Plugin 1.29-SNAPSHOT
 [INFO]   from pom.xml
 [INFO] --------------------------------[ hpi ]---------------------------------
-<<<<<<< HEAD
-=======
 Downloading from repo.jenkins-ci.org: https://repo.jenkins-ci.org/public/org/apache/maven/plugins/maven-resources-plugin/2.7/maven-resources-plugin-2.7.pom
 Downloading from incrementals: https://repo.jenkins-ci.org/incrementals/org/apache/maven/plugins/maven-resources-plugin/2.7/maven-resources-plugin-2.7.pom
 Downloading from central: https://repo.maven.apache.org/maven2/org/apache/maven/plugins/maven-resources-plugin/2.7/maven-resources-plugin-2.7.pom
-Progress (1): 1.4/7.7 kB
-Progress (1): 2.8/7.7 kB
-Progress (1): 4.1/7.7 kB
-Progress (1): 5.5/7.7 kB
-Progress (1): 6.9/7.7 kB
-Progress (1): 7.7 kB    
-                    
+Progress (1): 1.4/7.7 kB+Progress (1): 2.8/7.7 kB+Progress (1): 4.1/7.7 kB+Progress (1): 5.5/7.7 kB+Progress (1): 6.9/7.7 kB+Progress (1): 7.7 kB    +                     Downloaded from central: https://repo.maven.apache.org/maven2/org/apache/maven/plugins/maven-resources-plugin/2.7/maven-resources-plugin-2.7.pom (7.7 kB at 220 kB/s)
 Downloading from repo.jenkins-ci.org: https://repo.jenkins-ci.org/public/org/apache/maven/plugins/maven-plugins/25/maven-plugins-25.pom
 Downloading from incrementals: https://repo.jenkins-ci.org/incrementals/org/apache/maven/plugins/maven-plugins/25/maven-plugins-25.pom
 Downloading from central: https://repo.maven.apache.org/maven2/org/apache/maven/plugins/maven-plugins/25/maven-plugins-25.pom
-Progress (1): 1.4/9.6 kB
-Progress (1): 2.8/9.6 kB
-Progress (1): 4.1/9.6 kB
-Progress (1): 5.5/9.6 kB
-Progress (1): 6.9/9.6 kB
-Progress (1): 8.3/9.6 kB
-Progress (1): 9.6 kB    
-                    
+Progress (1): 1.4/9.6 kB+Progress (1): 2.8/9.6 kB+Progress (1): 4.1/9.6 kB+Progress (1): 5.5/9.6 kB+Progress (1): 6.9/9.6 kB+Progress (1): 8.3/9.6 kB+Progress (1): 9.6 kB    +                     Downloaded from central: https://repo.maven.apache.org/maven2/org/apache/maven/plugins/maven-plugins/25/maven-plugins-25.pom (9.6 kB at 1.2 MB/s)
 Downloading from repo.jenkins-ci.org: https://repo.jenkins-ci.org/public/org/apache/maven/plugins/maven-resources-plugin/2.7/maven-resources-plugin-2.7.jar
 Downloading from incrementals: https://repo.jenkins-ci.org/incrementals/org/apache/maven/plugins/maven-resources-plugin/2.7/maven-resources-plugin-2.7.jar
 Downloading from central: https://repo.maven.apache.org/maven2/org/apache/maven/plugins/maven-resources-plugin/2.7/maven-resources-plugin-2.7.jar
-Progress (1): 1.4/31 kB
-Progress (1): 2.8/31 kB
-Progress (1): 4.1/31 kB
-Progress (1): 5.5/31 kB
-Progress (1): 6.9/31 kB
-Progress (1): 8.3/31 kB
-Progress (1): 9.7/31 kB
-Progress (1): 11/31 kB 
-Progress (1): 12/31 kB
-Progress (1): 14/31 kB
-Progress (1): 15/31 kB
-Progress (1): 16/31 kB
-Progress (1): 17/31 kB
-Progress (1): 19/31 kB
-Progress (1): 20/31 kB
-Progress (1): 21/31 kB
-Progress (1): 23/31 kB
-Progress (1): 24/31 kB
-Progress (1): 25/31 kB
-Progress (1): 27/31 kB
-Progress (1): 28/31 kB
-Progress (1): 30/31 kB
-Progress (1): 31/31 kB
-Progress (1): 31 kB   
-                   
+Progress (1): 1.4/31 kB+Progress (1): 2.8/31 kB+Progress (1): 4.1/31 kB+Progress (1): 5.5/31 kB+Progress (1): 6.9/31 kB+Progress (1): 8.3/31 kB+Progress (1): 9.7/31 kB+Progress (1): 11/31 kB +Progress (1): 12/31 kB+Progress (1): 14/31 kB+Progress (1): 15/31 kB+Progress (1): 16/31 kB+Progress (1): 17/31 kB+Progress (1): 19/31 kB+Progress (1): 20/31 kB+Progress (1): 21/31 kB+Progress (1): 23/31 kB+Progress (1): 24/31 kB+Progress (1): 25/31 kB+Progress (1): 27/31 kB+Progress (1): 28/31 kB+Progress (1): 30/31 kB+Progress (1): 31/31 kB+Progress (1): 31 kB   +                    Downloaded from central: https://repo.maven.apache.org/maven2/org/apache/maven/plugins/maven-resources-plugin/2.7/maven-resources-plugin-2.7.jar (31 kB at 1.7 MB/s)
 Downloading from repo.jenkins-ci.org: https://repo.jenkins-ci.org/public/org/apache/maven/plugins/maven-invoker-plugin/3.9.0/maven-invoker-plugin-3.9.0.pom
 Downloading from incrementals: https://repo.jenkins-ci.org/incrementals/org/apache/maven/plugins/maven-invoker-plugin/3.9.0/maven-invoker-plugin-3.9.0.pom
 Downloading from central: https://repo.maven.apache.org/maven2/org/apache/maven/plugins/maven-invoker-plugin/3.9.0/maven-invoker-plugin-3.9.0.pom
-Progress (1): 16 kB
-                   
+Progress (1): 16 kB+                    Downloaded from central: https://repo.maven.apache.org/maven2/org/apache/maven/plugins/maven-invoker-plugin/3.9.0/maven-invoker-plugin-3.9.0.pom (16 kB at 2.2 MB/s)
 Downloading from repo.jenkins-ci.org: https://repo.jenkins-ci.org/public/org/apache/maven/plugins/maven-invoker-plugin/3.9.0/maven-invoker-plugin-3.9.0.jar
 Downloading from incrementals: https://repo.jenkins-ci.org/incrementals/org/apache/maven/plugins/maven-invoker-plugin/3.9.0/maven-invoker-plugin-3.9.0.jar
 Downloading from central: https://repo.maven.apache.org/maven2/org/apache/maven/plugins/maven-invoker-plugin/3.9.0/maven-invoker-plugin-3.9.0.jar
-Progress (1): 16/140 kB
-Progress (1): 32/140 kB
-Progress (1): 49/140 kB
-Progress (1): 64/140 kB
-Progress (1): 80/140 kB
-Progress (1): 96/140 kB
-Progress (1): 113/140 kB
-Progress (1): 129/140 kB
-Progress (1): 140 kB    
-                    
+Progress (1): 16/140 kB+Progress (1): 32/140 kB+Progress (1): 49/140 kB+Progress (1): 64/140 kB+Progress (1): 80/140 kB+Progress (1): 96/140 kB+Progress (1): 113/140 kB+Progress (1): 129/140 kB+Progress (1): 140 kB    +                     Downloaded from central: https://repo.maven.apache.org/maven2/org/apache/maven/plugins/maven-invoker-plugin/3.9.0/maven-invoker-plugin-3.9.0.jar (140 kB at 7.4 MB/s)
 Downloading from repo.jenkins-ci.org: https://repo.jenkins-ci.org/public/org/jenkins-ci/plugins/pubsub-light/1.18/pubsub-light-1.18.pom
-Progress (1): 0.4/1.8 kB
-Progress (1): 1.8 kB    
-                    
+Progress (1): 0.4/1.8 kB+Progress (1): 1.8 kB    +                     Downloaded from repo.jenkins-ci.org: https://repo.jenkins-ci.org/public/org/jenkins-ci/plugins/pubsub-light/1.18/pubsub-light-1.18.pom (1.8 kB at 22 kB/s)
 Downloading from repo.jenkins-ci.org: https://repo.jenkins-ci.org/public/org/jenkins-ci/plugins/pubsub-light/1.18/pubsub-light-1.18.jar
-Progress (1): 0.5/38 kB
-Progress (1): 1.9/38 kB
-Progress (1): 3.3/38 kB
-Progress (1): 4.7/38 kB
-Progress (1): 6.1/38 kB
-Progress (1): 7.5/38 kB
-Progress (1): 8.9/38 kB
-Progress (1): 10/38 kB 
-Progress (1): 12/38 kB
-Progress (1): 13/38 kB
-Progress (1): 14/38 kB
-Progress (1): 16/38 kB
-Progress (1): 16/38 kB
-Progress (1): 17/38 kB
-Progress (1): 19/38 kB
-Progress (1): 20/38 kB
-Progress (1): 22/38 kB
-Progress (1): 23/38 kB
-Progress (1): 24/38 kB
-Progress (1): 26/38 kB
-Progress (1): 27/38 kB
-Progress (1): 29/38 kB
-Progress (1): 30/38 kB
-Progress (1): 31/38 kB
-Progress (1): 33/38 kB
-Progress (1): 34/38 kB
-Progress (1): 35/38 kB
-Progress (1): 37/38 kB
-Progress (1): 38 kB   
-                   
+Progress (1): 0.5/38 kB+Progress (1): 1.9/38 kB+Progress (1): 3.3/38 kB+Progress (1): 4.7/38 kB+Progress (1): 6.1/38 kB+Progress (1): 7.5/38 kB+Progress (1): 8.9/38 kB+Progress (1): 10/38 kB +Progress (1): 12/38 kB+Progress (1): 13/38 kB+Progress (1): 14/38 kB+Progress (1): 16/38 kB+Progress (1): 16/38 kB+Progress (1): 17/38 kB+Progress (1): 19/38 kB+Progress (1): 20/38 kB+Progress (1): 22/38 kB+Progress (1): 23/38 kB+Progress (1): 24/38 kB+Progress (1): 26/38 kB+Progress (1): 27/38 kB+Progress (1): 29/38 kB+Progress (1): 30/38 kB+Progress (1): 31/38 kB+Progress (1): 33/38 kB+Progress (1): 34/38 kB+Progress (1): 35/38 kB+Progress (1): 37/38 kB+Progress (1): 38 kB   +                    Downloaded from repo.jenkins-ci.org: https://repo.jenkins-ci.org/public/org/jenkins-ci/plugins/pubsub-light/1.18/pubsub-light-1.18.jar (38 kB at 157 kB/s)
->>>>>>> ab7ada5f
 [INFO] 
 [INFO] --- clean:3.4.1:clean (default-clean) @ sse-gateway ---
 [INFO] 
@@ -148,13 +145,6 @@
 [INFO] 
 [INFO] --- frontend:1.15.1:install-node-and-npm (install node and npm) @ sse-gateway ---
 [INFO] Installing node version v8.17.0
-<<<<<<< HEAD
-[INFO] Unpacking /home/poddingue/.m2/repository/com/github/eirslett/node/8.17.0/node-8.17.0-linux-x64.tar.gz into /tmp/plugin-builds/sse-gateway/node/tmp
-[INFO] Copying node binary from /tmp/plugin-builds/sse-gateway/node/tmp/node-v8.17.0-linux-x64/bin/node to /tmp/plugin-builds/sse-gateway/node/node
-[INFO] Installed node locally.
-[INFO] Installing npm version 6.13.4
-[INFO] Unpacking /home/poddingue/.m2/repository/com/github/eirslett/npm/6.13.4/npm-6.13.4.tar.gz into /tmp/plugin-builds/sse-gateway/node/node_modules
-=======
 [INFO] Downloading https://repo.jenkins-ci.org/nodejs-dist/v8.17.0/node-v8.17.0-linux-x64.tar.gz to /home/runner/.m2/repository/com/github/eirslett/node/8.17.0/node-8.17.0-linux-x64.tar.gz
 [INFO] No proxies configured
 [INFO] No proxy was configured, downloading directly
@@ -166,37 +156,24 @@
 [INFO] No proxies configured
 [INFO] No proxy was configured, downloading directly
 [INFO] Unpacking /home/runner/.m2/repository/com/github/eirslett/npm/6.13.4/npm-6.13.4.tar.gz into /tmp/plugin-builds/sse-gateway/node/node_modules
->>>>>>> ab7ada5f
 [INFO] Installed npm locally.
 [INFO] 
 [INFO] --- frontend:1.15.1:npm (npm install) @ sse-gateway ---
 [INFO] Running 'npm install' in /tmp/plugin-builds/sse-gateway
 [INFO] npm WARN read-shrinkwrap This version of npm is compatible with lockfileVersion@1, but package-lock.json was generated for lockfileVersion@3. I'll try to do my best with it!
-[INFO] npm WARN deprecated gulp-util@3.0.8: gulp-util is deprecated - replace it, following the guidelines at https://medium.com/gulpjs/gulp-util-ca3b1f9f9ac5
 [INFO] npm WARN deprecated request@2.88.2: request has been deprecated, see https://github.com/request/request/issues/3142
 [INFO] npm WARN deprecated tough-cookie@1.2.0: ReDoS vulnerability parsing Set-Cookie https://nodesecurity.io/advisories/130
-[INFO] npm WARN deprecated lodash.template@3.6.2: This package is deprecated. Use https://socket.dev/npm/package/eta instead.
+[INFO] npm WARN deprecated gulp-util@3.0.8: gulp-util is deprecated - replace it, following the guidelines at https://medium.com/gulpjs/gulp-util-ca3b1f9f9ac5
 [INFO] npm WARN deprecated uuid@3.4.0: Please upgrade  to version 7 or higher.  Older versions may use Math.random() in certain circumstances, which is known to be problematic.  See https://v8.dev/blog/math-random for details.
 [INFO] npm WARN deprecated har-validator@5.1.5: this library is no longer supported
-<<<<<<< HEAD
-[INFO] npm WARN deprecated glob@4.5.3: Glob versions prior to v9 are no longer supported
-=======
 [INFO] npm WARN deprecated lodash.template@3.6.2: This package is deprecated. Use https://socket.dev/npm/package/eta instead.
->>>>>>> ab7ada5f
 [INFO] npm WARN deprecated minimatch@2.0.10: Please update to minimatch 3.0.2 or higher to avoid a RegExp DoS issue
 [INFO] npm WARN deprecated glob@4.5.3: Glob versions prior to v9 are no longer supported
 [INFO] npm WARN deprecated natives@1.1.6: This module relies on Node.js's internals and will break at some point. Do not use it, and update to graceful-fs@4.x.
-<<<<<<< HEAD
-[INFO] npm WARN deprecated babel-preset-es2015@6.24.1: 🙌  Thanks for using Babel: we recommend using babel-preset-env now: please read https://babeljs.io/env to update!
-=======
->>>>>>> ab7ada5f
 [INFO] npm WARN deprecated glob@7.2.3: Glob versions prior to v9 are no longer supported
 [INFO] npm WARN deprecated babel-preset-es2015@6.24.1: 🙌  Thanks for using Babel: we recommend using babel-preset-env now: please read https://babeljs.io/env to update!
 [INFO] npm WARN deprecated eslint@2.13.1: This version is no longer supported. Please see https://eslint.org/version-support for other options.
-<<<<<<< HEAD
-=======
 [INFO] npm WARN deprecated inflight@1.0.6: This module is not supported, and leaks memory. Do not use it. Check out lru-cache if you want a good and tested way to coalesce async requests by a key value, which is much more comprehensive and powerful.
->>>>>>> ab7ada5f
 [INFO] npm WARN deprecated glob@5.0.15: Glob versions prior to v9 are no longer supported
 [INFO] npm WARN deprecated rcloader@0.2.2: Package no longer supported. Contact Support at https://www.npmjs.com/support for more info.
 [INFO] npm WARN deprecated transformers@2.1.0: Deprecated, use jstransformer
@@ -204,32 +181,19 @@
 [INFO] npm WARN deprecated glob@3.1.21: Glob versions prior to v9 are no longer supported
 [INFO] npm WARN deprecated minimatch@0.2.14: Please update to minimatch 3.0.2 or higher to avoid a RegExp DoS issue
 [INFO] npm WARN deprecated request@2.40.0: request has been deprecated, see https://github.com/request/request/issues/3142
-<<<<<<< HEAD
-[INFO] npm WARN deprecated graceful-fs@1.2.3: please upgrade to graceful-fs 4 for compatibility with current and future versions of Node.js
-[INFO] npm WARN deprecated resolve-url@0.2.1: https://github.com/lydell/resolve-url#deprecated
-[INFO] npm WARN deprecated source-map-url@0.4.1: See https://github.com/lydell/source-map-url#deprecated
-[INFO] npm WARN deprecated urix@0.1.0: Please see https://github.com/lydell/urix#deprecated
-=======
 [INFO] npm WARN deprecated source-map-url@0.4.1: See https://github.com/lydell/source-map-url#deprecated
 [INFO] npm WARN deprecated resolve-url@0.2.1: https://github.com/lydell/resolve-url#deprecated
 [INFO] npm WARN deprecated urix@0.1.0: Please see https://github.com/lydell/urix#deprecated
 [INFO] npm WARN deprecated graceful-fs@1.2.3: please upgrade to graceful-fs 4 for compatibility with current and future versions of Node.js
->>>>>>> ab7ada5f
 [INFO] npm WARN deprecated core-js@2.6.12: core-js@<3.23.3 is no longer maintained and not recommended for usage due to the number of issues. Because of the V8 engine whims, feature detection in old core-js versions could cause a slowdown up to 100x even if nothing is polyfilled. Some versions have web compatibility issues. Please, upgrade your dependencies to the actual version of core-js.
+[INFO] npm WARN deprecated hawk@1.1.1: This module moved to @hapi/hawk. Please make sure to switch over as this distribution is no longer supported and may contain bugs and critical security issues.
+[INFO] npm WARN deprecated node-uuid@1.4.8: Use uuid module instead
 [INFO] npm WARN deprecated rimraf@2.6.3: Rimraf versions prior to v4 are no longer supported
 [INFO] npm WARN deprecated circular-json@0.3.3: CircularJSON is in maintenance only, flatted is its successor.
-<<<<<<< HEAD
-[INFO] npm WARN deprecated hawk@1.1.1: This module moved to @hapi/hawk. Please make sure to switch over as this distribution is no longer supported and may contain bugs and critical security issues.
-[INFO] npm WARN deprecated node-uuid@1.4.8: Use uuid module instead
-[INFO] npm WARN deprecated boom@0.4.2: This version has been deprecated in accordance with the hapi support policy (hapi.im/support). Please upgrade to the latest version to get the best features, bug fixes, and security patches. If you are unable to upgrade at this time, paid support is available for older versions (hapi.im/commercial).
-=======
 [INFO] npm WARN deprecated hoek@0.9.1: This version has been deprecated in accordance with the hapi support policy (hapi.im/support). Please upgrade to the latest version to get the best features, bug fixes, and security patches. If you are unable to upgrade at this time, paid support is available for older versions (hapi.im/commercial).
 [INFO] npm WARN deprecated boom@0.4.2: This version has been deprecated in accordance with the hapi support policy (hapi.im/support). Please upgrade to the latest version to get the best features, bug fixes, and security patches. If you are unable to upgrade at this time, paid support is available for older versions (hapi.im/commercial).
 [INFO] npm WARN deprecated cryptiles@0.2.2: This version has been deprecated in accordance with the hapi support policy (hapi.im/support). Please upgrade to the latest version to get the best features, bug fixes, and security patches. If you are unable to upgrade at this time, paid support is available for older versions (hapi.im/commercial).
->>>>>>> ab7ada5f
 [INFO] npm WARN deprecated sntp@0.2.4: This module moved to @hapi/sntp. Please make sure to switch over as this distribution is no longer supported and may contain bugs and critical security issues.
-[INFO] npm WARN deprecated cryptiles@0.2.2: This version has been deprecated in accordance with the hapi support policy (hapi.im/support). Please upgrade to the latest version to get the best features, bug fixes, and security patches. If you are unable to upgrade at this time, paid support is available for older versions (hapi.im/commercial).
-[INFO] npm WARN deprecated hoek@0.9.1: This version has been deprecated in accordance with the hapi support policy (hapi.im/support). Please upgrade to the latest version to get the best features, bug fixes, and security patches. If you are unable to upgrade at this time, paid support is available for older versions (hapi.im/commercial).
 [INFO] 
 [INFO] > core-js@2.6.12 postinstall /tmp/plugin-builds/sse-gateway/node_modules/core-js
 [INFO] > node -e "try{require('./postinstall')}catch(e){}"
@@ -244,7 +208,6 @@
 [INFO] npm WARN notsup Not compatible with your version of node/npm: mkdirp@1.0.4
 [INFO] npm WARN notsup Unsupported engine for @xmldom/xmldom@0.8.10: wanted: {"node":">=10.0.0"} (current: {"node":"8.17.0","npm":"6.13.4"})
 [INFO] npm WARN notsup Not compatible with your version of node/npm: @xmldom/xmldom@0.8.10
-[INFO] npm WARN notsup Not compatible with your version of node/npm: @xmldom/xmldom@0.8.10added 869 packages from 565 contributors and audited 871 packages in 35.355s
 [INFO] npm WARN eslint-config-airbnb@6.0.2 requires a peer of eslint-plugin-react@^4.0.0 but none is installed. You must install peer dependencies yourself.
 [INFO] 
 [INFO] added 869 packages from 565 contributors and audited 871 packages in 15.418s
@@ -263,30 +226,6 @@
 [INFO] > @jenkins-cd/sse-gateway@0.0.22 mvnbuild /tmp/plugin-builds/sse-gateway
 [INFO] > gulp bundle
 [INFO] 
-<<<<<<< HEAD
-[INFO] [11:45:51] Test specs: src/test/js/**/*-spec.{js,jsx} (use --testFileSuffix switch to select different files)
-[INFO] [11:45:51] Language level set to ECMA v5. Call builder.lang([number]) to change.
-[INFO] [11:45:51] **********************************************************************
-[INFO] [11:45:51] This build is using Jenkins JS Builder.
-[INFO] [11:45:51]   For command line options and other help, go to
-[INFO] [11:45:51]   https://www.npmjs.com/package/@jenkins-cd/js-builder
-[INFO] [11:45:51] **********************************************************************
-[INFO] [11:45:51] Maven project.
-[INFO] [11:45:51] 	- Jenkins plugin (HPI): sse-gateway
-[INFO] [11:45:51] Defining default tasks: lint,test,bundle
-[INFO] [11:45:51] Using gulpfile /tmp/plugin-builds/sse-gateway/gulpfile.js
-[INFO] [11:45:51] Starting 'log-env'...
-[INFO] [11:45:51] Source Dirs:
-[INFO] [11:45:51]  - src: src/main/js,src/main/less
-[INFO] [11:45:51]  - test: src/test/js
-[INFO] [11:45:51] Finished 'log-env' after 559 μs
-[INFO] [11:45:51] Starting 'bundle'...
-[INFO] [11:45:51] Warning: Skipping 'bundle' task. No 'module' bundles are registered. Call require('jenkins-js-build').bundle([module]) in gulpfile.js.
-[INFO] [11:45:51] bundling: done
-[INFO] [11:45:51] Finished 'bundle' after 264 μs
-[INFO] 
-[INFO] --- resources:2.7:resources (default-resources) @ sse-gateway ---
-=======
 [INFO] [02:37:07] Test specs: src/test/js/**/*-spec.{js,jsx} (use --testFileSuffix switch to select different files)
 [INFO] [02:37:07] Language level set to ECMA v5. Call builder.lang([number]) to change.
 [INFO] [02:37:07] **********************************************************************
@@ -312,259 +251,259 @@
 Downloading from repo.jenkins-ci.org: https://repo.jenkins-ci.org/public/org/apache/maven/maven-plugin-parameter-documenter/2.2.1/maven-plugin-parameter-documenter-2.2.1.pom
 Downloading from incrementals: https://repo.jenkins-ci.org/incrementals/org/apache/maven/maven-plugin-parameter-documenter/2.2.1/maven-plugin-parameter-documenter-2.2.1.pom
 Downloading from central: https://repo.maven.apache.org/maven2/org/apache/maven/maven-plugin-parameter-documenter/2.2.1/maven-plugin-parameter-documenter-2.2.1.pom
-Progress (1): 1.4/2.0 kB
-Progress (1): 2.0 kB    
-                    
+Progress (1): 1.4/2.0 kB+Progress (1): 2.0 kB    +                     Downloaded from central: https://repo.maven.apache.org/maven2/org/apache/maven/maven-plugin-parameter-documenter/2.2.1/maven-plugin-parameter-documenter-2.2.1.pom (2.0 kB at 245 kB/s)
 Downloading from repo.jenkins-ci.org: https://repo.jenkins-ci.org/public/org/slf4j/slf4j-jdk14/1.5.6/slf4j-jdk14-1.5.6.pom
 Downloading from incrementals: https://repo.jenkins-ci.org/incrementals/org/slf4j/slf4j-jdk14/1.5.6/slf4j-jdk14-1.5.6.pom
 Downloading from central: https://repo.maven.apache.org/maven2/org/slf4j/slf4j-jdk14/1.5.6/slf4j-jdk14-1.5.6.pom
-Progress (1): 1.4/1.9 kB
-Progress (1): 1.9 kB    
-                    
+Progress (1): 1.4/1.9 kB+Progress (1): 1.9 kB    +                     Downloaded from central: https://repo.maven.apache.org/maven2/org/slf4j/slf4j-jdk14/1.5.6/slf4j-jdk14-1.5.6.pom (1.9 kB at 474 kB/s)
 Downloading from repo.jenkins-ci.org: https://repo.jenkins-ci.org/public/org/slf4j/slf4j-parent/1.5.6/slf4j-parent-1.5.6.pom
 Downloading from incrementals: https://repo.jenkins-ci.org/incrementals/org/slf4j/slf4j-parent/1.5.6/slf4j-parent-1.5.6.pom
 Downloading from central: https://repo.maven.apache.org/maven2/org/slf4j/slf4j-parent/1.5.6/slf4j-parent-1.5.6.pom
-Progress (1): 1.4/7.9 kB
-Progress (1): 2.8/7.9 kB
-Progress (1): 4.1/7.9 kB
-Progress (1): 5.5/7.9 kB
-Progress (1): 6.9/7.9 kB
-Progress (1): 7.9 kB    
-                    
+Progress (1): 1.4/7.9 kB+Progress (1): 2.8/7.9 kB+Progress (1): 4.1/7.9 kB+Progress (1): 5.5/7.9 kB+Progress (1): 6.9/7.9 kB+Progress (1): 7.9 kB    +                     Downloaded from central: https://repo.maven.apache.org/maven2/org/slf4j/slf4j-parent/1.5.6/slf4j-parent-1.5.6.pom (7.9 kB at 2.0 MB/s)
 Downloading from repo.jenkins-ci.org: https://repo.jenkins-ci.org/public/org/slf4j/slf4j-api/1.5.6/slf4j-api-1.5.6.pom
 Downloading from incrementals: https://repo.jenkins-ci.org/incrementals/org/slf4j/slf4j-api/1.5.6/slf4j-api-1.5.6.pom
 Downloading from central: https://repo.maven.apache.org/maven2/org/slf4j/slf4j-api/1.5.6/slf4j-api-1.5.6.pom
-Progress (1): 1.4/3.0 kB
-Progress (1): 2.8/3.0 kB
-Progress (1): 3.0 kB    
-                    
+Progress (1): 1.4/3.0 kB+Progress (1): 2.8/3.0 kB+Progress (1): 3.0 kB    +                     Downloaded from central: https://repo.maven.apache.org/maven2/org/slf4j/slf4j-api/1.5.6/slf4j-api-1.5.6.pom (3.0 kB at 995 kB/s)
 Downloading from repo.jenkins-ci.org: https://repo.jenkins-ci.org/public/org/slf4j/jcl-over-slf4j/1.5.6/jcl-over-slf4j-1.5.6.pom
 Downloading from incrementals: https://repo.jenkins-ci.org/incrementals/org/slf4j/jcl-over-slf4j/1.5.6/jcl-over-slf4j-1.5.6.pom
 Downloading from central: https://repo.maven.apache.org/maven2/org/slf4j/jcl-over-slf4j/1.5.6/jcl-over-slf4j-1.5.6.pom
-Progress (1): 1.4/2.2 kB
-Progress (1): 2.2 kB    
-                    
+Progress (1): 1.4/2.2 kB+Progress (1): 2.2 kB    +                     Downloaded from central: https://repo.maven.apache.org/maven2/org/slf4j/jcl-over-slf4j/1.5.6/jcl-over-slf4j-1.5.6.pom (2.2 kB at 542 kB/s)
 Downloading from repo.jenkins-ci.org: https://repo.jenkins-ci.org/public/org/apache/maven/reporting/maven-reporting-api/2.2.1/maven-reporting-api-2.2.1.pom
 Downloading from incrementals: https://repo.jenkins-ci.org/incrementals/org/apache/maven/reporting/maven-reporting-api/2.2.1/maven-reporting-api-2.2.1.pom
 Downloading from central: https://repo.maven.apache.org/maven2/org/apache/maven/reporting/maven-reporting-api/2.2.1/maven-reporting-api-2.2.1.pom
-Progress (1): 1.4/1.9 kB
-Progress (1): 1.9 kB    
-                    
+Progress (1): 1.4/1.9 kB+Progress (1): 1.9 kB    +                     Downloaded from central: https://repo.maven.apache.org/maven2/org/apache/maven/reporting/maven-reporting-api/2.2.1/maven-reporting-api-2.2.1.pom (1.9 kB at 22 kB/s)
 Downloading from repo.jenkins-ci.org: https://repo.jenkins-ci.org/public/org/apache/maven/reporting/maven-reporting/2.2.1/maven-reporting-2.2.1.pom
 Downloading from incrementals: https://repo.jenkins-ci.org/incrementals/org/apache/maven/reporting/maven-reporting/2.2.1/maven-reporting-2.2.1.pom
 Downloading from central: https://repo.maven.apache.org/maven2/org/apache/maven/reporting/maven-reporting/2.2.1/maven-reporting-2.2.1.pom
-Progress (1): 1.4/1.4 kB
-Progress (1): 1.4 kB    
-                    
+Progress (1): 1.4/1.4 kB+Progress (1): 1.4 kB    +                     Downloaded from central: https://repo.maven.apache.org/maven2/org/apache/maven/reporting/maven-reporting/2.2.1/maven-reporting-2.2.1.pom (1.4 kB at 361 kB/s)
 Downloading from repo.jenkins-ci.org: https://repo.jenkins-ci.org/public/org/apache/maven/doxia/doxia-sink-api/1.1/doxia-sink-api-1.1.pom
 Downloading from incrementals: https://repo.jenkins-ci.org/incrementals/org/apache/maven/doxia/doxia-sink-api/1.1/doxia-sink-api-1.1.pom
 Downloading from central: https://repo.maven.apache.org/maven2/org/apache/maven/doxia/doxia-sink-api/1.1/doxia-sink-api-1.1.pom
-Progress (1): 1.4/2.0 kB
-Progress (1): 2.0 kB    
-                    
+Progress (1): 1.4/2.0 kB+Progress (1): 2.0 kB    +                     Downloaded from central: https://repo.maven.apache.org/maven2/org/apache/maven/doxia/doxia-sink-api/1.1/doxia-sink-api-1.1.pom (2.0 kB at 510 kB/s)
 Downloading from repo.jenkins-ci.org: https://repo.jenkins-ci.org/public/org/apache/maven/doxia/doxia/1.1/doxia-1.1.pom
 Downloading from incrementals: https://repo.jenkins-ci.org/incrementals/org/apache/maven/doxia/doxia/1.1/doxia-1.1.pom
 Downloading from central: https://repo.maven.apache.org/maven2/org/apache/maven/doxia/doxia/1.1/doxia-1.1.pom
-Progress (1): 1.4/15 kB
-Progress (1): 2.8/15 kB
-Progress (1): 4.1/15 kB
-Progress (1): 5.5/15 kB
-Progress (1): 6.9/15 kB
-Progress (1): 8.3/15 kB
-Progress (1): 9.7/15 kB
-Progress (1): 11/15 kB 
-Progress (1): 12/15 kB
-Progress (1): 14/15 kB
-Progress (1): 15/15 kB
-Progress (1): 15 kB   
-                   
+Progress (1): 1.4/15 kB+Progress (1): 2.8/15 kB+Progress (1): 4.1/15 kB+Progress (1): 5.5/15 kB+Progress (1): 6.9/15 kB+Progress (1): 8.3/15 kB+Progress (1): 9.7/15 kB+Progress (1): 11/15 kB +Progress (1): 12/15 kB+Progress (1): 14/15 kB+Progress (1): 15/15 kB+Progress (1): 15 kB   +                    Downloaded from central: https://repo.maven.apache.org/maven2/org/apache/maven/doxia/doxia/1.1/doxia-1.1.pom (15 kB at 1.9 MB/s)
 Downloading from repo.jenkins-ci.org: https://repo.jenkins-ci.org/public/org/apache/maven/doxia/doxia-logging-api/1.1/doxia-logging-api-1.1.pom
 Downloading from incrementals: https://repo.jenkins-ci.org/incrementals/org/apache/maven/doxia/doxia-logging-api/1.1/doxia-logging-api-1.1.pom
 Downloading from central: https://repo.maven.apache.org/maven2/org/apache/maven/doxia/doxia-logging-api/1.1/doxia-logging-api-1.1.pom
-Progress (1): 1.4/1.6 kB
-Progress (1): 1.6 kB    
-                    
+Progress (1): 1.4/1.6 kB+Progress (1): 1.6 kB    +                     Downloaded from central: https://repo.maven.apache.org/maven2/org/apache/maven/doxia/doxia-logging-api/1.1/doxia-logging-api-1.1.pom (1.6 kB at 525 kB/s)
 Downloading from repo.jenkins-ci.org: https://repo.jenkins-ci.org/public/org/apache/maven/maven-error-diagnostics/2.2.1/maven-error-diagnostics-2.2.1.pom
 Downloading from incrementals: https://repo.jenkins-ci.org/incrementals/org/apache/maven/maven-error-diagnostics/2.2.1/maven-error-diagnostics-2.2.1.pom
 Downloading from central: https://repo.maven.apache.org/maven2/org/apache/maven/maven-error-diagnostics/2.2.1/maven-error-diagnostics-2.2.1.pom
-Progress (1): 1.4/1.7 kB
-Progress (1): 1.7 kB    
-                    
+Progress (1): 1.4/1.7 kB+Progress (1): 1.7 kB    +                     Downloaded from central: https://repo.maven.apache.org/maven2/org/apache/maven/maven-error-diagnostics/2.2.1/maven-error-diagnostics-2.2.1.pom (1.7 kB at 427 kB/s)
 Downloading from repo.jenkins-ci.org: https://repo.jenkins-ci.org/public/org/codehaus/plexus/plexus-interactivity-api/1.0-alpha-4/plexus-interactivity-api-1.0-alpha-4.pom
 Downloading from incrementals: https://repo.jenkins-ci.org/incrementals/org/codehaus/plexus/plexus-interactivity-api/1.0-alpha-4/plexus-interactivity-api-1.0-alpha-4.pom
 Downloading from central: https://repo.maven.apache.org/maven2/org/codehaus/plexus/plexus-interactivity-api/1.0-alpha-4/plexus-interactivity-api-1.0-alpha-4.pom
-Progress (1): 1.4/7.1 kB
-Progress (1): 2.8/7.1 kB
-Progress (1): 4.1/7.1 kB
-Progress (1): 5.5/7.1 kB
-Progress (1): 6.9/7.1 kB
-Progress (1): 7.1 kB    
-                    
+Progress (1): 1.4/7.1 kB+Progress (1): 2.8/7.1 kB+Progress (1): 4.1/7.1 kB+Progress (1): 5.5/7.1 kB+Progress (1): 6.9/7.1 kB+Progress (1): 7.1 kB    +                     Downloaded from central: https://repo.maven.apache.org/maven2/org/codehaus/plexus/plexus-interactivity-api/1.0-alpha-4/plexus-interactivity-api-1.0-alpha-4.pom (7.1 kB at 2.4 MB/s)
 Downloading from repo.jenkins-ci.org: https://repo.jenkins-ci.org/public/org/apache/maven/maven-monitor/2.2.1/maven-monitor-2.2.1.pom
 Downloading from incrementals: https://repo.jenkins-ci.org/incrementals/org/apache/maven/maven-monitor/2.2.1/maven-monitor-2.2.1.pom
 Downloading from central: https://repo.maven.apache.org/maven2/org/apache/maven/maven-monitor/2.2.1/maven-monitor-2.2.1.pom
-Progress (1): 1.3 kB
-                    
+Progress (1): 1.3 kB+                     Downloaded from central: https://repo.maven.apache.org/maven2/org/apache/maven/maven-monitor/2.2.1/maven-monitor-2.2.1.pom (1.3 kB at 314 kB/s)
 Downloading from repo.jenkins-ci.org: https://repo.jenkins-ci.org/public/org/apache/maven/shared/maven-filtering/1.2/maven-filtering-1.2.pom
 Downloading from incrementals: https://repo.jenkins-ci.org/incrementals/org/apache/maven/shared/maven-filtering/1.2/maven-filtering-1.2.pom
 Downloading from central: https://repo.maven.apache.org/maven2/org/apache/maven/shared/maven-filtering/1.2/maven-filtering-1.2.pom
-Progress (1): 1.4/6.5 kB
-Progress (1): 2.8/6.5 kB
-Progress (1): 4.1/6.5 kB
-Progress (1): 5.5/6.5 kB
-Progress (1): 6.5 kB    
-                    
+Progress (1): 1.4/6.5 kB+Progress (1): 2.8/6.5 kB+Progress (1): 4.1/6.5 kB+Progress (1): 5.5/6.5 kB+Progress (1): 6.5 kB    +                     Downloaded from central: https://repo.maven.apache.org/maven2/org/apache/maven/shared/maven-filtering/1.2/maven-filtering-1.2.pom (6.5 kB at 1.6 MB/s)
 Downloading from repo.jenkins-ci.org: https://repo.jenkins-ci.org/public/org/apache/maven/maven-project/2.0.6/maven-project-2.0.6.pom
 Downloading from incrementals: https://repo.jenkins-ci.org/incrementals/org/apache/maven/maven-project/2.0.6/maven-project-2.0.6.pom
 Downloading from central: https://repo.maven.apache.org/maven2/org/apache/maven/maven-project/2.0.6/maven-project-2.0.6.pom
-Progress (1): 2.6 kB
-                    
+Progress (1): 2.6 kB+                     Downloaded from central: https://repo.maven.apache.org/maven2/org/apache/maven/maven-project/2.0.6/maven-project-2.0.6.pom (2.6 kB at 659 kB/s)
 Downloading from repo.jenkins-ci.org: https://repo.jenkins-ci.org/public/org/apache/maven/maven-settings/2.0.6/maven-settings-2.0.6.pom
 Downloading from incrementals: https://repo.jenkins-ci.org/incrementals/org/apache/maven/maven-settings/2.0.6/maven-settings-2.0.6.pom
 Downloading from central: https://repo.maven.apache.org/maven2/org/apache/maven/maven-settings/2.0.6/maven-settings-2.0.6.pom
-Progress (1): 2.0 kB
-                    
+Progress (1): 2.0 kB+                     Downloaded from central: https://repo.maven.apache.org/maven2/org/apache/maven/maven-settings/2.0.6/maven-settings-2.0.6.pom (2.0 kB at 667 kB/s)
 Downloading from repo.jenkins-ci.org: https://repo.jenkins-ci.org/public/org/apache/maven/maven-model/2.0.6/maven-model-2.0.6.pom
 Downloading from incrementals: https://repo.jenkins-ci.org/incrementals/org/apache/maven/maven-model/2.0.6/maven-model-2.0.6.pom
 Downloading from central: https://repo.maven.apache.org/maven2/org/apache/maven/maven-model/2.0.6/maven-model-2.0.6.pom
-Progress (1): 3.0 kB
-                    
+Progress (1): 3.0 kB+                     Downloaded from central: https://repo.maven.apache.org/maven2/org/apache/maven/maven-model/2.0.6/maven-model-2.0.6.pom (3.0 kB at 1.0 MB/s)
 Downloading from repo.jenkins-ci.org: https://repo.jenkins-ci.org/public/org/apache/maven/maven-profile/2.0.6/maven-profile-2.0.6.pom
 Downloading from incrementals: https://repo.jenkins-ci.org/incrementals/org/apache/maven/maven-profile/2.0.6/maven-profile-2.0.6.pom
 Downloading from central: https://repo.maven.apache.org/maven2/org/apache/maven/maven-profile/2.0.6/maven-profile-2.0.6.pom
-Progress (1): 2.0 kB
-                    
+Progress (1): 2.0 kB+                     Downloaded from central: https://repo.maven.apache.org/maven2/org/apache/maven/maven-profile/2.0.6/maven-profile-2.0.6.pom (2.0 kB at 660 kB/s)
 Downloading from repo.jenkins-ci.org: https://repo.jenkins-ci.org/public/org/apache/maven/maven-artifact-manager/2.0.6/maven-artifact-manager-2.0.6.pom
 Downloading from incrementals: https://repo.jenkins-ci.org/incrementals/org/apache/maven/maven-artifact-manager/2.0.6/maven-artifact-manager-2.0.6.pom
 Downloading from central: https://repo.maven.apache.org/maven2/org/apache/maven/maven-artifact-manager/2.0.6/maven-artifact-manager-2.0.6.pom
-Progress (1): 2.6 kB
-                    
+Progress (1): 2.6 kB+                     Downloaded from central: https://repo.maven.apache.org/maven2/org/apache/maven/maven-artifact-manager/2.0.6/maven-artifact-manager-2.0.6.pom (2.6 kB at 656 kB/s)
 Downloading from repo.jenkins-ci.org: https://repo.jenkins-ci.org/public/org/apache/maven/maven-repository-metadata/2.0.6/maven-repository-metadata-2.0.6.pom
 Downloading from incrementals: https://repo.jenkins-ci.org/incrementals/org/apache/maven/maven-repository-metadata/2.0.6/maven-repository-metadata-2.0.6.pom
 Downloading from central: https://repo.maven.apache.org/maven2/org/apache/maven/maven-repository-metadata/2.0.6/maven-repository-metadata-2.0.6.pom
-Progress (1): 1.9 kB
-                    
+Progress (1): 1.9 kB+                     Downloaded from central: https://repo.maven.apache.org/maven2/org/apache/maven/maven-repository-metadata/2.0.6/maven-repository-metadata-2.0.6.pom (1.9 kB at 462 kB/s)
 Downloading from repo.jenkins-ci.org: https://repo.jenkins-ci.org/public/org/apache/maven/maven-artifact/2.0.6/maven-artifact-2.0.6.pom
 Downloading from incrementals: https://repo.jenkins-ci.org/incrementals/org/apache/maven/maven-artifact/2.0.6/maven-artifact-2.0.6.pom
 Downloading from central: https://repo.maven.apache.org/maven2/org/apache/maven/maven-artifact/2.0.6/maven-artifact-2.0.6.pom
-Progress (1): 1.6 kB
-                    
+Progress (1): 1.6 kB+                     Downloaded from central: https://repo.maven.apache.org/maven2/org/apache/maven/maven-artifact/2.0.6/maven-artifact-2.0.6.pom (1.6 kB at 526 kB/s)
 Downloading from repo.jenkins-ci.org: https://repo.jenkins-ci.org/public/org/apache/maven/maven-plugin-registry/2.0.6/maven-plugin-registry-2.0.6.pom
 Downloading from incrementals: https://repo.jenkins-ci.org/incrementals/org/apache/maven/maven-plugin-registry/2.0.6/maven-plugin-registry-2.0.6.pom
 Downloading from central: https://repo.maven.apache.org/maven2/org/apache/maven/maven-plugin-registry/2.0.6/maven-plugin-registry-2.0.6.pom
-Progress (1): 1.9 kB
-                    
+Progress (1): 1.9 kB+                     Downloaded from central: https://repo.maven.apache.org/maven2/org/apache/maven/maven-plugin-registry/2.0.6/maven-plugin-registry-2.0.6.pom (1.9 kB at 649 kB/s)
 Downloading from repo.jenkins-ci.org: https://repo.jenkins-ci.org/public/org/apache/maven/maven-core/2.0.6/maven-core-2.0.6.pom
 Downloading from incrementals: https://repo.jenkins-ci.org/incrementals/org/apache/maven/maven-core/2.0.6/maven-core-2.0.6.pom
 Downloading from central: https://repo.maven.apache.org/maven2/org/apache/maven/maven-core/2.0.6/maven-core-2.0.6.pom
-Progress (1): 6.7 kB
-                    
+Progress (1): 6.7 kB+                     Downloaded from central: https://repo.maven.apache.org/maven2/org/apache/maven/maven-core/2.0.6/maven-core-2.0.6.pom (6.7 kB at 1.7 MB/s)
 Downloading from repo.jenkins-ci.org: https://repo.jenkins-ci.org/public/org/apache/maven/maven-plugin-parameter-documenter/2.0.6/maven-plugin-parameter-documenter-2.0.6.pom
 Downloading from incrementals: https://repo.jenkins-ci.org/incrementals/org/apache/maven/maven-plugin-parameter-documenter/2.0.6/maven-plugin-parameter-documenter-2.0.6.pom
 Downloading from central: https://repo.maven.apache.org/maven2/org/apache/maven/maven-plugin-parameter-documenter/2.0.6/maven-plugin-parameter-documenter-2.0.6.pom
-Progress (1): 1.9 kB
-                    
+Progress (1): 1.9 kB+                     Downloaded from central: https://repo.maven.apache.org/maven2/org/apache/maven/maven-plugin-parameter-documenter/2.0.6/maven-plugin-parameter-documenter-2.0.6.pom (1.9 kB at 637 kB/s)
 Downloading from repo.jenkins-ci.org: https://repo.jenkins-ci.org/public/org/apache/maven/reporting/maven-reporting-api/2.0.6/maven-reporting-api-2.0.6.pom
 Downloading from incrementals: https://repo.jenkins-ci.org/incrementals/org/apache/maven/reporting/maven-reporting-api/2.0.6/maven-reporting-api-2.0.6.pom
 Downloading from central: https://repo.maven.apache.org/maven2/org/apache/maven/reporting/maven-reporting-api/2.0.6/maven-reporting-api-2.0.6.pom
-Progress (1): 1.8 kB
-                    
+Progress (1): 1.8 kB+                     Downloaded from central: https://repo.maven.apache.org/maven2/org/apache/maven/reporting/maven-reporting-api/2.0.6/maven-reporting-api-2.0.6.pom (1.8 kB at 584 kB/s)
 Downloading from repo.jenkins-ci.org: https://repo.jenkins-ci.org/public/org/apache/maven/reporting/maven-reporting/2.0.6/maven-reporting-2.0.6.pom
 Downloading from incrementals: https://repo.jenkins-ci.org/incrementals/org/apache/maven/reporting/maven-reporting/2.0.6/maven-reporting-2.0.6.pom
 Downloading from central: https://repo.maven.apache.org/maven2/org/apache/maven/reporting/maven-reporting/2.0.6/maven-reporting-2.0.6.pom
-Progress (1): 1.4 kB
-                    
+Progress (1): 1.4 kB+                     Downloaded from central: https://repo.maven.apache.org/maven2/org/apache/maven/reporting/maven-reporting/2.0.6/maven-reporting-2.0.6.pom (1.4 kB at 360 kB/s)
 Downloading from repo.jenkins-ci.org: https://repo.jenkins-ci.org/public/org/apache/maven/doxia/doxia-sink-api/1.0-alpha-7/doxia-sink-api-1.0-alpha-7.pom
 Downloading from incrementals: https://repo.jenkins-ci.org/incrementals/org/apache/maven/doxia/doxia-sink-api/1.0-alpha-7/doxia-sink-api-1.0-alpha-7.pom
 Downloading from central: https://repo.maven.apache.org/maven2/org/apache/maven/doxia/doxia-sink-api/1.0-alpha-7/doxia-sink-api-1.0-alpha-7.pom
-Progress (1): 424 B
-                   
+Progress (1): 424 B+                    Downloaded from central: https://repo.maven.apache.org/maven2/org/apache/maven/doxia/doxia-sink-api/1.0-alpha-7/doxia-sink-api-1.0-alpha-7.pom (424 B at 141 kB/s)
 Downloading from repo.jenkins-ci.org: https://repo.jenkins-ci.org/public/org/apache/maven/doxia/doxia/1.0-alpha-7/doxia-1.0-alpha-7.pom
 Downloading from incrementals: https://repo.jenkins-ci.org/incrementals/org/apache/maven/doxia/doxia/1.0-alpha-7/doxia-1.0-alpha-7.pom
 Downloading from central: https://repo.maven.apache.org/maven2/org/apache/maven/doxia/doxia/1.0-alpha-7/doxia-1.0-alpha-7.pom
-Progress (1): 3.9 kB
-                    
+Progress (1): 3.9 kB+                     Downloaded from central: https://repo.maven.apache.org/maven2/org/apache/maven/doxia/doxia/1.0-alpha-7/doxia-1.0-alpha-7.pom (3.9 kB at 978 kB/s)
 Downloading from repo.jenkins-ci.org: https://repo.jenkins-ci.org/public/org/apache/maven/maven-error-diagnostics/2.0.6/maven-error-diagnostics-2.0.6.pom
 Downloading from incrementals: https://repo.jenkins-ci.org/incrementals/org/apache/maven/maven-error-diagnostics/2.0.6/maven-error-diagnostics-2.0.6.pom
 Downloading from central: https://repo.maven.apache.org/maven2/org/apache/maven/maven-error-diagnostics/2.0.6/maven-error-diagnostics-2.0.6.pom
-Progress (1): 1.7 kB
-                    
+Progress (1): 1.7 kB+                     Downloaded from central: https://repo.maven.apache.org/maven2/org/apache/maven/maven-error-diagnostics/2.0.6/maven-error-diagnostics-2.0.6.pom (1.7 kB at 426 kB/s)
 Downloading from repo.jenkins-ci.org: https://repo.jenkins-ci.org/public/commons-cli/commons-cli/1.0/commons-cli-1.0.pom
 Downloading from incrementals: https://repo.jenkins-ci.org/incrementals/commons-cli/commons-cli/1.0/commons-cli-1.0.pom
 Downloading from central: https://repo.maven.apache.org/maven2/commons-cli/commons-cli/1.0/commons-cli-1.0.pom
-Progress (1): 2.1 kB
-                    
+Progress (1): 2.1 kB+                     Downloaded from central: https://repo.maven.apache.org/maven2/commons-cli/commons-cli/1.0/commons-cli-1.0.pom (2.1 kB at 526 kB/s)
 Downloading from repo.jenkins-ci.org: https://repo.jenkins-ci.org/public/org/apache/maven/maven-plugin-descriptor/2.0.6/maven-plugin-descriptor-2.0.6.pom
 Downloading from incrementals: https://repo.jenkins-ci.org/incrementals/org/apache/maven/maven-plugin-descriptor/2.0.6/maven-plugin-descriptor-2.0.6.pom
 Downloading from central: https://repo.maven.apache.org/maven2/org/apache/maven/maven-plugin-descriptor/2.0.6/maven-plugin-descriptor-2.0.6.pom
-Progress (1): 2.0 kB
-                    
+Progress (1): 2.0 kB+                     Downloaded from central: https://repo.maven.apache.org/maven2/org/apache/maven/maven-plugin-descriptor/2.0.6/maven-plugin-descriptor-2.0.6.pom (2.0 kB at 504 kB/s)
 Downloading from repo.jenkins-ci.org: https://repo.jenkins-ci.org/public/org/apache/maven/maven-monitor/2.0.6/maven-monitor-2.0.6.pom
 Downloading from incrementals: https://repo.jenkins-ci.org/incrementals/org/apache/maven/maven-monitor/2.0.6/maven-monitor-2.0.6.pom
 Downloading from central: https://repo.maven.apache.org/maven2/org/apache/maven/maven-monitor/2.0.6/maven-monitor-2.0.6.pom
-Progress (1): 1.3 kB
-                    
+Progress (1): 1.3 kB+                     Downloaded from central: https://repo.maven.apache.org/maven2/org/apache/maven/maven-monitor/2.0.6/maven-monitor-2.0.6.pom (1.3 kB at 418 kB/s)
 Downloading from repo.jenkins-ci.org: https://repo.jenkins-ci.org/public/org/apache/maven/shared/maven-shared-utils/0.3/maven-shared-utils-0.3.pom
 Downloading from incrementals: https://repo.jenkins-ci.org/incrementals/org/apache/maven/shared/maven-shared-utils/0.3/maven-shared-utils-0.3.pom
 Downloading from central: https://repo.maven.apache.org/maven2/org/apache/maven/shared/maven-shared-utils/0.3/maven-shared-utils-0.3.pom
-Progress (1): 4.0 kB
-                    
+Progress (1): 4.0 kB+                     Downloaded from central: https://repo.maven.apache.org/maven2/org/apache/maven/shared/maven-shared-utils/0.3/maven-shared-utils-0.3.pom (4.0 kB at 1.0 MB/s)
 Downloading from repo.jenkins-ci.org: https://repo.jenkins-ci.org/public/org/codehaus/plexus/plexus-interpolation/1.12/plexus-interpolation-1.12.pom
 Downloading from incrementals: https://repo.jenkins-ci.org/incrementals/org/codehaus/plexus/plexus-interpolation/1.12/plexus-interpolation-1.12.pom
 Downloading from central: https://repo.maven.apache.org/maven2/org/codehaus/plexus/plexus-interpolation/1.12/plexus-interpolation-1.12.pom
-Progress (1): 889 B
-                   
+Progress (1): 889 B+                    Downloaded from central: https://repo.maven.apache.org/maven2/org/codehaus/plexus/plexus-interpolation/1.12/plexus-interpolation-1.12.pom (889 B at 296 kB/s)
 Downloading from repo.jenkins-ci.org: https://repo.jenkins-ci.org/public/org/sonatype/plexus/plexus-build-api/0.0.4/plexus-build-api-0.0.4.pom
 Downloading from incrementals: https://repo.jenkins-ci.org/incrementals/org/sonatype/plexus/plexus-build-api/0.0.4/plexus-build-api-0.0.4.pom
 Downloading from central: https://repo.maven.apache.org/maven2/org/sonatype/plexus/plexus-build-api/0.0.4/plexus-build-api-0.0.4.pom
-Progress (1): 2.9 kB
-                    
+Progress (1): 2.9 kB+                     Downloaded from central: https://repo.maven.apache.org/maven2/org/sonatype/plexus/plexus-build-api/0.0.4/plexus-build-api-0.0.4.pom (2.9 kB at 477 kB/s)
 Downloading from repo.jenkins-ci.org: https://repo.jenkins-ci.org/public/org/sonatype/spice/spice-parent/10/spice-parent-10.pom
 Downloading from incrementals: https://repo.jenkins-ci.org/incrementals/org/sonatype/spice/spice-parent/10/spice-parent-10.pom
 Downloading from central: https://repo.maven.apache.org/maven2/org/sonatype/spice/spice-parent/10/spice-parent-10.pom
-Progress (1): 3.0 kB
-                    
+Progress (1): 3.0 kB+                     Downloaded from central: https://repo.maven.apache.org/maven2/org/sonatype/spice/spice-parent/10/spice-parent-10.pom (3.0 kB at 603 kB/s)
 Downloading from repo.jenkins-ci.org: https://repo.jenkins-ci.org/public/org/sonatype/forge/forge-parent/3/forge-parent-3.pom
 Downloading from incrementals: https://repo.jenkins-ci.org/incrementals/org/sonatype/forge/forge-parent/3/forge-parent-3.pom
 Downloading from central: https://repo.maven.apache.org/maven2/org/sonatype/forge/forge-parent/3/forge-parent-3.pom
-Progress (1): 5.0 kB
-                    
+Progress (1): 5.0 kB+                     Downloaded from central: https://repo.maven.apache.org/maven2/org/sonatype/forge/forge-parent/3/forge-parent-3.pom (5.0 kB at 1.7 MB/s)
 Downloading from repo.jenkins-ci.org: https://repo.jenkins-ci.org/public/org/apache/maven/maven-core/2.2.1/maven-core-2.2.1.jar
 Downloading from repo.jenkins-ci.org: https://repo.jenkins-ci.org/public/org/apache/maven/maven-plugin-parameter-documenter/2.2.1/maven-plugin-parameter-documenter-2.2.1.jar
@@ -601,216 +540,215 @@
 Downloading from incrementals: https://repo.jenkins-ci.org/incrementals/com/google/code/findbugs/jsr305/2.0.1/jsr305-2.0.1.jar
 Downloading from incrementals: https://repo.jenkins-ci.org/incrementals/org/sonatype/plexus/plexus-build-api/0.0.4/plexus-build-api-0.0.4.jar
 Downloading from central: https://repo.maven.apache.org/maven2/org/apache/maven/maven-core/2.2.1/maven-core-2.2.1.jar
-Progress (1): 16/178 kB
-Progress (1): 32/178 kB
-Progress (1): 49/178 kB
-Progress (1): 65/178 kB
-Progress (1): 81/178 kB
-Progress (1): 98/178 kB
-Progress (1): 114/178 kB
-Progress (1): 130/178 kB
-Progress (1): 147/178 kB
-Progress (1): 163/178 kB
-Progress (1): 178 kB    
-                    
+Progress (1): 16/178 kB+Progress (1): 32/178 kB+Progress (1): 49/178 kB+Progress (1): 65/178 kB+Progress (1): 81/178 kB+Progress (1): 98/178 kB+Progress (1): 114/178 kB+Progress (1): 130/178 kB+Progress (1): 147/178 kB+Progress (1): 163/178 kB+Progress (1): 178 kB    +                     Downloaded from central: https://repo.maven.apache.org/maven2/org/apache/maven/maven-core/2.2.1/maven-core-2.2.1.jar (178 kB at 30 MB/s)
 Downloading from central: https://repo.maven.apache.org/maven2/org/apache/maven/maven-plugin-parameter-documenter/2.2.1/maven-plugin-parameter-documenter-2.2.1.jar
 Downloading from central: https://repo.maven.apache.org/maven2/org/slf4j/slf4j-jdk14/1.5.6/slf4j-jdk14-1.5.6.jar
 Downloading from central: https://repo.maven.apache.org/maven2/org/slf4j/slf4j-api/1.5.6/slf4j-api-1.5.6.jar
 Downloading from central: https://repo.maven.apache.org/maven2/org/slf4j/jcl-over-slf4j/1.5.6/jcl-over-slf4j-1.5.6.jar
 Downloading from central: https://repo.maven.apache.org/maven2/org/apache/maven/reporting/maven-reporting-api/2.2.1/maven-reporting-api-2.2.1.jar
-Progress (1): 16/22 kB
-Progress (1): 22 kB   
-                   
+Progress (1): 16/22 kB+Progress (1): 22 kB   +                    Downloaded from central: https://repo.maven.apache.org/maven2/org/apache/maven/maven-plugin-parameter-documenter/2.2.1/maven-plugin-parameter-documenter-2.2.1.jar (22 kB at 5.5 MB/s)
 Downloading from central: https://repo.maven.apache.org/maven2/org/apache/maven/doxia/doxia-sink-api/1.1/doxia-sink-api-1.1.jar
-Progress (1): 13 kB
-                   
+Progress (1): 13 kB+                    Downloaded from central: https://repo.maven.apache.org/maven2/org/apache/maven/doxia/doxia-sink-api/1.1/doxia-sink-api-1.1.jar (13 kB at 2.1 MB/s)
 Downloading from central: https://repo.maven.apache.org/maven2/org/apache/maven/doxia/doxia-logging-api/1.1/doxia-logging-api-1.1.jar
-Progress (1): 11 kB
-                   
+Progress (1): 11 kB+                    Downloaded from central: https://repo.maven.apache.org/maven2/org/apache/maven/doxia/doxia-logging-api/1.1/doxia-logging-api-1.1.jar (11 kB at 1.4 MB/s)
 Downloading from central: https://repo.maven.apache.org/maven2/org/apache/maven/maven-error-diagnostics/2.2.1/maven-error-diagnostics-2.2.1.jar
-Progress (1): 13 kB
-                   
+Progress (1): 13 kB+                    Downloaded from central: https://repo.maven.apache.org/maven2/org/apache/maven/maven-error-diagnostics/2.2.1/maven-error-diagnostics-2.2.1.jar (13 kB at 1.0 MB/s)
 Downloading from central: https://repo.maven.apache.org/maven2/org/codehaus/plexus/plexus-interactivity-api/1.0-alpha-4/plexus-interactivity-api-1.0-alpha-4.jar
-Progress (1): 1.4/22 kB
-Progress (1): 2.8/22 kB
-Progress (1): 4.1/22 kB
-Progress (1): 5.5/22 kB
-Progress (1): 6.9/22 kB
-Progress (1): 8.3/22 kB
-Progress (1): 9.7/22 kB
-Progress (1): 11/22 kB 
-Progress (1): 12/22 kB
-Progress (1): 14/22 kB
-Progress (1): 15/22 kB
-Progress (2): 15/22 kB | 13 kB
-Progress (2): 17/22 kB | 13 kB
-Progress (3): 17/22 kB | 13 kB | 1.4/17 kB
-Progress (3): 18/22 kB | 13 kB | 1.4/17 kB
-Progress (3): 18/22 kB | 13 kB | 2.8/17 kB
-Progress (3): 19/22 kB | 13 kB | 2.8/17 kB
-Progress (3): 19/22 kB | 13 kB | 4.1/17 kB
-Progress (3): 21/22 kB | 13 kB | 4.1/17 kB
-Progress (3): 21/22 kB | 13 kB | 5.5/17 kB
-Progress (3): 22/22 kB | 13 kB | 5.5/17 kB
-Progress (3): 22/22 kB | 13 kB | 6.9/17 kB
-Progress (3): 22 kB | 13 kB | 6.9/17 kB   
-Progress (3): 22 kB | 13 kB | 8.3/17 kB
-Progress (3): 22 kB | 13 kB | 9.7/17 kB
-Progress (3): 22 kB | 13 kB | 11/17 kB 
-Progress (3): 22 kB | 13 kB | 12/17 kB
-Progress (3): 22 kB | 13 kB | 14/17 kB
-Progress (3): 22 kB | 13 kB | 15/17 kB
-Progress (3): 22 kB | 13 kB | 16/17 kB
-Progress (3): 22 kB | 13 kB | 17 kB   
-                                   
+Progress (1): 1.4/22 kB+Progress (1): 2.8/22 kB+Progress (1): 4.1/22 kB+Progress (1): 5.5/22 kB+Progress (1): 6.9/22 kB+Progress (1): 8.3/22 kB+Progress (1): 9.7/22 kB+Progress (1): 11/22 kB +Progress (1): 12/22 kB+Progress (1): 14/22 kB+Progress (1): 15/22 kB+Progress (2): 15/22 kB | 13 kB+Progress (2): 17/22 kB | 13 kB+Progress (3): 17/22 kB | 13 kB | 1.4/17 kB+Progress (3): 18/22 kB | 13 kB | 1.4/17 kB+Progress (3): 18/22 kB | 13 kB | 2.8/17 kB+Progress (3): 19/22 kB | 13 kB | 2.8/17 kB+Progress (3): 19/22 kB | 13 kB | 4.1/17 kB+Progress (3): 21/22 kB | 13 kB | 4.1/17 kB+Progress (3): 21/22 kB | 13 kB | 5.5/17 kB+Progress (3): 22/22 kB | 13 kB | 5.5/17 kB+Progress (3): 22/22 kB | 13 kB | 6.9/17 kB+Progress (3): 22 kB | 13 kB | 6.9/17 kB   +Progress (3): 22 kB | 13 kB | 8.3/17 kB+Progress (3): 22 kB | 13 kB | 9.7/17 kB+Progress (3): 22 kB | 13 kB | 11/17 kB +Progress (3): 22 kB | 13 kB | 12/17 kB+Progress (3): 22 kB | 13 kB | 14/17 kB+Progress (3): 22 kB | 13 kB | 15/17 kB+Progress (3): 22 kB | 13 kB | 16/17 kB+Progress (3): 22 kB | 13 kB | 17 kB   +                                    Downloaded from central: https://repo.maven.apache.org/maven2/org/slf4j/slf4j-api/1.5.6/slf4j-api-1.5.6.jar (22 kB at 1.3 MB/s)
 Downloading from central: https://repo.maven.apache.org/maven2/classworlds/classworlds/1.1/classworlds-1.1.jar
 Downloaded from central: https://repo.maven.apache.org/maven2/org/codehaus/plexus/plexus-interactivity-api/1.0-alpha-4/plexus-interactivity-api-1.0-alpha-4.jar (13 kB at 789 kB/s)
 Downloading from central: https://repo.maven.apache.org/maven2/org/apache/maven/maven-monitor/2.2.1/maven-monitor-2.2.1.jar
 Downloaded from central: https://repo.maven.apache.org/maven2/org/slf4j/jcl-over-slf4j/1.5.6/jcl-over-slf4j-1.5.6.jar (17 kB at 929 kB/s)
 Downloading from central: https://repo.maven.apache.org/maven2/org/codehaus/plexus/plexus-utils/3.0.15/plexus-utils-3.0.15.jar
-Progress (1): 1.4/8.8 kB
-Progress (1): 2.8/8.8 kB
-Progress (1): 4.1/8.8 kB
-Progress (1): 5.5/8.8 kB
-Progress (1): 6.9/8.8 kB
-Progress (1): 8.3/8.8 kB
-Progress (1): 8.8 kB    
-Progress (2): 8.8 kB | 1.4/9.8 kB
-Progress (2): 8.8 kB | 2.8/9.8 kB
-Progress (2): 8.8 kB | 4.1/9.8 kB
-Progress (2): 8.8 kB | 5.5/9.8 kB
-Progress (2): 8.8 kB | 6.9/9.8 kB
-Progress (2): 8.8 kB | 8.3/9.8 kB
-Progress (2): 8.8 kB | 9.7/9.8 kB
-Progress (2): 8.8 kB | 9.8 kB    
-                             
+Progress (1): 1.4/8.8 kB+Progress (1): 2.8/8.8 kB+Progress (1): 4.1/8.8 kB+Progress (1): 5.5/8.8 kB+Progress (1): 6.9/8.8 kB+Progress (1): 8.3/8.8 kB+Progress (1): 8.8 kB    +Progress (2): 8.8 kB | 1.4/9.8 kB+Progress (2): 8.8 kB | 2.8/9.8 kB+Progress (2): 8.8 kB | 4.1/9.8 kB+Progress (2): 8.8 kB | 5.5/9.8 kB+Progress (2): 8.8 kB | 6.9/9.8 kB+Progress (2): 8.8 kB | 8.3/9.8 kB+Progress (2): 8.8 kB | 9.7/9.8 kB+Progress (2): 8.8 kB | 9.8 kB    +                              Downloaded from central: https://repo.maven.apache.org/maven2/org/slf4j/slf4j-jdk14/1.5.6/slf4j-jdk14-1.5.6.jar (8.8 kB at 441 kB/s)
 Downloading from central: https://repo.maven.apache.org/maven2/org/apache/maven/shared/maven-filtering/1.2/maven-filtering-1.2.jar
 Downloaded from central: https://repo.maven.apache.org/maven2/org/apache/maven/reporting/maven-reporting-api/2.2.1/maven-reporting-api-2.2.1.jar (9.8 kB at 489 kB/s)
 Downloading from central: https://repo.maven.apache.org/maven2/org/apache/maven/shared/maven-shared-utils/0.3/maven-shared-utils-0.3.jar
-Progress (1): 1.4/10 kB
-Progress (1): 2.8/10 kB
-Progress (1): 4.1/10 kB
-Progress (1): 5.5/10 kB
-Progress (1): 6.9/10 kB
-Progress (1): 8.3/10 kB
-Progress (1): 9.7/10 kB
-Progress (1): 10 kB    
-                   
+Progress (1): 1.4/10 kB+Progress (1): 2.8/10 kB+Progress (1): 4.1/10 kB+Progress (1): 5.5/10 kB+Progress (1): 6.9/10 kB+Progress (1): 8.3/10 kB+Progress (1): 9.7/10 kB+Progress (1): 10 kB    +                    Downloaded from central: https://repo.maven.apache.org/maven2/org/apache/maven/maven-monitor/2.2.1/maven-monitor-2.2.1.jar (10 kB at 523 kB/s)
 Downloading from central: https://repo.maven.apache.org/maven2/com/google/code/findbugs/jsr305/2.0.1/jsr305-2.0.1.jar
-Progress (1): 1.4/38 kB
-Progress (1): 2.8/38 kB
-Progress (1): 4.1/38 kB
-Progress (1): 5.5/38 kB
-Progress (1): 6.9/38 kB
-Progress (1): 8.3/38 kB
-Progress (1): 9.7/38 kB
-Progress (1): 11/38 kB 
-Progress (1): 12/38 kB
-Progress (1): 14/38 kB
-Progress (1): 15/38 kB
-Progress (1): 17/38 kB
-Progress (1): 18/38 kB
-Progress (1): 19/38 kB
-Progress (1): 21/38 kB
-Progress (1): 22/38 kB
-Progress (1): 23/38 kB
-Progress (1): 25/38 kB
-Progress (1): 26/38 kB
-Progress (2): 26/38 kB | 16/155 kB
-Progress (2): 28/38 kB | 16/155 kB
-Progress (2): 29/38 kB | 16/155 kB
-Progress (2): 30/38 kB | 16/155 kB
-Progress (2): 32/38 kB | 16/155 kB
-Progress (2): 32/38 kB | 33/155 kB
-Progress (2): 33/38 kB | 33/155 kB
-Progress (3): 33/38 kB | 33/155 kB | 16/32 kB
-Progress (3): 34/38 kB | 33/155 kB | 16/32 kB
-Progress (3): 36/38 kB | 33/155 kB | 16/32 kB
-Progress (3): 37/38 kB | 33/155 kB | 16/32 kB
-Progress (3): 37/38 kB | 33/155 kB | 32 kB   
-Progress (3): 38 kB | 33/155 kB | 32 kB   
-                                       
+Progress (1): 1.4/38 kB+Progress (1): 2.8/38 kB+Progress (1): 4.1/38 kB+Progress (1): 5.5/38 kB+Progress (1): 6.9/38 kB+Progress (1): 8.3/38 kB+Progress (1): 9.7/38 kB+Progress (1): 11/38 kB +Progress (1): 12/38 kB+Progress (1): 14/38 kB+Progress (1): 15/38 kB+Progress (1): 17/38 kB+Progress (1): 18/38 kB+Progress (1): 19/38 kB+Progress (1): 21/38 kB+Progress (1): 22/38 kB+Progress (1): 23/38 kB+Progress (1): 25/38 kB+Progress (1): 26/38 kB+Progress (2): 26/38 kB | 16/155 kB+Progress (2): 28/38 kB | 16/155 kB+Progress (2): 29/38 kB | 16/155 kB+Progress (2): 30/38 kB | 16/155 kB+Progress (2): 32/38 kB | 16/155 kB+Progress (2): 32/38 kB | 33/155 kB+Progress (2): 33/38 kB | 33/155 kB+Progress (3): 33/38 kB | 33/155 kB | 16/32 kB+Progress (3): 34/38 kB | 33/155 kB | 16/32 kB+Progress (3): 36/38 kB | 33/155 kB | 16/32 kB+Progress (3): 37/38 kB | 33/155 kB | 16/32 kB+Progress (3): 37/38 kB | 33/155 kB | 32 kB   +Progress (3): 38 kB | 33/155 kB | 32 kB   +                                        Downloaded from central: https://repo.maven.apache.org/maven2/classworlds/classworlds/1.1/classworlds-1.1.jar (38 kB at 1.6 MB/s)
 Downloading from central: https://repo.maven.apache.org/maven2/org/sonatype/plexus/plexus-build-api/0.0.4/plexus-build-api-0.0.4.jar
 Downloaded from central: https://repo.maven.apache.org/maven2/com/google/code/findbugs/jsr305/2.0.1/jsr305-2.0.1.jar (32 kB at 1.4 MB/s)
-Progress (2): 33/155 kB | 1.4/44 kB
-Progress (2): 33/155 kB | 2.8/44 kB
-Progress (2): 33/155 kB | 4.1/44 kB
-Progress (2): 33/155 kB | 5.5/44 kB
-Progress (2): 33/155 kB | 6.9/44 kB
-Progress (2): 33/155 kB | 8.3/44 kB
-Progress (2): 49/155 kB | 8.3/44 kB
-Progress (2): 49/155 kB | 9.7/44 kB
-Progress (2): 49/155 kB | 11/44 kB 
-Progress (2): 49/155 kB | 12/44 kB
-Progress (2): 49/155 kB | 14/44 kB
-Progress (2): 66/155 kB | 14/44 kB
-Progress (2): 66/155 kB | 15/44 kB
-Progress (2): 66/155 kB | 16/44 kB
-Progress (2): 66/155 kB | 18/44 kB
-Progress (2): 82/155 kB | 18/44 kB
-Progress (2): 82/155 kB | 19/44 kB
-Progress (2): 82/155 kB | 21/44 kB
-Progress (2): 82/155 kB | 22/44 kB
-Progress (2): 98/155 kB | 22/44 kB
-Progress (2): 98/155 kB | 23/44 kB
-Progress (2): 98/155 kB | 25/44 kB
-Progress (2): 98/155 kB | 26/44 kB
-Progress (2): 98/155 kB | 27/44 kB
-Progress (2): 115/155 kB | 27/44 kB
-Progress (2): 115/155 kB | 29/44 kB
-Progress (2): 115/155 kB | 30/44 kB
-Progress (3): 115/155 kB | 30/44 kB | 16/239 kB
-Progress (3): 115/155 kB | 32/44 kB | 16/239 kB
-Progress (3): 115/155 kB | 33/44 kB | 16/239 kB
-Progress (3): 115/155 kB | 34/44 kB | 16/239 kB
-Progress (3): 115/155 kB | 34/44 kB | 32/239 kB
-Progress (3): 115/155 kB | 36/44 kB | 32/239 kB
-Progress (3): 115/155 kB | 37/44 kB | 32/239 kB
-Progress (3): 115/155 kB | 38/44 kB | 32/239 kB
-Progress (3): 115/155 kB | 38/44 kB | 49/239 kB
-Progress (3): 115/155 kB | 40/44 kB | 49/239 kB
-Progress (3): 115/155 kB | 41/44 kB | 49/239 kB
-Progress (3): 115/155 kB | 43/44 kB | 49/239 kB
-Progress (3): 115/155 kB | 44/44 kB | 49/239 kB
-Progress (3): 115/155 kB | 44 kB | 49/239 kB   
-Progress (3): 115/155 kB | 44 kB | 65/239 kB
-Progress (3): 115/155 kB | 44 kB | 81/239 kB
-                                            
+Progress (2): 33/155 kB | 1.4/44 kB+Progress (2): 33/155 kB | 2.8/44 kB+Progress (2): 33/155 kB | 4.1/44 kB+Progress (2): 33/155 kB | 5.5/44 kB+Progress (2): 33/155 kB | 6.9/44 kB+Progress (2): 33/155 kB | 8.3/44 kB+Progress (2): 49/155 kB | 8.3/44 kB+Progress (2): 49/155 kB | 9.7/44 kB+Progress (2): 49/155 kB | 11/44 kB +Progress (2): 49/155 kB | 12/44 kB+Progress (2): 49/155 kB | 14/44 kB+Progress (2): 66/155 kB | 14/44 kB+Progress (2): 66/155 kB | 15/44 kB+Progress (2): 66/155 kB | 16/44 kB+Progress (2): 66/155 kB | 18/44 kB+Progress (2): 82/155 kB | 18/44 kB+Progress (2): 82/155 kB | 19/44 kB+Progress (2): 82/155 kB | 21/44 kB+Progress (2): 82/155 kB | 22/44 kB+Progress (2): 98/155 kB | 22/44 kB+Progress (2): 98/155 kB | 23/44 kB+Progress (2): 98/155 kB | 25/44 kB+Progress (2): 98/155 kB | 26/44 kB+Progress (2): 98/155 kB | 27/44 kB+Progress (2): 115/155 kB | 27/44 kB+Progress (2): 115/155 kB | 29/44 kB+Progress (2): 115/155 kB | 30/44 kB+Progress (3): 115/155 kB | 30/44 kB | 16/239 kB+Progress (3): 115/155 kB | 32/44 kB | 16/239 kB+Progress (3): 115/155 kB | 33/44 kB | 16/239 kB+Progress (3): 115/155 kB | 34/44 kB | 16/239 kB+Progress (3): 115/155 kB | 34/44 kB | 32/239 kB+Progress (3): 115/155 kB | 36/44 kB | 32/239 kB+Progress (3): 115/155 kB | 37/44 kB | 32/239 kB+Progress (3): 115/155 kB | 38/44 kB | 32/239 kB+Progress (3): 115/155 kB | 38/44 kB | 49/239 kB+Progress (3): 115/155 kB | 40/44 kB | 49/239 kB+Progress (3): 115/155 kB | 41/44 kB | 49/239 kB+Progress (3): 115/155 kB | 43/44 kB | 49/239 kB+Progress (3): 115/155 kB | 44/44 kB | 49/239 kB+Progress (3): 115/155 kB | 44 kB | 49/239 kB   +Progress (3): 115/155 kB | 44 kB | 65/239 kB+Progress (3): 115/155 kB | 44 kB | 81/239 kB+                                             Downloaded from central: https://repo.maven.apache.org/maven2/org/apache/maven/shared/maven-filtering/1.2/maven-filtering-1.2.jar (44 kB at 1.7 MB/s)
-Progress (2): 115/155 kB | 98/239 kB
-Progress (2): 131/155 kB | 98/239 kB
-Progress (2): 131/155 kB | 114/239 kB
-Progress (2): 147/155 kB | 114/239 kB
-Progress (2): 155 kB | 114/239 kB    
-Progress (2): 155 kB | 130/239 kB
-Progress (2): 155 kB | 147/239 kB
-                                 
+Progress (2): 115/155 kB | 98/239 kB+Progress (2): 131/155 kB | 98/239 kB+Progress (2): 131/155 kB | 114/239 kB+Progress (2): 147/155 kB | 114/239 kB+Progress (2): 155 kB | 114/239 kB    +Progress (2): 155 kB | 130/239 kB+Progress (2): 155 kB | 147/239 kB+                                  Downloaded from central: https://repo.maven.apache.org/maven2/org/apache/maven/shared/maven-shared-utils/0.3/maven-shared-utils-0.3.jar (155 kB at 6.0 MB/s)
-Progress (1): 163/239 kB
-Progress (2): 163/239 kB | 1.4/6.8 kB
-Progress (2): 180/239 kB | 1.4/6.8 kB
-Progress (2): 180/239 kB | 2.8/6.8 kB
-Progress (2): 180/239 kB | 4.1/6.8 kB
-Progress (2): 180/239 kB | 5.5/6.8 kB
-Progress (2): 196/239 kB | 5.5/6.8 kB
-Progress (2): 196/239 kB | 6.8 kB    
-Progress (2): 212/239 kB | 6.8 kB
-Progress (2): 229/239 kB | 6.8 kB
-                                 
+Progress (1): 163/239 kB+Progress (2): 163/239 kB | 1.4/6.8 kB+Progress (2): 180/239 kB | 1.4/6.8 kB+Progress (2): 180/239 kB | 2.8/6.8 kB+Progress (2): 180/239 kB | 4.1/6.8 kB+Progress (2): 180/239 kB | 5.5/6.8 kB+Progress (2): 196/239 kB | 5.5/6.8 kB+Progress (2): 196/239 kB | 6.8 kB    +Progress (2): 212/239 kB | 6.8 kB+Progress (2): 229/239 kB | 6.8 kB+                                  Downloaded from central: https://repo.maven.apache.org/maven2/org/sonatype/plexus/plexus-build-api/0.0.4/plexus-build-api-0.0.4.jar (6.8 kB at 243 kB/s)
-Progress (1): 239 kB
-                    
+Progress (1): 239 kB+                     Downloaded from central: https://repo.maven.apache.org/maven2/org/codehaus/plexus/plexus-utils/3.0.15/plexus-utils-3.0.15.jar (239 kB at 8.5 MB/s)
->>>>>>> ab7ada5f
 [INFO] Using 'UTF-8' encoding to copy filtered resources.
 [INFO] Copying 2 resources
 [INFO] 
@@ -849,39 +787,36 @@
 [INFO] Generating /tmp/plugin-builds/sse-gateway/target/test-classes/the.hpl
 [INFO] 
 [INFO] --- hpi:3.65:resolve-test-dependencies (default-resolve-test-dependencies) @ sse-gateway ---
-<<<<<<< HEAD
-=======
 Downloading from repo.jenkins-ci.org: https://repo.jenkins-ci.org/public/org/jenkins-ci/plugins/pubsub-light/1.18/pubsub-light-1.18.hpi
-Progress (1): 0.5/35 kB
-Progress (1): 1.9/35 kB
-Progress (1): 3.3/35 kB
-Progress (1): 4.7/35 kB
-Progress (1): 6.1/35 kB
-Progress (1): 7.5/35 kB
-Progress (1): 8.9/35 kB
-Progress (1): 10/35 kB 
-Progress (1): 12/35 kB
-Progress (1): 13/35 kB
-Progress (1): 14/35 kB
-Progress (1): 16/35 kB
-Progress (1): 16/35 kB
-Progress (1): 17/35 kB
-Progress (1): 19/35 kB
-Progress (1): 20/35 kB
-Progress (1): 22/35 kB
-Progress (1): 23/35 kB
-Progress (1): 24/35 kB
-Progress (1): 26/35 kB
-Progress (1): 27/35 kB
-Progress (1): 29/35 kB
-Progress (1): 30/35 kB
-Progress (1): 31/35 kB
-Progress (1): 33/35 kB
-Progress (1): 34/35 kB
-Progress (1): 35 kB   
-                   
+Progress (1): 0.5/35 kB+Progress (1): 1.9/35 kB+Progress (1): 3.3/35 kB+Progress (1): 4.7/35 kB+Progress (1): 6.1/35 kB+Progress (1): 7.5/35 kB+Progress (1): 8.9/35 kB+Progress (1): 10/35 kB +Progress (1): 12/35 kB+Progress (1): 13/35 kB+Progress (1): 14/35 kB+Progress (1): 16/35 kB+Progress (1): 16/35 kB+Progress (1): 17/35 kB+Progress (1): 19/35 kB+Progress (1): 20/35 kB+Progress (1): 22/35 kB+Progress (1): 23/35 kB+Progress (1): 24/35 kB+Progress (1): 26/35 kB+Progress (1): 27/35 kB+Progress (1): 29/35 kB+Progress (1): 30/35 kB+Progress (1): 31/35 kB+Progress (1): 33/35 kB+Progress (1): 34/35 kB+Progress (1): 35 kB   +                    Downloaded from repo.jenkins-ci.org: https://repo.jenkins-ci.org/public/org/jenkins-ci/plugins/pubsub-light/1.18/pubsub-light-1.18.hpi (35 kB at 158 kB/s)
->>>>>>> ab7ada5f
 [INFO] 
 [INFO] --- hpi:3.65:test-runtime (default-test-runtime) @ sse-gateway ---
 [INFO] Tests are skipped.
@@ -895,33 +830,6 @@
 [INFO] > @jenkins-cd/sse-gateway@0.0.22 mvntest /tmp/plugin-builds/sse-gateway
 [INFO] > gulp test
 [INFO] 
-<<<<<<< HEAD
-[INFO] [11:46:00] Test specs: src/test/js/**/*-spec.{js,jsx} (use --testFileSuffix switch to select different files)
-[INFO] [11:46:00] Language level set to ECMA v5. Call builder.lang([number]) to change.
-[INFO] [11:46:00] **********************************************************************
-[INFO] [11:46:00] This build is using Jenkins JS Builder.
-[INFO] [11:46:00]   For command line options and other help, go to
-[INFO] [11:46:00]   https://www.npmjs.com/package/@jenkins-cd/js-builder
-[INFO] [11:46:00] **********************************************************************
-[INFO] [11:46:00] Maven project.
-[INFO] [11:46:00] 	- Jenkins plugin (HPI): sse-gateway
-[INFO] [11:46:00] Defining default tasks: lint,test,bundle
-[INFO] [11:46:00] Using gulpfile /tmp/plugin-builds/sse-gateway/gulpfile.js
-[INFO] [11:46:00] Starting 'log-env'...
-[INFO] [11:46:00] Source Dirs:
-[INFO] [11:46:00]  - src: src/main/js,src/main/less
-[INFO] [11:46:00]  - test: src/test/js
-[INFO] [11:46:00] Finished 'log-env' after 683 μs
-[INFO] [11:46:00] Starting 'bundle'...
-[INFO] [11:46:00] Warning: Skipping 'bundle' task. No 'module' bundles are registered. Call require('jenkins-js-build').bundle([module]) in gulpfile.js.
-[INFO] [11:46:00] bundling: done
-[INFO] [11:46:00] Finished 'bundle' after 386 μs
-[INFO] [11:46:00] Starting 'test'...
-[INFO] [11:46:00] Testing web server started on port 18999 (http://localhost:18999). Content root: /tmp/plugin-builds/sse-gateway
-[INFO] [11:46:00] Finished 'test' after 50 ms
-[INFO] SUCCESS: 0 specs, 0 failures, 0 skipped, 0 disabled in 0.002s.
-[INFO] [11:46:00] Testing web server stopped.
-=======
 [INFO] [02:37:20] Test specs: src/test/js/**/*-spec.{js,jsx} (use --testFileSuffix switch to select different files)
 [INFO] [02:37:20] Language level set to ECMA v5. Call builder.lang([number]) to change.
 [INFO] [02:37:20] **********************************************************************
@@ -947,7 +855,6 @@
 [INFO] [02:37:20] Finished 'test' after 26 ms
 [INFO] SUCCESS: 0 specs, 0 failures, 0 skipped, 0 disabled in 0.001s.
 [INFO] [02:37:20] Testing web server stopped.
->>>>>>> ab7ada5f
 [INFO] 
 [INFO] --- license:165.v7e11f4e4a_325:process (default) @ sse-gateway ---
 [INFO] 
@@ -980,22 +887,19 @@
 [INFO] Spotless check skipped
 [INFO] 
 [INFO] --- invoker:3.9.0:install (integration-test) @ sse-gateway ---
-<<<<<<< HEAD
-=======
 Downloading from repo.jenkins-ci.org: https://repo.jenkins-ci.org/public/org/apache/maven/shared/maven-script-interpreter/1.6/maven-script-interpreter-1.6.pom
 Downloading from incrementals: https://repo.jenkins-ci.org/incrementals/org/apache/maven/shared/maven-script-interpreter/1.6/maven-script-interpreter-1.6.pom
 Downloading from central: https://repo.maven.apache.org/maven2/org/apache/maven/shared/maven-script-interpreter/1.6/maven-script-interpreter-1.6.pom
-Progress (1): 4.5 kB
-                    
+Progress (1): 4.5 kB+                     Downloaded from central: https://repo.maven.apache.org/maven2/org/apache/maven/shared/maven-script-interpreter/1.6/maven-script-interpreter-1.6.pom (4.5 kB at 749 kB/s)
 Downloading from repo.jenkins-ci.org: https://repo.jenkins-ci.org/public/org/apache/maven/shared/maven-script-interpreter/1.6/maven-script-interpreter-1.6.jar
 Downloading from incrementals: https://repo.jenkins-ci.org/incrementals/org/apache/maven/shared/maven-script-interpreter/1.6/maven-script-interpreter-1.6.jar
 Downloading from central: https://repo.maven.apache.org/maven2/org/apache/maven/shared/maven-script-interpreter/1.6/maven-script-interpreter-1.6.jar
-Progress (1): 16/26 kB
-Progress (1): 26 kB   
-                   
+Progress (1): 16/26 kB+Progress (1): 26 kB   +                    Downloaded from central: https://repo.maven.apache.org/maven2/org/apache/maven/shared/maven-script-interpreter/1.6/maven-script-interpreter-1.6.jar (26 kB at 8.5 MB/s)
->>>>>>> ab7ada5f
 [INFO] Installing /tmp/plugin-builds/sse-gateway/target/sse-gateway.hpi to /tmp/plugin-builds/sse-gateway/target/local-repo/org/jenkins-ci/plugins/sse-gateway/1.29-SNAPSHOT/sse-gateway-1.29-SNAPSHOT.hpi
 [INFO] Installing /tmp/plugin-builds/sse-gateway/target/sse-gateway.jar to /tmp/plugin-builds/sse-gateway/target/local-repo/org/jenkins-ci/plugins/sse-gateway/1.29-SNAPSHOT/sse-gateway-1.29-SNAPSHOT.jar
 [INFO] Installing /tmp/plugin-builds/sse-gateway/target/sse-gateway-1.29-SNAPSHOT.pom to /tmp/plugin-builds/sse-gateway/target/local-repo/org/jenkins-ci/plugins/sse-gateway/1.29-SNAPSHOT/sse-gateway-1.29-SNAPSHOT.pom
@@ -1016,11 +920,7 @@
 [INFO] Building: test-jar-containing-js/pom.xml
 [INFO] run post-build script postbuild.groovy
 [INFO]   BUG! exception in phase 'semantic analysis' in source unit 'Script1.groovy' Unsupported class file major version 69
-<<<<<<< HEAD
-[INFO]           test-jar-containing-js/pom.xml ................... FAILED (8.800 s)
-=======
 [INFO]           test-jar-containing-js/pom.xml ................... FAILED (3.575 s)
->>>>>>> ab7ada5f
 [INFO] 
 [INFO] --- invoker:3.9.0:verify (integration-test) @ sse-gateway ---
 [INFO] -------------------------------------------------
@@ -1033,13 +933,8 @@
 [INFO] ------------------------------------------------------------------------
 [INFO] BUILD FAILURE
 [INFO] ------------------------------------------------------------------------
-<<<<<<< HEAD
-[INFO] Total time:  01:11 min
-[INFO] Finished at: 2025-07-09T11:46:13+02:00
-=======
 [INFO] Total time:  44.734 s
 [INFO] Finished at: 2025-07-08T02:37:26Z
->>>>>>> ab7ada5f
 [INFO] ------------------------------------------------------------------------
 [ERROR] Failed to execute goal org.apache.maven.plugins:maven-invoker-plugin:3.9.0:verify (integration-test) on project sse-gateway: 1 build failed. See console output above for details. -> [Help 1]
 [ERROR] 
