WARNING: A terminally deprecated method in sun.misc.Unsafe has been called
WARNING: sun.misc.Unsafe::staticFieldBase has been called by com.google.inject.internal.aop.HiddenClassDefiner (file:/usr/share/apache-maven-3.9.10/lib/guice-5.1.0-classes.jar)
WARNING: Please consider reporting this to the maintainers of class com.google.inject.internal.aop.HiddenClassDefiner
WARNING: sun.misc.Unsafe::staticFieldBase will be removed in a future release
[INFO] Scanning for projects...
[INFO] Artifact org.jenkins-ci.tools:maven-hpi-plugin:pom:3.61 is present in the local repository, but cached from a remote repository ID that is unavailable in current build context, verifying that is downloadable from [incrementals (https://repo.jenkins-ci.org/incrementals/, default, releases), central (https://repo.maven.apache.org/maven2, default, releases)]
[INFO] Artifact org.jenkins-ci.tools:maven-hpi-plugin:pom:3.61 is present in the local repository, but cached from a remote repository ID that is unavailable in current build context, verifying that is downloadable from [incrementals (https://repo.jenkins-ci.org/incrementals/, default, releases), central (https://repo.maven.apache.org/maven2, default, releases)]
[WARNING] The POM for org.jenkins-ci.tools:maven-hpi-plugin:jar:3.61 is missing, no dependency information available
[INFO] Artifact org.jenkins-ci.tools:maven-hpi-plugin:jar:3.61 is present in the local repository, but cached from a remote repository ID that is unavailable in current build context, verifying that is downloadable from [incrementals (https://repo.jenkins-ci.org/incrementals/, default, releases), central (https://repo.maven.apache.org/maven2, default, releases)]
[INFO] Artifact org.jenkins-ci.tools:maven-hpi-plugin:jar:3.61 is present in the local repository, but cached from a remote repository ID that is unavailable in current build context, verifying that is downloadable from [incrementals (https://repo.jenkins-ci.org/incrementals/, default, releases), central (https://repo.maven.apache.org/maven2, default, releases)]
[WARNING] Failed to build parent project for org.jenkins-ci.plugins:bouncycastle-api:hpi:2.30.1.80-999999-SNAPSHOT
[INFO] 
[INFO] --------------< org.jenkins-ci.plugins:bouncycastle-api >---------------
[INFO] Building bouncycastle API Plugin 2.30.1.80-999999-SNAPSHOT
[INFO]   from pom.xml
[INFO] --------------------------------[ hpi ]---------------------------------
Downloading from repo.jenkins-ci.org: https://repo.jenkins-ci.org/public/org/apache/maven/plugins/maven-dependency-plugin/3.8.1/maven-dependency-plugin-3.8.1.pom
Downloading from incrementals: https://repo.jenkins-ci.org/incrementals/org/apache/maven/plugins/maven-dependency-plugin/3.8.1/maven-dependency-plugin-3.8.1.pom
Downloading from central: https://repo.maven.apache.org/maven2/org/apache/maven/plugins/maven-dependency-plugin/3.8.1/maven-dependency-plugin-3.8.1.pom
Progress (1): 1.4/18 kB
Progress (1): 2.8/18 kB
Progress (1): 4.1/18 kB
Progress (1): 5.5/18 kB
Progress (1): 6.9/18 kB
Progress (1): 8.3/18 kB
Progress (1): 9.7/18 kB
Progress (1): 11/18 kB 
Progress (1): 12/18 kB
Progress (1): 14/18 kB
Progress (1): 15/18 kB
Progress (1): 17/18 kB
Progress (1): 18/18 kB
Progress (1): 18 kB   
                   
Downloaded from central: https://repo.maven.apache.org/maven2/org/apache/maven/plugins/maven-dependency-plugin/3.8.1/maven-dependency-plugin-3.8.1.pom (18 kB at 419 kB/s)
Downloading from repo.jenkins-ci.org: https://repo.jenkins-ci.org/public/org/apache/maven/plugins/maven-dependency-plugin/3.8.1/maven-dependency-plugin-3.8.1.jar
Downloading from incrementals: https://repo.jenkins-ci.org/incrementals/org/apache/maven/plugins/maven-dependency-plugin/3.8.1/maven-dependency-plugin-3.8.1.jar
Downloading from central: https://repo.maven.apache.org/maven2/org/apache/maven/plugins/maven-dependency-plugin/3.8.1/maven-dependency-plugin-3.8.1.jar
Progress (1): 1.4/208 kB
Progress (1): 2.8/208 kB
Progress (1): 4.1/208 kB
Progress (1): 5.5/208 kB
Progress (1): 6.9/208 kB
Progress (1): 8.3/208 kB
Progress (1): 9.7/208 kB
Progress (1): 11/208 kB 
Progress (1): 12/208 kB
Progress (1): 14/208 kB
Progress (1): 15/208 kB
Progress (1): 16/208 kB
Progress (1): 32/208 kB
Progress (1): 49/208 kB
Progress (1): 65/208 kB
Progress (1): 81/208 kB
Progress (1): 98/208 kB
Progress (1): 114/208 kB
Progress (1): 130/208 kB
Progress (1): 147/208 kB
Progress (1): 163/208 kB
Progress (1): 180/208 kB
Progress (1): 196/208 kB
Progress (1): 208 kB    
                    
Downloaded from central: https://repo.maven.apache.org/maven2/org/apache/maven/plugins/maven-dependency-plugin/3.8.1/maven-dependency-plugin-3.8.1.jar (208 kB at 7.2 MB/s)
Downloading from repo.jenkins-ci.org: https://repo.jenkins-ci.org/public/org/bouncycastle/bcpg-jdk18on/1.80/bcpg-jdk18on-1.80.pom
Downloading from incrementals: https://repo.jenkins-ci.org/incrementals/org/bouncycastle/bcpg-jdk18on/1.80/bcpg-jdk18on-1.80.pom
Downloading from central: https://repo.maven.apache.org/maven2/org/bouncycastle/bcpg-jdk18on/1.80/bcpg-jdk18on-1.80.pom
Progress (1): 1.6 kB
                    
Downloaded from central: https://repo.maven.apache.org/maven2/org/bouncycastle/bcpg-jdk18on/1.80/bcpg-jdk18on-1.80.pom (1.6 kB at 226 kB/s)
Downloading from repo.jenkins-ci.org: https://repo.jenkins-ci.org/public/org/assertj/assertj-core/3.27.2/assertj-core-3.27.2.pom
Downloading from incrementals: https://repo.jenkins-ci.org/incrementals/org/assertj/assertj-core/3.27.2/assertj-core-3.27.2.pom
Downloading from central: https://repo.maven.apache.org/maven2/org/assertj/assertj-core/3.27.2/assertj-core-3.27.2.pom
Progress (1): 3.8 kB
                    
Downloaded from central: https://repo.maven.apache.org/maven2/org/assertj/assertj-core/3.27.2/assertj-core-3.27.2.pom (3.8 kB at 761 kB/s)
Downloading from repo.jenkins-ci.org: https://repo.jenkins-ci.org/public/org/bouncycastle/bcpg-jdk18on/1.80/bcpg-jdk18on-1.80.jar
Downloading from repo.jenkins-ci.org: https://repo.jenkins-ci.org/public/org/assertj/assertj-core/3.27.2/assertj-core-3.27.2.jar
Downloading from incrementals: https://repo.jenkins-ci.org/incrementals/org/bouncycastle/bcpg-jdk18on/1.80/bcpg-jdk18on-1.80.jar
Downloading from incrementals: https://repo.jenkins-ci.org/incrementals/org/assertj/assertj-core/3.27.2/assertj-core-3.27.2.jar
Downloading from central: https://repo.maven.apache.org/maven2/org/bouncycastle/bcpg-jdk18on/1.80/bcpg-jdk18on-1.80.jar
Progress (1): 16/563 kB
Progress (1): 33/563 kB
Progress (1): 49/563 kB
Progress (1): 66/563 kB
Progress (1): 82/563 kB
Progress (1): 98/563 kB
Progress (1): 115/563 kB
Progress (1): 131/563 kB
Progress (1): 147/563 kB
Progress (1): 164/563 kB
Progress (1): 180/563 kB
Progress (1): 197/563 kB
Progress (1): 213/563 kB
Progress (1): 229/563 kB
Progress (1): 246/563 kB
Progress (1): 262/563 kB
Progress (1): 279/563 kB
Progress (1): 295/563 kB
Progress (1): 311/563 kB
Progress (1): 328/563 kB
Progress (1): 344/563 kB
Progress (1): 360/563 kB
Progress (1): 377/563 kB
Progress (1): 393/563 kB
Progress (1): 410/563 kB
Progress (1): 426/563 kB
Progress (1): 442/563 kB
Progress (1): 459/563 kB
Progress (1): 475/563 kB
Progress (1): 492/563 kB
Progress (1): 508/563 kB
Progress (1): 524/563 kB
Progress (1): 541/563 kB
Progress (1): 557/563 kB
Progress (1): 563 kB    
                    
Downloaded from central: https://repo.maven.apache.org/maven2/org/bouncycastle/bcpg-jdk18on/1.80/bcpg-jdk18on-1.80.jar (563 kB at 33 MB/s)
Downloading from central: https://repo.maven.apache.org/maven2/org/assertj/assertj-core/3.27.2/assertj-core-3.27.2.jar
Progress (1): 0/1.4 MB
Progress (1): 0/1.4 MB
Progress (1): 0/1.4 MB
Progress (1): 0.1/1.4 MB
Progress (1): 0.1/1.4 MB
Progress (1): 0.1/1.4 MB
Progress (1): 0.1/1.4 MB
Progress (1): 0.1/1.4 MB
Progress (1): 0.1/1.4 MB
Progress (1): 0.2/1.4 MB
Progress (1): 0.2/1.4 MB
Progress (1): 0.2/1.4 MB
Progress (1): 0.2/1.4 MB
Progress (1): 0.2/1.4 MB
Progress (1): 0.2/1.4 MB
Progress (1): 0.3/1.4 MB
Progress (1): 0.3/1.4 MB
Progress (1): 0.3/1.4 MB
Progress (1): 0.3/1.4 MB
Progress (1): 0.3/1.4 MB
Progress (1): 0.3/1.4 MB
Progress (1): 0.4/1.4 MB
Progress (1): 0.4/1.4 MB
Progress (1): 0.4/1.4 MB
Progress (1): 0.4/1.4 MB
Progress (1): 0.4/1.4 MB
Progress (1): 0.4/1.4 MB
Progress (1): 0.5/1.4 MB
Progress (1): 0.5/1.4 MB
Progress (1): 0.5/1.4 MB
Progress (1): 0.5/1.4 MB
Progress (1): 0.5/1.4 MB
Progress (1): 0.5/1.4 MB
Progress (1): 0.6/1.4 MB
Progress (1): 0.6/1.4 MB
Progress (1): 0.6/1.4 MB
Progress (1): 0.6/1.4 MB
Progress (1): 0.6/1.4 MB
Progress (1): 0.6/1.4 MB
Progress (1): 0.7/1.4 MB
Progress (1): 0.7/1.4 MB
Progress (1): 0.7/1.4 MB
Progress (1): 0.7/1.4 MB
Progress (1): 0.7/1.4 MB
Progress (1): 0.7/1.4 MB
Progress (1): 0.8/1.4 MB
Progress (1): 0.8/1.4 MB
Progress (1): 0.8/1.4 MB
Progress (1): 0.8/1.4 MB
Progress (1): 0.8/1.4 MB
Progress (1): 0.8/1.4 MB
Progress (1): 0.8/1.4 MB
Progress (1): 0.9/1.4 MB
Progress (1): 0.9/1.4 MB
Progress (1): 0.9/1.4 MB
Progress (1): 0.9/1.4 MB
Progress (1): 0.9/1.4 MB
Progress (1): 0.9/1.4 MB
Progress (1): 1.0/1.4 MB
Progress (1): 1.0/1.4 MB
Progress (1): 1.0/1.4 MB
Progress (1): 1.0/1.4 MB
Progress (1): 1.0/1.4 MB
Progress (1): 1.0/1.4 MB
Progress (1): 1.1/1.4 MB
Progress (1): 1.1/1.4 MB
Progress (1): 1.1/1.4 MB
Progress (1): 1.1/1.4 MB
Progress (1): 1.1/1.4 MB
Progress (1): 1.1/1.4 MB
Progress (1): 1.2/1.4 MB
Progress (1): 1.2/1.4 MB
Progress (1): 1.2/1.4 MB
Progress (1): 1.2/1.4 MB
Progress (1): 1.2/1.4 MB
Progress (1): 1.2/1.4 MB
Progress (1): 1.3/1.4 MB
Progress (1): 1.3/1.4 MB
Progress (1): 1.3/1.4 MB
Progress (1): 1.3/1.4 MB
Progress (1): 1.3/1.4 MB
Progress (1): 1.3/1.4 MB
Progress (1): 1.4/1.4 MB
Progress (1): 1.4/1.4 MB
Progress (1): 1.4/1.4 MB
Progress (1): 1.4 MB    
                    
Downloaded from central: https://repo.maven.apache.org/maven2/org/assertj/assertj-core/3.27.2/assertj-core-3.27.2.jar (1.4 MB at 47 MB/s)
[INFO] 
[INFO] --- clean:3.4.1:clean (default-clean) @ bouncycastle-api ---
[INFO] 
[INFO] --- hpi:3.61:validate (default-validate) @ bouncycastle-api ---
[INFO] Created marker file /tmp/plugin-builds/bouncycastle-api/target/java-level/17
[INFO] 
[INFO] --- hpi:3.61:validate-hpi (default-validate-hpi) @ bouncycastle-api ---
[INFO] 
[INFO] --- enforcer:3.5.0:enforce (display-info) @ bouncycastle-api ---
[INFO] Rule 0: io.jenkins.tools.incrementals.enforcer.RequireExtensionVersion passed
[INFO] Rule 1: org.apache.maven.enforcer.rules.version.RequireMavenVersion passed
[INFO] Rule 2: org.apache.maven.enforcer.rules.version.RequireJavaVersion passed
[INFO] Rule 3: org.codehaus.mojo.extraenforcer.dependencies.EnforceBytecodeVersion passed
[INFO] Rule 4: org.apache.maven.enforcer.rules.dependency.BannedDependencies passed
[INFO] Rule 5: org.apache.maven.enforcer.rules.dependency.BannedDependencies passed
[INFO] Rule 6: org.apache.maven.enforcer.rules.dependency.RequireUpperBoundDeps passed
[INFO] 
[INFO] --- enforcer:3.5.0:enforce (no-snapshots-in-release) @ bouncycastle-api ---
[INFO] Rule 0: org.apache.maven.enforcer.rules.dependency.RequireReleaseDeps passed
[INFO] 
[INFO] --- localizer:1.31:generate (default) @ bouncycastle-api ---
[INFO] 
[INFO] --- dependency:3.8.1:copy-dependencies (copy-bc-jars) @ bouncycastle-api ---
Downloading from repo.jenkins-ci.org: https://repo.jenkins-ci.org/public/org/apache/commons/commons-lang3/3.11/commons-lang3-3.11.pom
Downloading from incrementals: https://repo.jenkins-ci.org/incrementals/org/apache/commons/commons-lang3/3.11/commons-lang3-3.11.pom
Downloading from central: https://repo.maven.apache.org/maven2/org/apache/commons/commons-lang3/3.11/commons-lang3-3.11.pom
Progress (1): 16/30 kB
Progress (1): 30 kB   
                   
Downloaded from central: https://repo.maven.apache.org/maven2/org/apache/commons/commons-lang3/3.11/commons-lang3-3.11.pom (30 kB at 6.0 MB/s)
Downloading from repo.jenkins-ci.org: https://repo.jenkins-ci.org/public/commons-beanutils/commons-beanutils/1.8.3/commons-beanutils-1.8.3.pom
Downloading from incrementals: https://repo.jenkins-ci.org/incrementals/commons-beanutils/commons-beanutils/1.8.3/commons-beanutils-1.8.3.pom
Downloading from central: https://repo.maven.apache.org/maven2/commons-beanutils/commons-beanutils/1.8.3/commons-beanutils-1.8.3.pom
Progress (1): 11 kB
                   
Downloaded from central: https://repo.maven.apache.org/maven2/commons-beanutils/commons-beanutils/1.8.3/commons-beanutils-1.8.3.pom (11 kB at 2.2 MB/s)
Downloading from repo.jenkins-ci.org: https://repo.jenkins-ci.org/public/org/apache/commons/commons-parent/14/commons-parent-14.pom
Downloading from incrementals: https://repo.jenkins-ci.org/incrementals/org/apache/commons/commons-parent/14/commons-parent-14.pom
Downloading from central: https://repo.maven.apache.org/maven2/org/apache/commons/commons-parent/14/commons-parent-14.pom
Progress (1): 16/31 kB
Progress (1): 31 kB   
                   
Downloaded from central: https://repo.maven.apache.org/maven2/org/apache/commons/commons-parent/14/commons-parent-14.pom (31 kB at 7.8 MB/s)
Downloading from repo.jenkins-ci.org: https://repo.jenkins-ci.org/public/org/apache/commons/commons-lang3/3.10/commons-lang3-3.10.pom
Downloading from incrementals: https://repo.jenkins-ci.org/incrementals/org/apache/commons/commons-lang3/3.10/commons-lang3-3.10.pom
Downloading from central: https://repo.maven.apache.org/maven2/org/apache/commons/commons-lang3/3.10/commons-lang3-3.10.pom
Progress (1): 16/31 kB
Progress (1): 31 kB   
                   
Downloaded from central: https://repo.maven.apache.org/maven2/org/apache/commons/commons-lang3/3.10/commons-lang3-3.10.pom (31 kB at 7.6 MB/s)
Downloading from repo.jenkins-ci.org: https://repo.jenkins-ci.org/public/org/apache/commons/commons-parent/50/commons-parent-50.pom
Downloading from incrementals: https://repo.jenkins-ci.org/incrementals/org/apache/commons/commons-parent/50/commons-parent-50.pom
Downloading from central: https://repo.maven.apache.org/maven2/org/apache/commons/commons-parent/50/commons-parent-50.pom
Progress (1): 16/76 kB
Progress (1): 33/76 kB
Progress (1): 49/76 kB
Progress (1): 66/76 kB
Progress (1): 76 kB   
                   
Downloaded from central: https://repo.maven.apache.org/maven2/org/apache/commons/commons-parent/50/commons-parent-50.pom (76 kB at 19 MB/s)
Downloading from repo.jenkins-ci.org: https://repo.jenkins-ci.org/public/org/codehaus/plexus/plexus-archiver/4.10.0/plexus-archiver-4.10.0.pom
Downloading from incrementals: https://repo.jenkins-ci.org/incrementals/org/codehaus/plexus/plexus-archiver/4.10.0/plexus-archiver-4.10.0.pom
Downloading from central: https://repo.maven.apache.org/maven2/org/codehaus/plexus/plexus-archiver/4.10.0/plexus-archiver-4.10.0.pom
Progress (1): 5.8 kB
                    
Downloaded from central: https://repo.maven.apache.org/maven2/org/codehaus/plexus/plexus-archiver/4.10.0/plexus-archiver-4.10.0.pom (5.8 kB at 486 kB/s)
Downloading from repo.jenkins-ci.org: https://repo.jenkins-ci.org/public/org/codehaus/plexus/plexus-io/3.5.0/plexus-io-3.5.0.pom
Downloading from incrementals: https://repo.jenkins-ci.org/incrementals/org/codehaus/plexus/plexus-io/3.5.0/plexus-io-3.5.0.pom
Downloading from central: https://repo.maven.apache.org/maven2/org/codehaus/plexus/plexus-io/3.5.0/plexus-io-3.5.0.pom
Progress (1): 4.3 kB
                    
Downloaded from central: https://repo.maven.apache.org/maven2/org/codehaus/plexus/plexus-io/3.5.0/plexus-io-3.5.0.pom (4.3 kB at 1.1 MB/s)
Downloading from repo.jenkins-ci.org: https://repo.jenkins-ci.org/public/org/apache/commons/commons-compress/1.26.2/commons-compress-1.26.2.pom
Downloading from incrementals: https://repo.jenkins-ci.org/incrementals/org/apache/commons/commons-compress/1.26.2/commons-compress-1.26.2.pom
Downloading from central: https://repo.maven.apache.org/maven2/org/apache/commons/commons-compress/1.26.2/commons-compress-1.26.2.pom
Progress (1): 16/23 kB
Progress (1): 23 kB   
                   
Downloaded from central: https://repo.maven.apache.org/maven2/org/apache/commons/commons-compress/1.26.2/commons-compress-1.26.2.pom (23 kB at 5.7 MB/s)
Downloading from repo.jenkins-ci.org: https://repo.jenkins-ci.org/public/io/airlift/aircompressor/0.27/aircompressor-0.27.pom
Downloading from incrementals: https://repo.jenkins-ci.org/incrementals/io/airlift/aircompressor/0.27/aircompressor-0.27.pom
Downloading from central: https://repo.maven.apache.org/maven2/io/airlift/aircompressor/0.27/aircompressor-0.27.pom
Progress (1): 5.8 kB
                    
Downloaded from central: https://repo.maven.apache.org/maven2/io/airlift/aircompressor/0.27/aircompressor-0.27.pom (5.8 kB at 1.9 MB/s)
Downloading from repo.jenkins-ci.org: https://repo.jenkins-ci.org/public/io/airlift/airbase/112/airbase-112.pom
Downloading from incrementals: https://repo.jenkins-ci.org/incrementals/io/airlift/airbase/112/airbase-112.pom
Downloading from central: https://repo.maven.apache.org/maven2/io/airlift/airbase/112/airbase-112.pom
Progress (1): 16/69 kB
Progress (1): 32/69 kB
Progress (1): 49/69 kB
Progress (1): 65/69 kB
Progress (1): 69 kB   
                   
Downloaded from central: https://repo.maven.apache.org/maven2/io/airlift/airbase/112/airbase-112.pom (69 kB at 14 MB/s)
Downloading from repo.jenkins-ci.org: https://repo.jenkins-ci.org/public/org/junit/junit-bom/5.8.0-M1/junit-bom-5.8.0-M1.pom
Downloading from incrementals: https://repo.jenkins-ci.org/incrementals/org/junit/junit-bom/5.8.0-M1/junit-bom-5.8.0-M1.pom
Downloading from central: https://repo.maven.apache.org/maven2/org/junit/junit-bom/5.8.0-M1/junit-bom-5.8.0-M1.pom
Progress (1): 5.7 kB
                    
Downloaded from central: https://repo.maven.apache.org/maven2/org/junit/junit-bom/5.8.0-M1/junit-bom-5.8.0-M1.pom (5.7 kB at 1.4 MB/s)
Downloading from repo.jenkins-ci.org: https://repo.jenkins-ci.org/public/com/github/luben/zstd-jni/1.5.6-3/zstd-jni-1.5.6-3.pom
Downloading from incrementals: https://repo.jenkins-ci.org/incrementals/com/github/luben/zstd-jni/1.5.6-3/zstd-jni-1.5.6-3.pom
Downloading from central: https://repo.maven.apache.org/maven2/com/github/luben/zstd-jni/1.5.6-3/zstd-jni-1.5.6-3.pom
Progress (1): 2.0 kB
                    
Downloaded from central: https://repo.maven.apache.org/maven2/com/github/luben/zstd-jni/1.5.6-3/zstd-jni-1.5.6-3.pom (2.0 kB at 100 kB/s)
Downloading from repo.jenkins-ci.org: https://repo.jenkins-ci.org/public/org/codehaus/plexus/plexus-io/3.5.1/plexus-io-3.5.1.pom
Downloading from incrementals: https://repo.jenkins-ci.org/incrementals/org/codehaus/plexus/plexus-io/3.5.1/plexus-io-3.5.1.pom
Downloading from central: https://repo.maven.apache.org/maven2/org/codehaus/plexus/plexus-io/3.5.1/plexus-io-3.5.1.pom
Progress (1): 4.3 kB
                    
Downloaded from central: https://repo.maven.apache.org/maven2/org/codehaus/plexus/plexus-io/3.5.1/plexus-io-3.5.1.pom (4.3 kB at 1.4 MB/s)
Downloading from repo.jenkins-ci.org: https://repo.jenkins-ci.org/public/org/apache/maven/shared/maven-dependency-analyzer/1.15.0/maven-dependency-analyzer-1.15.0.pom
Downloading from incrementals: https://repo.jenkins-ci.org/incrementals/org/apache/maven/shared/maven-dependency-analyzer/1.15.0/maven-dependency-analyzer-1.15.0.pom
Downloading from central: https://repo.maven.apache.org/maven2/org/apache/maven/shared/maven-dependency-analyzer/1.15.0/maven-dependency-analyzer-1.15.0.pom
Progress (1): 16/32 kB
Progress (1): 32 kB   
                   
Downloaded from central: https://repo.maven.apache.org/maven2/org/apache/maven/shared/maven-dependency-analyzer/1.15.0/maven-dependency-analyzer-1.15.0.pom (32 kB at 3.6 MB/s)
Downloading from repo.jenkins-ci.org: https://repo.jenkins-ci.org/public/org/apache/maven/shared/maven-artifact-transfer/0.13.1/maven-artifact-transfer-0.13.1.pom
Downloading from incrementals: https://repo.jenkins-ci.org/incrementals/org/apache/maven/shared/maven-artifact-transfer/0.13.1/maven-artifact-transfer-0.13.1.pom
Downloading from central: https://repo.maven.apache.org/maven2/org/apache/maven/shared/maven-artifact-transfer/0.13.1/maven-artifact-transfer-0.13.1.pom
Progress (1): 11 kB
                   
Downloaded from central: https://repo.maven.apache.org/maven2/org/apache/maven/shared/maven-artifact-transfer/0.13.1/maven-artifact-transfer-0.13.1.pom (11 kB at 3.7 MB/s)
Downloading from repo.jenkins-ci.org: https://repo.jenkins-ci.org/public/org/apache/maven/shared/maven-shared-components/34/maven-shared-components-34.pom
Downloading from incrementals: https://repo.jenkins-ci.org/incrementals/org/apache/maven/shared/maven-shared-components/34/maven-shared-components-34.pom
Downloading from central: https://repo.maven.apache.org/maven2/org/apache/maven/shared/maven-shared-components/34/maven-shared-components-34.pom
Progress (1): 5.1 kB
                    
Downloaded from central: https://repo.maven.apache.org/maven2/org/apache/maven/shared/maven-shared-components/34/maven-shared-components-34.pom (5.1 kB at 1.7 MB/s)
Downloading from repo.jenkins-ci.org: https://repo.jenkins-ci.org/public/org/codehaus/plexus/plexus-component-annotations/2.0.0/plexus-component-annotations-2.0.0.pom
Downloading from incrementals: https://repo.jenkins-ci.org/incrementals/org/codehaus/plexus/plexus-component-annotations/2.0.0/plexus-component-annotations-2.0.0.pom
Downloading from central: https://repo.maven.apache.org/maven2/org/codehaus/plexus/plexus-component-annotations/2.0.0/plexus-component-annotations-2.0.0.pom
Progress (1): 750 B
                   
Downloaded from central: https://repo.maven.apache.org/maven2/org/codehaus/plexus/plexus-component-annotations/2.0.0/plexus-component-annotations-2.0.0.pom (750 B at 250 kB/s)
Downloading from repo.jenkins-ci.org: https://repo.jenkins-ci.org/public/org/codehaus/plexus/plexus-containers/2.0.0/plexus-containers-2.0.0.pom
Downloading from incrementals: https://repo.jenkins-ci.org/incrementals/org/codehaus/plexus/plexus-containers/2.0.0/plexus-containers-2.0.0.pom
Downloading from central: https://repo.maven.apache.org/maven2/org/codehaus/plexus/plexus-containers/2.0.0/plexus-containers-2.0.0.pom
Progress (1): 4.8 kB
                    
Downloaded from central: https://repo.maven.apache.org/maven2/org/codehaus/plexus/plexus-containers/2.0.0/plexus-containers-2.0.0.pom (4.8 kB at 1.6 MB/s)
Downloading from repo.jenkins-ci.org: https://repo.jenkins-ci.org/public/org/apache/maven/shared/maven-common-artifact-filters/3.1.0/maven-common-artifact-filters-3.1.0.pom
Downloading from incrementals: https://repo.jenkins-ci.org/incrementals/org/apache/maven/shared/maven-common-artifact-filters/3.1.0/maven-common-artifact-filters-3.1.0.pom
Downloading from central: https://repo.maven.apache.org/maven2/org/apache/maven/shared/maven-common-artifact-filters/3.1.0/maven-common-artifact-filters-3.1.0.pom
Progress (1): 5.3 kB
                    
Downloaded from central: https://repo.maven.apache.org/maven2/org/apache/maven/shared/maven-common-artifact-filters/3.1.0/maven-common-artifact-filters-3.1.0.pom (5.3 kB at 1.3 MB/s)
Downloading from repo.jenkins-ci.org: https://repo.jenkins-ci.org/public/org/apache/maven/shared/maven-shared-utils/3.1.0/maven-shared-utils-3.1.0.pom
Downloading from incrementals: https://repo.jenkins-ci.org/incrementals/org/apache/maven/shared/maven-shared-utils/3.1.0/maven-shared-utils-3.1.0.pom
Downloading from central: https://repo.maven.apache.org/maven2/org/apache/maven/shared/maven-shared-utils/3.1.0/maven-shared-utils-3.1.0.pom
Progress (1): 5.0 kB
                    
Downloaded from central: https://repo.maven.apache.org/maven2/org/apache/maven/shared/maven-shared-utils/3.1.0/maven-shared-utils-3.1.0.pom (5.0 kB at 1.7 MB/s)
Downloading from repo.jenkins-ci.org: https://repo.jenkins-ci.org/public/org/slf4j/slf4j-api/1.7.5/slf4j-api-1.7.5.pom
Downloading from incrementals: https://repo.jenkins-ci.org/incrementals/org/slf4j/slf4j-api/1.7.5/slf4j-api-1.7.5.pom
Downloading from central: https://repo.maven.apache.org/maven2/org/slf4j/slf4j-api/1.7.5/slf4j-api-1.7.5.pom
Progress (1): 2.7 kB
                    
Downloaded from central: https://repo.maven.apache.org/maven2/org/slf4j/slf4j-api/1.7.5/slf4j-api-1.7.5.pom (2.7 kB at 538 kB/s)
Downloading from repo.jenkins-ci.org: https://repo.jenkins-ci.org/public/org/slf4j/slf4j-parent/1.7.5/slf4j-parent-1.7.5.pom
Downloading from incrementals: https://repo.jenkins-ci.org/incrementals/org/slf4j/slf4j-parent/1.7.5/slf4j-parent-1.7.5.pom
Downloading from central: https://repo.maven.apache.org/maven2/org/slf4j/slf4j-parent/1.7.5/slf4j-parent-1.7.5.pom
Progress (1): 12 kB
                   
Downloaded from central: https://repo.maven.apache.org/maven2/org/slf4j/slf4j-parent/1.7.5/slf4j-parent-1.7.5.pom (12 kB at 3.0 MB/s)
Downloading from repo.jenkins-ci.org: https://repo.jenkins-ci.org/public/org/codehaus/plexus/plexus-archiver/4.10.0/plexus-archiver-4.10.0.jar
Downloading from repo.jenkins-ci.org: https://repo.jenkins-ci.org/public/org/apache/commons/commons-compress/1.26.2/commons-compress-1.26.2.jar
Downloading from repo.jenkins-ci.org: https://repo.jenkins-ci.org/public/io/airlift/aircompressor/0.27/aircompressor-0.27.jar
Downloading from repo.jenkins-ci.org: https://repo.jenkins-ci.org/public/com/github/luben/zstd-jni/1.5.6-3/zstd-jni-1.5.6-3.jar
Downloading from repo.jenkins-ci.org: https://repo.jenkins-ci.org/public/org/codehaus/plexus/plexus-io/3.5.1/plexus-io-3.5.1.jar
Downloading from repo.jenkins-ci.org: https://repo.jenkins-ci.org/public/org/apache/maven/shared/maven-dependency-analyzer/1.15.0/maven-dependency-analyzer-1.15.0.jar
Downloading from repo.jenkins-ci.org: https://repo.jenkins-ci.org/public/org/apache/maven/shared/maven-artifact-transfer/0.13.1/maven-artifact-transfer-0.13.1.jar
Downloading from repo.jenkins-ci.org: https://repo.jenkins-ci.org/public/org/codehaus/plexus/plexus-component-annotations/2.0.0/plexus-component-annotations-2.0.0.jar
Downloading from incrementals: https://repo.jenkins-ci.org/incrementals/org/codehaus/plexus/plexus-archiver/4.10.0/plexus-archiver-4.10.0.jar
Downloading from incrementals: https://repo.jenkins-ci.org/incrementals/org/apache/commons/commons-compress/1.26.2/commons-compress-1.26.2.jar
Downloading from incrementals: https://repo.jenkins-ci.org/incrementals/io/airlift/aircompressor/0.27/aircompressor-0.27.jar
Downloading from incrementals: https://repo.jenkins-ci.org/incrementals/com/github/luben/zstd-jni/1.5.6-3/zstd-jni-1.5.6-3.jar
Downloading from incrementals: https://repo.jenkins-ci.org/incrementals/org/codehaus/plexus/plexus-io/3.5.1/plexus-io-3.5.1.jar
Downloading from incrementals: https://repo.jenkins-ci.org/incrementals/org/apache/maven/shared/maven-dependency-analyzer/1.15.0/maven-dependency-analyzer-1.15.0.jar
Downloading from incrementals: https://repo.jenkins-ci.org/incrementals/org/apache/maven/shared/maven-artifact-transfer/0.13.1/maven-artifact-transfer-0.13.1.jar
Downloading from incrementals: https://repo.jenkins-ci.org/incrementals/org/codehaus/plexus/plexus-component-annotations/2.0.0/plexus-component-annotations-2.0.0.jar
Downloading from central: https://repo.maven.apache.org/maven2/org/codehaus/plexus/plexus-archiver/4.10.0/plexus-archiver-4.10.0.jar
Progress (1): 16/225 kB
Progress (1): 33/225 kB
Progress (1): 37/225 kB
Progress (1): 53/225 kB
Progress (1): 69/225 kB
Progress (1): 73/225 kB
Progress (1): 89/225 kB
Progress (1): 106/225 kB
Progress (1): 122/225 kB
Progress (1): 139/225 kB
Progress (1): 155/225 kB
Progress (1): 171/225 kB
Progress (1): 188/225 kB
Progress (1): 204/225 kB
Progress (1): 221/225 kB
Progress (1): 225 kB    
                    
Downloaded from central: https://repo.maven.apache.org/maven2/org/codehaus/plexus/plexus-archiver/4.10.0/plexus-archiver-4.10.0.jar (225 kB at 32 MB/s)
Downloading from central: https://repo.maven.apache.org/maven2/org/apache/commons/commons-compress/1.26.2/commons-compress-1.26.2.jar
Downloading from central: https://repo.maven.apache.org/maven2/io/airlift/aircompressor/0.27/aircompressor-0.27.jar
Downloading from central: https://repo.maven.apache.org/maven2/com/github/luben/zstd-jni/1.5.6-3/zstd-jni-1.5.6-3.jar
Downloading from central: https://repo.maven.apache.org/maven2/org/codehaus/plexus/plexus-io/3.5.1/plexus-io-3.5.1.jar
Downloading from central: https://repo.maven.apache.org/maven2/org/apache/maven/shared/maven-dependency-analyzer/1.15.0/maven-dependency-analyzer-1.15.0.jar
Progress (1): 0/1.1 MB
Progress (1): 0/1.1 MB
Progress (1): 0/1.1 MB
Progress (1): 0.1/1.1 MB
Progress (1): 0.1/1.1 MB
Progress (1): 0.1/1.1 MB
Progress (1): 0.1/1.1 MB
Progress (1): 0.1/1.1 MB
Progress (1): 0.1/1.1 MB
Progress (2): 0.1/1.1 MB | 1.4/255 kB
Progress (2): 0.2/1.1 MB | 1.4/255 kB
Progress (2): 0.2/1.1 MB | 2.8/255 kB
Progress (2): 0.2/1.1 MB | 4.1/255 kB
Progress (2): 0.2/1.1 MB | 5.5/255 kB
Progress (2): 0.2/1.1 MB | 6.9/255 kB
Progress (2): 0.2/1.1 MB | 6.9/255 kB
Progress (2): 0.2/1.1 MB | 8.3/255 kB
Progress (2): 0.2/1.1 MB | 9.7/255 kB
Progress (2): 0.2/1.1 MB | 11/255 kB 
Progress (2): 0.2/1.1 MB | 12/255 kB
Progress (2): 0.2/1.1 MB | 12/255 kB
Progress (2): 0.2/1.1 MB | 14/255 kB
Progress (2): 0.2/1.1 MB | 15/255 kB
Progress (2): 0.2/1.1 MB | 16/255 kB
Progress (2): 0.2/1.1 MB | 32/255 kB
Progress (3): 0.2/1.1 MB | 32/255 kB | 1.4/80 kB
Progress (3): 0.2/1.1 MB | 49/255 kB | 1.4/80 kB
Progress (3): 0.2/1.1 MB | 49/255 kB | 2.8/80 kB
Progress (3): 0.2/1.1 MB | 49/255 kB | 4.1/80 kB
Progress (3): 0.2/1.1 MB | 49/255 kB | 5.5/80 kB
Progress (3): 0.2/1.1 MB | 49/255 kB | 6.9/80 kB
Progress (3): 0.2/1.1 MB | 65/255 kB | 6.9/80 kB
Progress (3): 0.2/1.1 MB | 65/255 kB | 8.3/80 kB
Progress (3): 0.2/1.1 MB | 65/255 kB | 9.7/80 kB
Progress (3): 0.2/1.1 MB | 65/255 kB | 11/80 kB 
Progress (3): 0.2/1.1 MB | 65/255 kB | 12/80 kB
Progress (3): 0.2/1.1 MB | 79/255 kB | 12/80 kB
Progress (3): 0.2/1.1 MB | 79/255 kB | 14/80 kB
Progress (3): 0.2/1.1 MB | 79/255 kB | 15/80 kB
Progress (3): 0.2/1.1 MB | 79/255 kB | 16/80 kB
Progress (3): 0.2/1.1 MB | 95/255 kB | 16/80 kB
Progress (3): 0.2/1.1 MB | 95/255 kB | 32/80 kB
Progress (3): 0.2/1.1 MB | 95/255 kB | 49/80 kB
Progress (3): 0.2/1.1 MB | 95/255 kB | 65/80 kB
Progress (3): 0.2/1.1 MB | 95/255 kB | 80 kB   
                                            
Downloaded from central: https://repo.maven.apache.org/maven2/org/codehaus/plexus/plexus-io/3.5.1/plexus-io-3.5.1.jar (80 kB at 5.3 MB/s)
Progress (3): 0.2/1.1 MB | 95/255 kB | 1.4/45 kB
Progress (3): 0.2/1.1 MB | 95/255 kB | 2.8/45 kB
Progress (3): 0.2/1.1 MB | 95/255 kB | 4.1/45 kB
Progress (3): 0.2/1.1 MB | 95/255 kB | 5.5/45 kB
Progress (3): 0.2/1.1 MB | 95/255 kB | 6.9/45 kB
Progress (3): 0.2/1.1 MB | 95/255 kB | 8.3/45 kB
Progress (3): 0.2/1.1 MB | 95/255 kB | 9.7/45 kB
Progress (3): 0.2/1.1 MB | 95/255 kB | 11/45 kB 
Progress (3): 0.2/1.1 MB | 95/255 kB | 12/45 kB
Progress (3): 0.2/1.1 MB | 95/255 kB | 14/45 kB
Progress (3): 0.2/1.1 MB | 95/255 kB | 15/45 kB
Progress (3): 0.2/1.1 MB | 95/255 kB | 17/45 kB
Progress (3): 0.2/1.1 MB | 95/255 kB | 18/45 kB
Progress (3): 0.2/1.1 MB | 95/255 kB | 19/45 kB
Progress (3): 0.2/1.1 MB | 95/255 kB | 21/45 kB
Progress (3): 0.2/1.1 MB | 95/255 kB | 22/45 kB
Progress (3): 0.2/1.1 MB | 95/255 kB | 23/45 kB
Progress (3): 0.2/1.1 MB | 95/255 kB | 25/45 kB
Progress (3): 0.2/1.1 MB | 95/255 kB | 26/45 kB
Progress (3): 0.2/1.1 MB | 95/255 kB | 28/45 kB
Progress (3): 0.2/1.1 MB | 95/255 kB | 29/45 kB
Progress (3): 0.2/1.1 MB | 95/255 kB | 30/45 kB
Progress (3): 0.2/1.1 MB | 95/255 kB | 32/45 kB
Progress (3): 0.2/1.1 MB | 95/255 kB | 33/45 kB
Progress (3): 0.2/1.1 MB | 95/255 kB | 34/45 kB
Progress (3): 0.2/1.1 MB | 95/255 kB | 36/45 kB
Progress (3): 0.2/1.1 MB | 95/255 kB | 37/45 kB
Progress (3): 0.2/1.1 MB | 95/255 kB | 39/45 kB
Progress (3): 0.2/1.1 MB | 95/255 kB | 40/45 kB
Progress (3): 0.2/1.1 MB | 95/255 kB | 41/45 kB
Progress (3): 0.2/1.1 MB | 95/255 kB | 43/45 kB
Progress (3): 0.2/1.1 MB | 95/255 kB | 44/45 kB
Progress (3): 0.2/1.1 MB | 95/255 kB | 45 kB   
Progress (3): 0.2/1.1 MB | 95/255 kB | 45 kB
Progress (3): 0.2/1.1 MB | 95/255 kB | 45 kB
Progress (3): 0.2/1.1 MB | 95/255 kB | 45 kB
Progress (3): 0.3/1.1 MB | 95/255 kB | 45 kB
Progress (3): 0.3/1.1 MB | 95/255 kB | 45 kB
Progress (3): 0.3/1.1 MB | 95/255 kB | 45 kB
Progress (3): 0.3/1.1 MB | 95/255 kB | 45 kB
Progress (3): 0.3/1.1 MB | 95/255 kB | 45 kB
Progress (3): 0.3/1.1 MB | 95/255 kB | 45 kB
Progress (3): 0.4/1.1 MB | 95/255 kB | 45 kB
Progress (3): 0.4/1.1 MB | 111/255 kB | 45 kB
Progress (3): 0.4/1.1 MB | 111/255 kB | 45 kB
Progress (3): 0.4/1.1 MB | 128/255 kB | 45 kB
Progress (3): 0.4/1.1 MB | 128/255 kB | 45 kB
Progress (3): 0.4/1.1 MB | 144/255 kB | 45 kB
Progress (3): 0.4/1.1 MB | 144/255 kB | 45 kB
Progress (3): 0.4/1.1 MB | 161/255 kB | 45 kB
Progress (3): 0.4/1.1 MB | 161/255 kB | 45 kB
Progress (3): 0.4/1.1 MB | 177/255 kB | 45 kB
                                             
Downloading from central: https://repo.maven.apache.org/maven2/org/apache/maven/shared/maven-artifact-transfer/0.13.1/maven-artifact-transfer-0.13.1.jar
Progress (3): 0.4/1.1 MB | 193/255 kB | 45 kB
Progress (3): 0.4/1.1 MB | 210/255 kB | 45 kB
Progress (3): 0.4/1.1 MB | 226/255 kB | 45 kB
                                             
Downloaded from central: https://repo.maven.apache.org/maven2/org/apache/maven/shared/maven-dependency-analyzer/1.15.0/maven-dependency-analyzer-1.15.0.jar (45 kB at 2.0 MB/s)
Progress (2): 0.4/1.1 MB | 242/255 kB
                                     
Downloading from central: https://repo.maven.apache.org/maven2/org/codehaus/plexus/plexus-component-annotations/2.0.0/plexus-component-annotations-2.0.0.jar
Progress (2): 0.4/1.1 MB | 255 kB
Progress (2): 0.4/1.1 MB | 255 kB
Progress (2): 0.5/1.1 MB | 255 kB
Progress (3): 0.5/1.1 MB | 255 kB | 16/159 kB
Progress (3): 0.5/1.1 MB | 255 kB | 33/159 kB
Progress (3): 0.5/1.1 MB | 255 kB | 33/159 kB
Progress (4): 0.5/1.1 MB | 255 kB | 33/159 kB | 4.2 kB
Progress (4): 0.5/1.1 MB | 255 kB | 49/159 kB | 4.2 kB
Progress (4): 0.5/1.1 MB | 255 kB | 66/159 kB | 4.2 kB
Progress (4): 0.5/1.1 MB | 255 kB | 82/159 kB | 4.2 kB
Progress (4): 0.5/1.1 MB | 255 kB | 98/159 kB | 4.2 kB
Progress (4): 0.5/1.1 MB | 255 kB | 115/159 kB | 4.2 kB
                                                       
Downloaded from central: https://repo.maven.apache.org/maven2/io/airlift/aircompressor/0.27/aircompressor-0.27.jar (255 kB at 9.1 MB/s)
Progress (3): 0.5/1.1 MB | 131/159 kB | 4.2 kB
Progress (3): 0.5/1.1 MB | 147/159 kB | 4.2 kB
Progress (3): 0.5/1.1 MB | 159 kB | 4.2 kB    
Progress (3): 0.5/1.1 MB | 159 kB | 4.2 kB
Progress (3): 0.5/1.1 MB | 159 kB | 4.2 kB
Progress (3): 0.5/1.1 MB | 159 kB | 4.2 kB
Progress (3): 0.5/1.1 MB | 159 kB | 4.2 kB
Progress (3): 0.6/1.1 MB | 159 kB | 4.2 kB
Progress (3): 0.6/1.1 MB | 159 kB | 4.2 kB
Progress (3): 0.6/1.1 MB | 159 kB | 4.2 kB
Progress (3): 0.6/1.1 MB | 159 kB | 4.2 kB
Progress (3): 0.6/1.1 MB | 159 kB | 4.2 kB
Progress (4): 0.6/1.1 MB | 159 kB | 4.2 kB | 0/6.7 MB
Progress (4): 0.6/1.1 MB | 159 kB | 4.2 kB | 0/6.7 MB
Progress (4): 0.6/1.1 MB | 159 kB | 4.2 kB | 0/6.7 MB
Progress (4): 0.6/1.1 MB | 159 kB | 4.2 kB | 0/6.7 MB
Progress (4): 0.6/1.1 MB | 159 kB | 4.2 kB | 0/6.7 MB
Progress (4): 0.6/1.1 MB | 159 kB | 4.2 kB | 0/6.7 MB
Progress (4): 0.6/1.1 MB | 159 kB | 4.2 kB | 0/6.7 MB
Progress (4): 0.6/1.1 MB | 159 kB | 4.2 kB | 0/6.7 MB
Progress (4): 0.6/1.1 MB | 159 kB | 4.2 kB | 0/6.7 MB
Progress (4): 0.6/1.1 MB | 159 kB | 4.2 kB | 0/6.7 MB
Progress (4): 0.6/1.1 MB | 159 kB | 4.2 kB | 0/6.7 MB
Progress (4): 0.6/1.1 MB | 159 kB | 4.2 kB | 0/6.7 MB
Progress (4): 0.6/1.1 MB | 159 kB | 4.2 kB | 0/6.7 MB
Progress (4): 0.6/1.1 MB | 159 kB | 4.2 kB | 0/6.7 MB
Progress (4): 0.6/1.1 MB | 159 kB | 4.2 kB | 0.1/6.7 MB
Progress (4): 0.6/1.1 MB | 159 kB | 4.2 kB | 0.1/6.7 MB
Progress (4): 0.6/1.1 MB | 159 kB | 4.2 kB | 0.1/6.7 MB
                                                       
Downloaded from central: https://repo.maven.apache.org/maven2/org/codehaus/plexus/plexus-component-annotations/2.0.0/plexus-component-annotations-2.0.0.jar (4.2 kB at 141 kB/s)
Downloaded from central: https://repo.maven.apache.org/maven2/org/apache/maven/shared/maven-artifact-transfer/0.13.1/maven-artifact-transfer-0.13.1.jar (159 kB at 5.3 MB/s)
Progress (2): 0.6/1.1 MB | 0.1/6.7 MB
Progress (2): 0.7/1.1 MB | 0.1/6.7 MB
Progress (2): 0.7/1.1 MB | 0.1/6.7 MB
Progress (2): 0.7/1.1 MB | 0.1/6.7 MB
Progress (2): 0.7/1.1 MB | 0.1/6.7 MB
Progress (2): 0.7/1.1 MB | 0.1/6.7 MB
Progress (2): 0.7/1.1 MB | 0.1/6.7 MB
Progress (2): 0.7/1.1 MB | 0.1/6.7 MB
Progress (2): 0.7/1.1 MB | 0.1/6.7 MB
Progress (2): 0.7/1.1 MB | 0.2/6.7 MB
Progress (2): 0.7/1.1 MB | 0.2/6.7 MB
Progress (2): 0.7/1.1 MB | 0.2/6.7 MB
Progress (2): 0.7/1.1 MB | 0.2/6.7 MB
Progress (2): 0.8/1.1 MB | 0.2/6.7 MB
Progress (2): 0.8/1.1 MB | 0.2/6.7 MB
Progress (2): 0.8/1.1 MB | 0.2/6.7 MB
Progress (2): 0.8/1.1 MB | 0.2/6.7 MB
Progress (2): 0.8/1.1 MB | 0.2/6.7 MB
Progress (2): 0.8/1.1 MB | 0.2/6.7 MB
Progress (2): 0.8/1.1 MB | 0.2/6.7 MB
Progress (2): 0.8/1.1 MB | 0.3/6.7 MB
Progress (2): 0.8/1.1 MB | 0.3/6.7 MB
Progress (2): 0.8/1.1 MB | 0.3/6.7 MB
Progress (2): 0.8/1.1 MB | 0.3/6.7 MB
Progress (2): 0.8/1.1 MB | 0.3/6.7 MB
Progress (2): 0.9/1.1 MB | 0.3/6.7 MB
Progress (2): 0.9/1.1 MB | 0.3/6.7 MB
Progress (2): 0.9/1.1 MB | 0.3/6.7 MB
Progress (2): 0.9/1.1 MB | 0.3/6.7 MB
Progress (2): 0.9/1.1 MB | 0.3/6.7 MB
Progress (2): 0.9/1.1 MB | 0.3/6.7 MB
Progress (2): 1.0/1.1 MB | 0.3/6.7 MB
Progress (2): 1.0/1.1 MB | 0.3/6.7 MB
Progress (2): 1.0/1.1 MB | 0.3/6.7 MB
Progress (2): 1.0/1.1 MB | 0.3/6.7 MB
Progress (2): 1.0/1.1 MB | 0.3/6.7 MB
Progress (2): 1.0/1.1 MB | 0.3/6.7 MB
Progress (2): 1.0/1.1 MB | 0.3/6.7 MB
Progress (2): 1.0/1.1 MB | 0.3/6.7 MB
Progress (2): 1.0/1.1 MB | 0.3/6.7 MB
Progress (2): 1.0/1.1 MB | 0.3/6.7 MB
Progress (2): 1.1/1.1 MB | 0.3/6.7 MB
Progress (2): 1.1/1.1 MB | 0.4/6.7 MB
Progress (2): 1.1/1.1 MB | 0.4/6.7 MB
Progress (2): 1.1/1.1 MB | 0.4/6.7 MB
Progress (2): 1.1 MB | 0.4/6.7 MB    
Progress (2): 1.1 MB | 0.4/6.7 MB
Progress (2): 1.1 MB | 0.4/6.7 MB
Progress (2): 1.1 MB | 0.4/6.7 MB
Progress (2): 1.1 MB | 0.4/6.7 MB
Progress (2): 1.1 MB | 0.5/6.7 MB
Progress (2): 1.1 MB | 0.5/6.7 MB
                                 
Downloaded from central: https://repo.maven.apache.org/maven2/org/apache/commons/commons-compress/1.26.2/commons-compress-1.26.2.jar (1.1 MB at 27 MB/s)
Progress (1): 0.5/6.7 MB
Progress (1): 0.5/6.7 MB
Progress (1): 0.5/6.7 MB
Progress (1): 0.5/6.7 MB
Progress (1): 0.5/6.7 MB
Progress (1): 0.6/6.7 MB
Progress (1): 0.6/6.7 MB
Progress (1): 0.6/6.7 MB
Progress (1): 0.6/6.7 MB
Progress (1): 0.6/6.7 MB
Progress (1): 0.6/6.7 MB
Progress (1): 0.7/6.7 MB
Progress (1): 0.7/6.7 MB
Progress (1): 0.7/6.7 MB
Progress (1): 0.7/6.7 MB
Progress (1): 0.7/6.7 MB
Progress (1): 0.7/6.7 MB
Progress (1): 0.8/6.7 MB
Progress (1): 0.8/6.7 MB
Progress (1): 0.8/6.7 MB
Progress (1): 0.8/6.7 MB
Progress (1): 0.8/6.7 MB
Progress (1): 0.8/6.7 MB
Progress (1): 0.9/6.7 MB
Progress (1): 0.9/6.7 MB
Progress (1): 0.9/6.7 MB
Progress (1): 0.9/6.7 MB
Progress (1): 0.9/6.7 MB
Progress (1): 0.9/6.7 MB
Progress (1): 1.0/6.7 MB
Progress (1): 1.0/6.7 MB
Progress (1): 1.0/6.7 MB
Progress (1): 1.0/6.7 MB
Progress (1): 1.0/6.7 MB
Progress (1): 1.0/6.7 MB
Progress (1): 1.1/6.7 MB
Progress (1): 1.1/6.7 MB
Progress (1): 1.1/6.7 MB
Progress (1): 1.1/6.7 MB
Progress (1): 1.1/6.7 MB
Progress (1): 1.1/6.7 MB
Progress (1): 1.1/6.7 MB
Progress (1): 1.2/6.7 MB
Progress (1): 1.2/6.7 MB
Progress (1): 1.2/6.7 MB
Progress (1): 1.2/6.7 MB
Progress (1): 1.2/6.7 MB
Progress (1): 1.2/6.7 MB
Progress (1): 1.3/6.7 MB
Progress (1): 1.3/6.7 MB
Progress (1): 1.3/6.7 MB
Progress (1): 1.3/6.7 MB
Progress (1): 1.3/6.7 MB
Progress (1): 1.3/6.7 MB
Progress (1): 1.4/6.7 MB
Progress (1): 1.4/6.7 MB
Progress (1): 1.4/6.7 MB
Progress (1): 1.4/6.7 MB
Progress (1): 1.4/6.7 MB
Progress (1): 1.4/6.7 MB
Progress (1): 1.5/6.7 MB
Progress (1): 1.5/6.7 MB
Progress (1): 1.5/6.7 MB
Progress (1): 1.5/6.7 MB
Progress (1): 1.5/6.7 MB
Progress (1): 1.5/6.7 MB
Progress (1): 1.6/6.7 MB
Progress (1): 1.6/6.7 MB
Progress (1): 1.6/6.7 MB
Progress (1): 1.6/6.7 MB
Progress (1): 1.6/6.7 MB
Progress (1): 1.6/6.7 MB
Progress (1): 1.7/6.7 MB
Progress (1): 1.7/6.7 MB
Progress (1): 1.7/6.7 MB
Progress (1): 1.7/6.7 MB
Progress (1): 1.7/6.7 MB
Progress (1): 1.7/6.7 MB
Progress (1): 1.8/6.7 MB
Progress (1): 1.8/6.7 MB
Progress (1): 1.8/6.7 MB
Progress (1): 1.8/6.7 MB
Progress (1): 1.8/6.7 MB
Progress (1): 1.8/6.7 MB
Progress (1): 1.8/6.7 MB
Progress (1): 1.9/6.7 MB
Progress (1): 1.9/6.7 MB
Progress (1): 1.9/6.7 MB
Progress (1): 1.9/6.7 MB
Progress (1): 1.9/6.7 MB
Progress (1): 1.9/6.7 MB
Progress (1): 2.0/6.7 MB
Progress (1): 2.0/6.7 MB
Progress (1): 2.0/6.7 MB
Progress (1): 2.0/6.7 MB
Progress (1): 2.0/6.7 MB
Progress (1): 2.0/6.7 MB
Progress (1): 2.1/6.7 MB
Progress (1): 2.1/6.7 MB
Progress (1): 2.1/6.7 MB
Progress (1): 2.1/6.7 MB
Progress (1): 2.1/6.7 MB
Progress (1): 2.1/6.7 MB
Progress (1): 2.2/6.7 MB
Progress (1): 2.2/6.7 MB
Progress (1): 2.2/6.7 MB
Progress (1): 2.2/6.7 MB
Progress (1): 2.2/6.7 MB
Progress (1): 2.2/6.7 MB
Progress (1): 2.3/6.7 MB
Progress (1): 2.3/6.7 MB
Progress (1): 2.3/6.7 MB
Progress (1): 2.3/6.7 MB
Progress (1): 2.3/6.7 MB
Progress (1): 2.3/6.7 MB
Progress (1): 2.4/6.7 MB
Progress (1): 2.4/6.7 MB
Progress (1): 2.4/6.7 MB
Progress (1): 2.4/6.7 MB
Progress (1): 2.4/6.7 MB
Progress (1): 2.4/6.7 MB
Progress (1): 2.4/6.7 MB
Progress (1): 2.5/6.7 MB
Progress (1): 2.5/6.7 MB
Progress (1): 2.5/6.7 MB
Progress (1): 2.5/6.7 MB
Progress (1): 2.5/6.7 MB
Progress (1): 2.5/6.7 MB
Progress (1): 2.6/6.7 MB
Progress (1): 2.6/6.7 MB
Progress (1): 2.6/6.7 MB
Progress (1): 2.6/6.7 MB
Progress (1): 2.6/6.7 MB
Progress (1): 2.6/6.7 MB
Progress (1): 2.7/6.7 MB
Progress (1): 2.7/6.7 MB
Progress (1): 2.7/6.7 MB
Progress (1): 2.7/6.7 MB
Progress (1): 2.7/6.7 MB
Progress (1): 2.7/6.7 MB
Progress (1): 2.8/6.7 MB
Progress (1): 2.8/6.7 MB
Progress (1): 2.8/6.7 MB
Progress (1): 2.8/6.7 MB
Progress (1): 2.8/6.7 MB
Progress (1): 2.8/6.7 MB
Progress (1): 2.9/6.7 MB
Progress (1): 2.9/6.7 MB
Progress (1): 2.9/6.7 MB
Progress (1): 2.9/6.7 MB
Progress (1): 2.9/6.7 MB
Progress (1): 2.9/6.7 MB
Progress (1): 3.0/6.7 MB
Progress (1): 3.0/6.7 MB
Progress (1): 3.0/6.7 MB
Progress (1): 3.0/6.7 MB
Progress (1): 3.0/6.7 MB
Progress (1): 3.0/6.7 MB
Progress (1): 3.1/6.7 MB
Progress (1): 3.1/6.7 MB
Progress (1): 3.1/6.7 MB
Progress (1): 3.1/6.7 MB
Progress (1): 3.1/6.7 MB
Progress (1): 3.1/6.7 MB
Progress (1): 3.1/6.7 MB
Progress (1): 3.2/6.7 MB
Progress (1): 3.2/6.7 MB
Progress (1): 3.2/6.7 MB
Progress (1): 3.2/6.7 MB
Progress (1): 3.2/6.7 MB
Progress (1): 3.2/6.7 MB
Progress (1): 3.3/6.7 MB
Progress (1): 3.3/6.7 MB
Progress (1): 3.3/6.7 MB
Progress (1): 3.3/6.7 MB
Progress (1): 3.3/6.7 MB
Progress (1): 3.3/6.7 MB
Progress (1): 3.4/6.7 MB
Progress (1): 3.4/6.7 MB
Progress (1): 3.4/6.7 MB
Progress (1): 3.4/6.7 MB
Progress (1): 3.4/6.7 MB
Progress (1): 3.4/6.7 MB
Progress (1): 3.5/6.7 MB
Progress (1): 3.5/6.7 MB
Progress (1): 3.5/6.7 MB
Progress (1): 3.5/6.7 MB
Progress (1): 3.5/6.7 MB
Progress (1): 3.5/6.7 MB
Progress (1): 3.6/6.7 MB
Progress (1): 3.6/6.7 MB
Progress (1): 3.6/6.7 MB
Progress (1): 3.6/6.7 MB
Progress (1): 3.6/6.7 MB
Progress (1): 3.6/6.7 MB
Progress (1): 3.6/6.7 MB
Progress (1): 3.7/6.7 MB
Progress (1): 3.7/6.7 MB
Progress (1): 3.7/6.7 MB
Progress (1): 3.7/6.7 MB
Progress (1): 3.7/6.7 MB
Progress (1): 3.7/6.7 MB
Progress (1): 3.8/6.7 MB
Progress (1): 3.8/6.7 MB
Progress (1): 3.8/6.7 MB
Progress (1): 3.8/6.7 MB
Progress (1): 3.8/6.7 MB
Progress (1): 3.8/6.7 MB
Progress (1): 3.9/6.7 MB
Progress (1): 3.9/6.7 MB
Progress (1): 3.9/6.7 MB
Progress (1): 3.9/6.7 MB
Progress (1): 3.9/6.7 MB
Progress (1): 3.9/6.7 MB
Progress (1): 4.0/6.7 MB
Progress (1): 4.0/6.7 MB
Progress (1): 4.0/6.7 MB
Progress (1): 4.0/6.7 MB
Progress (1): 4.0/6.7 MB
Progress (1): 4.0/6.7 MB
Progress (1): 4.1/6.7 MB
Progress (1): 4.1/6.7 MB
Progress (1): 4.1/6.7 MB
Progress (1): 4.1/6.7 MB
Progress (1): 4.1/6.7 MB
Progress (1): 4.1/6.7 MB
Progress (1): 4.2/6.7 MB
Progress (1): 4.2/6.7 MB
Progress (1): 4.2/6.7 MB
Progress (1): 4.2/6.7 MB
Progress (1): 4.2/6.7 MB
Progress (1): 4.2/6.7 MB
Progress (1): 4.2/6.7 MB
Progress (1): 4.3/6.7 MB
Progress (1): 4.3/6.7 MB
Progress (1): 4.3/6.7 MB
Progress (1): 4.3/6.7 MB
Progress (1): 4.3/6.7 MB
Progress (1): 4.3/6.7 MB
Progress (1): 4.4/6.7 MB
Progress (1): 4.4/6.7 MB
Progress (1): 4.4/6.7 MB
Progress (1): 4.4/6.7 MB
Progress (1): 4.4/6.7 MB
Progress (1): 4.4/6.7 MB
Progress (1): 4.5/6.7 MB
Progress (1): 4.5/6.7 MB
Progress (1): 4.5/6.7 MB
Progress (1): 4.5/6.7 MB
Progress (1): 4.5/6.7 MB
Progress (1): 4.5/6.7 MB
Progress (1): 4.6/6.7 MB
Progress (1): 4.6/6.7 MB
Progress (1): 4.6/6.7 MB
Progress (1): 4.6/6.7 MB
Progress (1): 4.6/6.7 MB
Progress (1): 4.6/6.7 MB
Progress (1): 4.7/6.7 MB
Progress (1): 4.7/6.7 MB
Progress (1): 4.7/6.7 MB
Progress (1): 4.7/6.7 MB
Progress (1): 4.7/6.7 MB
Progress (1): 4.7/6.7 MB
Progress (1): 4.8/6.7 MB
Progress (1): 4.8/6.7 MB
Progress (1): 4.8/6.7 MB
Progress (1): 4.8/6.7 MB
Progress (1): 4.8/6.7 MB
Progress (1): 4.8/6.7 MB
Progress (1): 4.8/6.7 MB
Progress (1): 4.9/6.7 MB
Progress (1): 4.9/6.7 MB
Progress (1): 4.9/6.7 MB
Progress (1): 4.9/6.7 MB
Progress (1): 4.9/6.7 MB
Progress (1): 4.9/6.7 MB
Progress (1): 5.0/6.7 MB
Progress (1): 5.0/6.7 MB
Progress (1): 5.0/6.7 MB
Progress (1): 5.0/6.7 MB
Progress (1): 5.0/6.7 MB
Progress (1): 5.0/6.7 MB
Progress (1): 5.1/6.7 MB
Progress (1): 5.1/6.7 MB
Progress (1): 5.1/6.7 MB
Progress (1): 5.1/6.7 MB
Progress (1): 5.1/6.7 MB
Progress (1): 5.1/6.7 MB
Progress (1): 5.2/6.7 MB
Progress (1): 5.2/6.7 MB
Progress (1): 5.2/6.7 MB
Progress (1): 5.2/6.7 MB
Progress (1): 5.2/6.7 MB
Progress (1): 5.2/6.7 MB
Progress (1): 5.3/6.7 MB
Progress (1): 5.3/6.7 MB
Progress (1): 5.3/6.7 MB
Progress (1): 5.3/6.7 MB
Progress (1): 5.3/6.7 MB
Progress (1): 5.3/6.7 MB
Progress (1): 5.4/6.7 MB
Progress (1): 5.4/6.7 MB
Progress (1): 5.4/6.7 MB
Progress (1): 5.4/6.7 MB
Progress (1): 5.4/6.7 MB
Progress (1): 5.4/6.7 MB
Progress (1): 5.5/6.7 MB
Progress (1): 5.5/6.7 MB
Progress (1): 5.5/6.7 MB
Progress (1): 5.5/6.7 MB
Progress (1): 5.5/6.7 MB
Progress (1): 5.5/6.7 MB
Progress (1): 5.5/6.7 MB
Progress (1): 5.6/6.7 MB
Progress (1): 5.6/6.7 MB
Progress (1): 5.6/6.7 MB
Progress (1): 5.6/6.7 MB
Progress (1): 5.6/6.7 MB
Progress (1): 5.6/6.7 MB
Progress (1): 5.7/6.7 MB
Progress (1): 5.7/6.7 MB
Progress (1): 5.7/6.7 MB
Progress (1): 5.7/6.7 MB
Progress (1): 5.7/6.7 MB
Progress (1): 5.7/6.7 MB
Progress (1): 5.8/6.7 MB
Progress (1): 5.8/6.7 MB
Progress (1): 5.8/6.7 MB
Progress (1): 5.8/6.7 MB
Progress (1): 5.8/6.7 MB
Progress (1): 5.8/6.7 MB
Progress (1): 5.9/6.7 MB
Progress (1): 5.9/6.7 MB
Progress (1): 5.9/6.7 MB
Progress (1): 5.9/6.7 MB
Progress (1): 5.9/6.7 MB
Progress (1): 5.9/6.7 MB
Progress (1): 6.0/6.7 MB
Progress (1): 6.0/6.7 MB
Progress (1): 6.0/6.7 MB
Progress (1): 6.0/6.7 MB
Progress (1): 6.0/6.7 MB
Progress (1): 6.0/6.7 MB
Progress (1): 6.1/6.7 MB
Progress (1): 6.1/6.7 MB
Progress (1): 6.1/6.7 MB
Progress (1): 6.1/6.7 MB
Progress (1): 6.1/6.7 MB
Progress (1): 6.1/6.7 MB
Progress (1): 6.1/6.7 MB
Progress (1): 6.2/6.7 MB
Progress (1): 6.2/6.7 MB
Progress (1): 6.2/6.7 MB
Progress (1): 6.2/6.7 MB
Progress (1): 6.2/6.7 MB
Progress (1): 6.2/6.7 MB
Progress (1): 6.3/6.7 MB
Progress (1): 6.3/6.7 MB
Progress (1): 6.3/6.7 MB
Progress (1): 6.3/6.7 MB
Progress (1): 6.3/6.7 MB
Progress (1): 6.3/6.7 MB
Progress (1): 6.4/6.7 MB
Progress (1): 6.4/6.7 MB
Progress (1): 6.4/6.7 MB
Progress (1): 6.4/6.7 MB
Progress (1): 6.4/6.7 MB
Progress (1): 6.4/6.7 MB
Progress (1): 6.5/6.7 MB
Progress (1): 6.5/6.7 MB
Progress (1): 6.5/6.7 MB
Progress (1): 6.5/6.7 MB
Progress (1): 6.5/6.7 MB
Progress (1): 6.5/6.7 MB
Progress (1): 6.6/6.7 MB
Progress (1): 6.6/6.7 MB
Progress (1): 6.6/6.7 MB
Progress (1): 6.6/6.7 MB
Progress (1): 6.6/6.7 MB
Progress (1): 6.6/6.7 MB
Progress (1): 6.7 MB    
                    
Downloaded from central: https://repo.maven.apache.org/maven2/com/github/luben/zstd-jni/1.5.6-3/zstd-jni-1.5.6-3.jar (6.7 MB at 63 MB/s)
[INFO] 
[INFO] --- resources:3.3.1:resources (default-resources) @ bouncycastle-api ---
[INFO] Copying 1 resource from src/main/resources to target/classes
[INFO] 
[INFO] --- flatten:1.7.0:flatten (flatten) @ bouncycastle-api ---
[INFO] Generating flattened POM of project org.jenkins-ci.plugins:bouncycastle-api:hpi:2.30.1.80-999999-SNAPSHOT...
[INFO] 
[INFO] --- compiler:3.14.0:compile (default-compile) @ bouncycastle-api ---
[INFO] Recompiling the module because of changed source code.
[INFO] Compiling 5 source files with javac [debug parameters release 17] to target/classes
[INFO] 
[INFO] --- access-modifier-checker:1.34:enforce (default-enforce) @ bouncycastle-api ---
[INFO] Skipping access modifier checks
[INFO] 
[INFO] --- hpi:3.61:insert-test (default-insert-test) @ bouncycastle-api ---
[INFO] 
[INFO] --- antrun:3.1.0:run (createTempDir) @ bouncycastle-api ---
[INFO] Executing tasks
[INFO]     [mkdir] Created dir: /tmp/plugin-builds/bouncycastle-api/target/tmp
[INFO] Executed tasks
[INFO] 
[INFO] --- resources:3.3.1:testResources (default-testResources) @ bouncycastle-api ---
[INFO] Not copying test resources
[INFO] 
[INFO] --- compiler:3.14.0:testCompile (default-testCompile) @ bouncycastle-api ---
[INFO] Not compiling test sources
[INFO] 
[INFO] --- hpi:3.61:test-hpl (default-test-hpl) @ bouncycastle-api ---
[INFO] Generating /tmp/plugin-builds/bouncycastle-api/target/test-classes/the.hpl
[INFO] 
[INFO] --- hpi:3.61:resolve-test-dependencies (default-resolve-test-dependencies) @ bouncycastle-api ---
[INFO] 
[INFO] --- hpi:3.61:test-runtime (default-test-runtime) @ bouncycastle-api ---
[INFO] Tests are skipped.
[INFO] 
[INFO] --- surefire:3.5.2:test (default-test) @ bouncycastle-api ---
[INFO] Tests are skipped.
[INFO] 
[INFO] --- license:165.v7e11f4e4a_325:process (default) @ bouncycastle-api ---
[INFO] 
[INFO] --- hpi:3.61:hpi (default-hpi) @ bouncycastle-api ---
[INFO] Generating /tmp/plugin-builds/bouncycastle-api/target/extra-classes/META-INF/MANIFEST.MF
[INFO] Checking for attached .jar artifact ...
[INFO] Generating jar /tmp/plugin-builds/bouncycastle-api/target/bouncycastle-api.jar
[INFO] Building jar: /tmp/plugin-builds/bouncycastle-api/target/bouncycastle-api.jar
[INFO] Exploding webapp...
[INFO] Copy webapp webResources to /tmp/plugin-builds/bouncycastle-api/target/extra-classes
[INFO] Assembling webapp bouncycastle-api in /tmp/plugin-builds/bouncycastle-api/target/extra-classes
[INFO] Bundling direct dependency bcpg-jdk18on-1.80.jar
[INFO] Bundling direct dependency bcpkix-jdk18on-1.80.jar
[INFO] Bundling direct dependency bcprov-jdk18on-1.80.jar
[INFO] Bundling direct dependency bcutil-jdk18on-1.80.jar
[INFO] Generating hpi /tmp/plugin-builds/bouncycastle-api/target/bouncycastle-api.hpi
[INFO] Building jar: /tmp/plugin-builds/bouncycastle-api/target/bouncycastle-api.hpi
[INFO] 
[INFO] --- jar:3.4.2:test-jar (maybe-test-jar) @ bouncycastle-api ---
[INFO] Skipping packaging of the test-jar
[INFO] 
[INFO] >>> spotbugs:4.9.2.0:check (spotbugs) > :spotbugs @ bouncycastle-api >>>
[INFO] 
[INFO] --- spotbugs:4.9.2.0:spotbugs (spotbugs) @ bouncycastle-api ---
[INFO] Skipping com.github.spotbugs:spotbugs-maven-plugin:4.9.2.0:spotbugs report goal
[INFO] 
[INFO] <<< spotbugs:4.9.2.0:check (spotbugs) < :spotbugs @ bouncycastle-api <<<
[INFO] 
[INFO] 
[INFO] --- spotbugs:4.9.2.0:check (spotbugs) @ bouncycastle-api ---
[INFO] Spotbugs plugin skipped
[INFO] 
[INFO] --- spotless:2.44.3:check (default) @ bouncycastle-api ---
[INFO] Spotless check skipped
[INFO] 
[INFO] --- install:3.1.4:install (default-install) @ bouncycastle-api ---
[INFO] Installing /tmp/plugin-builds/bouncycastle-api/target/bouncycastle-api-2.30.1.80-999999-SNAPSHOT.pom to /home/runner/.m2/repository/org/jenkins-ci/plugins/bouncycastle-api/2.30.1.80-999999-SNAPSHOT/bouncycastle-api-2.30.1.80-999999-SNAPSHOT.pom
[INFO] Installing /tmp/plugin-builds/bouncycastle-api/target/bouncycastle-api.hpi to /home/runner/.m2/repository/org/jenkins-ci/plugins/bouncycastle-api/2.30.1.80-999999-SNAPSHOT/bouncycastle-api-2.30.1.80-999999-SNAPSHOT.hpi
[INFO] Installing /tmp/plugin-builds/bouncycastle-api/target/bouncycastle-api.jar to /home/runner/.m2/repository/org/jenkins-ci/plugins/bouncycastle-api/2.30.1.80-999999-SNAPSHOT/bouncycastle-api-2.30.1.80-999999-SNAPSHOT.jar
[INFO] ------------------------------------------------------------------------
[INFO] BUILD SUCCESS
[INFO] ------------------------------------------------------------------------
<<<<<<< HEAD
[INFO] Total time:  7.323 s
[INFO] Finished at: 2025-07-09T10:55:09+02:00
=======
[INFO] Total time:  12.881 s
[INFO] Finished at: 2025-07-08T01:56:56Z
>>>>>>> ab7ada5f
[INFO] ------------------------------------------------------------------------<|MERGE_RESOLUTION|>--- conflicted
+++ resolved
@@ -17,193 +17,193 @@
 Downloading from repo.jenkins-ci.org: https://repo.jenkins-ci.org/public/org/apache/maven/plugins/maven-dependency-plugin/3.8.1/maven-dependency-plugin-3.8.1.pom
 Downloading from incrementals: https://repo.jenkins-ci.org/incrementals/org/apache/maven/plugins/maven-dependency-plugin/3.8.1/maven-dependency-plugin-3.8.1.pom
 Downloading from central: https://repo.maven.apache.org/maven2/org/apache/maven/plugins/maven-dependency-plugin/3.8.1/maven-dependency-plugin-3.8.1.pom
-Progress (1): 1.4/18 kB
-Progress (1): 2.8/18 kB
-Progress (1): 4.1/18 kB
-Progress (1): 5.5/18 kB
-Progress (1): 6.9/18 kB
-Progress (1): 8.3/18 kB
-Progress (1): 9.7/18 kB
-Progress (1): 11/18 kB 
-Progress (1): 12/18 kB
-Progress (1): 14/18 kB
-Progress (1): 15/18 kB
-Progress (1): 17/18 kB
-Progress (1): 18/18 kB
-Progress (1): 18 kB   
-                   
+Progress (1): 1.4/18 kB+Progress (1): 2.8/18 kB+Progress (1): 4.1/18 kB+Progress (1): 5.5/18 kB+Progress (1): 6.9/18 kB+Progress (1): 8.3/18 kB+Progress (1): 9.7/18 kB+Progress (1): 11/18 kB +Progress (1): 12/18 kB+Progress (1): 14/18 kB+Progress (1): 15/18 kB+Progress (1): 17/18 kB+Progress (1): 18/18 kB+Progress (1): 18 kB   +                    Downloaded from central: https://repo.maven.apache.org/maven2/org/apache/maven/plugins/maven-dependency-plugin/3.8.1/maven-dependency-plugin-3.8.1.pom (18 kB at 419 kB/s)
 Downloading from repo.jenkins-ci.org: https://repo.jenkins-ci.org/public/org/apache/maven/plugins/maven-dependency-plugin/3.8.1/maven-dependency-plugin-3.8.1.jar
 Downloading from incrementals: https://repo.jenkins-ci.org/incrementals/org/apache/maven/plugins/maven-dependency-plugin/3.8.1/maven-dependency-plugin-3.8.1.jar
 Downloading from central: https://repo.maven.apache.org/maven2/org/apache/maven/plugins/maven-dependency-plugin/3.8.1/maven-dependency-plugin-3.8.1.jar
-Progress (1): 1.4/208 kB
-Progress (1): 2.8/208 kB
-Progress (1): 4.1/208 kB
-Progress (1): 5.5/208 kB
-Progress (1): 6.9/208 kB
-Progress (1): 8.3/208 kB
-Progress (1): 9.7/208 kB
-Progress (1): 11/208 kB 
-Progress (1): 12/208 kB
-Progress (1): 14/208 kB
-Progress (1): 15/208 kB
-Progress (1): 16/208 kB
-Progress (1): 32/208 kB
-Progress (1): 49/208 kB
-Progress (1): 65/208 kB
-Progress (1): 81/208 kB
-Progress (1): 98/208 kB
-Progress (1): 114/208 kB
-Progress (1): 130/208 kB
-Progress (1): 147/208 kB
-Progress (1): 163/208 kB
-Progress (1): 180/208 kB
-Progress (1): 196/208 kB
-Progress (1): 208 kB    
-                    
+Progress (1): 1.4/208 kB+Progress (1): 2.8/208 kB+Progress (1): 4.1/208 kB+Progress (1): 5.5/208 kB+Progress (1): 6.9/208 kB+Progress (1): 8.3/208 kB+Progress (1): 9.7/208 kB+Progress (1): 11/208 kB +Progress (1): 12/208 kB+Progress (1): 14/208 kB+Progress (1): 15/208 kB+Progress (1): 16/208 kB+Progress (1): 32/208 kB+Progress (1): 49/208 kB+Progress (1): 65/208 kB+Progress (1): 81/208 kB+Progress (1): 98/208 kB+Progress (1): 114/208 kB+Progress (1): 130/208 kB+Progress (1): 147/208 kB+Progress (1): 163/208 kB+Progress (1): 180/208 kB+Progress (1): 196/208 kB+Progress (1): 208 kB    +                     Downloaded from central: https://repo.maven.apache.org/maven2/org/apache/maven/plugins/maven-dependency-plugin/3.8.1/maven-dependency-plugin-3.8.1.jar (208 kB at 7.2 MB/s)
 Downloading from repo.jenkins-ci.org: https://repo.jenkins-ci.org/public/org/bouncycastle/bcpg-jdk18on/1.80/bcpg-jdk18on-1.80.pom
 Downloading from incrementals: https://repo.jenkins-ci.org/incrementals/org/bouncycastle/bcpg-jdk18on/1.80/bcpg-jdk18on-1.80.pom
 Downloading from central: https://repo.maven.apache.org/maven2/org/bouncycastle/bcpg-jdk18on/1.80/bcpg-jdk18on-1.80.pom
-Progress (1): 1.6 kB
-                    
+Progress (1): 1.6 kB+                     Downloaded from central: https://repo.maven.apache.org/maven2/org/bouncycastle/bcpg-jdk18on/1.80/bcpg-jdk18on-1.80.pom (1.6 kB at 226 kB/s)
 Downloading from repo.jenkins-ci.org: https://repo.jenkins-ci.org/public/org/assertj/assertj-core/3.27.2/assertj-core-3.27.2.pom
 Downloading from incrementals: https://repo.jenkins-ci.org/incrementals/org/assertj/assertj-core/3.27.2/assertj-core-3.27.2.pom
 Downloading from central: https://repo.maven.apache.org/maven2/org/assertj/assertj-core/3.27.2/assertj-core-3.27.2.pom
-Progress (1): 3.8 kB
-                    
+Progress (1): 3.8 kB+                     Downloaded from central: https://repo.maven.apache.org/maven2/org/assertj/assertj-core/3.27.2/assertj-core-3.27.2.pom (3.8 kB at 761 kB/s)
 Downloading from repo.jenkins-ci.org: https://repo.jenkins-ci.org/public/org/bouncycastle/bcpg-jdk18on/1.80/bcpg-jdk18on-1.80.jar
 Downloading from repo.jenkins-ci.org: https://repo.jenkins-ci.org/public/org/assertj/assertj-core/3.27.2/assertj-core-3.27.2.jar
 Downloading from incrementals: https://repo.jenkins-ci.org/incrementals/org/bouncycastle/bcpg-jdk18on/1.80/bcpg-jdk18on-1.80.jar
 Downloading from incrementals: https://repo.jenkins-ci.org/incrementals/org/assertj/assertj-core/3.27.2/assertj-core-3.27.2.jar
 Downloading from central: https://repo.maven.apache.org/maven2/org/bouncycastle/bcpg-jdk18on/1.80/bcpg-jdk18on-1.80.jar
-Progress (1): 16/563 kB
-Progress (1): 33/563 kB
-Progress (1): 49/563 kB
-Progress (1): 66/563 kB
-Progress (1): 82/563 kB
-Progress (1): 98/563 kB
-Progress (1): 115/563 kB
-Progress (1): 131/563 kB
-Progress (1): 147/563 kB
-Progress (1): 164/563 kB
-Progress (1): 180/563 kB
-Progress (1): 197/563 kB
-Progress (1): 213/563 kB
-Progress (1): 229/563 kB
-Progress (1): 246/563 kB
-Progress (1): 262/563 kB
-Progress (1): 279/563 kB
-Progress (1): 295/563 kB
-Progress (1): 311/563 kB
-Progress (1): 328/563 kB
-Progress (1): 344/563 kB
-Progress (1): 360/563 kB
-Progress (1): 377/563 kB
-Progress (1): 393/563 kB
-Progress (1): 410/563 kB
-Progress (1): 426/563 kB
-Progress (1): 442/563 kB
-Progress (1): 459/563 kB
-Progress (1): 475/563 kB
-Progress (1): 492/563 kB
-Progress (1): 508/563 kB
-Progress (1): 524/563 kB
-Progress (1): 541/563 kB
-Progress (1): 557/563 kB
-Progress (1): 563 kB    
-                    
+Progress (1): 16/563 kB+Progress (1): 33/563 kB+Progress (1): 49/563 kB+Progress (1): 66/563 kB+Progress (1): 82/563 kB+Progress (1): 98/563 kB+Progress (1): 115/563 kB+Progress (1): 131/563 kB+Progress (1): 147/563 kB+Progress (1): 164/563 kB+Progress (1): 180/563 kB+Progress (1): 197/563 kB+Progress (1): 213/563 kB+Progress (1): 229/563 kB+Progress (1): 246/563 kB+Progress (1): 262/563 kB+Progress (1): 279/563 kB+Progress (1): 295/563 kB+Progress (1): 311/563 kB+Progress (1): 328/563 kB+Progress (1): 344/563 kB+Progress (1): 360/563 kB+Progress (1): 377/563 kB+Progress (1): 393/563 kB+Progress (1): 410/563 kB+Progress (1): 426/563 kB+Progress (1): 442/563 kB+Progress (1): 459/563 kB+Progress (1): 475/563 kB+Progress (1): 492/563 kB+Progress (1): 508/563 kB+Progress (1): 524/563 kB+Progress (1): 541/563 kB+Progress (1): 557/563 kB+Progress (1): 563 kB    +                     Downloaded from central: https://repo.maven.apache.org/maven2/org/bouncycastle/bcpg-jdk18on/1.80/bcpg-jdk18on-1.80.jar (563 kB at 33 MB/s)
 Downloading from central: https://repo.maven.apache.org/maven2/org/assertj/assertj-core/3.27.2/assertj-core-3.27.2.jar
-Progress (1): 0/1.4 MB
-Progress (1): 0/1.4 MB
-Progress (1): 0/1.4 MB
-Progress (1): 0.1/1.4 MB
-Progress (1): 0.1/1.4 MB
-Progress (1): 0.1/1.4 MB
-Progress (1): 0.1/1.4 MB
-Progress (1): 0.1/1.4 MB
-Progress (1): 0.1/1.4 MB
-Progress (1): 0.2/1.4 MB
-Progress (1): 0.2/1.4 MB
-Progress (1): 0.2/1.4 MB
-Progress (1): 0.2/1.4 MB
-Progress (1): 0.2/1.4 MB
-Progress (1): 0.2/1.4 MB
-Progress (1): 0.3/1.4 MB
-Progress (1): 0.3/1.4 MB
-Progress (1): 0.3/1.4 MB
-Progress (1): 0.3/1.4 MB
-Progress (1): 0.3/1.4 MB
-Progress (1): 0.3/1.4 MB
-Progress (1): 0.4/1.4 MB
-Progress (1): 0.4/1.4 MB
-Progress (1): 0.4/1.4 MB
-Progress (1): 0.4/1.4 MB
-Progress (1): 0.4/1.4 MB
-Progress (1): 0.4/1.4 MB
-Progress (1): 0.5/1.4 MB
-Progress (1): 0.5/1.4 MB
-Progress (1): 0.5/1.4 MB
-Progress (1): 0.5/1.4 MB
-Progress (1): 0.5/1.4 MB
-Progress (1): 0.5/1.4 MB
-Progress (1): 0.6/1.4 MB
-Progress (1): 0.6/1.4 MB
-Progress (1): 0.6/1.4 MB
-Progress (1): 0.6/1.4 MB
-Progress (1): 0.6/1.4 MB
-Progress (1): 0.6/1.4 MB
-Progress (1): 0.7/1.4 MB
-Progress (1): 0.7/1.4 MB
-Progress (1): 0.7/1.4 MB
-Progress (1): 0.7/1.4 MB
-Progress (1): 0.7/1.4 MB
-Progress (1): 0.7/1.4 MB
-Progress (1): 0.8/1.4 MB
-Progress (1): 0.8/1.4 MB
-Progress (1): 0.8/1.4 MB
-Progress (1): 0.8/1.4 MB
-Progress (1): 0.8/1.4 MB
-Progress (1): 0.8/1.4 MB
-Progress (1): 0.8/1.4 MB
-Progress (1): 0.9/1.4 MB
-Progress (1): 0.9/1.4 MB
-Progress (1): 0.9/1.4 MB
-Progress (1): 0.9/1.4 MB
-Progress (1): 0.9/1.4 MB
-Progress (1): 0.9/1.4 MB
-Progress (1): 1.0/1.4 MB
-Progress (1): 1.0/1.4 MB
-Progress (1): 1.0/1.4 MB
-Progress (1): 1.0/1.4 MB
-Progress (1): 1.0/1.4 MB
-Progress (1): 1.0/1.4 MB
-Progress (1): 1.1/1.4 MB
-Progress (1): 1.1/1.4 MB
-Progress (1): 1.1/1.4 MB
-Progress (1): 1.1/1.4 MB
-Progress (1): 1.1/1.4 MB
-Progress (1): 1.1/1.4 MB
-Progress (1): 1.2/1.4 MB
-Progress (1): 1.2/1.4 MB
-Progress (1): 1.2/1.4 MB
-Progress (1): 1.2/1.4 MB
-Progress (1): 1.2/1.4 MB
-Progress (1): 1.2/1.4 MB
-Progress (1): 1.3/1.4 MB
-Progress (1): 1.3/1.4 MB
-Progress (1): 1.3/1.4 MB
-Progress (1): 1.3/1.4 MB
-Progress (1): 1.3/1.4 MB
-Progress (1): 1.3/1.4 MB
-Progress (1): 1.4/1.4 MB
-Progress (1): 1.4/1.4 MB
-Progress (1): 1.4/1.4 MB
-Progress (1): 1.4 MB    
-                    
+Progress (1): 0/1.4 MB+Progress (1): 0/1.4 MB+Progress (1): 0/1.4 MB+Progress (1): 0.1/1.4 MB+Progress (1): 0.1/1.4 MB+Progress (1): 0.1/1.4 MB+Progress (1): 0.1/1.4 MB+Progress (1): 0.1/1.4 MB+Progress (1): 0.1/1.4 MB+Progress (1): 0.2/1.4 MB+Progress (1): 0.2/1.4 MB+Progress (1): 0.2/1.4 MB+Progress (1): 0.2/1.4 MB+Progress (1): 0.2/1.4 MB+Progress (1): 0.2/1.4 MB+Progress (1): 0.3/1.4 MB+Progress (1): 0.3/1.4 MB+Progress (1): 0.3/1.4 MB+Progress (1): 0.3/1.4 MB+Progress (1): 0.3/1.4 MB+Progress (1): 0.3/1.4 MB+Progress (1): 0.4/1.4 MB+Progress (1): 0.4/1.4 MB+Progress (1): 0.4/1.4 MB+Progress (1): 0.4/1.4 MB+Progress (1): 0.4/1.4 MB+Progress (1): 0.4/1.4 MB+Progress (1): 0.5/1.4 MB+Progress (1): 0.5/1.4 MB+Progress (1): 0.5/1.4 MB+Progress (1): 0.5/1.4 MB+Progress (1): 0.5/1.4 MB+Progress (1): 0.5/1.4 MB+Progress (1): 0.6/1.4 MB+Progress (1): 0.6/1.4 MB+Progress (1): 0.6/1.4 MB+Progress (1): 0.6/1.4 MB+Progress (1): 0.6/1.4 MB+Progress (1): 0.6/1.4 MB+Progress (1): 0.7/1.4 MB+Progress (1): 0.7/1.4 MB+Progress (1): 0.7/1.4 MB+Progress (1): 0.7/1.4 MB+Progress (1): 0.7/1.4 MB+Progress (1): 0.7/1.4 MB+Progress (1): 0.8/1.4 MB+Progress (1): 0.8/1.4 MB+Progress (1): 0.8/1.4 MB+Progress (1): 0.8/1.4 MB+Progress (1): 0.8/1.4 MB+Progress (1): 0.8/1.4 MB+Progress (1): 0.8/1.4 MB+Progress (1): 0.9/1.4 MB+Progress (1): 0.9/1.4 MB+Progress (1): 0.9/1.4 MB+Progress (1): 0.9/1.4 MB+Progress (1): 0.9/1.4 MB+Progress (1): 0.9/1.4 MB+Progress (1): 1.0/1.4 MB+Progress (1): 1.0/1.4 MB+Progress (1): 1.0/1.4 MB+Progress (1): 1.0/1.4 MB+Progress (1): 1.0/1.4 MB+Progress (1): 1.0/1.4 MB+Progress (1): 1.1/1.4 MB+Progress (1): 1.1/1.4 MB+Progress (1): 1.1/1.4 MB+Progress (1): 1.1/1.4 MB+Progress (1): 1.1/1.4 MB+Progress (1): 1.1/1.4 MB+Progress (1): 1.2/1.4 MB+Progress (1): 1.2/1.4 MB+Progress (1): 1.2/1.4 MB+Progress (1): 1.2/1.4 MB+Progress (1): 1.2/1.4 MB+Progress (1): 1.2/1.4 MB+Progress (1): 1.3/1.4 MB+Progress (1): 1.3/1.4 MB+Progress (1): 1.3/1.4 MB+Progress (1): 1.3/1.4 MB+Progress (1): 1.3/1.4 MB+Progress (1): 1.3/1.4 MB+Progress (1): 1.4/1.4 MB+Progress (1): 1.4/1.4 MB+Progress (1): 1.4/1.4 MB+Progress (1): 1.4 MB    +                     Downloaded from central: https://repo.maven.apache.org/maven2/org/assertj/assertj-core/3.27.2/assertj-core-3.27.2.jar (1.4 MB at 47 MB/s)
 [INFO] 
 [INFO] --- clean:3.4.1:clean (default-clean) @ bouncycastle-api ---
@@ -231,147 +231,147 @@
 Downloading from repo.jenkins-ci.org: https://repo.jenkins-ci.org/public/org/apache/commons/commons-lang3/3.11/commons-lang3-3.11.pom
 Downloading from incrementals: https://repo.jenkins-ci.org/incrementals/org/apache/commons/commons-lang3/3.11/commons-lang3-3.11.pom
 Downloading from central: https://repo.maven.apache.org/maven2/org/apache/commons/commons-lang3/3.11/commons-lang3-3.11.pom
-Progress (1): 16/30 kB
-Progress (1): 30 kB   
-                   
+Progress (1): 16/30 kB+Progress (1): 30 kB   +                    Downloaded from central: https://repo.maven.apache.org/maven2/org/apache/commons/commons-lang3/3.11/commons-lang3-3.11.pom (30 kB at 6.0 MB/s)
 Downloading from repo.jenkins-ci.org: https://repo.jenkins-ci.org/public/commons-beanutils/commons-beanutils/1.8.3/commons-beanutils-1.8.3.pom
 Downloading from incrementals: https://repo.jenkins-ci.org/incrementals/commons-beanutils/commons-beanutils/1.8.3/commons-beanutils-1.8.3.pom
 Downloading from central: https://repo.maven.apache.org/maven2/commons-beanutils/commons-beanutils/1.8.3/commons-beanutils-1.8.3.pom
-Progress (1): 11 kB
-                   
+Progress (1): 11 kB+                    Downloaded from central: https://repo.maven.apache.org/maven2/commons-beanutils/commons-beanutils/1.8.3/commons-beanutils-1.8.3.pom (11 kB at 2.2 MB/s)
 Downloading from repo.jenkins-ci.org: https://repo.jenkins-ci.org/public/org/apache/commons/commons-parent/14/commons-parent-14.pom
 Downloading from incrementals: https://repo.jenkins-ci.org/incrementals/org/apache/commons/commons-parent/14/commons-parent-14.pom
 Downloading from central: https://repo.maven.apache.org/maven2/org/apache/commons/commons-parent/14/commons-parent-14.pom
-Progress (1): 16/31 kB
-Progress (1): 31 kB   
-                   
+Progress (1): 16/31 kB+Progress (1): 31 kB   +                    Downloaded from central: https://repo.maven.apache.org/maven2/org/apache/commons/commons-parent/14/commons-parent-14.pom (31 kB at 7.8 MB/s)
 Downloading from repo.jenkins-ci.org: https://repo.jenkins-ci.org/public/org/apache/commons/commons-lang3/3.10/commons-lang3-3.10.pom
 Downloading from incrementals: https://repo.jenkins-ci.org/incrementals/org/apache/commons/commons-lang3/3.10/commons-lang3-3.10.pom
 Downloading from central: https://repo.maven.apache.org/maven2/org/apache/commons/commons-lang3/3.10/commons-lang3-3.10.pom
-Progress (1): 16/31 kB
-Progress (1): 31 kB   
-                   
+Progress (1): 16/31 kB+Progress (1): 31 kB   +                    Downloaded from central: https://repo.maven.apache.org/maven2/org/apache/commons/commons-lang3/3.10/commons-lang3-3.10.pom (31 kB at 7.6 MB/s)
 Downloading from repo.jenkins-ci.org: https://repo.jenkins-ci.org/public/org/apache/commons/commons-parent/50/commons-parent-50.pom
 Downloading from incrementals: https://repo.jenkins-ci.org/incrementals/org/apache/commons/commons-parent/50/commons-parent-50.pom
 Downloading from central: https://repo.maven.apache.org/maven2/org/apache/commons/commons-parent/50/commons-parent-50.pom
-Progress (1): 16/76 kB
-Progress (1): 33/76 kB
-Progress (1): 49/76 kB
-Progress (1): 66/76 kB
-Progress (1): 76 kB   
-                   
+Progress (1): 16/76 kB+Progress (1): 33/76 kB+Progress (1): 49/76 kB+Progress (1): 66/76 kB+Progress (1): 76 kB   +                    Downloaded from central: https://repo.maven.apache.org/maven2/org/apache/commons/commons-parent/50/commons-parent-50.pom (76 kB at 19 MB/s)
 Downloading from repo.jenkins-ci.org: https://repo.jenkins-ci.org/public/org/codehaus/plexus/plexus-archiver/4.10.0/plexus-archiver-4.10.0.pom
 Downloading from incrementals: https://repo.jenkins-ci.org/incrementals/org/codehaus/plexus/plexus-archiver/4.10.0/plexus-archiver-4.10.0.pom
 Downloading from central: https://repo.maven.apache.org/maven2/org/codehaus/plexus/plexus-archiver/4.10.0/plexus-archiver-4.10.0.pom
-Progress (1): 5.8 kB
-                    
+Progress (1): 5.8 kB+                     Downloaded from central: https://repo.maven.apache.org/maven2/org/codehaus/plexus/plexus-archiver/4.10.0/plexus-archiver-4.10.0.pom (5.8 kB at 486 kB/s)
 Downloading from repo.jenkins-ci.org: https://repo.jenkins-ci.org/public/org/codehaus/plexus/plexus-io/3.5.0/plexus-io-3.5.0.pom
 Downloading from incrementals: https://repo.jenkins-ci.org/incrementals/org/codehaus/plexus/plexus-io/3.5.0/plexus-io-3.5.0.pom
 Downloading from central: https://repo.maven.apache.org/maven2/org/codehaus/plexus/plexus-io/3.5.0/plexus-io-3.5.0.pom
-Progress (1): 4.3 kB
-                    
+Progress (1): 4.3 kB+                     Downloaded from central: https://repo.maven.apache.org/maven2/org/codehaus/plexus/plexus-io/3.5.0/plexus-io-3.5.0.pom (4.3 kB at 1.1 MB/s)
 Downloading from repo.jenkins-ci.org: https://repo.jenkins-ci.org/public/org/apache/commons/commons-compress/1.26.2/commons-compress-1.26.2.pom
 Downloading from incrementals: https://repo.jenkins-ci.org/incrementals/org/apache/commons/commons-compress/1.26.2/commons-compress-1.26.2.pom
 Downloading from central: https://repo.maven.apache.org/maven2/org/apache/commons/commons-compress/1.26.2/commons-compress-1.26.2.pom
-Progress (1): 16/23 kB
-Progress (1): 23 kB   
-                   
+Progress (1): 16/23 kB+Progress (1): 23 kB   +                    Downloaded from central: https://repo.maven.apache.org/maven2/org/apache/commons/commons-compress/1.26.2/commons-compress-1.26.2.pom (23 kB at 5.7 MB/s)
 Downloading from repo.jenkins-ci.org: https://repo.jenkins-ci.org/public/io/airlift/aircompressor/0.27/aircompressor-0.27.pom
 Downloading from incrementals: https://repo.jenkins-ci.org/incrementals/io/airlift/aircompressor/0.27/aircompressor-0.27.pom
 Downloading from central: https://repo.maven.apache.org/maven2/io/airlift/aircompressor/0.27/aircompressor-0.27.pom
-Progress (1): 5.8 kB
-                    
+Progress (1): 5.8 kB+                     Downloaded from central: https://repo.maven.apache.org/maven2/io/airlift/aircompressor/0.27/aircompressor-0.27.pom (5.8 kB at 1.9 MB/s)
 Downloading from repo.jenkins-ci.org: https://repo.jenkins-ci.org/public/io/airlift/airbase/112/airbase-112.pom
 Downloading from incrementals: https://repo.jenkins-ci.org/incrementals/io/airlift/airbase/112/airbase-112.pom
 Downloading from central: https://repo.maven.apache.org/maven2/io/airlift/airbase/112/airbase-112.pom
-Progress (1): 16/69 kB
-Progress (1): 32/69 kB
-Progress (1): 49/69 kB
-Progress (1): 65/69 kB
-Progress (1): 69 kB   
-                   
+Progress (1): 16/69 kB+Progress (1): 32/69 kB+Progress (1): 49/69 kB+Progress (1): 65/69 kB+Progress (1): 69 kB   +                    Downloaded from central: https://repo.maven.apache.org/maven2/io/airlift/airbase/112/airbase-112.pom (69 kB at 14 MB/s)
 Downloading from repo.jenkins-ci.org: https://repo.jenkins-ci.org/public/org/junit/junit-bom/5.8.0-M1/junit-bom-5.8.0-M1.pom
 Downloading from incrementals: https://repo.jenkins-ci.org/incrementals/org/junit/junit-bom/5.8.0-M1/junit-bom-5.8.0-M1.pom
 Downloading from central: https://repo.maven.apache.org/maven2/org/junit/junit-bom/5.8.0-M1/junit-bom-5.8.0-M1.pom
-Progress (1): 5.7 kB
-                    
+Progress (1): 5.7 kB+                     Downloaded from central: https://repo.maven.apache.org/maven2/org/junit/junit-bom/5.8.0-M1/junit-bom-5.8.0-M1.pom (5.7 kB at 1.4 MB/s)
 Downloading from repo.jenkins-ci.org: https://repo.jenkins-ci.org/public/com/github/luben/zstd-jni/1.5.6-3/zstd-jni-1.5.6-3.pom
 Downloading from incrementals: https://repo.jenkins-ci.org/incrementals/com/github/luben/zstd-jni/1.5.6-3/zstd-jni-1.5.6-3.pom
 Downloading from central: https://repo.maven.apache.org/maven2/com/github/luben/zstd-jni/1.5.6-3/zstd-jni-1.5.6-3.pom
-Progress (1): 2.0 kB
-                    
+Progress (1): 2.0 kB+                     Downloaded from central: https://repo.maven.apache.org/maven2/com/github/luben/zstd-jni/1.5.6-3/zstd-jni-1.5.6-3.pom (2.0 kB at 100 kB/s)
 Downloading from repo.jenkins-ci.org: https://repo.jenkins-ci.org/public/org/codehaus/plexus/plexus-io/3.5.1/plexus-io-3.5.1.pom
 Downloading from incrementals: https://repo.jenkins-ci.org/incrementals/org/codehaus/plexus/plexus-io/3.5.1/plexus-io-3.5.1.pom
 Downloading from central: https://repo.maven.apache.org/maven2/org/codehaus/plexus/plexus-io/3.5.1/plexus-io-3.5.1.pom
-Progress (1): 4.3 kB
-                    
+Progress (1): 4.3 kB+                     Downloaded from central: https://repo.maven.apache.org/maven2/org/codehaus/plexus/plexus-io/3.5.1/plexus-io-3.5.1.pom (4.3 kB at 1.4 MB/s)
 Downloading from repo.jenkins-ci.org: https://repo.jenkins-ci.org/public/org/apache/maven/shared/maven-dependency-analyzer/1.15.0/maven-dependency-analyzer-1.15.0.pom
 Downloading from incrementals: https://repo.jenkins-ci.org/incrementals/org/apache/maven/shared/maven-dependency-analyzer/1.15.0/maven-dependency-analyzer-1.15.0.pom
 Downloading from central: https://repo.maven.apache.org/maven2/org/apache/maven/shared/maven-dependency-analyzer/1.15.0/maven-dependency-analyzer-1.15.0.pom
-Progress (1): 16/32 kB
-Progress (1): 32 kB   
-                   
+Progress (1): 16/32 kB+Progress (1): 32 kB   +                    Downloaded from central: https://repo.maven.apache.org/maven2/org/apache/maven/shared/maven-dependency-analyzer/1.15.0/maven-dependency-analyzer-1.15.0.pom (32 kB at 3.6 MB/s)
 Downloading from repo.jenkins-ci.org: https://repo.jenkins-ci.org/public/org/apache/maven/shared/maven-artifact-transfer/0.13.1/maven-artifact-transfer-0.13.1.pom
 Downloading from incrementals: https://repo.jenkins-ci.org/incrementals/org/apache/maven/shared/maven-artifact-transfer/0.13.1/maven-artifact-transfer-0.13.1.pom
 Downloading from central: https://repo.maven.apache.org/maven2/org/apache/maven/shared/maven-artifact-transfer/0.13.1/maven-artifact-transfer-0.13.1.pom
-Progress (1): 11 kB
-                   
+Progress (1): 11 kB+                    Downloaded from central: https://repo.maven.apache.org/maven2/org/apache/maven/shared/maven-artifact-transfer/0.13.1/maven-artifact-transfer-0.13.1.pom (11 kB at 3.7 MB/s)
 Downloading from repo.jenkins-ci.org: https://repo.jenkins-ci.org/public/org/apache/maven/shared/maven-shared-components/34/maven-shared-components-34.pom
 Downloading from incrementals: https://repo.jenkins-ci.org/incrementals/org/apache/maven/shared/maven-shared-components/34/maven-shared-components-34.pom
 Downloading from central: https://repo.maven.apache.org/maven2/org/apache/maven/shared/maven-shared-components/34/maven-shared-components-34.pom
-Progress (1): 5.1 kB
-                    
+Progress (1): 5.1 kB+                     Downloaded from central: https://repo.maven.apache.org/maven2/org/apache/maven/shared/maven-shared-components/34/maven-shared-components-34.pom (5.1 kB at 1.7 MB/s)
 Downloading from repo.jenkins-ci.org: https://repo.jenkins-ci.org/public/org/codehaus/plexus/plexus-component-annotations/2.0.0/plexus-component-annotations-2.0.0.pom
 Downloading from incrementals: https://repo.jenkins-ci.org/incrementals/org/codehaus/plexus/plexus-component-annotations/2.0.0/plexus-component-annotations-2.0.0.pom
 Downloading from central: https://repo.maven.apache.org/maven2/org/codehaus/plexus/plexus-component-annotations/2.0.0/plexus-component-annotations-2.0.0.pom
-Progress (1): 750 B
-                   
+Progress (1): 750 B+                    Downloaded from central: https://repo.maven.apache.org/maven2/org/codehaus/plexus/plexus-component-annotations/2.0.0/plexus-component-annotations-2.0.0.pom (750 B at 250 kB/s)
 Downloading from repo.jenkins-ci.org: https://repo.jenkins-ci.org/public/org/codehaus/plexus/plexus-containers/2.0.0/plexus-containers-2.0.0.pom
 Downloading from incrementals: https://repo.jenkins-ci.org/incrementals/org/codehaus/plexus/plexus-containers/2.0.0/plexus-containers-2.0.0.pom
 Downloading from central: https://repo.maven.apache.org/maven2/org/codehaus/plexus/plexus-containers/2.0.0/plexus-containers-2.0.0.pom
-Progress (1): 4.8 kB
-                    
+Progress (1): 4.8 kB+                     Downloaded from central: https://repo.maven.apache.org/maven2/org/codehaus/plexus/plexus-containers/2.0.0/plexus-containers-2.0.0.pom (4.8 kB at 1.6 MB/s)
 Downloading from repo.jenkins-ci.org: https://repo.jenkins-ci.org/public/org/apache/maven/shared/maven-common-artifact-filters/3.1.0/maven-common-artifact-filters-3.1.0.pom
 Downloading from incrementals: https://repo.jenkins-ci.org/incrementals/org/apache/maven/shared/maven-common-artifact-filters/3.1.0/maven-common-artifact-filters-3.1.0.pom
 Downloading from central: https://repo.maven.apache.org/maven2/org/apache/maven/shared/maven-common-artifact-filters/3.1.0/maven-common-artifact-filters-3.1.0.pom
-Progress (1): 5.3 kB
-                    
+Progress (1): 5.3 kB+                     Downloaded from central: https://repo.maven.apache.org/maven2/org/apache/maven/shared/maven-common-artifact-filters/3.1.0/maven-common-artifact-filters-3.1.0.pom (5.3 kB at 1.3 MB/s)
 Downloading from repo.jenkins-ci.org: https://repo.jenkins-ci.org/public/org/apache/maven/shared/maven-shared-utils/3.1.0/maven-shared-utils-3.1.0.pom
 Downloading from incrementals: https://repo.jenkins-ci.org/incrementals/org/apache/maven/shared/maven-shared-utils/3.1.0/maven-shared-utils-3.1.0.pom
 Downloading from central: https://repo.maven.apache.org/maven2/org/apache/maven/shared/maven-shared-utils/3.1.0/maven-shared-utils-3.1.0.pom
-Progress (1): 5.0 kB
-                    
+Progress (1): 5.0 kB+                     Downloaded from central: https://repo.maven.apache.org/maven2/org/apache/maven/shared/maven-shared-utils/3.1.0/maven-shared-utils-3.1.0.pom (5.0 kB at 1.7 MB/s)
 Downloading from repo.jenkins-ci.org: https://repo.jenkins-ci.org/public/org/slf4j/slf4j-api/1.7.5/slf4j-api-1.7.5.pom
 Downloading from incrementals: https://repo.jenkins-ci.org/incrementals/org/slf4j/slf4j-api/1.7.5/slf4j-api-1.7.5.pom
 Downloading from central: https://repo.maven.apache.org/maven2/org/slf4j/slf4j-api/1.7.5/slf4j-api-1.7.5.pom
-Progress (1): 2.7 kB
-                    
+Progress (1): 2.7 kB+                     Downloaded from central: https://repo.maven.apache.org/maven2/org/slf4j/slf4j-api/1.7.5/slf4j-api-1.7.5.pom (2.7 kB at 538 kB/s)
 Downloading from repo.jenkins-ci.org: https://repo.jenkins-ci.org/public/org/slf4j/slf4j-parent/1.7.5/slf4j-parent-1.7.5.pom
 Downloading from incrementals: https://repo.jenkins-ci.org/incrementals/org/slf4j/slf4j-parent/1.7.5/slf4j-parent-1.7.5.pom
 Downloading from central: https://repo.maven.apache.org/maven2/org/slf4j/slf4j-parent/1.7.5/slf4j-parent-1.7.5.pom
-Progress (1): 12 kB
-                   
+Progress (1): 12 kB+                    Downloaded from central: https://repo.maven.apache.org/maven2/org/slf4j/slf4j-parent/1.7.5/slf4j-parent-1.7.5.pom (12 kB at 3.0 MB/s)
 Downloading from repo.jenkins-ci.org: https://repo.jenkins-ci.org/public/org/codehaus/plexus/plexus-archiver/4.10.0/plexus-archiver-4.10.0.jar
 Downloading from repo.jenkins-ci.org: https://repo.jenkins-ci.org/public/org/apache/commons/commons-compress/1.26.2/commons-compress-1.26.2.jar
@@ -390,620 +390,620 @@
 Downloading from incrementals: https://repo.jenkins-ci.org/incrementals/org/apache/maven/shared/maven-artifact-transfer/0.13.1/maven-artifact-transfer-0.13.1.jar
 Downloading from incrementals: https://repo.jenkins-ci.org/incrementals/org/codehaus/plexus/plexus-component-annotations/2.0.0/plexus-component-annotations-2.0.0.jar
 Downloading from central: https://repo.maven.apache.org/maven2/org/codehaus/plexus/plexus-archiver/4.10.0/plexus-archiver-4.10.0.jar
-Progress (1): 16/225 kB
-Progress (1): 33/225 kB
-Progress (1): 37/225 kB
-Progress (1): 53/225 kB
-Progress (1): 69/225 kB
-Progress (1): 73/225 kB
-Progress (1): 89/225 kB
-Progress (1): 106/225 kB
-Progress (1): 122/225 kB
-Progress (1): 139/225 kB
-Progress (1): 155/225 kB
-Progress (1): 171/225 kB
-Progress (1): 188/225 kB
-Progress (1): 204/225 kB
-Progress (1): 221/225 kB
-Progress (1): 225 kB    
-                    
+Progress (1): 16/225 kB+Progress (1): 33/225 kB+Progress (1): 37/225 kB+Progress (1): 53/225 kB+Progress (1): 69/225 kB+Progress (1): 73/225 kB+Progress (1): 89/225 kB+Progress (1): 106/225 kB+Progress (1): 122/225 kB+Progress (1): 139/225 kB+Progress (1): 155/225 kB+Progress (1): 171/225 kB+Progress (1): 188/225 kB+Progress (1): 204/225 kB+Progress (1): 221/225 kB+Progress (1): 225 kB    +                     Downloaded from central: https://repo.maven.apache.org/maven2/org/codehaus/plexus/plexus-archiver/4.10.0/plexus-archiver-4.10.0.jar (225 kB at 32 MB/s)
 Downloading from central: https://repo.maven.apache.org/maven2/org/apache/commons/commons-compress/1.26.2/commons-compress-1.26.2.jar
 Downloading from central: https://repo.maven.apache.org/maven2/io/airlift/aircompressor/0.27/aircompressor-0.27.jar
 Downloading from central: https://repo.maven.apache.org/maven2/com/github/luben/zstd-jni/1.5.6-3/zstd-jni-1.5.6-3.jar
 Downloading from central: https://repo.maven.apache.org/maven2/org/codehaus/plexus/plexus-io/3.5.1/plexus-io-3.5.1.jar
 Downloading from central: https://repo.maven.apache.org/maven2/org/apache/maven/shared/maven-dependency-analyzer/1.15.0/maven-dependency-analyzer-1.15.0.jar
-Progress (1): 0/1.1 MB
-Progress (1): 0/1.1 MB
-Progress (1): 0/1.1 MB
-Progress (1): 0.1/1.1 MB
-Progress (1): 0.1/1.1 MB
-Progress (1): 0.1/1.1 MB
-Progress (1): 0.1/1.1 MB
-Progress (1): 0.1/1.1 MB
-Progress (1): 0.1/1.1 MB
-Progress (2): 0.1/1.1 MB | 1.4/255 kB
-Progress (2): 0.2/1.1 MB | 1.4/255 kB
-Progress (2): 0.2/1.1 MB | 2.8/255 kB
-Progress (2): 0.2/1.1 MB | 4.1/255 kB
-Progress (2): 0.2/1.1 MB | 5.5/255 kB
-Progress (2): 0.2/1.1 MB | 6.9/255 kB
-Progress (2): 0.2/1.1 MB | 6.9/255 kB
-Progress (2): 0.2/1.1 MB | 8.3/255 kB
-Progress (2): 0.2/1.1 MB | 9.7/255 kB
-Progress (2): 0.2/1.1 MB | 11/255 kB 
-Progress (2): 0.2/1.1 MB | 12/255 kB
-Progress (2): 0.2/1.1 MB | 12/255 kB
-Progress (2): 0.2/1.1 MB | 14/255 kB
-Progress (2): 0.2/1.1 MB | 15/255 kB
-Progress (2): 0.2/1.1 MB | 16/255 kB
-Progress (2): 0.2/1.1 MB | 32/255 kB
-Progress (3): 0.2/1.1 MB | 32/255 kB | 1.4/80 kB
-Progress (3): 0.2/1.1 MB | 49/255 kB | 1.4/80 kB
-Progress (3): 0.2/1.1 MB | 49/255 kB | 2.8/80 kB
-Progress (3): 0.2/1.1 MB | 49/255 kB | 4.1/80 kB
-Progress (3): 0.2/1.1 MB | 49/255 kB | 5.5/80 kB
-Progress (3): 0.2/1.1 MB | 49/255 kB | 6.9/80 kB
-Progress (3): 0.2/1.1 MB | 65/255 kB | 6.9/80 kB
-Progress (3): 0.2/1.1 MB | 65/255 kB | 8.3/80 kB
-Progress (3): 0.2/1.1 MB | 65/255 kB | 9.7/80 kB
-Progress (3): 0.2/1.1 MB | 65/255 kB | 11/80 kB 
-Progress (3): 0.2/1.1 MB | 65/255 kB | 12/80 kB
-Progress (3): 0.2/1.1 MB | 79/255 kB | 12/80 kB
-Progress (3): 0.2/1.1 MB | 79/255 kB | 14/80 kB
-Progress (3): 0.2/1.1 MB | 79/255 kB | 15/80 kB
-Progress (3): 0.2/1.1 MB | 79/255 kB | 16/80 kB
-Progress (3): 0.2/1.1 MB | 95/255 kB | 16/80 kB
-Progress (3): 0.2/1.1 MB | 95/255 kB | 32/80 kB
-Progress (3): 0.2/1.1 MB | 95/255 kB | 49/80 kB
-Progress (3): 0.2/1.1 MB | 95/255 kB | 65/80 kB
-Progress (3): 0.2/1.1 MB | 95/255 kB | 80 kB   
-                                            
+Progress (1): 0/1.1 MB+Progress (1): 0/1.1 MB+Progress (1): 0/1.1 MB+Progress (1): 0.1/1.1 MB+Progress (1): 0.1/1.1 MB+Progress (1): 0.1/1.1 MB+Progress (1): 0.1/1.1 MB+Progress (1): 0.1/1.1 MB+Progress (1): 0.1/1.1 MB+Progress (2): 0.1/1.1 MB | 1.4/255 kB+Progress (2): 0.2/1.1 MB | 1.4/255 kB+Progress (2): 0.2/1.1 MB | 2.8/255 kB+Progress (2): 0.2/1.1 MB | 4.1/255 kB+Progress (2): 0.2/1.1 MB | 5.5/255 kB+Progress (2): 0.2/1.1 MB | 6.9/255 kB+Progress (2): 0.2/1.1 MB | 6.9/255 kB+Progress (2): 0.2/1.1 MB | 8.3/255 kB+Progress (2): 0.2/1.1 MB | 9.7/255 kB+Progress (2): 0.2/1.1 MB | 11/255 kB +Progress (2): 0.2/1.1 MB | 12/255 kB+Progress (2): 0.2/1.1 MB | 12/255 kB+Progress (2): 0.2/1.1 MB | 14/255 kB+Progress (2): 0.2/1.1 MB | 15/255 kB+Progress (2): 0.2/1.1 MB | 16/255 kB+Progress (2): 0.2/1.1 MB | 32/255 kB+Progress (3): 0.2/1.1 MB | 32/255 kB | 1.4/80 kB+Progress (3): 0.2/1.1 MB | 49/255 kB | 1.4/80 kB+Progress (3): 0.2/1.1 MB | 49/255 kB | 2.8/80 kB+Progress (3): 0.2/1.1 MB | 49/255 kB | 4.1/80 kB+Progress (3): 0.2/1.1 MB | 49/255 kB | 5.5/80 kB+Progress (3): 0.2/1.1 MB | 49/255 kB | 6.9/80 kB+Progress (3): 0.2/1.1 MB | 65/255 kB | 6.9/80 kB+Progress (3): 0.2/1.1 MB | 65/255 kB | 8.3/80 kB+Progress (3): 0.2/1.1 MB | 65/255 kB | 9.7/80 kB+Progress (3): 0.2/1.1 MB | 65/255 kB | 11/80 kB +Progress (3): 0.2/1.1 MB | 65/255 kB | 12/80 kB+Progress (3): 0.2/1.1 MB | 79/255 kB | 12/80 kB+Progress (3): 0.2/1.1 MB | 79/255 kB | 14/80 kB+Progress (3): 0.2/1.1 MB | 79/255 kB | 15/80 kB+Progress (3): 0.2/1.1 MB | 79/255 kB | 16/80 kB+Progress (3): 0.2/1.1 MB | 95/255 kB | 16/80 kB+Progress (3): 0.2/1.1 MB | 95/255 kB | 32/80 kB+Progress (3): 0.2/1.1 MB | 95/255 kB | 49/80 kB+Progress (3): 0.2/1.1 MB | 95/255 kB | 65/80 kB+Progress (3): 0.2/1.1 MB | 95/255 kB | 80 kB   +                                             Downloaded from central: https://repo.maven.apache.org/maven2/org/codehaus/plexus/plexus-io/3.5.1/plexus-io-3.5.1.jar (80 kB at 5.3 MB/s)
-Progress (3): 0.2/1.1 MB | 95/255 kB | 1.4/45 kB
-Progress (3): 0.2/1.1 MB | 95/255 kB | 2.8/45 kB
-Progress (3): 0.2/1.1 MB | 95/255 kB | 4.1/45 kB
-Progress (3): 0.2/1.1 MB | 95/255 kB | 5.5/45 kB
-Progress (3): 0.2/1.1 MB | 95/255 kB | 6.9/45 kB
-Progress (3): 0.2/1.1 MB | 95/255 kB | 8.3/45 kB
-Progress (3): 0.2/1.1 MB | 95/255 kB | 9.7/45 kB
-Progress (3): 0.2/1.1 MB | 95/255 kB | 11/45 kB 
-Progress (3): 0.2/1.1 MB | 95/255 kB | 12/45 kB
-Progress (3): 0.2/1.1 MB | 95/255 kB | 14/45 kB
-Progress (3): 0.2/1.1 MB | 95/255 kB | 15/45 kB
-Progress (3): 0.2/1.1 MB | 95/255 kB | 17/45 kB
-Progress (3): 0.2/1.1 MB | 95/255 kB | 18/45 kB
-Progress (3): 0.2/1.1 MB | 95/255 kB | 19/45 kB
-Progress (3): 0.2/1.1 MB | 95/255 kB | 21/45 kB
-Progress (3): 0.2/1.1 MB | 95/255 kB | 22/45 kB
-Progress (3): 0.2/1.1 MB | 95/255 kB | 23/45 kB
-Progress (3): 0.2/1.1 MB | 95/255 kB | 25/45 kB
-Progress (3): 0.2/1.1 MB | 95/255 kB | 26/45 kB
-Progress (3): 0.2/1.1 MB | 95/255 kB | 28/45 kB
-Progress (3): 0.2/1.1 MB | 95/255 kB | 29/45 kB
-Progress (3): 0.2/1.1 MB | 95/255 kB | 30/45 kB
-Progress (3): 0.2/1.1 MB | 95/255 kB | 32/45 kB
-Progress (3): 0.2/1.1 MB | 95/255 kB | 33/45 kB
-Progress (3): 0.2/1.1 MB | 95/255 kB | 34/45 kB
-Progress (3): 0.2/1.1 MB | 95/255 kB | 36/45 kB
-Progress (3): 0.2/1.1 MB | 95/255 kB | 37/45 kB
-Progress (3): 0.2/1.1 MB | 95/255 kB | 39/45 kB
-Progress (3): 0.2/1.1 MB | 95/255 kB | 40/45 kB
-Progress (3): 0.2/1.1 MB | 95/255 kB | 41/45 kB
-Progress (3): 0.2/1.1 MB | 95/255 kB | 43/45 kB
-Progress (3): 0.2/1.1 MB | 95/255 kB | 44/45 kB
-Progress (3): 0.2/1.1 MB | 95/255 kB | 45 kB   
-Progress (3): 0.2/1.1 MB | 95/255 kB | 45 kB
-Progress (3): 0.2/1.1 MB | 95/255 kB | 45 kB
-Progress (3): 0.2/1.1 MB | 95/255 kB | 45 kB
-Progress (3): 0.3/1.1 MB | 95/255 kB | 45 kB
-Progress (3): 0.3/1.1 MB | 95/255 kB | 45 kB
-Progress (3): 0.3/1.1 MB | 95/255 kB | 45 kB
-Progress (3): 0.3/1.1 MB | 95/255 kB | 45 kB
-Progress (3): 0.3/1.1 MB | 95/255 kB | 45 kB
-Progress (3): 0.3/1.1 MB | 95/255 kB | 45 kB
-Progress (3): 0.4/1.1 MB | 95/255 kB | 45 kB
-Progress (3): 0.4/1.1 MB | 111/255 kB | 45 kB
-Progress (3): 0.4/1.1 MB | 111/255 kB | 45 kB
-Progress (3): 0.4/1.1 MB | 128/255 kB | 45 kB
-Progress (3): 0.4/1.1 MB | 128/255 kB | 45 kB
-Progress (3): 0.4/1.1 MB | 144/255 kB | 45 kB
-Progress (3): 0.4/1.1 MB | 144/255 kB | 45 kB
-Progress (3): 0.4/1.1 MB | 161/255 kB | 45 kB
-Progress (3): 0.4/1.1 MB | 161/255 kB | 45 kB
-Progress (3): 0.4/1.1 MB | 177/255 kB | 45 kB
-                                             
+Progress (3): 0.2/1.1 MB | 95/255 kB | 1.4/45 kB+Progress (3): 0.2/1.1 MB | 95/255 kB | 2.8/45 kB+Progress (3): 0.2/1.1 MB | 95/255 kB | 4.1/45 kB+Progress (3): 0.2/1.1 MB | 95/255 kB | 5.5/45 kB+Progress (3): 0.2/1.1 MB | 95/255 kB | 6.9/45 kB+Progress (3): 0.2/1.1 MB | 95/255 kB | 8.3/45 kB+Progress (3): 0.2/1.1 MB | 95/255 kB | 9.7/45 kB+Progress (3): 0.2/1.1 MB | 95/255 kB | 11/45 kB +Progress (3): 0.2/1.1 MB | 95/255 kB | 12/45 kB+Progress (3): 0.2/1.1 MB | 95/255 kB | 14/45 kB+Progress (3): 0.2/1.1 MB | 95/255 kB | 15/45 kB+Progress (3): 0.2/1.1 MB | 95/255 kB | 17/45 kB+Progress (3): 0.2/1.1 MB | 95/255 kB | 18/45 kB+Progress (3): 0.2/1.1 MB | 95/255 kB | 19/45 kB+Progress (3): 0.2/1.1 MB | 95/255 kB | 21/45 kB+Progress (3): 0.2/1.1 MB | 95/255 kB | 22/45 kB+Progress (3): 0.2/1.1 MB | 95/255 kB | 23/45 kB+Progress (3): 0.2/1.1 MB | 95/255 kB | 25/45 kB+Progress (3): 0.2/1.1 MB | 95/255 kB | 26/45 kB+Progress (3): 0.2/1.1 MB | 95/255 kB | 28/45 kB+Progress (3): 0.2/1.1 MB | 95/255 kB | 29/45 kB+Progress (3): 0.2/1.1 MB | 95/255 kB | 30/45 kB+Progress (3): 0.2/1.1 MB | 95/255 kB | 32/45 kB+Progress (3): 0.2/1.1 MB | 95/255 kB | 33/45 kB+Progress (3): 0.2/1.1 MB | 95/255 kB | 34/45 kB+Progress (3): 0.2/1.1 MB | 95/255 kB | 36/45 kB+Progress (3): 0.2/1.1 MB | 95/255 kB | 37/45 kB+Progress (3): 0.2/1.1 MB | 95/255 kB | 39/45 kB+Progress (3): 0.2/1.1 MB | 95/255 kB | 40/45 kB+Progress (3): 0.2/1.1 MB | 95/255 kB | 41/45 kB+Progress (3): 0.2/1.1 MB | 95/255 kB | 43/45 kB+Progress (3): 0.2/1.1 MB | 95/255 kB | 44/45 kB+Progress (3): 0.2/1.1 MB | 95/255 kB | 45 kB   +Progress (3): 0.2/1.1 MB | 95/255 kB | 45 kB+Progress (3): 0.2/1.1 MB | 95/255 kB | 45 kB+Progress (3): 0.2/1.1 MB | 95/255 kB | 45 kB+Progress (3): 0.3/1.1 MB | 95/255 kB | 45 kB+Progress (3): 0.3/1.1 MB | 95/255 kB | 45 kB+Progress (3): 0.3/1.1 MB | 95/255 kB | 45 kB+Progress (3): 0.3/1.1 MB | 95/255 kB | 45 kB+Progress (3): 0.3/1.1 MB | 95/255 kB | 45 kB+Progress (3): 0.3/1.1 MB | 95/255 kB | 45 kB+Progress (3): 0.4/1.1 MB | 95/255 kB | 45 kB+Progress (3): 0.4/1.1 MB | 111/255 kB | 45 kB+Progress (3): 0.4/1.1 MB | 111/255 kB | 45 kB+Progress (3): 0.4/1.1 MB | 128/255 kB | 45 kB+Progress (3): 0.4/1.1 MB | 128/255 kB | 45 kB+Progress (3): 0.4/1.1 MB | 144/255 kB | 45 kB+Progress (3): 0.4/1.1 MB | 144/255 kB | 45 kB+Progress (3): 0.4/1.1 MB | 161/255 kB | 45 kB+Progress (3): 0.4/1.1 MB | 161/255 kB | 45 kB+Progress (3): 0.4/1.1 MB | 177/255 kB | 45 kB+                                              Downloading from central: https://repo.maven.apache.org/maven2/org/apache/maven/shared/maven-artifact-transfer/0.13.1/maven-artifact-transfer-0.13.1.jar
-Progress (3): 0.4/1.1 MB | 193/255 kB | 45 kB
-Progress (3): 0.4/1.1 MB | 210/255 kB | 45 kB
-Progress (3): 0.4/1.1 MB | 226/255 kB | 45 kB
-                                             
+Progress (3): 0.4/1.1 MB | 193/255 kB | 45 kB+Progress (3): 0.4/1.1 MB | 210/255 kB | 45 kB+Progress (3): 0.4/1.1 MB | 226/255 kB | 45 kB+                                              Downloaded from central: https://repo.maven.apache.org/maven2/org/apache/maven/shared/maven-dependency-analyzer/1.15.0/maven-dependency-analyzer-1.15.0.jar (45 kB at 2.0 MB/s)
-Progress (2): 0.4/1.1 MB | 242/255 kB
-                                     
+Progress (2): 0.4/1.1 MB | 242/255 kB+                                      Downloading from central: https://repo.maven.apache.org/maven2/org/codehaus/plexus/plexus-component-annotations/2.0.0/plexus-component-annotations-2.0.0.jar
-Progress (2): 0.4/1.1 MB | 255 kB
-Progress (2): 0.4/1.1 MB | 255 kB
-Progress (2): 0.5/1.1 MB | 255 kB
-Progress (3): 0.5/1.1 MB | 255 kB | 16/159 kB
-Progress (3): 0.5/1.1 MB | 255 kB | 33/159 kB
-Progress (3): 0.5/1.1 MB | 255 kB | 33/159 kB
-Progress (4): 0.5/1.1 MB | 255 kB | 33/159 kB | 4.2 kB
-Progress (4): 0.5/1.1 MB | 255 kB | 49/159 kB | 4.2 kB
-Progress (4): 0.5/1.1 MB | 255 kB | 66/159 kB | 4.2 kB
-Progress (4): 0.5/1.1 MB | 255 kB | 82/159 kB | 4.2 kB
-Progress (4): 0.5/1.1 MB | 255 kB | 98/159 kB | 4.2 kB
-Progress (4): 0.5/1.1 MB | 255 kB | 115/159 kB | 4.2 kB
-                                                       
+Progress (2): 0.4/1.1 MB | 255 kB+Progress (2): 0.4/1.1 MB | 255 kB+Progress (2): 0.5/1.1 MB | 255 kB+Progress (3): 0.5/1.1 MB | 255 kB | 16/159 kB+Progress (3): 0.5/1.1 MB | 255 kB | 33/159 kB+Progress (3): 0.5/1.1 MB | 255 kB | 33/159 kB+Progress (4): 0.5/1.1 MB | 255 kB | 33/159 kB | 4.2 kB+Progress (4): 0.5/1.1 MB | 255 kB | 49/159 kB | 4.2 kB+Progress (4): 0.5/1.1 MB | 255 kB | 66/159 kB | 4.2 kB+Progress (4): 0.5/1.1 MB | 255 kB | 82/159 kB | 4.2 kB+Progress (4): 0.5/1.1 MB | 255 kB | 98/159 kB | 4.2 kB+Progress (4): 0.5/1.1 MB | 255 kB | 115/159 kB | 4.2 kB+                                                        Downloaded from central: https://repo.maven.apache.org/maven2/io/airlift/aircompressor/0.27/aircompressor-0.27.jar (255 kB at 9.1 MB/s)
-Progress (3): 0.5/1.1 MB | 131/159 kB | 4.2 kB
-Progress (3): 0.5/1.1 MB | 147/159 kB | 4.2 kB
-Progress (3): 0.5/1.1 MB | 159 kB | 4.2 kB    
-Progress (3): 0.5/1.1 MB | 159 kB | 4.2 kB
-Progress (3): 0.5/1.1 MB | 159 kB | 4.2 kB
-Progress (3): 0.5/1.1 MB | 159 kB | 4.2 kB
-Progress (3): 0.5/1.1 MB | 159 kB | 4.2 kB
-Progress (3): 0.6/1.1 MB | 159 kB | 4.2 kB
-Progress (3): 0.6/1.1 MB | 159 kB | 4.2 kB
-Progress (3): 0.6/1.1 MB | 159 kB | 4.2 kB
-Progress (3): 0.6/1.1 MB | 159 kB | 4.2 kB
-Progress (3): 0.6/1.1 MB | 159 kB | 4.2 kB
-Progress (4): 0.6/1.1 MB | 159 kB | 4.2 kB | 0/6.7 MB
-Progress (4): 0.6/1.1 MB | 159 kB | 4.2 kB | 0/6.7 MB
-Progress (4): 0.6/1.1 MB | 159 kB | 4.2 kB | 0/6.7 MB
-Progress (4): 0.6/1.1 MB | 159 kB | 4.2 kB | 0/6.7 MB
-Progress (4): 0.6/1.1 MB | 159 kB | 4.2 kB | 0/6.7 MB
-Progress (4): 0.6/1.1 MB | 159 kB | 4.2 kB | 0/6.7 MB
-Progress (4): 0.6/1.1 MB | 159 kB | 4.2 kB | 0/6.7 MB
-Progress (4): 0.6/1.1 MB | 159 kB | 4.2 kB | 0/6.7 MB
-Progress (4): 0.6/1.1 MB | 159 kB | 4.2 kB | 0/6.7 MB
-Progress (4): 0.6/1.1 MB | 159 kB | 4.2 kB | 0/6.7 MB
-Progress (4): 0.6/1.1 MB | 159 kB | 4.2 kB | 0/6.7 MB
-Progress (4): 0.6/1.1 MB | 159 kB | 4.2 kB | 0/6.7 MB
-Progress (4): 0.6/1.1 MB | 159 kB | 4.2 kB | 0/6.7 MB
-Progress (4): 0.6/1.1 MB | 159 kB | 4.2 kB | 0/6.7 MB
-Progress (4): 0.6/1.1 MB | 159 kB | 4.2 kB | 0.1/6.7 MB
-Progress (4): 0.6/1.1 MB | 159 kB | 4.2 kB | 0.1/6.7 MB
-Progress (4): 0.6/1.1 MB | 159 kB | 4.2 kB | 0.1/6.7 MB
-                                                       
+Progress (3): 0.5/1.1 MB | 131/159 kB | 4.2 kB+Progress (3): 0.5/1.1 MB | 147/159 kB | 4.2 kB+Progress (3): 0.5/1.1 MB | 159 kB | 4.2 kB    +Progress (3): 0.5/1.1 MB | 159 kB | 4.2 kB+Progress (3): 0.5/1.1 MB | 159 kB | 4.2 kB+Progress (3): 0.5/1.1 MB | 159 kB | 4.2 kB+Progress (3): 0.5/1.1 MB | 159 kB | 4.2 kB+Progress (3): 0.6/1.1 MB | 159 kB | 4.2 kB+Progress (3): 0.6/1.1 MB | 159 kB | 4.2 kB+Progress (3): 0.6/1.1 MB | 159 kB | 4.2 kB+Progress (3): 0.6/1.1 MB | 159 kB | 4.2 kB+Progress (3): 0.6/1.1 MB | 159 kB | 4.2 kB+Progress (4): 0.6/1.1 MB | 159 kB | 4.2 kB | 0/6.7 MB+Progress (4): 0.6/1.1 MB | 159 kB | 4.2 kB | 0/6.7 MB+Progress (4): 0.6/1.1 MB | 159 kB | 4.2 kB | 0/6.7 MB+Progress (4): 0.6/1.1 MB | 159 kB | 4.2 kB | 0/6.7 MB+Progress (4): 0.6/1.1 MB | 159 kB | 4.2 kB | 0/6.7 MB+Progress (4): 0.6/1.1 MB | 159 kB | 4.2 kB | 0/6.7 MB+Progress (4): 0.6/1.1 MB | 159 kB | 4.2 kB | 0/6.7 MB+Progress (4): 0.6/1.1 MB | 159 kB | 4.2 kB | 0/6.7 MB+Progress (4): 0.6/1.1 MB | 159 kB | 4.2 kB | 0/6.7 MB+Progress (4): 0.6/1.1 MB | 159 kB | 4.2 kB | 0/6.7 MB+Progress (4): 0.6/1.1 MB | 159 kB | 4.2 kB | 0/6.7 MB+Progress (4): 0.6/1.1 MB | 159 kB | 4.2 kB | 0/6.7 MB+Progress (4): 0.6/1.1 MB | 159 kB | 4.2 kB | 0/6.7 MB+Progress (4): 0.6/1.1 MB | 159 kB | 4.2 kB | 0/6.7 MB+Progress (4): 0.6/1.1 MB | 159 kB | 4.2 kB | 0.1/6.7 MB+Progress (4): 0.6/1.1 MB | 159 kB | 4.2 kB | 0.1/6.7 MB+Progress (4): 0.6/1.1 MB | 159 kB | 4.2 kB | 0.1/6.7 MB+                                                        Downloaded from central: https://repo.maven.apache.org/maven2/org/codehaus/plexus/plexus-component-annotations/2.0.0/plexus-component-annotations-2.0.0.jar (4.2 kB at 141 kB/s)
 Downloaded from central: https://repo.maven.apache.org/maven2/org/apache/maven/shared/maven-artifact-transfer/0.13.1/maven-artifact-transfer-0.13.1.jar (159 kB at 5.3 MB/s)
-Progress (2): 0.6/1.1 MB | 0.1/6.7 MB
-Progress (2): 0.7/1.1 MB | 0.1/6.7 MB
-Progress (2): 0.7/1.1 MB | 0.1/6.7 MB
-Progress (2): 0.7/1.1 MB | 0.1/6.7 MB
-Progress (2): 0.7/1.1 MB | 0.1/6.7 MB
-Progress (2): 0.7/1.1 MB | 0.1/6.7 MB
-Progress (2): 0.7/1.1 MB | 0.1/6.7 MB
-Progress (2): 0.7/1.1 MB | 0.1/6.7 MB
-Progress (2): 0.7/1.1 MB | 0.1/6.7 MB
-Progress (2): 0.7/1.1 MB | 0.2/6.7 MB
-Progress (2): 0.7/1.1 MB | 0.2/6.7 MB
-Progress (2): 0.7/1.1 MB | 0.2/6.7 MB
-Progress (2): 0.7/1.1 MB | 0.2/6.7 MB
-Progress (2): 0.8/1.1 MB | 0.2/6.7 MB
-Progress (2): 0.8/1.1 MB | 0.2/6.7 MB
-Progress (2): 0.8/1.1 MB | 0.2/6.7 MB
-Progress (2): 0.8/1.1 MB | 0.2/6.7 MB
-Progress (2): 0.8/1.1 MB | 0.2/6.7 MB
-Progress (2): 0.8/1.1 MB | 0.2/6.7 MB
-Progress (2): 0.8/1.1 MB | 0.2/6.7 MB
-Progress (2): 0.8/1.1 MB | 0.3/6.7 MB
-Progress (2): 0.8/1.1 MB | 0.3/6.7 MB
-Progress (2): 0.8/1.1 MB | 0.3/6.7 MB
-Progress (2): 0.8/1.1 MB | 0.3/6.7 MB
-Progress (2): 0.8/1.1 MB | 0.3/6.7 MB
-Progress (2): 0.9/1.1 MB | 0.3/6.7 MB
-Progress (2): 0.9/1.1 MB | 0.3/6.7 MB
-Progress (2): 0.9/1.1 MB | 0.3/6.7 MB
-Progress (2): 0.9/1.1 MB | 0.3/6.7 MB
-Progress (2): 0.9/1.1 MB | 0.3/6.7 MB
-Progress (2): 0.9/1.1 MB | 0.3/6.7 MB
-Progress (2): 1.0/1.1 MB | 0.3/6.7 MB
-Progress (2): 1.0/1.1 MB | 0.3/6.7 MB
-Progress (2): 1.0/1.1 MB | 0.3/6.7 MB
-Progress (2): 1.0/1.1 MB | 0.3/6.7 MB
-Progress (2): 1.0/1.1 MB | 0.3/6.7 MB
-Progress (2): 1.0/1.1 MB | 0.3/6.7 MB
-Progress (2): 1.0/1.1 MB | 0.3/6.7 MB
-Progress (2): 1.0/1.1 MB | 0.3/6.7 MB
-Progress (2): 1.0/1.1 MB | 0.3/6.7 MB
-Progress (2): 1.0/1.1 MB | 0.3/6.7 MB
-Progress (2): 1.1/1.1 MB | 0.3/6.7 MB
-Progress (2): 1.1/1.1 MB | 0.4/6.7 MB
-Progress (2): 1.1/1.1 MB | 0.4/6.7 MB
-Progress (2): 1.1/1.1 MB | 0.4/6.7 MB
-Progress (2): 1.1 MB | 0.4/6.7 MB    
-Progress (2): 1.1 MB | 0.4/6.7 MB
-Progress (2): 1.1 MB | 0.4/6.7 MB
-Progress (2): 1.1 MB | 0.4/6.7 MB
-Progress (2): 1.1 MB | 0.4/6.7 MB
-Progress (2): 1.1 MB | 0.5/6.7 MB
-Progress (2): 1.1 MB | 0.5/6.7 MB
-                                 
+Progress (2): 0.6/1.1 MB | 0.1/6.7 MB+Progress (2): 0.7/1.1 MB | 0.1/6.7 MB+Progress (2): 0.7/1.1 MB | 0.1/6.7 MB+Progress (2): 0.7/1.1 MB | 0.1/6.7 MB+Progress (2): 0.7/1.1 MB | 0.1/6.7 MB+Progress (2): 0.7/1.1 MB | 0.1/6.7 MB+Progress (2): 0.7/1.1 MB | 0.1/6.7 MB+Progress (2): 0.7/1.1 MB | 0.1/6.7 MB+Progress (2): 0.7/1.1 MB | 0.1/6.7 MB+Progress (2): 0.7/1.1 MB | 0.2/6.7 MB+Progress (2): 0.7/1.1 MB | 0.2/6.7 MB+Progress (2): 0.7/1.1 MB | 0.2/6.7 MB+Progress (2): 0.7/1.1 MB | 0.2/6.7 MB+Progress (2): 0.8/1.1 MB | 0.2/6.7 MB+Progress (2): 0.8/1.1 MB | 0.2/6.7 MB+Progress (2): 0.8/1.1 MB | 0.2/6.7 MB+Progress (2): 0.8/1.1 MB | 0.2/6.7 MB+Progress (2): 0.8/1.1 MB | 0.2/6.7 MB+Progress (2): 0.8/1.1 MB | 0.2/6.7 MB+Progress (2): 0.8/1.1 MB | 0.2/6.7 MB+Progress (2): 0.8/1.1 MB | 0.3/6.7 MB+Progress (2): 0.8/1.1 MB | 0.3/6.7 MB+Progress (2): 0.8/1.1 MB | 0.3/6.7 MB+Progress (2): 0.8/1.1 MB | 0.3/6.7 MB+Progress (2): 0.8/1.1 MB | 0.3/6.7 MB+Progress (2): 0.9/1.1 MB | 0.3/6.7 MB+Progress (2): 0.9/1.1 MB | 0.3/6.7 MB+Progress (2): 0.9/1.1 MB | 0.3/6.7 MB+Progress (2): 0.9/1.1 MB | 0.3/6.7 MB+Progress (2): 0.9/1.1 MB | 0.3/6.7 MB+Progress (2): 0.9/1.1 MB | 0.3/6.7 MB+Progress (2): 1.0/1.1 MB | 0.3/6.7 MB+Progress (2): 1.0/1.1 MB | 0.3/6.7 MB+Progress (2): 1.0/1.1 MB | 0.3/6.7 MB+Progress (2): 1.0/1.1 MB | 0.3/6.7 MB+Progress (2): 1.0/1.1 MB | 0.3/6.7 MB+Progress (2): 1.0/1.1 MB | 0.3/6.7 MB+Progress (2): 1.0/1.1 MB | 0.3/6.7 MB+Progress (2): 1.0/1.1 MB | 0.3/6.7 MB+Progress (2): 1.0/1.1 MB | 0.3/6.7 MB+Progress (2): 1.0/1.1 MB | 0.3/6.7 MB+Progress (2): 1.1/1.1 MB | 0.3/6.7 MB+Progress (2): 1.1/1.1 MB | 0.4/6.7 MB+Progress (2): 1.1/1.1 MB | 0.4/6.7 MB+Progress (2): 1.1/1.1 MB | 0.4/6.7 MB+Progress (2): 1.1 MB | 0.4/6.7 MB    +Progress (2): 1.1 MB | 0.4/6.7 MB+Progress (2): 1.1 MB | 0.4/6.7 MB+Progress (2): 1.1 MB | 0.4/6.7 MB+Progress (2): 1.1 MB | 0.4/6.7 MB+Progress (2): 1.1 MB | 0.5/6.7 MB+Progress (2): 1.1 MB | 0.5/6.7 MB+                                  Downloaded from central: https://repo.maven.apache.org/maven2/org/apache/commons/commons-compress/1.26.2/commons-compress-1.26.2.jar (1.1 MB at 27 MB/s)
-Progress (1): 0.5/6.7 MB
-Progress (1): 0.5/6.7 MB
-Progress (1): 0.5/6.7 MB
-Progress (1): 0.5/6.7 MB
-Progress (1): 0.5/6.7 MB
-Progress (1): 0.6/6.7 MB
-Progress (1): 0.6/6.7 MB
-Progress (1): 0.6/6.7 MB
-Progress (1): 0.6/6.7 MB
-Progress (1): 0.6/6.7 MB
-Progress (1): 0.6/6.7 MB
-Progress (1): 0.7/6.7 MB
-Progress (1): 0.7/6.7 MB
-Progress (1): 0.7/6.7 MB
-Progress (1): 0.7/6.7 MB
-Progress (1): 0.7/6.7 MB
-Progress (1): 0.7/6.7 MB
-Progress (1): 0.8/6.7 MB
-Progress (1): 0.8/6.7 MB
-Progress (1): 0.8/6.7 MB
-Progress (1): 0.8/6.7 MB
-Progress (1): 0.8/6.7 MB
-Progress (1): 0.8/6.7 MB
-Progress (1): 0.9/6.7 MB
-Progress (1): 0.9/6.7 MB
-Progress (1): 0.9/6.7 MB
-Progress (1): 0.9/6.7 MB
-Progress (1): 0.9/6.7 MB
-Progress (1): 0.9/6.7 MB
-Progress (1): 1.0/6.7 MB
-Progress (1): 1.0/6.7 MB
-Progress (1): 1.0/6.7 MB
-Progress (1): 1.0/6.7 MB
-Progress (1): 1.0/6.7 MB
-Progress (1): 1.0/6.7 MB
-Progress (1): 1.1/6.7 MB
-Progress (1): 1.1/6.7 MB
-Progress (1): 1.1/6.7 MB
-Progress (1): 1.1/6.7 MB
-Progress (1): 1.1/6.7 MB
-Progress (1): 1.1/6.7 MB
-Progress (1): 1.1/6.7 MB
-Progress (1): 1.2/6.7 MB
-Progress (1): 1.2/6.7 MB
-Progress (1): 1.2/6.7 MB
-Progress (1): 1.2/6.7 MB
-Progress (1): 1.2/6.7 MB
-Progress (1): 1.2/6.7 MB
-Progress (1): 1.3/6.7 MB
-Progress (1): 1.3/6.7 MB
-Progress (1): 1.3/6.7 MB
-Progress (1): 1.3/6.7 MB
-Progress (1): 1.3/6.7 MB
-Progress (1): 1.3/6.7 MB
-Progress (1): 1.4/6.7 MB
-Progress (1): 1.4/6.7 MB
-Progress (1): 1.4/6.7 MB
-Progress (1): 1.4/6.7 MB
-Progress (1): 1.4/6.7 MB
-Progress (1): 1.4/6.7 MB
-Progress (1): 1.5/6.7 MB
-Progress (1): 1.5/6.7 MB
-Progress (1): 1.5/6.7 MB
-Progress (1): 1.5/6.7 MB
-Progress (1): 1.5/6.7 MB
-Progress (1): 1.5/6.7 MB
-Progress (1): 1.6/6.7 MB
-Progress (1): 1.6/6.7 MB
-Progress (1): 1.6/6.7 MB
-Progress (1): 1.6/6.7 MB
-Progress (1): 1.6/6.7 MB
-Progress (1): 1.6/6.7 MB
-Progress (1): 1.7/6.7 MB
-Progress (1): 1.7/6.7 MB
-Progress (1): 1.7/6.7 MB
-Progress (1): 1.7/6.7 MB
-Progress (1): 1.7/6.7 MB
-Progress (1): 1.7/6.7 MB
-Progress (1): 1.8/6.7 MB
-Progress (1): 1.8/6.7 MB
-Progress (1): 1.8/6.7 MB
-Progress (1): 1.8/6.7 MB
-Progress (1): 1.8/6.7 MB
-Progress (1): 1.8/6.7 MB
-Progress (1): 1.8/6.7 MB
-Progress (1): 1.9/6.7 MB
-Progress (1): 1.9/6.7 MB
-Progress (1): 1.9/6.7 MB
-Progress (1): 1.9/6.7 MB
-Progress (1): 1.9/6.7 MB
-Progress (1): 1.9/6.7 MB
-Progress (1): 2.0/6.7 MB
-Progress (1): 2.0/6.7 MB
-Progress (1): 2.0/6.7 MB
-Progress (1): 2.0/6.7 MB
-Progress (1): 2.0/6.7 MB
-Progress (1): 2.0/6.7 MB
-Progress (1): 2.1/6.7 MB
-Progress (1): 2.1/6.7 MB
-Progress (1): 2.1/6.7 MB
-Progress (1): 2.1/6.7 MB
-Progress (1): 2.1/6.7 MB
-Progress (1): 2.1/6.7 MB
-Progress (1): 2.2/6.7 MB
-Progress (1): 2.2/6.7 MB
-Progress (1): 2.2/6.7 MB
-Progress (1): 2.2/6.7 MB
-Progress (1): 2.2/6.7 MB
-Progress (1): 2.2/6.7 MB
-Progress (1): 2.3/6.7 MB
-Progress (1): 2.3/6.7 MB
-Progress (1): 2.3/6.7 MB
-Progress (1): 2.3/6.7 MB
-Progress (1): 2.3/6.7 MB
-Progress (1): 2.3/6.7 MB
-Progress (1): 2.4/6.7 MB
-Progress (1): 2.4/6.7 MB
-Progress (1): 2.4/6.7 MB
-Progress (1): 2.4/6.7 MB
-Progress (1): 2.4/6.7 MB
-Progress (1): 2.4/6.7 MB
-Progress (1): 2.4/6.7 MB
-Progress (1): 2.5/6.7 MB
-Progress (1): 2.5/6.7 MB
-Progress (1): 2.5/6.7 MB
-Progress (1): 2.5/6.7 MB
-Progress (1): 2.5/6.7 MB
-Progress (1): 2.5/6.7 MB
-Progress (1): 2.6/6.7 MB
-Progress (1): 2.6/6.7 MB
-Progress (1): 2.6/6.7 MB
-Progress (1): 2.6/6.7 MB
-Progress (1): 2.6/6.7 MB
-Progress (1): 2.6/6.7 MB
-Progress (1): 2.7/6.7 MB
-Progress (1): 2.7/6.7 MB
-Progress (1): 2.7/6.7 MB
-Progress (1): 2.7/6.7 MB
-Progress (1): 2.7/6.7 MB
-Progress (1): 2.7/6.7 MB
-Progress (1): 2.8/6.7 MB
-Progress (1): 2.8/6.7 MB
-Progress (1): 2.8/6.7 MB
-Progress (1): 2.8/6.7 MB
-Progress (1): 2.8/6.7 MB
-Progress (1): 2.8/6.7 MB
-Progress (1): 2.9/6.7 MB
-Progress (1): 2.9/6.7 MB
-Progress (1): 2.9/6.7 MB
-Progress (1): 2.9/6.7 MB
-Progress (1): 2.9/6.7 MB
-Progress (1): 2.9/6.7 MB
-Progress (1): 3.0/6.7 MB
-Progress (1): 3.0/6.7 MB
-Progress (1): 3.0/6.7 MB
-Progress (1): 3.0/6.7 MB
-Progress (1): 3.0/6.7 MB
-Progress (1): 3.0/6.7 MB
-Progress (1): 3.1/6.7 MB
-Progress (1): 3.1/6.7 MB
-Progress (1): 3.1/6.7 MB
-Progress (1): 3.1/6.7 MB
-Progress (1): 3.1/6.7 MB
-Progress (1): 3.1/6.7 MB
-Progress (1): 3.1/6.7 MB
-Progress (1): 3.2/6.7 MB
-Progress (1): 3.2/6.7 MB
-Progress (1): 3.2/6.7 MB
-Progress (1): 3.2/6.7 MB
-Progress (1): 3.2/6.7 MB
-Progress (1): 3.2/6.7 MB
-Progress (1): 3.3/6.7 MB
-Progress (1): 3.3/6.7 MB
-Progress (1): 3.3/6.7 MB
-Progress (1): 3.3/6.7 MB
-Progress (1): 3.3/6.7 MB
-Progress (1): 3.3/6.7 MB
-Progress (1): 3.4/6.7 MB
-Progress (1): 3.4/6.7 MB
-Progress (1): 3.4/6.7 MB
-Progress (1): 3.4/6.7 MB
-Progress (1): 3.4/6.7 MB
-Progress (1): 3.4/6.7 MB
-Progress (1): 3.5/6.7 MB
-Progress (1): 3.5/6.7 MB
-Progress (1): 3.5/6.7 MB
-Progress (1): 3.5/6.7 MB
-Progress (1): 3.5/6.7 MB
-Progress (1): 3.5/6.7 MB
-Progress (1): 3.6/6.7 MB
-Progress (1): 3.6/6.7 MB
-Progress (1): 3.6/6.7 MB
-Progress (1): 3.6/6.7 MB
-Progress (1): 3.6/6.7 MB
-Progress (1): 3.6/6.7 MB
-Progress (1): 3.6/6.7 MB
-Progress (1): 3.7/6.7 MB
-Progress (1): 3.7/6.7 MB
-Progress (1): 3.7/6.7 MB
-Progress (1): 3.7/6.7 MB
-Progress (1): 3.7/6.7 MB
-Progress (1): 3.7/6.7 MB
-Progress (1): 3.8/6.7 MB
-Progress (1): 3.8/6.7 MB
-Progress (1): 3.8/6.7 MB
-Progress (1): 3.8/6.7 MB
-Progress (1): 3.8/6.7 MB
-Progress (1): 3.8/6.7 MB
-Progress (1): 3.9/6.7 MB
-Progress (1): 3.9/6.7 MB
-Progress (1): 3.9/6.7 MB
-Progress (1): 3.9/6.7 MB
-Progress (1): 3.9/6.7 MB
-Progress (1): 3.9/6.7 MB
-Progress (1): 4.0/6.7 MB
-Progress (1): 4.0/6.7 MB
-Progress (1): 4.0/6.7 MB
-Progress (1): 4.0/6.7 MB
-Progress (1): 4.0/6.7 MB
-Progress (1): 4.0/6.7 MB
-Progress (1): 4.1/6.7 MB
-Progress (1): 4.1/6.7 MB
-Progress (1): 4.1/6.7 MB
-Progress (1): 4.1/6.7 MB
-Progress (1): 4.1/6.7 MB
-Progress (1): 4.1/6.7 MB
-Progress (1): 4.2/6.7 MB
-Progress (1): 4.2/6.7 MB
-Progress (1): 4.2/6.7 MB
-Progress (1): 4.2/6.7 MB
-Progress (1): 4.2/6.7 MB
-Progress (1): 4.2/6.7 MB
-Progress (1): 4.2/6.7 MB
-Progress (1): 4.3/6.7 MB
-Progress (1): 4.3/6.7 MB
-Progress (1): 4.3/6.7 MB
-Progress (1): 4.3/6.7 MB
-Progress (1): 4.3/6.7 MB
-Progress (1): 4.3/6.7 MB
-Progress (1): 4.4/6.7 MB
-Progress (1): 4.4/6.7 MB
-Progress (1): 4.4/6.7 MB
-Progress (1): 4.4/6.7 MB
-Progress (1): 4.4/6.7 MB
-Progress (1): 4.4/6.7 MB
-Progress (1): 4.5/6.7 MB
-Progress (1): 4.5/6.7 MB
-Progress (1): 4.5/6.7 MB
-Progress (1): 4.5/6.7 MB
-Progress (1): 4.5/6.7 MB
-Progress (1): 4.5/6.7 MB
-Progress (1): 4.6/6.7 MB
-Progress (1): 4.6/6.7 MB
-Progress (1): 4.6/6.7 MB
-Progress (1): 4.6/6.7 MB
-Progress (1): 4.6/6.7 MB
-Progress (1): 4.6/6.7 MB
-Progress (1): 4.7/6.7 MB
-Progress (1): 4.7/6.7 MB
-Progress (1): 4.7/6.7 MB
-Progress (1): 4.7/6.7 MB
-Progress (1): 4.7/6.7 MB
-Progress (1): 4.7/6.7 MB
-Progress (1): 4.8/6.7 MB
-Progress (1): 4.8/6.7 MB
-Progress (1): 4.8/6.7 MB
-Progress (1): 4.8/6.7 MB
-Progress (1): 4.8/6.7 MB
-Progress (1): 4.8/6.7 MB
-Progress (1): 4.8/6.7 MB
-Progress (1): 4.9/6.7 MB
-Progress (1): 4.9/6.7 MB
-Progress (1): 4.9/6.7 MB
-Progress (1): 4.9/6.7 MB
-Progress (1): 4.9/6.7 MB
-Progress (1): 4.9/6.7 MB
-Progress (1): 5.0/6.7 MB
-Progress (1): 5.0/6.7 MB
-Progress (1): 5.0/6.7 MB
-Progress (1): 5.0/6.7 MB
-Progress (1): 5.0/6.7 MB
-Progress (1): 5.0/6.7 MB
-Progress (1): 5.1/6.7 MB
-Progress (1): 5.1/6.7 MB
-Progress (1): 5.1/6.7 MB
-Progress (1): 5.1/6.7 MB
-Progress (1): 5.1/6.7 MB
-Progress (1): 5.1/6.7 MB
-Progress (1): 5.2/6.7 MB
-Progress (1): 5.2/6.7 MB
-Progress (1): 5.2/6.7 MB
-Progress (1): 5.2/6.7 MB
-Progress (1): 5.2/6.7 MB
-Progress (1): 5.2/6.7 MB
-Progress (1): 5.3/6.7 MB
-Progress (1): 5.3/6.7 MB
-Progress (1): 5.3/6.7 MB
-Progress (1): 5.3/6.7 MB
-Progress (1): 5.3/6.7 MB
-Progress (1): 5.3/6.7 MB
-Progress (1): 5.4/6.7 MB
-Progress (1): 5.4/6.7 MB
-Progress (1): 5.4/6.7 MB
-Progress (1): 5.4/6.7 MB
-Progress (1): 5.4/6.7 MB
-Progress (1): 5.4/6.7 MB
-Progress (1): 5.5/6.7 MB
-Progress (1): 5.5/6.7 MB
-Progress (1): 5.5/6.7 MB
-Progress (1): 5.5/6.7 MB
-Progress (1): 5.5/6.7 MB
-Progress (1): 5.5/6.7 MB
-Progress (1): 5.5/6.7 MB
-Progress (1): 5.6/6.7 MB
-Progress (1): 5.6/6.7 MB
-Progress (1): 5.6/6.7 MB
-Progress (1): 5.6/6.7 MB
-Progress (1): 5.6/6.7 MB
-Progress (1): 5.6/6.7 MB
-Progress (1): 5.7/6.7 MB
-Progress (1): 5.7/6.7 MB
-Progress (1): 5.7/6.7 MB
-Progress (1): 5.7/6.7 MB
-Progress (1): 5.7/6.7 MB
-Progress (1): 5.7/6.7 MB
-Progress (1): 5.8/6.7 MB
-Progress (1): 5.8/6.7 MB
-Progress (1): 5.8/6.7 MB
-Progress (1): 5.8/6.7 MB
-Progress (1): 5.8/6.7 MB
-Progress (1): 5.8/6.7 MB
-Progress (1): 5.9/6.7 MB
-Progress (1): 5.9/6.7 MB
-Progress (1): 5.9/6.7 MB
-Progress (1): 5.9/6.7 MB
-Progress (1): 5.9/6.7 MB
-Progress (1): 5.9/6.7 MB
-Progress (1): 6.0/6.7 MB
-Progress (1): 6.0/6.7 MB
-Progress (1): 6.0/6.7 MB
-Progress (1): 6.0/6.7 MB
-Progress (1): 6.0/6.7 MB
-Progress (1): 6.0/6.7 MB
-Progress (1): 6.1/6.7 MB
-Progress (1): 6.1/6.7 MB
-Progress (1): 6.1/6.7 MB
-Progress (1): 6.1/6.7 MB
-Progress (1): 6.1/6.7 MB
-Progress (1): 6.1/6.7 MB
-Progress (1): 6.1/6.7 MB
-Progress (1): 6.2/6.7 MB
-Progress (1): 6.2/6.7 MB
-Progress (1): 6.2/6.7 MB
-Progress (1): 6.2/6.7 MB
-Progress (1): 6.2/6.7 MB
-Progress (1): 6.2/6.7 MB
-Progress (1): 6.3/6.7 MB
-Progress (1): 6.3/6.7 MB
-Progress (1): 6.3/6.7 MB
-Progress (1): 6.3/6.7 MB
-Progress (1): 6.3/6.7 MB
-Progress (1): 6.3/6.7 MB
-Progress (1): 6.4/6.7 MB
-Progress (1): 6.4/6.7 MB
-Progress (1): 6.4/6.7 MB
-Progress (1): 6.4/6.7 MB
-Progress (1): 6.4/6.7 MB
-Progress (1): 6.4/6.7 MB
-Progress (1): 6.5/6.7 MB
-Progress (1): 6.5/6.7 MB
-Progress (1): 6.5/6.7 MB
-Progress (1): 6.5/6.7 MB
-Progress (1): 6.5/6.7 MB
-Progress (1): 6.5/6.7 MB
-Progress (1): 6.6/6.7 MB
-Progress (1): 6.6/6.7 MB
-Progress (1): 6.6/6.7 MB
-Progress (1): 6.6/6.7 MB
-Progress (1): 6.6/6.7 MB
-Progress (1): 6.6/6.7 MB
-Progress (1): 6.7 MB    
-                    
+Progress (1): 0.5/6.7 MB+Progress (1): 0.5/6.7 MB+Progress (1): 0.5/6.7 MB+Progress (1): 0.5/6.7 MB+Progress (1): 0.5/6.7 MB+Progress (1): 0.6/6.7 MB+Progress (1): 0.6/6.7 MB+Progress (1): 0.6/6.7 MB+Progress (1): 0.6/6.7 MB+Progress (1): 0.6/6.7 MB+Progress (1): 0.6/6.7 MB+Progress (1): 0.7/6.7 MB+Progress (1): 0.7/6.7 MB+Progress (1): 0.7/6.7 MB+Progress (1): 0.7/6.7 MB+Progress (1): 0.7/6.7 MB+Progress (1): 0.7/6.7 MB+Progress (1): 0.8/6.7 MB+Progress (1): 0.8/6.7 MB+Progress (1): 0.8/6.7 MB+Progress (1): 0.8/6.7 MB+Progress (1): 0.8/6.7 MB+Progress (1): 0.8/6.7 MB+Progress (1): 0.9/6.7 MB+Progress (1): 0.9/6.7 MB+Progress (1): 0.9/6.7 MB+Progress (1): 0.9/6.7 MB+Progress (1): 0.9/6.7 MB+Progress (1): 0.9/6.7 MB+Progress (1): 1.0/6.7 MB+Progress (1): 1.0/6.7 MB+Progress (1): 1.0/6.7 MB+Progress (1): 1.0/6.7 MB+Progress (1): 1.0/6.7 MB+Progress (1): 1.0/6.7 MB+Progress (1): 1.1/6.7 MB+Progress (1): 1.1/6.7 MB+Progress (1): 1.1/6.7 MB+Progress (1): 1.1/6.7 MB+Progress (1): 1.1/6.7 MB+Progress (1): 1.1/6.7 MB+Progress (1): 1.1/6.7 MB+Progress (1): 1.2/6.7 MB+Progress (1): 1.2/6.7 MB+Progress (1): 1.2/6.7 MB+Progress (1): 1.2/6.7 MB+Progress (1): 1.2/6.7 MB+Progress (1): 1.2/6.7 MB+Progress (1): 1.3/6.7 MB+Progress (1): 1.3/6.7 MB+Progress (1): 1.3/6.7 MB+Progress (1): 1.3/6.7 MB+Progress (1): 1.3/6.7 MB+Progress (1): 1.3/6.7 MB+Progress (1): 1.4/6.7 MB+Progress (1): 1.4/6.7 MB+Progress (1): 1.4/6.7 MB+Progress (1): 1.4/6.7 MB+Progress (1): 1.4/6.7 MB+Progress (1): 1.4/6.7 MB+Progress (1): 1.5/6.7 MB+Progress (1): 1.5/6.7 MB+Progress (1): 1.5/6.7 MB+Progress (1): 1.5/6.7 MB+Progress (1): 1.5/6.7 MB+Progress (1): 1.5/6.7 MB+Progress (1): 1.6/6.7 MB+Progress (1): 1.6/6.7 MB+Progress (1): 1.6/6.7 MB+Progress (1): 1.6/6.7 MB+Progress (1): 1.6/6.7 MB+Progress (1): 1.6/6.7 MB+Progress (1): 1.7/6.7 MB+Progress (1): 1.7/6.7 MB+Progress (1): 1.7/6.7 MB+Progress (1): 1.7/6.7 MB+Progress (1): 1.7/6.7 MB+Progress (1): 1.7/6.7 MB+Progress (1): 1.8/6.7 MB+Progress (1): 1.8/6.7 MB+Progress (1): 1.8/6.7 MB+Progress (1): 1.8/6.7 MB+Progress (1): 1.8/6.7 MB+Progress (1): 1.8/6.7 MB+Progress (1): 1.8/6.7 MB+Progress (1): 1.9/6.7 MB+Progress (1): 1.9/6.7 MB+Progress (1): 1.9/6.7 MB+Progress (1): 1.9/6.7 MB+Progress (1): 1.9/6.7 MB+Progress (1): 1.9/6.7 MB+Progress (1): 2.0/6.7 MB+Progress (1): 2.0/6.7 MB+Progress (1): 2.0/6.7 MB+Progress (1): 2.0/6.7 MB+Progress (1): 2.0/6.7 MB+Progress (1): 2.0/6.7 MB+Progress (1): 2.1/6.7 MB+Progress (1): 2.1/6.7 MB+Progress (1): 2.1/6.7 MB+Progress (1): 2.1/6.7 MB+Progress (1): 2.1/6.7 MB+Progress (1): 2.1/6.7 MB+Progress (1): 2.2/6.7 MB+Progress (1): 2.2/6.7 MB+Progress (1): 2.2/6.7 MB+Progress (1): 2.2/6.7 MB+Progress (1): 2.2/6.7 MB+Progress (1): 2.2/6.7 MB+Progress (1): 2.3/6.7 MB+Progress (1): 2.3/6.7 MB+Progress (1): 2.3/6.7 MB+Progress (1): 2.3/6.7 MB+Progress (1): 2.3/6.7 MB+Progress (1): 2.3/6.7 MB+Progress (1): 2.4/6.7 MB+Progress (1): 2.4/6.7 MB+Progress (1): 2.4/6.7 MB+Progress (1): 2.4/6.7 MB+Progress (1): 2.4/6.7 MB+Progress (1): 2.4/6.7 MB+Progress (1): 2.4/6.7 MB+Progress (1): 2.5/6.7 MB+Progress (1): 2.5/6.7 MB+Progress (1): 2.5/6.7 MB+Progress (1): 2.5/6.7 MB+Progress (1): 2.5/6.7 MB+Progress (1): 2.5/6.7 MB+Progress (1): 2.6/6.7 MB+Progress (1): 2.6/6.7 MB+Progress (1): 2.6/6.7 MB+Progress (1): 2.6/6.7 MB+Progress (1): 2.6/6.7 MB+Progress (1): 2.6/6.7 MB+Progress (1): 2.7/6.7 MB+Progress (1): 2.7/6.7 MB+Progress (1): 2.7/6.7 MB+Progress (1): 2.7/6.7 MB+Progress (1): 2.7/6.7 MB+Progress (1): 2.7/6.7 MB+Progress (1): 2.8/6.7 MB+Progress (1): 2.8/6.7 MB+Progress (1): 2.8/6.7 MB+Progress (1): 2.8/6.7 MB+Progress (1): 2.8/6.7 MB+Progress (1): 2.8/6.7 MB+Progress (1): 2.9/6.7 MB+Progress (1): 2.9/6.7 MB+Progress (1): 2.9/6.7 MB+Progress (1): 2.9/6.7 MB+Progress (1): 2.9/6.7 MB+Progress (1): 2.9/6.7 MB+Progress (1): 3.0/6.7 MB+Progress (1): 3.0/6.7 MB+Progress (1): 3.0/6.7 MB+Progress (1): 3.0/6.7 MB+Progress (1): 3.0/6.7 MB+Progress (1): 3.0/6.7 MB+Progress (1): 3.1/6.7 MB+Progress (1): 3.1/6.7 MB+Progress (1): 3.1/6.7 MB+Progress (1): 3.1/6.7 MB+Progress (1): 3.1/6.7 MB+Progress (1): 3.1/6.7 MB+Progress (1): 3.1/6.7 MB+Progress (1): 3.2/6.7 MB+Progress (1): 3.2/6.7 MB+Progress (1): 3.2/6.7 MB+Progress (1): 3.2/6.7 MB+Progress (1): 3.2/6.7 MB+Progress (1): 3.2/6.7 MB+Progress (1): 3.3/6.7 MB+Progress (1): 3.3/6.7 MB+Progress (1): 3.3/6.7 MB+Progress (1): 3.3/6.7 MB+Progress (1): 3.3/6.7 MB+Progress (1): 3.3/6.7 MB+Progress (1): 3.4/6.7 MB+Progress (1): 3.4/6.7 MB+Progress (1): 3.4/6.7 MB+Progress (1): 3.4/6.7 MB+Progress (1): 3.4/6.7 MB+Progress (1): 3.4/6.7 MB+Progress (1): 3.5/6.7 MB+Progress (1): 3.5/6.7 MB+Progress (1): 3.5/6.7 MB+Progress (1): 3.5/6.7 MB+Progress (1): 3.5/6.7 MB+Progress (1): 3.5/6.7 MB+Progress (1): 3.6/6.7 MB+Progress (1): 3.6/6.7 MB+Progress (1): 3.6/6.7 MB+Progress (1): 3.6/6.7 MB+Progress (1): 3.6/6.7 MB+Progress (1): 3.6/6.7 MB+Progress (1): 3.6/6.7 MB+Progress (1): 3.7/6.7 MB+Progress (1): 3.7/6.7 MB+Progress (1): 3.7/6.7 MB+Progress (1): 3.7/6.7 MB+Progress (1): 3.7/6.7 MB+Progress (1): 3.7/6.7 MB+Progress (1): 3.8/6.7 MB+Progress (1): 3.8/6.7 MB+Progress (1): 3.8/6.7 MB+Progress (1): 3.8/6.7 MB+Progress (1): 3.8/6.7 MB+Progress (1): 3.8/6.7 MB+Progress (1): 3.9/6.7 MB+Progress (1): 3.9/6.7 MB+Progress (1): 3.9/6.7 MB+Progress (1): 3.9/6.7 MB+Progress (1): 3.9/6.7 MB+Progress (1): 3.9/6.7 MB+Progress (1): 4.0/6.7 MB+Progress (1): 4.0/6.7 MB+Progress (1): 4.0/6.7 MB+Progress (1): 4.0/6.7 MB+Progress (1): 4.0/6.7 MB+Progress (1): 4.0/6.7 MB+Progress (1): 4.1/6.7 MB+Progress (1): 4.1/6.7 MB+Progress (1): 4.1/6.7 MB+Progress (1): 4.1/6.7 MB+Progress (1): 4.1/6.7 MB+Progress (1): 4.1/6.7 MB+Progress (1): 4.2/6.7 MB+Progress (1): 4.2/6.7 MB+Progress (1): 4.2/6.7 MB+Progress (1): 4.2/6.7 MB+Progress (1): 4.2/6.7 MB+Progress (1): 4.2/6.7 MB+Progress (1): 4.2/6.7 MB+Progress (1): 4.3/6.7 MB+Progress (1): 4.3/6.7 MB+Progress (1): 4.3/6.7 MB+Progress (1): 4.3/6.7 MB+Progress (1): 4.3/6.7 MB+Progress (1): 4.3/6.7 MB+Progress (1): 4.4/6.7 MB+Progress (1): 4.4/6.7 MB+Progress (1): 4.4/6.7 MB+Progress (1): 4.4/6.7 MB+Progress (1): 4.4/6.7 MB+Progress (1): 4.4/6.7 MB+Progress (1): 4.5/6.7 MB+Progress (1): 4.5/6.7 MB+Progress (1): 4.5/6.7 MB+Progress (1): 4.5/6.7 MB+Progress (1): 4.5/6.7 MB+Progress (1): 4.5/6.7 MB+Progress (1): 4.6/6.7 MB+Progress (1): 4.6/6.7 MB+Progress (1): 4.6/6.7 MB+Progress (1): 4.6/6.7 MB+Progress (1): 4.6/6.7 MB+Progress (1): 4.6/6.7 MB+Progress (1): 4.7/6.7 MB+Progress (1): 4.7/6.7 MB+Progress (1): 4.7/6.7 MB+Progress (1): 4.7/6.7 MB+Progress (1): 4.7/6.7 MB+Progress (1): 4.7/6.7 MB+Progress (1): 4.8/6.7 MB+Progress (1): 4.8/6.7 MB+Progress (1): 4.8/6.7 MB+Progress (1): 4.8/6.7 MB+Progress (1): 4.8/6.7 MB+Progress (1): 4.8/6.7 MB+Progress (1): 4.8/6.7 MB+Progress (1): 4.9/6.7 MB+Progress (1): 4.9/6.7 MB+Progress (1): 4.9/6.7 MB+Progress (1): 4.9/6.7 MB+Progress (1): 4.9/6.7 MB+Progress (1): 4.9/6.7 MB+Progress (1): 5.0/6.7 MB+Progress (1): 5.0/6.7 MB+Progress (1): 5.0/6.7 MB+Progress (1): 5.0/6.7 MB+Progress (1): 5.0/6.7 MB+Progress (1): 5.0/6.7 MB+Progress (1): 5.1/6.7 MB+Progress (1): 5.1/6.7 MB+Progress (1): 5.1/6.7 MB+Progress (1): 5.1/6.7 MB+Progress (1): 5.1/6.7 MB+Progress (1): 5.1/6.7 MB+Progress (1): 5.2/6.7 MB+Progress (1): 5.2/6.7 MB+Progress (1): 5.2/6.7 MB+Progress (1): 5.2/6.7 MB+Progress (1): 5.2/6.7 MB+Progress (1): 5.2/6.7 MB+Progress (1): 5.3/6.7 MB+Progress (1): 5.3/6.7 MB+Progress (1): 5.3/6.7 MB+Progress (1): 5.3/6.7 MB+Progress (1): 5.3/6.7 MB+Progress (1): 5.3/6.7 MB+Progress (1): 5.4/6.7 MB+Progress (1): 5.4/6.7 MB+Progress (1): 5.4/6.7 MB+Progress (1): 5.4/6.7 MB+Progress (1): 5.4/6.7 MB+Progress (1): 5.4/6.7 MB+Progress (1): 5.5/6.7 MB+Progress (1): 5.5/6.7 MB+Progress (1): 5.5/6.7 MB+Progress (1): 5.5/6.7 MB+Progress (1): 5.5/6.7 MB+Progress (1): 5.5/6.7 MB+Progress (1): 5.5/6.7 MB+Progress (1): 5.6/6.7 MB+Progress (1): 5.6/6.7 MB+Progress (1): 5.6/6.7 MB+Progress (1): 5.6/6.7 MB+Progress (1): 5.6/6.7 MB+Progress (1): 5.6/6.7 MB+Progress (1): 5.7/6.7 MB+Progress (1): 5.7/6.7 MB+Progress (1): 5.7/6.7 MB+Progress (1): 5.7/6.7 MB+Progress (1): 5.7/6.7 MB+Progress (1): 5.7/6.7 MB+Progress (1): 5.8/6.7 MB+Progress (1): 5.8/6.7 MB+Progress (1): 5.8/6.7 MB+Progress (1): 5.8/6.7 MB+Progress (1): 5.8/6.7 MB+Progress (1): 5.8/6.7 MB+Progress (1): 5.9/6.7 MB+Progress (1): 5.9/6.7 MB+Progress (1): 5.9/6.7 MB+Progress (1): 5.9/6.7 MB+Progress (1): 5.9/6.7 MB+Progress (1): 5.9/6.7 MB+Progress (1): 6.0/6.7 MB+Progress (1): 6.0/6.7 MB+Progress (1): 6.0/6.7 MB+Progress (1): 6.0/6.7 MB+Progress (1): 6.0/6.7 MB+Progress (1): 6.0/6.7 MB+Progress (1): 6.1/6.7 MB+Progress (1): 6.1/6.7 MB+Progress (1): 6.1/6.7 MB+Progress (1): 6.1/6.7 MB+Progress (1): 6.1/6.7 MB+Progress (1): 6.1/6.7 MB+Progress (1): 6.1/6.7 MB+Progress (1): 6.2/6.7 MB+Progress (1): 6.2/6.7 MB+Progress (1): 6.2/6.7 MB+Progress (1): 6.2/6.7 MB+Progress (1): 6.2/6.7 MB+Progress (1): 6.2/6.7 MB+Progress (1): 6.3/6.7 MB+Progress (1): 6.3/6.7 MB+Progress (1): 6.3/6.7 MB+Progress (1): 6.3/6.7 MB+Progress (1): 6.3/6.7 MB+Progress (1): 6.3/6.7 MB+Progress (1): 6.4/6.7 MB+Progress (1): 6.4/6.7 MB+Progress (1): 6.4/6.7 MB+Progress (1): 6.4/6.7 MB+Progress (1): 6.4/6.7 MB+Progress (1): 6.4/6.7 MB+Progress (1): 6.5/6.7 MB+Progress (1): 6.5/6.7 MB+Progress (1): 6.5/6.7 MB+Progress (1): 6.5/6.7 MB+Progress (1): 6.5/6.7 MB+Progress (1): 6.5/6.7 MB+Progress (1): 6.6/6.7 MB+Progress (1): 6.6/6.7 MB+Progress (1): 6.6/6.7 MB+Progress (1): 6.6/6.7 MB+Progress (1): 6.6/6.7 MB+Progress (1): 6.6/6.7 MB+Progress (1): 6.7 MB    +                     Downloaded from central: https://repo.maven.apache.org/maven2/com/github/luben/zstd-jni/1.5.6-3/zstd-jni-1.5.6-3.jar (6.7 MB at 63 MB/s)
 [INFO] 
 [INFO] --- resources:3.3.1:resources (default-resources) @ bouncycastle-api ---
@@ -1084,11 +1084,6 @@
 [INFO] ------------------------------------------------------------------------
 [INFO] BUILD SUCCESS
 [INFO] ------------------------------------------------------------------------
-<<<<<<< HEAD
-[INFO] Total time:  7.323 s
-[INFO] Finished at: 2025-07-09T10:55:09+02:00
-=======
 [INFO] Total time:  12.881 s
 [INFO] Finished at: 2025-07-08T01:56:56Z
->>>>>>> ab7ada5f
 [INFO] ------------------------------------------------------------------------