WARNING: A terminally deprecated method in sun.misc.Unsafe has been called
WARNING: sun.misc.Unsafe::staticFieldBase has been called by com.google.inject.internal.aop.HiddenClassDefiner (file:/usr/share/apache-maven-3.9.10/lib/guice-5.1.0-classes.jar)
WARNING: Please consider reporting this to the maintainers of class com.google.inject.internal.aop.HiddenClassDefiner
WARNING: sun.misc.Unsafe::staticFieldBase will be removed in a future release
[INFO] Scanning for projects...
[INFO] Artifact org.jenkins-ci.tools:maven-hpi-plugin:pom:3.66 is present in the local repository, but cached from a remote repository ID that is unavailable in current build context, verifying that is downloadable from [incrementals (https://repo.jenkins-ci.org/incrementals/, default, releases), central (https://repo.maven.apache.org/maven2, default, releases)]
[INFO] Artifact org.jenkins-ci.tools:maven-hpi-plugin:pom:3.66 is present in the local repository, but cached from a remote repository ID that is unavailable in current build context, verifying that is downloadable from [incrementals (https://repo.jenkins-ci.org/incrementals/, default, releases), central (https://repo.maven.apache.org/maven2, default, releases)]
[WARNING] The POM for org.jenkins-ci.tools:maven-hpi-plugin:jar:3.66 is missing, no dependency information available
[INFO] Artifact org.jenkins-ci.tools:maven-hpi-plugin:jar:3.66 is present in the local repository, but cached from a remote repository ID that is unavailable in current build context, verifying that is downloadable from [incrementals (https://repo.jenkins-ci.org/incrementals/, default, releases), central (https://repo.maven.apache.org/maven2, default, releases)]
[INFO] Artifact org.jenkins-ci.tools:maven-hpi-plugin:jar:3.66 is present in the local repository, but cached from a remote repository ID that is unavailable in current build context, verifying that is downloadable from [incrementals (https://repo.jenkins-ci.org/incrementals/, default, releases), central (https://repo.maven.apache.org/maven2, default, releases)]
[WARNING] Failed to build parent project for org.jenkins-ci.plugins:badge:hpi:2.9-SNAPSHOT
[INFO] 
[INFO] --------------------< org.jenkins-ci.plugins:badge >--------------------
[INFO] Building Badge 2.9-SNAPSHOT
[INFO]   from pom.xml
[INFO] --------------------------------[ hpi ]---------------------------------
<<<<<<< HEAD
=======
Downloading from repo.jenkins-ci.org: https://repo.jenkins-ci.org/public/io/jenkins/plugins/emoji-symbols-api/16.0-26.v9818ff7423f0/emoji-symbols-api-16.0-26.v9818ff7423f0.pom
Progress (1): 0.4/1.9 kB
Progress (1): 1.8/1.9 kB
Progress (1): 1.9 kB    
                    
Downloaded from repo.jenkins-ci.org: https://repo.jenkins-ci.org/public/io/jenkins/plugins/emoji-symbols-api/16.0-26.v9818ff7423f0/emoji-symbols-api-16.0-26.v9818ff7423f0.pom (1.9 kB at 3.8 kB/s)
Downloading from repo.jenkins-ci.org: https://repo.jenkins-ci.org/public/io/jenkins/plugins/emoji-symbols-api/16.0-26.v9818ff7423f0/emoji-symbols-api-16.0-26.v9818ff7423f0.jar
Progress (1): 0/1.4 MB
Progress (1): 0/1.4 MB
Progress (1): 0/1.4 MB
Progress (1): 0/1.4 MB
Progress (1): 0.1/1.4 MB
Progress (1): 0.1/1.4 MB
Progress (1): 0.1/1.4 MB
Progress (1): 0.1/1.4 MB
Progress (1): 0.1/1.4 MB
Progress (1): 0.1/1.4 MB
Progress (1): 0.1/1.4 MB
Progress (1): 0.1/1.4 MB
Progress (1): 0.1/1.4 MB
Progress (1): 0.1/1.4 MB
Progress (1): 0.1/1.4 MB
Progress (1): 0.1/1.4 MB
Progress (1): 0.2/1.4 MB
Progress (1): 0.2/1.4 MB
Progress (1): 0.2/1.4 MB
Progress (1): 0.2/1.4 MB
Progress (1): 0.2/1.4 MB
Progress (1): 0.2/1.4 MB
Progress (1): 0.2/1.4 MB
Progress (1): 0.2/1.4 MB
Progress (1): 0.2/1.4 MB
Progress (1): 0.2/1.4 MB
Progress (1): 0.2/1.4 MB
Progress (1): 0.2/1.4 MB
Progress (1): 0.3/1.4 MB
Progress (1): 0.3/1.4 MB
Progress (1): 0.3/1.4 MB
Progress (1): 0.3/1.4 MB
Progress (1): 0.3/1.4 MB
Progress (1): 0.3/1.4 MB
Progress (1): 0.3/1.4 MB
Progress (1): 0.3/1.4 MB
Progress (1): 0.3/1.4 MB
Progress (1): 0.3/1.4 MB
Progress (1): 0.3/1.4 MB
Progress (1): 0.3/1.4 MB
Progress (1): 0.4/1.4 MB
Progress (1): 0.4/1.4 MB
Progress (1): 0.4/1.4 MB
Progress (1): 0.4/1.4 MB
Progress (1): 0.4/1.4 MB
Progress (1): 0.4/1.4 MB
Progress (1): 0.4/1.4 MB
Progress (1): 0.4/1.4 MB
Progress (1): 0.4/1.4 MB
Progress (1): 0.4/1.4 MB
Progress (1): 0.5/1.4 MB
Progress (1): 0.5/1.4 MB
Progress (1): 0.5/1.4 MB
Progress (1): 0.5/1.4 MB
Progress (1): 0.5/1.4 MB
Progress (1): 0.5/1.4 MB
Progress (1): 0.5/1.4 MB
Progress (1): 0.5/1.4 MB
Progress (1): 0.5/1.4 MB
Progress (1): 0.5/1.4 MB
Progress (1): 0.5/1.4 MB
Progress (1): 0.5/1.4 MB
Progress (1): 0.6/1.4 MB
Progress (1): 0.6/1.4 MB
Progress (1): 0.6/1.4 MB
Progress (1): 0.6/1.4 MB
Progress (1): 0.6/1.4 MB
Progress (1): 0.6/1.4 MB
Progress (1): 0.6/1.4 MB
Progress (1): 0.6/1.4 MB
Progress (1): 0.6/1.4 MB
Progress (1): 0.6/1.4 MB
Progress (1): 0.6/1.4 MB
Progress (1): 0.6/1.4 MB
Progress (1): 0.7/1.4 MB
Progress (1): 0.7/1.4 MB
Progress (1): 0.7/1.4 MB
Progress (1): 0.7/1.4 MB
Progress (1): 0.7/1.4 MB
Progress (1): 0.7/1.4 MB
Progress (1): 0.7/1.4 MB
Progress (1): 0.7/1.4 MB
Progress (1): 0.7/1.4 MB
Progress (1): 0.7/1.4 MB
Progress (1): 0.7/1.4 MB
Progress (1): 0.7/1.4 MB
Progress (1): 0.8/1.4 MB
Progress (1): 0.8/1.4 MB
Progress (1): 0.8/1.4 MB
Progress (1): 0.8/1.4 MB
Progress (1): 0.8/1.4 MB
Progress (1): 0.8/1.4 MB
Progress (1): 0.8/1.4 MB
Progress (1): 0.8/1.4 MB
Progress (1): 0.8/1.4 MB
Progress (1): 0.8/1.4 MB
Progress (1): 0.9/1.4 MB
Progress (1): 0.9/1.4 MB
Progress (1): 0.9/1.4 MB
Progress (1): 0.9/1.4 MB
Progress (1): 0.9/1.4 MB
Progress (1): 0.9/1.4 MB
Progress (1): 0.9/1.4 MB
Progress (1): 0.9/1.4 MB
Progress (1): 0.9/1.4 MB
Progress (1): 0.9/1.4 MB
Progress (1): 0.9/1.4 MB
Progress (1): 0.9/1.4 MB
Progress (1): 1.0/1.4 MB
Progress (1): 1.0/1.4 MB
Progress (1): 1.0/1.4 MB
Progress (1): 1.0/1.4 MB
Progress (1): 1.0/1.4 MB
Progress (1): 1.0/1.4 MB
Progress (1): 1.0/1.4 MB
Progress (1): 1.0/1.4 MB
Progress (1): 1.0/1.4 MB
Progress (1): 1.0/1.4 MB
Progress (1): 1.0/1.4 MB
Progress (1): 1.0/1.4 MB
Progress (1): 1.1/1.4 MB
Progress (1): 1.1/1.4 MB
Progress (1): 1.1/1.4 MB
Progress (1): 1.1/1.4 MB
Progress (1): 1.1/1.4 MB
Progress (1): 1.1/1.4 MB
Progress (1): 1.1/1.4 MB
Progress (1): 1.1/1.4 MB
Progress (1): 1.1/1.4 MB
Progress (1): 1.1/1.4 MB
Progress (1): 1.1/1.4 MB
Progress (1): 1.1/1.4 MB
Progress (1): 1.2/1.4 MB
Progress (1): 1.2/1.4 MB
Progress (1): 1.2/1.4 MB
Progress (1): 1.2/1.4 MB
Progress (1): 1.2/1.4 MB
Progress (1): 1.2/1.4 MB
Progress (1): 1.2/1.4 MB
Progress (1): 1.2/1.4 MB
Progress (1): 1.2/1.4 MB
Progress (1): 1.2/1.4 MB
Progress (1): 1.3/1.4 MB
Progress (1): 1.3/1.4 MB
Progress (1): 1.3/1.4 MB
Progress (1): 1.3/1.4 MB
Progress (1): 1.3/1.4 MB
Progress (1): 1.3/1.4 MB
Progress (1): 1.3/1.4 MB
Progress (1): 1.3/1.4 MB
Progress (1): 1.3/1.4 MB
Progress (1): 1.3/1.4 MB
Progress (1): 1.3/1.4 MB
Progress (1): 1.3/1.4 MB
Progress (1): 1.4/1.4 MB
Progress (1): 1.4/1.4 MB
Progress (1): 1.4/1.4 MB
Progress (1): 1.4/1.4 MB
Progress (1): 1.4 MB    
                    
Downloaded from repo.jenkins-ci.org: https://repo.jenkins-ci.org/public/io/jenkins/plugins/emoji-symbols-api/16.0-26.v9818ff7423f0/emoji-symbols-api-16.0-26.v9818ff7423f0.jar (1.4 MB at 1.6 MB/s)
>>>>>>> ab7ada5f
[INFO] 
[INFO] --- clean:3.5.0:clean (default-clean) @ badge ---
[INFO] 
[INFO] --- hpi:3.66:validate (default-validate) @ badge ---
[INFO] Created marker file /tmp/plugin-builds/badge/target/java-level/17
[INFO] 
[INFO] --- hpi:3.66:validate-hpi (default-validate-hpi) @ badge ---
[INFO] 
[INFO] --- enforcer:3.5.0:enforce (display-info) @ badge ---
[INFO] Rule 0: io.jenkins.tools.incrementals.enforcer.RequireExtensionVersion passed
[INFO] Rule 1: org.apache.maven.enforcer.rules.version.RequireMavenVersion passed
[INFO] Rule 2: org.apache.maven.enforcer.rules.version.RequireJavaVersion passed
[INFO] Rule 3: org.codehaus.mojo.extraenforcer.dependencies.EnforceBytecodeVersion passed
[INFO] Rule 4: org.apache.maven.enforcer.rules.dependency.BannedDependencies passed
[INFO] Rule 5: org.apache.maven.enforcer.rules.dependency.BannedDependencies passed
[INFO] Rule 6: org.apache.maven.enforcer.rules.dependency.RequireUpperBoundDeps passed
[INFO] 
[INFO] --- enforcer:3.5.0:enforce (no-snapshots-in-release) @ badge ---
[INFO] Rule 0: org.apache.maven.enforcer.rules.dependency.RequireReleaseDeps passed
[INFO] 
[INFO] --- localizer:1.31:generate (default) @ badge ---
[INFO] 
[INFO] --- resources:3.3.1:resources (default-resources) @ badge ---
[INFO] Copying 51 resources from src/main/resources to target/classes
[INFO] 
[INFO] --- flatten:1.7.1:flatten (flatten) @ badge ---
[INFO] Generating flattened POM of project org.jenkins-ci.plugins:badge:hpi:2.9-SNAPSHOT...
[INFO] 
[INFO] --- compiler:3.14.0:compile (default-compile) @ badge ---
[INFO] Recompiling the module because of changed source code.
[INFO] Compiling 18 source files with javac [debug parameters release 17] to target/classes
[INFO] com.jenkinsci.plugins.badge.dsl.AddBadgeStep.DescriptorImpl indexed under hudson.Extension
[INFO] com.jenkinsci.plugins.badge.dsl.AddErrorBadgeStep.DescriptorImpl indexed under hudson.Extension
[INFO] com.jenkinsci.plugins.badge.dsl.AddHtmlBadgeStep.DescriptorImpl indexed under hudson.Extension
[INFO] com.jenkinsci.plugins.badge.dsl.AddInfoBadgeStep.DescriptorImpl indexed under hudson.Extension
[INFO] com.jenkinsci.plugins.badge.dsl.AddShortTextStep.DescriptorImpl indexed under hudson.Extension
[INFO] com.jenkinsci.plugins.badge.dsl.AddSummaryStep.DescriptorImpl indexed under hudson.Extension
[INFO] com.jenkinsci.plugins.badge.dsl.AddWarningBadgeStep.DescriptorImpl indexed under hudson.Extension
[INFO] com.jenkinsci.plugins.badge.dsl.CreateSummaryStep.DescriptorImpl indexed under hudson.Extension
[INFO] com.jenkinsci.plugins.badge.dsl.RemoveBadgesStep.DescriptorImpl indexed under hudson.Extension
[INFO] com.jenkinsci.plugins.badge.dsl.RemoveHtmlBadgesStep.DescriptorImpl indexed under hudson.Extension
[INFO] com.jenkinsci.plugins.badge.dsl.RemoveSummariesStep.DescriptorImpl indexed under hudson.Extension
[INFO] /tmp/plugin-builds/badge/src/main/java/com/jenkinsci/plugins/badge/dsl/AddBadgeStep.java:[42,12] Generating com/jenkinsci/plugins/badge/dsl/AddBadgeStep.stapler
[INFO] /tmp/plugin-builds/badge/src/main/java/com/jenkinsci/plugins/badge/dsl/AddErrorBadgeStep.java:[40,12] Generating com/jenkinsci/plugins/badge/dsl/AddErrorBadgeStep.stapler
[INFO] /tmp/plugin-builds/badge/src/main/java/com/jenkinsci/plugins/badge/dsl/AddHtmlBadgeStep.java:[53,12] Generating com/jenkinsci/plugins/badge/dsl/AddHtmlBadgeStep.stapler
[INFO] /tmp/plugin-builds/badge/src/main/java/com/jenkinsci/plugins/badge/dsl/AddInfoBadgeStep.java:[40,12] Generating com/jenkinsci/plugins/badge/dsl/AddInfoBadgeStep.stapler
[INFO] /tmp/plugin-builds/badge/src/main/java/com/jenkinsci/plugins/badge/dsl/AddShortTextStep.java:[54,12] Generating com/jenkinsci/plugins/badge/dsl/AddShortTextStep.stapler
[INFO] /tmp/plugin-builds/badge/src/main/java/com/jenkinsci/plugins/badge/dsl/AddSummaryStep.java:[39,12] Generating com/jenkinsci/plugins/badge/dsl/AddSummaryStep.stapler
[INFO] /tmp/plugin-builds/badge/src/main/java/com/jenkinsci/plugins/badge/dsl/AddWarningBadgeStep.java:[40,12] Generating com/jenkinsci/plugins/badge/dsl/AddWarningBadgeStep.stapler
[INFO] /tmp/plugin-builds/badge/src/main/java/com/jenkinsci/plugins/badge/dsl/CreateSummaryStep.java:[54,12] Generating com/jenkinsci/plugins/badge/dsl/CreateSummaryStep.stapler
[INFO] /tmp/plugin-builds/badge/src/main/java/com/jenkinsci/plugins/badge/dsl/RemoveBadgesStep.java:[38,12] Generating com/jenkinsci/plugins/badge/dsl/RemoveBadgesStep.stapler
[INFO] /tmp/plugin-builds/badge/src/main/java/com/jenkinsci/plugins/badge/dsl/RemoveHtmlBadgesStep.java:[52,12] Generating com/jenkinsci/plugins/badge/dsl/RemoveHtmlBadgesStep.stapler
[INFO] /tmp/plugin-builds/badge/src/main/java/com/jenkinsci/plugins/badge/dsl/RemoveSummariesStep.java:[38,12] Generating com/jenkinsci/plugins/badge/dsl/RemoveSummariesStep.stapler
[INFO] /tmp/plugin-builds/badge/src/main/java/com/jenkinsci/plugins/badge/action/HtmlBadgeAction.java:[42,8] Generating com/jenkinsci/plugins/badge/action/HtmlBadgeAction.javadoc
[INFO] /tmp/plugin-builds/badge/src/main/java/com/jenkinsci/plugins/badge/action/AbstractBadgeAction.java:[49,17] Generating com/jenkinsci/plugins/badge/action/AbstractBadgeAction.javadoc
[WARNING] /tmp/plugin-builds/badge/src/main/java/com/jenkinsci/plugins/badge/action/BadgeSummaryAction.java:[107,22] readResolve() in com.jenkinsci.plugins.badge.action.AbstractBadgeAction has been deprecated and marked for removal
[WARNING] /tmp/plugin-builds/badge/src/main/java/com/jenkinsci/plugins/badge/action/BadgeSummaryAction.java:[108,14] readResolve() in com.jenkinsci.plugins.badge.action.AbstractBadgeAction has been deprecated and marked for removal
[WARNING] /tmp/plugin-builds/badge/src/main/java/com/jenkinsci/plugins/badge/dsl/AddHtmlBadgeStep.java:[116,13] com.jenkinsci.plugins.badge.action.HtmlBadgeAction in com.jenkinsci.plugins.badge.action has been deprecated and marked for removal
[WARNING] /tmp/plugin-builds/badge/src/main/java/com/jenkinsci/plugins/badge/dsl/AddHtmlBadgeStep.java:[116,41] com.jenkinsci.plugins.badge.action.HtmlBadgeAction in com.jenkinsci.plugins.badge.action has been deprecated and marked for removal
[WARNING] /tmp/plugin-builds/badge/src/main/java/com/jenkinsci/plugins/badge/dsl/CreateSummaryStep.java:[127,23] appendText(java.lang.String) in com.jenkinsci.plugins.badge.action.BadgeSummaryAction has been deprecated and marked for removal
[WARNING] /tmp/plugin-builds/badge/src/main/java/com/jenkinsci/plugins/badge/dsl/RemoveHtmlBadgesStep.java:[63,21] com.jenkinsci.plugins.badge.action.HtmlBadgeAction in com.jenkinsci.plugins.badge.action has been deprecated and marked for removal
[WARNING] /tmp/plugin-builds/badge/src/main/java/com/jenkinsci/plugins/badge/dsl/RemoveHtmlBadgesStep.java:[63,21] com.jenkinsci.plugins.badge.action.HtmlBadgeAction in com.jenkinsci.plugins.badge.action has been deprecated and marked for removal
[WARNING] /tmp/plugin-builds/badge/src/main/java/com/jenkinsci/plugins/badge/dsl/RemoveHtmlBadgesStep.java:[63,21] com.jenkinsci.plugins.badge.action.HtmlBadgeAction in com.jenkinsci.plugins.badge.action has been deprecated and marked for removal
[WARNING] /tmp/plugin-builds/badge/src/main/java/com/jenkinsci/plugins/badge/dsl/RemoveHtmlBadgesStep.java:[64,16] com.jenkinsci.plugins.badge.action.HtmlBadgeAction in com.jenkinsci.plugins.badge.action has been deprecated and marked for removal
[WARNING] /tmp/plugin-builds/badge/src/main/java/com/jenkinsci/plugins/badge/dsl/RemoveHtmlBadgesStep.java:[98,29] com.jenkinsci.plugins.badge.action.HtmlBadgeAction in com.jenkinsci.plugins.badge.action has been deprecated and marked for removal
[WARNING] /tmp/plugin-builds/badge/src/main/java/com/jenkinsci/plugins/badge/dsl/RemoveHtmlBadgesStep.java:[98,29] com.jenkinsci.plugins.badge.action.HtmlBadgeAction in com.jenkinsci.plugins.badge.action has been deprecated and marked for removal
[WARNING] /tmp/plugin-builds/badge/src/main/java/com/jenkinsci/plugins/badge/dsl/RemoveHtmlBadgesStep.java:[98,29] com.jenkinsci.plugins.badge.action.HtmlBadgeAction in com.jenkinsci.plugins.badge.action has been deprecated and marked for removal
[WARNING] /tmp/plugin-builds/badge/src/main/java/com/jenkinsci/plugins/badge/dsl/RemoveHtmlBadgesStep.java:[100,46] com.jenkinsci.plugins.badge.action.HtmlBadgeAction in com.jenkinsci.plugins.badge.action has been deprecated and marked for removal
[WARNING] /tmp/plugin-builds/badge/src/main/java/com/jenkinsci/plugins/badge/dsl/RemoveHtmlBadgesStep.java:[100,46] com.jenkinsci.plugins.badge.action.HtmlBadgeAction in com.jenkinsci.plugins.badge.action has been deprecated and marked for removal
[WARNING] /tmp/plugin-builds/badge/src/main/java/com/jenkinsci/plugins/badge/dsl/RemoveHtmlBadgesStep.java:[100,46] com.jenkinsci.plugins.badge.action.HtmlBadgeAction in com.jenkinsci.plugins.badge.action has been deprecated and marked for removal
[WARNING] /tmp/plugin-builds/badge/src/main/java/com/jenkinsci/plugins/badge/dsl/RemoveHtmlBadgesStep.java:[121,51] com.jenkinsci.plugins.badge.action.HtmlBadgeAction in com.jenkinsci.plugins.badge.action has been deprecated and marked for removal
[INFO] 
[INFO] --- access-modifier-checker:1.35:enforce (default-enforce) @ badge ---
[INFO] Skipping access modifier checks
[INFO] 
[INFO] --- bridge-method-injector:1.31:process (default) @ badge ---
[INFO] 
[INFO] --- hpi:3.66:insert-test (default-insert-test) @ badge ---
[INFO] 
[INFO] --- antrun:3.1.0:run (createTempDir) @ badge ---
[INFO] Executing tasks
[INFO]     [mkdir] Created dir: /tmp/plugin-builds/badge/target/tmp
[INFO] Executed tasks
[INFO] 
[INFO] --- resources:3.3.1:testResources (default-testResources) @ badge ---
[INFO] Not copying test resources
[INFO] 
[INFO] --- compiler:3.14.0:testCompile (default-testCompile) @ badge ---
[INFO] Not compiling test sources
[INFO] 
[INFO] --- hpi:3.66:test-hpl (default-test-hpl) @ badge ---
[INFO] Generating /tmp/plugin-builds/badge/target/test-classes/the.hpl
[INFO] 
[INFO] --- hpi:3.66:resolve-test-dependencies (default-resolve-test-dependencies) @ badge ---
<<<<<<< HEAD
=======
Downloading from repo.jenkins-ci.org: https://repo.jenkins-ci.org/public/io/jenkins/plugins/emoji-symbols-api/16.0-26.v9818ff7423f0/emoji-symbols-api-16.0-26.v9818ff7423f0.hpi
Progress (1): 16/286 kB
Progress (1): 17/286 kB
Progress (1): 33/286 kB
Progress (1): 34/286 kB
Progress (1): 51/286 kB
Progress (1): 52/286 kB
Progress (1): 68/286 kB
Progress (1): 69/286 kB
Progress (1): 85/286 kB
Progress (1): 86/286 kB
Progress (1): 103/286 kB
Progress (1): 104/286 kB
Progress (1): 116/286 kB
Progress (1): 133/286 kB
Progress (1): 134/286 kB
Progress (1): 150/286 kB
Progress (1): 151/286 kB
Progress (1): 168/286 kB
Progress (1): 169/286 kB
Progress (1): 185/286 kB
Progress (1): 186/286 kB
Progress (1): 202/286 kB
Progress (1): 203/286 kB
Progress (1): 220/286 kB
Progress (1): 221/286 kB
Progress (1): 237/286 kB
Progress (1): 238/286 kB
Progress (1): 251/286 kB
Progress (1): 260/286 kB
Progress (1): 277/286 kB
Progress (1): 278/286 kB
Progress (1): 278/286 kB
Progress (1): 286 kB    
                    
Downloaded from repo.jenkins-ci.org: https://repo.jenkins-ci.org/public/io/jenkins/plugins/emoji-symbols-api/16.0-26.v9818ff7423f0/emoji-symbols-api-16.0-26.v9818ff7423f0.hpi (286 kB at 760 kB/s)
>>>>>>> ab7ada5f
[INFO] 
[INFO] --- hpi:3.66:test-runtime (default-test-runtime) @ badge ---
[INFO] Tests are skipped.
[INFO] 
[INFO] --- surefire:3.5.3:test (default-test) @ badge ---
[INFO] Tests are skipped.
[INFO] 
[INFO] --- license:165.v7e11f4e4a_325:process (default) @ badge ---
[INFO] 
[INFO] --- hpi:3.66:hpi (default-hpi) @ badge ---
[INFO] Generating /tmp/plugin-builds/badge/target/badge/META-INF/MANIFEST.MF
[INFO] Checking for attached .jar artifact ...
[INFO] Generating jar /tmp/plugin-builds/badge/target/badge.jar
[INFO] Building jar: /tmp/plugin-builds/badge/target/badge.jar
[INFO] Exploding webapp...
[INFO] Copy webapp webResources to /tmp/plugin-builds/badge/target/badge
[INFO] Assembling webapp badge in /tmp/plugin-builds/badge/target/badge
[INFO] Generating hpi /tmp/plugin-builds/badge/target/badge.hpi
[INFO] Building jar: /tmp/plugin-builds/badge/target/badge.hpi
[INFO] 
[INFO] --- jar:3.4.2:test-jar (maybe-test-jar) @ badge ---
[INFO] Skipping packaging of the test-jar
[INFO] 
[INFO] >>> spotbugs:4.9.3.1:check (spotbugs) > :spotbugs @ badge >>>
[INFO] 
[INFO] --- spotbugs:4.9.3.1:spotbugs (spotbugs) @ badge ---
[INFO] Skipping com.github.spotbugs:spotbugs-maven-plugin:4.9.3.1:spotbugs report goal
[INFO] 
[INFO] <<< spotbugs:4.9.3.1:check (spotbugs) < :spotbugs @ badge <<<
[INFO] 
[INFO] 
[INFO] --- spotbugs:4.9.3.1:check (spotbugs) @ badge ---
[INFO] Spotbugs plugin skipped
[INFO] 
[INFO] --- spotless:2.44.5:check (default) @ badge ---
[INFO] Spotless check skipped
[INFO] 
[INFO] --- install:3.1.4:install (default-install) @ badge ---
[INFO] Installing /tmp/plugin-builds/badge/target/badge-2.9-SNAPSHOT.pom to /home/runner/.m2/repository/org/jenkins-ci/plugins/badge/2.9-SNAPSHOT/badge-2.9-SNAPSHOT.pom
[INFO] Installing /tmp/plugin-builds/badge/target/badge.hpi to /home/runner/.m2/repository/org/jenkins-ci/plugins/badge/2.9-SNAPSHOT/badge-2.9-SNAPSHOT.hpi
[INFO] Installing /tmp/plugin-builds/badge/target/badge.jar to /home/runner/.m2/repository/org/jenkins-ci/plugins/badge/2.9-SNAPSHOT/badge-2.9-SNAPSHOT.jar
[INFO] ------------------------------------------------------------------------
[INFO] BUILD SUCCESS
[INFO] ------------------------------------------------------------------------
<<<<<<< HEAD
[INFO] Total time:  15.775 s
[INFO] Finished at: 2025-07-09T12:47:04+02:00
=======
[INFO] Total time:  8.060 s
[INFO] Finished at: 2025-07-08T03:17:50Z
>>>>>>> ab7ada5f
[INFO] ------------------------------------------------------------------------<|MERGE_RESOLUTION|>--- conflicted
+++ resolved
@@ -14,177 +14,174 @@
 [INFO] Building Badge 2.9-SNAPSHOT
 [INFO]   from pom.xml
 [INFO] --------------------------------[ hpi ]---------------------------------
-<<<<<<< HEAD
-=======
 Downloading from repo.jenkins-ci.org: https://repo.jenkins-ci.org/public/io/jenkins/plugins/emoji-symbols-api/16.0-26.v9818ff7423f0/emoji-symbols-api-16.0-26.v9818ff7423f0.pom
-Progress (1): 0.4/1.9 kB
-Progress (1): 1.8/1.9 kB
-Progress (1): 1.9 kB    
-                    
+Progress (1): 0.4/1.9 kB+Progress (1): 1.8/1.9 kB+Progress (1): 1.9 kB    +                     Downloaded from repo.jenkins-ci.org: https://repo.jenkins-ci.org/public/io/jenkins/plugins/emoji-symbols-api/16.0-26.v9818ff7423f0/emoji-symbols-api-16.0-26.v9818ff7423f0.pom (1.9 kB at 3.8 kB/s)
 Downloading from repo.jenkins-ci.org: https://repo.jenkins-ci.org/public/io/jenkins/plugins/emoji-symbols-api/16.0-26.v9818ff7423f0/emoji-symbols-api-16.0-26.v9818ff7423f0.jar
-Progress (1): 0/1.4 MB
-Progress (1): 0/1.4 MB
-Progress (1): 0/1.4 MB
-Progress (1): 0/1.4 MB
-Progress (1): 0.1/1.4 MB
-Progress (1): 0.1/1.4 MB
-Progress (1): 0.1/1.4 MB
-Progress (1): 0.1/1.4 MB
-Progress (1): 0.1/1.4 MB
-Progress (1): 0.1/1.4 MB
-Progress (1): 0.1/1.4 MB
-Progress (1): 0.1/1.4 MB
-Progress (1): 0.1/1.4 MB
-Progress (1): 0.1/1.4 MB
-Progress (1): 0.1/1.4 MB
-Progress (1): 0.1/1.4 MB
-Progress (1): 0.2/1.4 MB
-Progress (1): 0.2/1.4 MB
-Progress (1): 0.2/1.4 MB
-Progress (1): 0.2/1.4 MB
-Progress (1): 0.2/1.4 MB
-Progress (1): 0.2/1.4 MB
-Progress (1): 0.2/1.4 MB
-Progress (1): 0.2/1.4 MB
-Progress (1): 0.2/1.4 MB
-Progress (1): 0.2/1.4 MB
-Progress (1): 0.2/1.4 MB
-Progress (1): 0.2/1.4 MB
-Progress (1): 0.3/1.4 MB
-Progress (1): 0.3/1.4 MB
-Progress (1): 0.3/1.4 MB
-Progress (1): 0.3/1.4 MB
-Progress (1): 0.3/1.4 MB
-Progress (1): 0.3/1.4 MB
-Progress (1): 0.3/1.4 MB
-Progress (1): 0.3/1.4 MB
-Progress (1): 0.3/1.4 MB
-Progress (1): 0.3/1.4 MB
-Progress (1): 0.3/1.4 MB
-Progress (1): 0.3/1.4 MB
-Progress (1): 0.4/1.4 MB
-Progress (1): 0.4/1.4 MB
-Progress (1): 0.4/1.4 MB
-Progress (1): 0.4/1.4 MB
-Progress (1): 0.4/1.4 MB
-Progress (1): 0.4/1.4 MB
-Progress (1): 0.4/1.4 MB
-Progress (1): 0.4/1.4 MB
-Progress (1): 0.4/1.4 MB
-Progress (1): 0.4/1.4 MB
-Progress (1): 0.5/1.4 MB
-Progress (1): 0.5/1.4 MB
-Progress (1): 0.5/1.4 MB
-Progress (1): 0.5/1.4 MB
-Progress (1): 0.5/1.4 MB
-Progress (1): 0.5/1.4 MB
-Progress (1): 0.5/1.4 MB
-Progress (1): 0.5/1.4 MB
-Progress (1): 0.5/1.4 MB
-Progress (1): 0.5/1.4 MB
-Progress (1): 0.5/1.4 MB
-Progress (1): 0.5/1.4 MB
-Progress (1): 0.6/1.4 MB
-Progress (1): 0.6/1.4 MB
-Progress (1): 0.6/1.4 MB
-Progress (1): 0.6/1.4 MB
-Progress (1): 0.6/1.4 MB
-Progress (1): 0.6/1.4 MB
-Progress (1): 0.6/1.4 MB
-Progress (1): 0.6/1.4 MB
-Progress (1): 0.6/1.4 MB
-Progress (1): 0.6/1.4 MB
-Progress (1): 0.6/1.4 MB
-Progress (1): 0.6/1.4 MB
-Progress (1): 0.7/1.4 MB
-Progress (1): 0.7/1.4 MB
-Progress (1): 0.7/1.4 MB
-Progress (1): 0.7/1.4 MB
-Progress (1): 0.7/1.4 MB
-Progress (1): 0.7/1.4 MB
-Progress (1): 0.7/1.4 MB
-Progress (1): 0.7/1.4 MB
-Progress (1): 0.7/1.4 MB
-Progress (1): 0.7/1.4 MB
-Progress (1): 0.7/1.4 MB
-Progress (1): 0.7/1.4 MB
-Progress (1): 0.8/1.4 MB
-Progress (1): 0.8/1.4 MB
-Progress (1): 0.8/1.4 MB
-Progress (1): 0.8/1.4 MB
-Progress (1): 0.8/1.4 MB
-Progress (1): 0.8/1.4 MB
-Progress (1): 0.8/1.4 MB
-Progress (1): 0.8/1.4 MB
-Progress (1): 0.8/1.4 MB
-Progress (1): 0.8/1.4 MB
-Progress (1): 0.9/1.4 MB
-Progress (1): 0.9/1.4 MB
-Progress (1): 0.9/1.4 MB
-Progress (1): 0.9/1.4 MB
-Progress (1): 0.9/1.4 MB
-Progress (1): 0.9/1.4 MB
-Progress (1): 0.9/1.4 MB
-Progress (1): 0.9/1.4 MB
-Progress (1): 0.9/1.4 MB
-Progress (1): 0.9/1.4 MB
-Progress (1): 0.9/1.4 MB
-Progress (1): 0.9/1.4 MB
-Progress (1): 1.0/1.4 MB
-Progress (1): 1.0/1.4 MB
-Progress (1): 1.0/1.4 MB
-Progress (1): 1.0/1.4 MB
-Progress (1): 1.0/1.4 MB
-Progress (1): 1.0/1.4 MB
-Progress (1): 1.0/1.4 MB
-Progress (1): 1.0/1.4 MB
-Progress (1): 1.0/1.4 MB
-Progress (1): 1.0/1.4 MB
-Progress (1): 1.0/1.4 MB
-Progress (1): 1.0/1.4 MB
-Progress (1): 1.1/1.4 MB
-Progress (1): 1.1/1.4 MB
-Progress (1): 1.1/1.4 MB
-Progress (1): 1.1/1.4 MB
-Progress (1): 1.1/1.4 MB
-Progress (1): 1.1/1.4 MB
-Progress (1): 1.1/1.4 MB
-Progress (1): 1.1/1.4 MB
-Progress (1): 1.1/1.4 MB
-Progress (1): 1.1/1.4 MB
-Progress (1): 1.1/1.4 MB
-Progress (1): 1.1/1.4 MB
-Progress (1): 1.2/1.4 MB
-Progress (1): 1.2/1.4 MB
-Progress (1): 1.2/1.4 MB
-Progress (1): 1.2/1.4 MB
-Progress (1): 1.2/1.4 MB
-Progress (1): 1.2/1.4 MB
-Progress (1): 1.2/1.4 MB
-Progress (1): 1.2/1.4 MB
-Progress (1): 1.2/1.4 MB
-Progress (1): 1.2/1.4 MB
-Progress (1): 1.3/1.4 MB
-Progress (1): 1.3/1.4 MB
-Progress (1): 1.3/1.4 MB
-Progress (1): 1.3/1.4 MB
-Progress (1): 1.3/1.4 MB
-Progress (1): 1.3/1.4 MB
-Progress (1): 1.3/1.4 MB
-Progress (1): 1.3/1.4 MB
-Progress (1): 1.3/1.4 MB
-Progress (1): 1.3/1.4 MB
-Progress (1): 1.3/1.4 MB
-Progress (1): 1.3/1.4 MB
-Progress (1): 1.4/1.4 MB
-Progress (1): 1.4/1.4 MB
-Progress (1): 1.4/1.4 MB
-Progress (1): 1.4/1.4 MB
-Progress (1): 1.4 MB    
-                    
+Progress (1): 0/1.4 MB+Progress (1): 0/1.4 MB+Progress (1): 0/1.4 MB+Progress (1): 0/1.4 MB+Progress (1): 0.1/1.4 MB+Progress (1): 0.1/1.4 MB+Progress (1): 0.1/1.4 MB+Progress (1): 0.1/1.4 MB+Progress (1): 0.1/1.4 MB+Progress (1): 0.1/1.4 MB+Progress (1): 0.1/1.4 MB+Progress (1): 0.1/1.4 MB+Progress (1): 0.1/1.4 MB+Progress (1): 0.1/1.4 MB+Progress (1): 0.1/1.4 MB+Progress (1): 0.1/1.4 MB+Progress (1): 0.2/1.4 MB+Progress (1): 0.2/1.4 MB+Progress (1): 0.2/1.4 MB+Progress (1): 0.2/1.4 MB+Progress (1): 0.2/1.4 MB+Progress (1): 0.2/1.4 MB+Progress (1): 0.2/1.4 MB+Progress (1): 0.2/1.4 MB+Progress (1): 0.2/1.4 MB+Progress (1): 0.2/1.4 MB+Progress (1): 0.2/1.4 MB+Progress (1): 0.2/1.4 MB+Progress (1): 0.3/1.4 MB+Progress (1): 0.3/1.4 MB+Progress (1): 0.3/1.4 MB+Progress (1): 0.3/1.4 MB+Progress (1): 0.3/1.4 MB+Progress (1): 0.3/1.4 MB+Progress (1): 0.3/1.4 MB+Progress (1): 0.3/1.4 MB+Progress (1): 0.3/1.4 MB+Progress (1): 0.3/1.4 MB+Progress (1): 0.3/1.4 MB+Progress (1): 0.3/1.4 MB+Progress (1): 0.4/1.4 MB+Progress (1): 0.4/1.4 MB+Progress (1): 0.4/1.4 MB+Progress (1): 0.4/1.4 MB+Progress (1): 0.4/1.4 MB+Progress (1): 0.4/1.4 MB+Progress (1): 0.4/1.4 MB+Progress (1): 0.4/1.4 MB+Progress (1): 0.4/1.4 MB+Progress (1): 0.4/1.4 MB+Progress (1): 0.5/1.4 MB+Progress (1): 0.5/1.4 MB+Progress (1): 0.5/1.4 MB+Progress (1): 0.5/1.4 MB+Progress (1): 0.5/1.4 MB+Progress (1): 0.5/1.4 MB+Progress (1): 0.5/1.4 MB+Progress (1): 0.5/1.4 MB+Progress (1): 0.5/1.4 MB+Progress (1): 0.5/1.4 MB+Progress (1): 0.5/1.4 MB+Progress (1): 0.5/1.4 MB+Progress (1): 0.6/1.4 MB+Progress (1): 0.6/1.4 MB+Progress (1): 0.6/1.4 MB+Progress (1): 0.6/1.4 MB+Progress (1): 0.6/1.4 MB+Progress (1): 0.6/1.4 MB+Progress (1): 0.6/1.4 MB+Progress (1): 0.6/1.4 MB+Progress (1): 0.6/1.4 MB+Progress (1): 0.6/1.4 MB+Progress (1): 0.6/1.4 MB+Progress (1): 0.6/1.4 MB+Progress (1): 0.7/1.4 MB+Progress (1): 0.7/1.4 MB+Progress (1): 0.7/1.4 MB+Progress (1): 0.7/1.4 MB+Progress (1): 0.7/1.4 MB+Progress (1): 0.7/1.4 MB+Progress (1): 0.7/1.4 MB+Progress (1): 0.7/1.4 MB+Progress (1): 0.7/1.4 MB+Progress (1): 0.7/1.4 MB+Progress (1): 0.7/1.4 MB+Progress (1): 0.7/1.4 MB+Progress (1): 0.8/1.4 MB+Progress (1): 0.8/1.4 MB+Progress (1): 0.8/1.4 MB+Progress (1): 0.8/1.4 MB+Progress (1): 0.8/1.4 MB+Progress (1): 0.8/1.4 MB+Progress (1): 0.8/1.4 MB+Progress (1): 0.8/1.4 MB+Progress (1): 0.8/1.4 MB+Progress (1): 0.8/1.4 MB+Progress (1): 0.9/1.4 MB+Progress (1): 0.9/1.4 MB+Progress (1): 0.9/1.4 MB+Progress (1): 0.9/1.4 MB+Progress (1): 0.9/1.4 MB+Progress (1): 0.9/1.4 MB+Progress (1): 0.9/1.4 MB+Progress (1): 0.9/1.4 MB+Progress (1): 0.9/1.4 MB+Progress (1): 0.9/1.4 MB+Progress (1): 0.9/1.4 MB+Progress (1): 0.9/1.4 MB+Progress (1): 1.0/1.4 MB+Progress (1): 1.0/1.4 MB+Progress (1): 1.0/1.4 MB+Progress (1): 1.0/1.4 MB+Progress (1): 1.0/1.4 MB+Progress (1): 1.0/1.4 MB+Progress (1): 1.0/1.4 MB+Progress (1): 1.0/1.4 MB+Progress (1): 1.0/1.4 MB+Progress (1): 1.0/1.4 MB+Progress (1): 1.0/1.4 MB+Progress (1): 1.0/1.4 MB+Progress (1): 1.1/1.4 MB+Progress (1): 1.1/1.4 MB+Progress (1): 1.1/1.4 MB+Progress (1): 1.1/1.4 MB+Progress (1): 1.1/1.4 MB+Progress (1): 1.1/1.4 MB+Progress (1): 1.1/1.4 MB+Progress (1): 1.1/1.4 MB+Progress (1): 1.1/1.4 MB+Progress (1): 1.1/1.4 MB+Progress (1): 1.1/1.4 MB+Progress (1): 1.1/1.4 MB+Progress (1): 1.2/1.4 MB+Progress (1): 1.2/1.4 MB+Progress (1): 1.2/1.4 MB+Progress (1): 1.2/1.4 MB+Progress (1): 1.2/1.4 MB+Progress (1): 1.2/1.4 MB+Progress (1): 1.2/1.4 MB+Progress (1): 1.2/1.4 MB+Progress (1): 1.2/1.4 MB+Progress (1): 1.2/1.4 MB+Progress (1): 1.3/1.4 MB+Progress (1): 1.3/1.4 MB+Progress (1): 1.3/1.4 MB+Progress (1): 1.3/1.4 MB+Progress (1): 1.3/1.4 MB+Progress (1): 1.3/1.4 MB+Progress (1): 1.3/1.4 MB+Progress (1): 1.3/1.4 MB+Progress (1): 1.3/1.4 MB+Progress (1): 1.3/1.4 MB+Progress (1): 1.3/1.4 MB+Progress (1): 1.3/1.4 MB+Progress (1): 1.4/1.4 MB+Progress (1): 1.4/1.4 MB+Progress (1): 1.4/1.4 MB+Progress (1): 1.4/1.4 MB+Progress (1): 1.4 MB    +                     Downloaded from repo.jenkins-ci.org: https://repo.jenkins-ci.org/public/io/jenkins/plugins/emoji-symbols-api/16.0-26.v9818ff7423f0/emoji-symbols-api-16.0-26.v9818ff7423f0.jar (1.4 MB at 1.6 MB/s)
->>>>>>> ab7ada5f
 [INFO] 
 [INFO] --- clean:3.5.0:clean (default-clean) @ badge ---
 [INFO] 
@@ -279,45 +276,42 @@
 [INFO] Generating /tmp/plugin-builds/badge/target/test-classes/the.hpl
 [INFO] 
 [INFO] --- hpi:3.66:resolve-test-dependencies (default-resolve-test-dependencies) @ badge ---
-<<<<<<< HEAD
-=======
 Downloading from repo.jenkins-ci.org: https://repo.jenkins-ci.org/public/io/jenkins/plugins/emoji-symbols-api/16.0-26.v9818ff7423f0/emoji-symbols-api-16.0-26.v9818ff7423f0.hpi
-Progress (1): 16/286 kB
-Progress (1): 17/286 kB
-Progress (1): 33/286 kB
-Progress (1): 34/286 kB
-Progress (1): 51/286 kB
-Progress (1): 52/286 kB
-Progress (1): 68/286 kB
-Progress (1): 69/286 kB
-Progress (1): 85/286 kB
-Progress (1): 86/286 kB
-Progress (1): 103/286 kB
-Progress (1): 104/286 kB
-Progress (1): 116/286 kB
-Progress (1): 133/286 kB
-Progress (1): 134/286 kB
-Progress (1): 150/286 kB
-Progress (1): 151/286 kB
-Progress (1): 168/286 kB
-Progress (1): 169/286 kB
-Progress (1): 185/286 kB
-Progress (1): 186/286 kB
-Progress (1): 202/286 kB
-Progress (1): 203/286 kB
-Progress (1): 220/286 kB
-Progress (1): 221/286 kB
-Progress (1): 237/286 kB
-Progress (1): 238/286 kB
-Progress (1): 251/286 kB
-Progress (1): 260/286 kB
-Progress (1): 277/286 kB
-Progress (1): 278/286 kB
-Progress (1): 278/286 kB
-Progress (1): 286 kB    
-                    
+Progress (1): 16/286 kB+Progress (1): 17/286 kB+Progress (1): 33/286 kB+Progress (1): 34/286 kB+Progress (1): 51/286 kB+Progress (1): 52/286 kB+Progress (1): 68/286 kB+Progress (1): 69/286 kB+Progress (1): 85/286 kB+Progress (1): 86/286 kB+Progress (1): 103/286 kB+Progress (1): 104/286 kB+Progress (1): 116/286 kB+Progress (1): 133/286 kB+Progress (1): 134/286 kB+Progress (1): 150/286 kB+Progress (1): 151/286 kB+Progress (1): 168/286 kB+Progress (1): 169/286 kB+Progress (1): 185/286 kB+Progress (1): 186/286 kB+Progress (1): 202/286 kB+Progress (1): 203/286 kB+Progress (1): 220/286 kB+Progress (1): 221/286 kB+Progress (1): 237/286 kB+Progress (1): 238/286 kB+Progress (1): 251/286 kB+Progress (1): 260/286 kB+Progress (1): 277/286 kB+Progress (1): 278/286 kB+Progress (1): 278/286 kB+Progress (1): 286 kB    +                     Downloaded from repo.jenkins-ci.org: https://repo.jenkins-ci.org/public/io/jenkins/plugins/emoji-symbols-api/16.0-26.v9818ff7423f0/emoji-symbols-api-16.0-26.v9818ff7423f0.hpi (286 kB at 760 kB/s)
->>>>>>> ab7ada5f
 [INFO] 
 [INFO] --- hpi:3.66:test-runtime (default-test-runtime) @ badge ---
 [INFO] Tests are skipped.
@@ -362,11 +356,6 @@
 [INFO] ------------------------------------------------------------------------
 [INFO] BUILD SUCCESS
 [INFO] ------------------------------------------------------------------------
-<<<<<<< HEAD
-[INFO] Total time:  15.775 s
-[INFO] Finished at: 2025-07-09T12:47:04+02:00
-=======
 [INFO] Total time:  8.060 s
 [INFO] Finished at: 2025-07-08T03:17:50Z
->>>>>>> ab7ada5f
 [INFO] ------------------------------------------------------------------------