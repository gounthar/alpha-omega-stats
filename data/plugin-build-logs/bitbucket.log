--- conflicted
+++ resolved
@@ -14,79 +14,76 @@
 [INFO] Building Jenkins Bitbucket Plugin 999999-SNAPSHOT
 [INFO]   from pom.xml
 [INFO] --------------------------------[ hpi ]---------------------------------
-<<<<<<< HEAD
-=======
 Downloading from repo.jenkins-ci.org: https://repo.jenkins-ci.org/public/org/jenkins-ci/plugins/cloudbees-bitbucket-branch-source/936.3.1/cloudbees-bitbucket-branch-source-936.3.1.pom
-Progress (1): 0.4/5.3 kB
-Progress (1): 1.8/5.3 kB
-Progress (1): 3.2/5.3 kB
-Progress (1): 4.6/5.3 kB
-Progress (1): 5.3 kB    
-                    
+Progress (1): 0.4/5.3 kB+Progress (1): 1.8/5.3 kB+Progress (1): 3.2/5.3 kB+Progress (1): 4.6/5.3 kB+Progress (1): 5.3 kB    +                     Downloaded from repo.jenkins-ci.org: https://repo.jenkins-ci.org/public/org/jenkins-ci/plugins/cloudbees-bitbucket-branch-source/936.3.1/cloudbees-bitbucket-branch-source-936.3.1.pom (5.3 kB at 6.0 kB/s)
 Downloading from repo.jenkins-ci.org: https://repo.jenkins-ci.org/public/org/jenkins-ci/plugins/cloudbees-bitbucket-branch-source/936.3.1/cloudbees-bitbucket-branch-source-936.3.1.jar
-Progress (1): 16/510 kB
-Progress (1): 17/510 kB
-Progress (1): 33/510 kB
-Progress (1): 34/510 kB
-Progress (1): 51/510 kB
-Progress (1): 52/510 kB
-Progress (1): 68/510 kB
-Progress (1): 69/510 kB
-Progress (1): 85/510 kB
-Progress (1): 86/510 kB
-Progress (1): 103/510 kB
-Progress (1): 104/510 kB
-Progress (1): 120/510 kB
-Progress (1): 121/510 kB
-Progress (1): 138/510 kB
-Progress (1): 139/510 kB
-Progress (1): 155/510 kB
-Progress (1): 156/510 kB
-Progress (1): 172/510 kB
-Progress (1): 173/510 kB
-Progress (1): 190/510 kB
-Progress (1): 191/510 kB
-Progress (1): 207/510 kB
-Progress (1): 208/510 kB
-Progress (1): 225/510 kB
-Progress (1): 226/510 kB
-Progress (1): 242/510 kB
-Progress (1): 243/510 kB
-Progress (1): 259/510 kB
-Progress (1): 261/510 kB
-Progress (1): 277/510 kB
-Progress (1): 278/510 kB
-Progress (1): 294/510 kB
-Progress (1): 295/510 kB
-Progress (1): 312/510 kB
-Progress (1): 313/510 kB
-Progress (1): 329/510 kB
-Progress (1): 330/510 kB
-Progress (1): 347/510 kB
-Progress (1): 348/510 kB
-Progress (1): 364/510 kB
-Progress (1): 365/510 kB
-Progress (1): 381/510 kB
-Progress (1): 382/510 kB
-Progress (1): 399/510 kB
-Progress (1): 400/510 kB
-Progress (1): 416/510 kB
-Progress (1): 417/510 kB
-Progress (1): 434/510 kB
-Progress (1): 435/510 kB
-Progress (1): 451/510 kB
-Progress (1): 452/510 kB
-Progress (1): 468/510 kB
-Progress (1): 469/510 kB
-Progress (1): 486/510 kB
-Progress (1): 487/510 kB
-Progress (1): 503/510 kB
-Progress (1): 504/510 kB
-Progress (1): 510 kB    
-                    
+Progress (1): 16/510 kB+Progress (1): 17/510 kB+Progress (1): 33/510 kB+Progress (1): 34/510 kB+Progress (1): 51/510 kB+Progress (1): 52/510 kB+Progress (1): 68/510 kB+Progress (1): 69/510 kB+Progress (1): 85/510 kB+Progress (1): 86/510 kB+Progress (1): 103/510 kB+Progress (1): 104/510 kB+Progress (1): 120/510 kB+Progress (1): 121/510 kB+Progress (1): 138/510 kB+Progress (1): 139/510 kB+Progress (1): 155/510 kB+Progress (1): 156/510 kB+Progress (1): 172/510 kB+Progress (1): 173/510 kB+Progress (1): 190/510 kB+Progress (1): 191/510 kB+Progress (1): 207/510 kB+Progress (1): 208/510 kB+Progress (1): 225/510 kB+Progress (1): 226/510 kB+Progress (1): 242/510 kB+Progress (1): 243/510 kB+Progress (1): 259/510 kB+Progress (1): 261/510 kB+Progress (1): 277/510 kB+Progress (1): 278/510 kB+Progress (1): 294/510 kB+Progress (1): 295/510 kB+Progress (1): 312/510 kB+Progress (1): 313/510 kB+Progress (1): 329/510 kB+Progress (1): 330/510 kB+Progress (1): 347/510 kB+Progress (1): 348/510 kB+Progress (1): 364/510 kB+Progress (1): 365/510 kB+Progress (1): 381/510 kB+Progress (1): 382/510 kB+Progress (1): 399/510 kB+Progress (1): 400/510 kB+Progress (1): 416/510 kB+Progress (1): 417/510 kB+Progress (1): 434/510 kB+Progress (1): 435/510 kB+Progress (1): 451/510 kB+Progress (1): 452/510 kB+Progress (1): 468/510 kB+Progress (1): 469/510 kB+Progress (1): 486/510 kB+Progress (1): 487/510 kB+Progress (1): 503/510 kB+Progress (1): 504/510 kB+Progress (1): 510 kB    +                     Downloaded from repo.jenkins-ci.org: https://repo.jenkins-ci.org/public/org/jenkins-ci/plugins/cloudbees-bitbucket-branch-source/936.3.1/cloudbees-bitbucket-branch-source-936.3.1.jar (510 kB at 632 kB/s)
->>>>>>> ab7ada5f
 [INFO] 
 [INFO] --- clean:3.4.1:clean (default-clean) @ bitbucket ---
 [INFO] 
@@ -154,80 +151,77 @@
 [INFO] Generating /tmp/plugin-builds/bitbucket/target/test-classes/the.hpl
 [INFO] 
 [INFO] --- hpi:3.65:resolve-test-dependencies (default-resolve-test-dependencies) @ bitbucket ---
-<<<<<<< HEAD
-=======
 Downloading from repo.jenkins-ci.org: https://repo.jenkins-ci.org/public/org/jenkins-ci/plugins/cloudbees-bitbucket-branch-source/936.3.1/cloudbees-bitbucket-branch-source-936.3.1.hpi
-Progress (1): 16/582 kB
-Progress (1): 17/582 kB
-Progress (1): 33/582 kB
-Progress (1): 34/582 kB
-Progress (1): 51/582 kB
-Progress (1): 52/582 kB
-Progress (1): 53/582 kB
-Progress (1): 62/582 kB
-Progress (1): 79/582 kB
-Progress (1): 80/582 kB
-Progress (1): 96/582 kB
-Progress (1): 97/582 kB
-Progress (1): 114/582 kB
-Progress (1): 115/582 kB
-Progress (1): 116/582 kB
-Progress (1): 133/582 kB
-Progress (1): 134/582 kB
-Progress (1): 150/582 kB
-Progress (1): 151/582 kB
-Progress (1): 168/582 kB
-Progress (1): 169/582 kB
-Progress (1): 185/582 kB
-Progress (1): 186/582 kB
-Progress (1): 202/582 kB
-Progress (1): 203/582 kB
-Progress (1): 220/582 kB
-Progress (1): 221/582 kB
-Progress (1): 237/582 kB
-Progress (1): 238/582 kB
-Progress (1): 255/582 kB
-Progress (1): 256/582 kB
-Progress (1): 272/582 kB
-Progress (1): 273/582 kB
-Progress (1): 289/582 kB
-Progress (1): 290/582 kB
-Progress (1): 307/582 kB
-Progress (1): 308/582 kB
-Progress (1): 324/582 kB
-Progress (1): 325/582 kB
-Progress (1): 342/582 kB
-Progress (1): 343/582 kB
-Progress (1): 359/582 kB
-Progress (1): 360/582 kB
-Progress (1): 376/582 kB
-Progress (1): 377/582 kB
-Progress (1): 394/582 kB
-Progress (1): 395/582 kB
-Progress (1): 411/582 kB
-Progress (1): 412/582 kB
-Progress (1): 429/582 kB
-Progress (1): 430/582 kB
-Progress (1): 446/582 kB
-Progress (1): 447/582 kB
-Progress (1): 463/582 kB
-Progress (1): 465/582 kB
-Progress (1): 481/582 kB
-Progress (1): 482/582 kB
-Progress (1): 498/582 kB
-Progress (1): 499/582 kB
-Progress (1): 516/582 kB
-Progress (1): 517/582 kB
-Progress (1): 533/582 kB
-Progress (1): 534/582 kB
-Progress (1): 551/582 kB
-Progress (1): 552/582 kB
-Progress (1): 568/582 kB
-Progress (1): 569/582 kB
-Progress (1): 582 kB    
-                    
+Progress (1): 16/582 kB+Progress (1): 17/582 kB+Progress (1): 33/582 kB+Progress (1): 34/582 kB+Progress (1): 51/582 kB+Progress (1): 52/582 kB+Progress (1): 53/582 kB+Progress (1): 62/582 kB+Progress (1): 79/582 kB+Progress (1): 80/582 kB+Progress (1): 96/582 kB+Progress (1): 97/582 kB+Progress (1): 114/582 kB+Progress (1): 115/582 kB+Progress (1): 116/582 kB+Progress (1): 133/582 kB+Progress (1): 134/582 kB+Progress (1): 150/582 kB+Progress (1): 151/582 kB+Progress (1): 168/582 kB+Progress (1): 169/582 kB+Progress (1): 185/582 kB+Progress (1): 186/582 kB+Progress (1): 202/582 kB+Progress (1): 203/582 kB+Progress (1): 220/582 kB+Progress (1): 221/582 kB+Progress (1): 237/582 kB+Progress (1): 238/582 kB+Progress (1): 255/582 kB+Progress (1): 256/582 kB+Progress (1): 272/582 kB+Progress (1): 273/582 kB+Progress (1): 289/582 kB+Progress (1): 290/582 kB+Progress (1): 307/582 kB+Progress (1): 308/582 kB+Progress (1): 324/582 kB+Progress (1): 325/582 kB+Progress (1): 342/582 kB+Progress (1): 343/582 kB+Progress (1): 359/582 kB+Progress (1): 360/582 kB+Progress (1): 376/582 kB+Progress (1): 377/582 kB+Progress (1): 394/582 kB+Progress (1): 395/582 kB+Progress (1): 411/582 kB+Progress (1): 412/582 kB+Progress (1): 429/582 kB+Progress (1): 430/582 kB+Progress (1): 446/582 kB+Progress (1): 447/582 kB+Progress (1): 463/582 kB+Progress (1): 465/582 kB+Progress (1): 481/582 kB+Progress (1): 482/582 kB+Progress (1): 498/582 kB+Progress (1): 499/582 kB+Progress (1): 516/582 kB+Progress (1): 517/582 kB+Progress (1): 533/582 kB+Progress (1): 534/582 kB+Progress (1): 551/582 kB+Progress (1): 552/582 kB+Progress (1): 568/582 kB+Progress (1): 569/582 kB+Progress (1): 582 kB    +                     Downloaded from repo.jenkins-ci.org: https://repo.jenkins-ci.org/public/org/jenkins-ci/plugins/cloudbees-bitbucket-branch-source/936.3.1/cloudbees-bitbucket-branch-source-936.3.1.hpi (582 kB at 1.4 MB/s)
->>>>>>> ab7ada5f
 [INFO] 
 [INFO] --- hpi:3.65:test-runtime (default-test-runtime) @ bitbucket ---
 [INFO] Tests are skipped.
@@ -272,11 +266,6 @@
 [INFO] ------------------------------------------------------------------------
 [INFO] BUILD SUCCESS
 [INFO] ------------------------------------------------------------------------
-<<<<<<< HEAD
-[INFO] Total time:  19.608 s
-[INFO] Finished at: 2025-07-09T12:37:01+02:00
-=======
 [INFO] Total time:  9.624 s
 [INFO] Finished at: 2025-07-08T03:12:54Z
->>>>>>> ab7ada5f
 [INFO] ------------------------------------------------------------------------