WARNING: A terminally deprecated method in sun.misc.Unsafe has been called
WARNING: sun.misc.Unsafe::staticFieldBase has been called by com.google.inject.internal.aop.HiddenClassDefiner (file:/usr/share/apache-maven-3.9.10/lib/guice-5.1.0-classes.jar)
WARNING: Please consider reporting this to the maintainers of class com.google.inject.internal.aop.HiddenClassDefiner
WARNING: sun.misc.Unsafe::staticFieldBase will be removed in a future release
[INFO] Scanning for projects...
[INFO] Artifact org.jenkins-ci.tools:maven-hpi-plugin:pom:3.66 is present in the local repository, but cached from a remote repository ID that is unavailable in current build context, verifying that is downloadable from [incrementals (https://repo.jenkins-ci.org/incrementals/, default, releases), central (https://repo.maven.apache.org/maven2, default, releases)]
[INFO] Artifact org.jenkins-ci.tools:maven-hpi-plugin:pom:3.66 is present in the local repository, but cached from a remote repository ID that is unavailable in current build context, verifying that is downloadable from [incrementals (https://repo.jenkins-ci.org/incrementals/, default, releases), central (https://repo.maven.apache.org/maven2, default, releases)]
[WARNING] The POM for org.jenkins-ci.tools:maven-hpi-plugin:jar:3.66 is missing, no dependency information available
[INFO] Artifact org.jenkins-ci.tools:maven-hpi-plugin:jar:3.66 is present in the local repository, but cached from a remote repository ID that is unavailable in current build context, verifying that is downloadable from [incrementals (https://repo.jenkins-ci.org/incrementals/, default, releases), central (https://repo.maven.apache.org/maven2, default, releases)]
[INFO] Artifact org.jenkins-ci.tools:maven-hpi-plugin:jar:3.66 is present in the local repository, but cached from a remote repository ID that is unavailable in current build context, verifying that is downloadable from [incrementals (https://repo.jenkins-ci.org/incrementals/, default, releases), central (https://repo.maven.apache.org/maven2, default, releases)]
[WARNING] Failed to build parent project for org.jenkins-ci.plugins:active-directory:hpi:2.41-SNAPSHOT
[INFO] 
[INFO] --------------< org.jenkins-ci.plugins:active-directory >---------------
[INFO] Building Jenkins Active Directory plugin 2.41-SNAPSHOT
[INFO]   from pom.xml
[INFO] --------------------------------[ hpi ]---------------------------------
<<<<<<< HEAD
=======
Downloading from repo.jenkins-ci.org: https://repo.jenkins-ci.org/public/org/burningwave/tools/0.27.2/tools-0.27.2.pom
Downloading from incrementals: https://repo.jenkins-ci.org/incrementals/org/burningwave/tools/0.27.2/tools-0.27.2.pom
Downloading from central: https://repo.maven.apache.org/maven2/org/burningwave/tools/0.27.2/tools-0.27.2.pom
Progress (1): 1.4/14 kB
Progress (1): 2.8/14 kB
Progress (1): 4.1/14 kB
Progress (1): 5.5/14 kB
Progress (1): 6.9/14 kB
Progress (1): 8.3/14 kB
Progress (1): 8.9/14 kB
Progress (1): 10/14 kB 
Progress (1): 12/14 kB
Progress (1): 13/14 kB
Progress (1): 14 kB   
                   
Downloaded from central: https://repo.maven.apache.org/maven2/org/burningwave/tools/0.27.2/tools-0.27.2.pom (14 kB at 275 kB/s)
Downloading from repo.jenkins-ci.org: https://repo.jenkins-ci.org/public/org/burningwave/core/12.66.2/core-12.66.2.pom
Downloading from incrementals: https://repo.jenkins-ci.org/incrementals/org/burningwave/core/12.66.2/core-12.66.2.pom
Downloading from central: https://repo.maven.apache.org/maven2/org/burningwave/core/12.66.2/core-12.66.2.pom
Progress (1): 1.4/20 kB
Progress (1): 2.8/20 kB
Progress (1): 4.1/20 kB
Progress (1): 5.5/20 kB
Progress (1): 6.9/20 kB
Progress (1): 8.3/20 kB
Progress (1): 9.7/20 kB
Progress (1): 11/20 kB 
Progress (1): 12/20 kB
Progress (1): 14/20 kB
Progress (1): 15/20 kB
Progress (1): 17/20 kB
Progress (1): 18/20 kB
Progress (1): 19/20 kB
Progress (1): 20 kB   
                   
Downloaded from central: https://repo.maven.apache.org/maven2/org/burningwave/core/12.66.2/core-12.66.2.pom (20 kB at 1.8 MB/s)
Downloading from repo.jenkins-ci.org: https://repo.jenkins-ci.org/public/org/burningwave/jvm-driver/8.19.1/jvm-driver-8.19.1.pom
Downloading from incrementals: https://repo.jenkins-ci.org/incrementals/org/burningwave/jvm-driver/8.19.1/jvm-driver-8.19.1.pom
Downloading from central: https://repo.maven.apache.org/maven2/org/burningwave/jvm-driver/8.19.1/jvm-driver-8.19.1.pom
Progress (1): 1.4/18 kB
Progress (1): 2.8/18 kB
Progress (1): 4.1/18 kB
Progress (1): 5.5/18 kB
Progress (1): 6.9/18 kB
Progress (1): 8.3/18 kB
Progress (1): 8.9/18 kB
Progress (1): 10/18 kB 
Progress (1): 12/18 kB
Progress (1): 13/18 kB
Progress (1): 14/18 kB
Progress (1): 16/18 kB
Progress (1): 17/18 kB
Progress (1): 18 kB   
                   
Downloaded from central: https://repo.maven.apache.org/maven2/org/burningwave/jvm-driver/8.19.1/jvm-driver-8.19.1.pom (18 kB at 1.8 MB/s)
Downloading from repo.jenkins-ci.org: https://repo.jenkins-ci.org/public/io/github/toolfactory/jvm-driver/9.8.0/jvm-driver-9.8.0.pom
Downloading from incrementals: https://repo.jenkins-ci.org/incrementals/io/github/toolfactory/jvm-driver/9.8.0/jvm-driver-9.8.0.pom
Downloading from central: https://repo.maven.apache.org/maven2/io/github/toolfactory/jvm-driver/9.8.0/jvm-driver-9.8.0.pom
Progress (1): 16/19 kB
Progress (1): 19 kB   
                   
Downloaded from central: https://repo.maven.apache.org/maven2/io/github/toolfactory/jvm-driver/9.8.0/jvm-driver-9.8.0.pom (19 kB at 2.7 MB/s)
Downloading from repo.jenkins-ci.org: https://repo.jenkins-ci.org/public/org/burningwave/tools/0.27.2/tools-0.27.2.jar
Downloading from repo.jenkins-ci.org: https://repo.jenkins-ci.org/public/org/burningwave/core/12.66.2/core-12.66.2.jar
Downloading from repo.jenkins-ci.org: https://repo.jenkins-ci.org/public/org/burningwave/jvm-driver/8.19.1/jvm-driver-8.19.1.jar
Downloading from repo.jenkins-ci.org: https://repo.jenkins-ci.org/public/io/github/toolfactory/jvm-driver/9.8.0/jvm-driver-9.8.0.jar
Downloading from incrementals: https://repo.jenkins-ci.org/incrementals/org/burningwave/tools/0.27.2/tools-0.27.2.jar
Downloading from incrementals: https://repo.jenkins-ci.org/incrementals/org/burningwave/core/12.66.2/core-12.66.2.jar
Downloading from incrementals: https://repo.jenkins-ci.org/incrementals/org/burningwave/jvm-driver/8.19.1/jvm-driver-8.19.1.jar
Downloading from incrementals: https://repo.jenkins-ci.org/incrementals/io/github/toolfactory/jvm-driver/9.8.0/jvm-driver-9.8.0.jar
Downloading from central: https://repo.maven.apache.org/maven2/org/burningwave/tools/0.27.2/tools-0.27.2.jar
Progress (1): 16/58 kB
Progress (1): 33/58 kB
Progress (1): 49/58 kB
Progress (1): 58 kB   
                   
Downloaded from central: https://repo.maven.apache.org/maven2/org/burningwave/tools/0.27.2/tools-0.27.2.jar (58 kB at 5.8 MB/s)
Downloading from central: https://repo.maven.apache.org/maven2/org/burningwave/core/12.66.2/core-12.66.2.jar
Downloading from central: https://repo.maven.apache.org/maven2/org/burningwave/jvm-driver/8.19.1/jvm-driver-8.19.1.jar
Downloading from central: https://repo.maven.apache.org/maven2/io/github/toolfactory/jvm-driver/9.8.0/jvm-driver-9.8.0.jar
Progress (1): 16/697 kB
Progress (1): 33/697 kB
Progress (1): 49/697 kB
Progress (1): 66/697 kB
Progress (1): 82/697 kB
Progress (1): 98/697 kB
Progress (1): 115/697 kB
Progress (1): 125/697 kB
Progress (2): 125/697 kB | 1.4/293 kB
Progress (2): 125/697 kB | 2.8/293 kB
Progress (2): 125/697 kB | 4.1/293 kB
Progress (2): 142/697 kB | 4.1/293 kB
Progress (2): 142/697 kB | 5.5/293 kB
Progress (2): 142/697 kB | 6.9/293 kB
Progress (2): 142/697 kB | 7.6/293 kB
Progress (2): 142/697 kB | 8.9/293 kB
Progress (2): 142/697 kB | 10/293 kB 
Progress (2): 142/697 kB | 12/293 kB
Progress (2): 142/697 kB | 13/293 kB
Progress (2): 142/697 kB | 14/293 kB
Progress (2): 142/697 kB | 16/293 kB
Progress (2): 142/697 kB | 17/293 kB
Progress (2): 142/697 kB | 19/293 kB
Progress (2): 142/697 kB | 20/293 kB
Progress (2): 142/697 kB | 21/293 kB
Progress (2): 142/697 kB | 23/293 kB
Progress (2): 142/697 kB | 24/293 kB
Progress (2): 142/697 kB | 40/293 kB
Progress (2): 142/697 kB | 57/293 kB
Progress (2): 142/697 kB | 73/293 kB
Progress (2): 158/697 kB | 73/293 kB
Progress (2): 158/697 kB | 89/293 kB
Progress (2): 174/697 kB | 89/293 kB
Progress (2): 174/697 kB | 106/293 kB
Progress (2): 188/697 kB | 106/293 kB
Progress (2): 188/697 kB | 122/293 kB
Progress (2): 188/697 kB | 139/293 kB
Progress (2): 188/697 kB | 146/293 kB
Progress (2): 204/697 kB | 146/293 kB
Progress (2): 214/697 kB | 146/293 kB
Progress (2): 214/697 kB | 162/293 kB
Progress (2): 214/697 kB | 178/293 kB
Progress (2): 230/697 kB | 178/293 kB
Progress (2): 230/697 kB | 195/293 kB
Progress (2): 230/697 kB | 211/293 kB
Progress (2): 247/697 kB | 211/293 kB
Progress (2): 251/697 kB | 211/293 kB
Progress (2): 251/697 kB | 227/293 kB
Progress (2): 267/697 kB | 227/293 kB
Progress (2): 267/697 kB | 244/293 kB
Progress (2): 283/697 kB | 244/293 kB
Progress (3): 283/697 kB | 244/293 kB | 16/226 kB
Progress (3): 283/697 kB | 244/293 kB | 33/226 kB
Progress (3): 300/697 kB | 244/293 kB | 33/226 kB
Progress (3): 301/697 kB | 244/293 kB | 33/226 kB
Progress (3): 301/697 kB | 260/293 kB | 33/226 kB
Progress (3): 301/697 kB | 277/293 kB | 33/226 kB
Progress (3): 318/697 kB | 277/293 kB | 33/226 kB
Progress (3): 318/697 kB | 277/293 kB | 49/226 kB
Progress (3): 334/697 kB | 277/293 kB | 49/226 kB
Progress (3): 334/697 kB | 277/293 kB | 66/226 kB
Progress (3): 351/697 kB | 277/293 kB | 66/226 kB
Progress (3): 351/697 kB | 293/293 kB | 66/226 kB
Progress (3): 351/697 kB | 293 kB | 66/226 kB    
                                             
Downloaded from central: https://repo.maven.apache.org/maven2/org/burningwave/jvm-driver/8.19.1/jvm-driver-8.19.1.jar (293 kB at 5.3 MB/s)
Progress (2): 351/697 kB | 82/226 kB
Progress (2): 367/697 kB | 82/226 kB
Progress (2): 376/697 kB | 82/226 kB
Progress (2): 376/697 kB | 98/226 kB
Progress (2): 392/697 kB | 98/226 kB
Progress (2): 409/697 kB | 98/226 kB
Progress (2): 409/697 kB | 115/226 kB
Progress (2): 425/697 kB | 115/226 kB
Progress (2): 425/697 kB | 131/226 kB
Progress (2): 438/697 kB | 131/226 kB
Progress (2): 438/697 kB | 147/226 kB
Progress (2): 455/697 kB | 147/226 kB
Progress (2): 471/697 kB | 147/226 kB
Progress (2): 471/697 kB | 164/226 kB
Progress (2): 488/697 kB | 164/226 kB
Progress (2): 501/697 kB | 164/226 kB
Progress (2): 501/697 kB | 180/226 kB
Progress (2): 517/697 kB | 180/226 kB
Progress (2): 534/697 kB | 180/226 kB
Progress (2): 550/697 kB | 180/226 kB
Progress (2): 550/697 kB | 197/226 kB
Progress (2): 564/697 kB | 197/226 kB
Progress (2): 564/697 kB | 213/226 kB
Progress (2): 564/697 kB | 226 kB    
Progress (2): 580/697 kB | 226 kB
Progress (2): 582/697 kB | 226 kB
                                 
Downloaded from central: https://repo.maven.apache.org/maven2/io/github/toolfactory/jvm-driver/9.8.0/jvm-driver-9.8.0.jar (226 kB at 3.4 MB/s)
Progress (1): 598/697 kB
Progress (1): 614/697 kB
Progress (1): 626/697 kB
Progress (1): 643/697 kB
Progress (1): 659/697 kB
Progress (1): 676/697 kB
Progress (1): 689/697 kB
Progress (1): 697 kB    
                    
Downloaded from central: https://repo.maven.apache.org/maven2/org/burningwave/core/12.66.2/core-12.66.2.jar (697 kB at 10.0 MB/s)
>>>>>>> ab7ada5f
[INFO] 
[INFO] --- clean:3.5.0:clean (default-clean) @ active-directory ---
[INFO] 
[INFO] --- hpi:3.66:validate (default-validate) @ active-directory ---
[INFO] Created marker file /tmp/plugin-builds/active-directory/target/java-level/17
[INFO] 
[INFO] --- hpi:3.66:validate-hpi (default-validate-hpi) @ active-directory ---
[INFO] 
[INFO] --- enforcer:3.5.0:enforce (display-info) @ active-directory ---
[INFO] Rule 0: io.jenkins.tools.incrementals.enforcer.RequireExtensionVersion passed
[INFO] Rule 1: org.apache.maven.enforcer.rules.version.RequireMavenVersion passed
[INFO] Rule 2: org.apache.maven.enforcer.rules.version.RequireJavaVersion passed
[INFO] Rule 3: org.codehaus.mojo.extraenforcer.dependencies.EnforceBytecodeVersion passed
[INFO] Rule 4: org.apache.maven.enforcer.rules.dependency.BannedDependencies passed
[INFO] Rule 5: org.apache.maven.enforcer.rules.dependency.BannedDependencies passed
[INFO] Rule 6: org.apache.maven.enforcer.rules.dependency.RequireUpperBoundDeps passed
[INFO] 
[INFO] --- enforcer:3.5.0:enforce (no-snapshots-in-release) @ active-directory ---
[INFO] Rule 0: org.apache.maven.enforcer.rules.dependency.RequireReleaseDeps passed
[INFO] 
[INFO] --- localizer:1.31:generate (default) @ active-directory ---
[INFO] 
[INFO] --- resources:3.3.1:resources (default-resources) @ active-directory ---
[INFO] Copying 35 resources from src/main/resources to target/classes
[INFO] 
[INFO] --- flatten:1.7.1:flatten (flatten) @ active-directory ---
[INFO] Generating flattened POM of project org.jenkins-ci.plugins:active-directory:hpi:2.41-SNAPSHOT...
[INFO] 
[INFO] --- compiler:3.14.0:compile (default-compile) @ active-directory ---
[INFO] Recompiling the module because of changed source code.
[INFO] Compiling 27 source files with javac [debug parameters release 17] to target/classes
[INFO] hudson.plugins.active_directory.ActiveDirectoryDomain.DescriptorImpl indexed under hudson.Extension
[INFO] hudson.plugins.active_directory.ActiveDirectoryMailAddressResolverImpl indexed under hudson.Extension
[INFO] hudson.plugins.active_directory.ActiveDirectorySecurityRealm.DescriptorImpl indexed under hudson.Extension
[INFO] hudson.plugins.active_directory.ActiveDirectorySecurityRealm.EnvironmentProperty.DescriptorImpl indexed under hudson.Extension
[INFO] hudson.plugins.active_directory.ActiveDirectoryStatus indexed under hudson.Extension
[INFO] hudson.plugins.active_directory.Security1389AdministrativeMonitor indexed under hudson.Extension
[INFO] hudson.plugins.active_directory.Security1389AdministrativeMonitorLegacySysProp indexed under hudson.Extension
[INFO] /tmp/plugin-builds/active-directory/src/main/java/hudson/plugins/active_directory/ActiveDirectoryDomain.java:[149,12] Generating hudson/plugins/active_directory/ActiveDirectoryDomain.stapler
[INFO] /tmp/plugin-builds/active-directory/src/main/java/hudson/plugins/active_directory/ActiveDirectoryInternalUsersDatabase.java:[43,12] Generating hudson/plugins/active_directory/ActiveDirectoryInternalUsersDatabase.stapler
[INFO] /tmp/plugin-builds/active-directory/src/main/java/hudson/plugins/active_directory/ActiveDirectorySecurityRealm.java:[992,16] Generating hudson/plugins/active_directory/ActiveDirectorySecurityRealm/EnvironmentProperty.stapler
[INFO] /tmp/plugin-builds/active-directory/src/main/java/hudson/plugins/active_directory/ActiveDirectorySecurityRealm.java:[270,12] Generating hudson/plugins/active_directory/ActiveDirectorySecurityRealm.stapler
[INFO] /tmp/plugin-builds/active-directory/src/main/java/hudson/plugins/active_directory/CacheConfiguration.java:[35,12] Generating hudson/plugins/active_directory/CacheConfiguration.stapler
<<<<<<< HEAD
[INFO] /tmp/plugin-builds/active-directory/src/main/java/hudson/plugins/active_directory/ActiveDirectorySecurityRealm.java:[586,31] Generating hudson/plugins/active_directory/ActiveDirectorySecurityRealm/DescriptorImpl/doCheckStartTls.stapler
[INFO] /tmp/plugin-builds/active-directory/src/main/java/hudson/plugins/active_directory/ActiveDirectorySecurityRealm.java:[575,31] Generating hudson/plugins/active_directory/ActiveDirectorySecurityRealm/DescriptorImpl/doCheckRequireTLS.stapler
[INFO] /tmp/plugin-builds/active-directory/src/main/java/hudson/plugins/active_directory/ActiveDirectorySecurityRealm.java:[415,17] Generating hudson/plugins/active_directory/ActiveDirectorySecurityRealm/doAuthTest.stapler
[INFO] /tmp/plugin-builds/active-directory/src/main/java/hudson/plugins/active_directory/ActiveDirectoryDomain.java:[296,31] Generating hudson/plugins/active_directory/ActiveDirectoryDomain/DescriptorImpl/doCheckBindPassword.stapler
=======
[INFO] /tmp/plugin-builds/active-directory/src/main/java/hudson/plugins/active_directory/ActiveDirectoryDomain.java:[296,31] Generating hudson/plugins/active_directory/ActiveDirectoryDomain/DescriptorImpl/doCheckBindPassword.stapler
[INFO] /tmp/plugin-builds/active-directory/src/main/java/hudson/plugins/active_directory/ActiveDirectorySecurityRealm.java:[415,17] Generating hudson/plugins/active_directory/ActiveDirectorySecurityRealm/doAuthTest.stapler
[INFO] /tmp/plugin-builds/active-directory/src/main/java/hudson/plugins/active_directory/ActiveDirectoryDomain.java:[313,31] Generating hudson/plugins/active_directory/ActiveDirectoryDomain/DescriptorImpl/doValidateTest.stapler
[INFO] /tmp/plugin-builds/active-directory/src/main/java/hudson/plugins/active_directory/ActiveDirectorySecurityRealm.java:[586,31] Generating hudson/plugins/active_directory/ActiveDirectorySecurityRealm/DescriptorImpl/doCheckStartTls.stapler
[INFO] /tmp/plugin-builds/active-directory/src/main/java/hudson/plugins/active_directory/ActiveDirectorySecurityRealm.java:[575,31] Generating hudson/plugins/active_directory/ActiveDirectorySecurityRealm/DescriptorImpl/doCheckRequireTLS.stapler
>>>>>>> ab7ada5f
[INFO] /tmp/plugin-builds/active-directory/src/main/java/hudson/plugins/active_directory/ActiveDirectoryDomain.java:[304,31] Generating hudson/plugins/active_directory/ActiveDirectoryDomain/DescriptorImpl/doCheckTlsConfiguration.stapler
[INFO] /tmp/plugin-builds/active-directory/src/main/java/hudson/plugins/active_directory/ActiveDirectoryDomain.java:[313,31] Generating hudson/plugins/active_directory/ActiveDirectoryDomain/DescriptorImpl/doValidateTest.stapler
[WARNING] /tmp/plugin-builds/active-directory/src/main/java/hudson/plugins/active_directory/ActiveDirectorySecurityRealm.java:[982,26] deprecated item is not annotated with @Deprecated
[INFO] /tmp/plugin-builds/active-directory/src/main/java/hudson/plugins/active_directory/ActiveDirectoryUnixAuthenticationProvider.java: Some input files use or override a deprecated API.
[INFO] /tmp/plugin-builds/active-directory/src/main/java/hudson/plugins/active_directory/ActiveDirectoryUnixAuthenticationProvider.java: Recompile with -Xlint:deprecation for details.
[INFO] /tmp/plugin-builds/active-directory/src/main/java/hudson/plugins/active_directory/ActiveDirectoryAuthenticationProvider.java: Some input files use unchecked or unsafe operations.
[INFO] /tmp/plugin-builds/active-directory/src/main/java/hudson/plugins/active_directory/ActiveDirectoryAuthenticationProvider.java: Recompile with -Xlint:unchecked for details.
[INFO] 
[INFO] --- access-modifier-checker:1.35:enforce (default-enforce) @ active-directory ---
[INFO] Skipping access modifier checks
[INFO] 
[INFO] --- bridge-method-injector:1.31:process (default) @ active-directory ---
[INFO] 
[INFO] --- hpi:3.66:insert-test (default-insert-test) @ active-directory ---
[INFO] 
[INFO] --- antrun:3.1.0:run (createTempDir) @ active-directory ---
[INFO] Executing tasks
[INFO]     [mkdir] Created dir: /tmp/plugin-builds/active-directory/target/tmp
[INFO] Executed tasks
[INFO] 
[INFO] --- resources:3.3.1:testResources (default-testResources) @ active-directory ---
[INFO] Not copying test resources
[INFO] 
[INFO] --- compiler:3.14.0:testCompile (default-testCompile) @ active-directory ---
[INFO] Not compiling test sources
[INFO] 
[INFO] --- hpi:3.66:test-hpl (default-test-hpl) @ active-directory ---
[INFO] Generating /tmp/plugin-builds/active-directory/target/test-classes/the.hpl
[INFO] 
[INFO] --- hpi:3.66:resolve-test-dependencies (default-resolve-test-dependencies) @ active-directory ---
[INFO] 
[INFO] --- hpi:3.66:test-runtime (default-test-runtime) @ active-directory ---
[INFO] Tests are skipped.
[INFO] 
[INFO] --- surefire:3.5.3:test (default-test) @ active-directory ---
[INFO] Tests are skipped.
[INFO] 
[INFO] --- surefire:3.5.3:test (ITs) @ active-directory ---
[INFO] Tests are skipped.
[INFO] 
[INFO] --- license:165.v7e11f4e4a_325:process (default) @ active-directory ---
[INFO] 
[INFO] --- hpi:3.66:hpi (default-hpi) @ active-directory ---
[INFO] Generating /tmp/plugin-builds/active-directory/target/active-directory/META-INF/MANIFEST.MF
[INFO] Checking for attached .jar artifact ...
[INFO] Generating jar /tmp/plugin-builds/active-directory/target/active-directory.jar
[INFO] Building jar: /tmp/plugin-builds/active-directory/target/active-directory.jar
[INFO] Exploding webapp...
[INFO] Copy webapp webResources to /tmp/plugin-builds/active-directory/target/active-directory
[INFO] Assembling webapp active-directory in /tmp/plugin-builds/active-directory/target/active-directory
[INFO] Bundling direct dependency active-directory-1.0.jar
[INFO] Bundling direct dependency ado20-1.0.jar
[INFO] Bundling direct dependency com4j-2.1.jar
[INFO] Generating hpi /tmp/plugin-builds/active-directory/target/active-directory.hpi
[INFO] Building jar: /tmp/plugin-builds/active-directory/target/active-directory.hpi
[INFO] 
[INFO] --- jar:3.4.2:test-jar (maybe-test-jar) @ active-directory ---
[INFO] Skipping packaging of the test-jar
[INFO] 
[INFO] >>> spotbugs:4.9.3.1:check (spotbugs) > :spotbugs @ active-directory >>>
[INFO] 
[INFO] --- spotbugs:4.9.3.1:spotbugs (spotbugs) @ active-directory ---
[INFO] Skipping com.github.spotbugs:spotbugs-maven-plugin:4.9.3.1:spotbugs report goal
[INFO] 
[INFO] <<< spotbugs:4.9.3.1:check (spotbugs) < :spotbugs @ active-directory <<<
[INFO] 
[INFO] 
[INFO] --- spotbugs:4.9.3.1:check (spotbugs) @ active-directory ---
[INFO] Spotbugs plugin skipped
[INFO] 
[INFO] --- spotless:2.44.5:check (default) @ active-directory ---
[INFO] Spotless check skipped
[INFO] 
[INFO] --- install:3.1.4:install (default-install) @ active-directory ---
[INFO] Installing /tmp/plugin-builds/active-directory/target/active-directory-2.41-SNAPSHOT.pom to /home/runner/.m2/repository/org/jenkins-ci/plugins/active-directory/2.41-SNAPSHOT/active-directory-2.41-SNAPSHOT.pom
[INFO] Installing /tmp/plugin-builds/active-directory/target/active-directory.hpi to /home/runner/.m2/repository/org/jenkins-ci/plugins/active-directory/2.41-SNAPSHOT/active-directory-2.41-SNAPSHOT.hpi
[INFO] Installing /tmp/plugin-builds/active-directory/target/active-directory.jar to /home/runner/.m2/repository/org/jenkins-ci/plugins/active-directory/2.41-SNAPSHOT/active-directory-2.41-SNAPSHOT.jar
[INFO] ------------------------------------------------------------------------
[INFO] BUILD SUCCESS
[INFO] ------------------------------------------------------------------------
<<<<<<< HEAD
[INFO] Total time:  12.725 s
[INFO] Finished at: 2025-07-09T12:24:35+02:00
=======
[INFO] Total time:  9.695 s
[INFO] Finished at: 2025-07-08T03:04:00Z
>>>>>>> ab7ada5f
[INFO] ------------------------------------------------------------------------<|MERGE_RESOLUTION|>--- conflicted
+++ resolved
@@ -14,69 +14,67 @@
 [INFO] Building Jenkins Active Directory plugin 2.41-SNAPSHOT
 [INFO]   from pom.xml
 [INFO] --------------------------------[ hpi ]---------------------------------
-<<<<<<< HEAD
-=======
 Downloading from repo.jenkins-ci.org: https://repo.jenkins-ci.org/public/org/burningwave/tools/0.27.2/tools-0.27.2.pom
 Downloading from incrementals: https://repo.jenkins-ci.org/incrementals/org/burningwave/tools/0.27.2/tools-0.27.2.pom
 Downloading from central: https://repo.maven.apache.org/maven2/org/burningwave/tools/0.27.2/tools-0.27.2.pom
-Progress (1): 1.4/14 kB
-Progress (1): 2.8/14 kB
-Progress (1): 4.1/14 kB
-Progress (1): 5.5/14 kB
-Progress (1): 6.9/14 kB
-Progress (1): 8.3/14 kB
-Progress (1): 8.9/14 kB
-Progress (1): 10/14 kB 
-Progress (1): 12/14 kB
-Progress (1): 13/14 kB
-Progress (1): 14 kB   
-                   
+Progress (1): 1.4/14 kB+Progress (1): 2.8/14 kB+Progress (1): 4.1/14 kB+Progress (1): 5.5/14 kB+Progress (1): 6.9/14 kB+Progress (1): 8.3/14 kB+Progress (1): 8.9/14 kB+Progress (1): 10/14 kB +Progress (1): 12/14 kB+Progress (1): 13/14 kB+Progress (1): 14 kB   +                    Downloaded from central: https://repo.maven.apache.org/maven2/org/burningwave/tools/0.27.2/tools-0.27.2.pom (14 kB at 275 kB/s)
 Downloading from repo.jenkins-ci.org: https://repo.jenkins-ci.org/public/org/burningwave/core/12.66.2/core-12.66.2.pom
 Downloading from incrementals: https://repo.jenkins-ci.org/incrementals/org/burningwave/core/12.66.2/core-12.66.2.pom
 Downloading from central: https://repo.maven.apache.org/maven2/org/burningwave/core/12.66.2/core-12.66.2.pom
-Progress (1): 1.4/20 kB
-Progress (1): 2.8/20 kB
-Progress (1): 4.1/20 kB
-Progress (1): 5.5/20 kB
-Progress (1): 6.9/20 kB
-Progress (1): 8.3/20 kB
-Progress (1): 9.7/20 kB
-Progress (1): 11/20 kB 
-Progress (1): 12/20 kB
-Progress (1): 14/20 kB
-Progress (1): 15/20 kB
-Progress (1): 17/20 kB
-Progress (1): 18/20 kB
-Progress (1): 19/20 kB
-Progress (1): 20 kB   
-                   
+Progress (1): 1.4/20 kB+Progress (1): 2.8/20 kB+Progress (1): 4.1/20 kB+Progress (1): 5.5/20 kB+Progress (1): 6.9/20 kB+Progress (1): 8.3/20 kB+Progress (1): 9.7/20 kB+Progress (1): 11/20 kB +Progress (1): 12/20 kB+Progress (1): 14/20 kB+Progress (1): 15/20 kB+Progress (1): 17/20 kB+Progress (1): 18/20 kB+Progress (1): 19/20 kB+Progress (1): 20 kB   +                    Downloaded from central: https://repo.maven.apache.org/maven2/org/burningwave/core/12.66.2/core-12.66.2.pom (20 kB at 1.8 MB/s)
 Downloading from repo.jenkins-ci.org: https://repo.jenkins-ci.org/public/org/burningwave/jvm-driver/8.19.1/jvm-driver-8.19.1.pom
 Downloading from incrementals: https://repo.jenkins-ci.org/incrementals/org/burningwave/jvm-driver/8.19.1/jvm-driver-8.19.1.pom
 Downloading from central: https://repo.maven.apache.org/maven2/org/burningwave/jvm-driver/8.19.1/jvm-driver-8.19.1.pom
-Progress (1): 1.4/18 kB
-Progress (1): 2.8/18 kB
-Progress (1): 4.1/18 kB
-Progress (1): 5.5/18 kB
-Progress (1): 6.9/18 kB
-Progress (1): 8.3/18 kB
-Progress (1): 8.9/18 kB
-Progress (1): 10/18 kB 
-Progress (1): 12/18 kB
-Progress (1): 13/18 kB
-Progress (1): 14/18 kB
-Progress (1): 16/18 kB
-Progress (1): 17/18 kB
-Progress (1): 18 kB   
-                   
+Progress (1): 1.4/18 kB+Progress (1): 2.8/18 kB+Progress (1): 4.1/18 kB+Progress (1): 5.5/18 kB+Progress (1): 6.9/18 kB+Progress (1): 8.3/18 kB+Progress (1): 8.9/18 kB+Progress (1): 10/18 kB +Progress (1): 12/18 kB+Progress (1): 13/18 kB+Progress (1): 14/18 kB+Progress (1): 16/18 kB+Progress (1): 17/18 kB+Progress (1): 18 kB   +                    Downloaded from central: https://repo.maven.apache.org/maven2/org/burningwave/jvm-driver/8.19.1/jvm-driver-8.19.1.pom (18 kB at 1.8 MB/s)
 Downloading from repo.jenkins-ci.org: https://repo.jenkins-ci.org/public/io/github/toolfactory/jvm-driver/9.8.0/jvm-driver-9.8.0.pom
 Downloading from incrementals: https://repo.jenkins-ci.org/incrementals/io/github/toolfactory/jvm-driver/9.8.0/jvm-driver-9.8.0.pom
 Downloading from central: https://repo.maven.apache.org/maven2/io/github/toolfactory/jvm-driver/9.8.0/jvm-driver-9.8.0.pom
-Progress (1): 16/19 kB
-Progress (1): 19 kB   
-                   
+Progress (1): 16/19 kB+Progress (1): 19 kB   +                    Downloaded from central: https://repo.maven.apache.org/maven2/io/github/toolfactory/jvm-driver/9.8.0/jvm-driver-9.8.0.pom (19 kB at 2.7 MB/s)
 Downloading from repo.jenkins-ci.org: https://repo.jenkins-ci.org/public/org/burningwave/tools/0.27.2/tools-0.27.2.jar
 Downloading from repo.jenkins-ci.org: https://repo.jenkins-ci.org/public/org/burningwave/core/12.66.2/core-12.66.2.jar
@@ -87,120 +85,119 @@
 Downloading from incrementals: https://repo.jenkins-ci.org/incrementals/org/burningwave/jvm-driver/8.19.1/jvm-driver-8.19.1.jar
 Downloading from incrementals: https://repo.jenkins-ci.org/incrementals/io/github/toolfactory/jvm-driver/9.8.0/jvm-driver-9.8.0.jar
 Downloading from central: https://repo.maven.apache.org/maven2/org/burningwave/tools/0.27.2/tools-0.27.2.jar
-Progress (1): 16/58 kB
-Progress (1): 33/58 kB
-Progress (1): 49/58 kB
-Progress (1): 58 kB   
-                   
+Progress (1): 16/58 kB+Progress (1): 33/58 kB+Progress (1): 49/58 kB+Progress (1): 58 kB   +                    Downloaded from central: https://repo.maven.apache.org/maven2/org/burningwave/tools/0.27.2/tools-0.27.2.jar (58 kB at 5.8 MB/s)
 Downloading from central: https://repo.maven.apache.org/maven2/org/burningwave/core/12.66.2/core-12.66.2.jar
 Downloading from central: https://repo.maven.apache.org/maven2/org/burningwave/jvm-driver/8.19.1/jvm-driver-8.19.1.jar
 Downloading from central: https://repo.maven.apache.org/maven2/io/github/toolfactory/jvm-driver/9.8.0/jvm-driver-9.8.0.jar
-Progress (1): 16/697 kB
-Progress (1): 33/697 kB
-Progress (1): 49/697 kB
-Progress (1): 66/697 kB
-Progress (1): 82/697 kB
-Progress (1): 98/697 kB
-Progress (1): 115/697 kB
-Progress (1): 125/697 kB
-Progress (2): 125/697 kB | 1.4/293 kB
-Progress (2): 125/697 kB | 2.8/293 kB
-Progress (2): 125/697 kB | 4.1/293 kB
-Progress (2): 142/697 kB | 4.1/293 kB
-Progress (2): 142/697 kB | 5.5/293 kB
-Progress (2): 142/697 kB | 6.9/293 kB
-Progress (2): 142/697 kB | 7.6/293 kB
-Progress (2): 142/697 kB | 8.9/293 kB
-Progress (2): 142/697 kB | 10/293 kB 
-Progress (2): 142/697 kB | 12/293 kB
-Progress (2): 142/697 kB | 13/293 kB
-Progress (2): 142/697 kB | 14/293 kB
-Progress (2): 142/697 kB | 16/293 kB
-Progress (2): 142/697 kB | 17/293 kB
-Progress (2): 142/697 kB | 19/293 kB
-Progress (2): 142/697 kB | 20/293 kB
-Progress (2): 142/697 kB | 21/293 kB
-Progress (2): 142/697 kB | 23/293 kB
-Progress (2): 142/697 kB | 24/293 kB
-Progress (2): 142/697 kB | 40/293 kB
-Progress (2): 142/697 kB | 57/293 kB
-Progress (2): 142/697 kB | 73/293 kB
-Progress (2): 158/697 kB | 73/293 kB
-Progress (2): 158/697 kB | 89/293 kB
-Progress (2): 174/697 kB | 89/293 kB
-Progress (2): 174/697 kB | 106/293 kB
-Progress (2): 188/697 kB | 106/293 kB
-Progress (2): 188/697 kB | 122/293 kB
-Progress (2): 188/697 kB | 139/293 kB
-Progress (2): 188/697 kB | 146/293 kB
-Progress (2): 204/697 kB | 146/293 kB
-Progress (2): 214/697 kB | 146/293 kB
-Progress (2): 214/697 kB | 162/293 kB
-Progress (2): 214/697 kB | 178/293 kB
-Progress (2): 230/697 kB | 178/293 kB
-Progress (2): 230/697 kB | 195/293 kB
-Progress (2): 230/697 kB | 211/293 kB
-Progress (2): 247/697 kB | 211/293 kB
-Progress (2): 251/697 kB | 211/293 kB
-Progress (2): 251/697 kB | 227/293 kB
-Progress (2): 267/697 kB | 227/293 kB
-Progress (2): 267/697 kB | 244/293 kB
-Progress (2): 283/697 kB | 244/293 kB
-Progress (3): 283/697 kB | 244/293 kB | 16/226 kB
-Progress (3): 283/697 kB | 244/293 kB | 33/226 kB
-Progress (3): 300/697 kB | 244/293 kB | 33/226 kB
-Progress (3): 301/697 kB | 244/293 kB | 33/226 kB
-Progress (3): 301/697 kB | 260/293 kB | 33/226 kB
-Progress (3): 301/697 kB | 277/293 kB | 33/226 kB
-Progress (3): 318/697 kB | 277/293 kB | 33/226 kB
-Progress (3): 318/697 kB | 277/293 kB | 49/226 kB
-Progress (3): 334/697 kB | 277/293 kB | 49/226 kB
-Progress (3): 334/697 kB | 277/293 kB | 66/226 kB
-Progress (3): 351/697 kB | 277/293 kB | 66/226 kB
-Progress (3): 351/697 kB | 293/293 kB | 66/226 kB
-Progress (3): 351/697 kB | 293 kB | 66/226 kB    
-                                             
+Progress (1): 16/697 kB+Progress (1): 33/697 kB+Progress (1): 49/697 kB+Progress (1): 66/697 kB+Progress (1): 82/697 kB+Progress (1): 98/697 kB+Progress (1): 115/697 kB+Progress (1): 125/697 kB+Progress (2): 125/697 kB | 1.4/293 kB+Progress (2): 125/697 kB | 2.8/293 kB+Progress (2): 125/697 kB | 4.1/293 kB+Progress (2): 142/697 kB | 4.1/293 kB+Progress (2): 142/697 kB | 5.5/293 kB+Progress (2): 142/697 kB | 6.9/293 kB+Progress (2): 142/697 kB | 7.6/293 kB+Progress (2): 142/697 kB | 8.9/293 kB+Progress (2): 142/697 kB | 10/293 kB +Progress (2): 142/697 kB | 12/293 kB+Progress (2): 142/697 kB | 13/293 kB+Progress (2): 142/697 kB | 14/293 kB+Progress (2): 142/697 kB | 16/293 kB+Progress (2): 142/697 kB | 17/293 kB+Progress (2): 142/697 kB | 19/293 kB+Progress (2): 142/697 kB | 20/293 kB+Progress (2): 142/697 kB | 21/293 kB+Progress (2): 142/697 kB | 23/293 kB+Progress (2): 142/697 kB | 24/293 kB+Progress (2): 142/697 kB | 40/293 kB+Progress (2): 142/697 kB | 57/293 kB+Progress (2): 142/697 kB | 73/293 kB+Progress (2): 158/697 kB | 73/293 kB+Progress (2): 158/697 kB | 89/293 kB+Progress (2): 174/697 kB | 89/293 kB+Progress (2): 174/697 kB | 106/293 kB+Progress (2): 188/697 kB | 106/293 kB+Progress (2): 188/697 kB | 122/293 kB+Progress (2): 188/697 kB | 139/293 kB+Progress (2): 188/697 kB | 146/293 kB+Progress (2): 204/697 kB | 146/293 kB+Progress (2): 214/697 kB | 146/293 kB+Progress (2): 214/697 kB | 162/293 kB+Progress (2): 214/697 kB | 178/293 kB+Progress (2): 230/697 kB | 178/293 kB+Progress (2): 230/697 kB | 195/293 kB+Progress (2): 230/697 kB | 211/293 kB+Progress (2): 247/697 kB | 211/293 kB+Progress (2): 251/697 kB | 211/293 kB+Progress (2): 251/697 kB | 227/293 kB+Progress (2): 267/697 kB | 227/293 kB+Progress (2): 267/697 kB | 244/293 kB+Progress (2): 283/697 kB | 244/293 kB+Progress (3): 283/697 kB | 244/293 kB | 16/226 kB+Progress (3): 283/697 kB | 244/293 kB | 33/226 kB+Progress (3): 300/697 kB | 244/293 kB | 33/226 kB+Progress (3): 301/697 kB | 244/293 kB | 33/226 kB+Progress (3): 301/697 kB | 260/293 kB | 33/226 kB+Progress (3): 301/697 kB | 277/293 kB | 33/226 kB+Progress (3): 318/697 kB | 277/293 kB | 33/226 kB+Progress (3): 318/697 kB | 277/293 kB | 49/226 kB+Progress (3): 334/697 kB | 277/293 kB | 49/226 kB+Progress (3): 334/697 kB | 277/293 kB | 66/226 kB+Progress (3): 351/697 kB | 277/293 kB | 66/226 kB+Progress (3): 351/697 kB | 293/293 kB | 66/226 kB+Progress (3): 351/697 kB | 293 kB | 66/226 kB    +                                              Downloaded from central: https://repo.maven.apache.org/maven2/org/burningwave/jvm-driver/8.19.1/jvm-driver-8.19.1.jar (293 kB at 5.3 MB/s)
-Progress (2): 351/697 kB | 82/226 kB
-Progress (2): 367/697 kB | 82/226 kB
-Progress (2): 376/697 kB | 82/226 kB
-Progress (2): 376/697 kB | 98/226 kB
-Progress (2): 392/697 kB | 98/226 kB
-Progress (2): 409/697 kB | 98/226 kB
-Progress (2): 409/697 kB | 115/226 kB
-Progress (2): 425/697 kB | 115/226 kB
-Progress (2): 425/697 kB | 131/226 kB
-Progress (2): 438/697 kB | 131/226 kB
-Progress (2): 438/697 kB | 147/226 kB
-Progress (2): 455/697 kB | 147/226 kB
-Progress (2): 471/697 kB | 147/226 kB
-Progress (2): 471/697 kB | 164/226 kB
-Progress (2): 488/697 kB | 164/226 kB
-Progress (2): 501/697 kB | 164/226 kB
-Progress (2): 501/697 kB | 180/226 kB
-Progress (2): 517/697 kB | 180/226 kB
-Progress (2): 534/697 kB | 180/226 kB
-Progress (2): 550/697 kB | 180/226 kB
-Progress (2): 550/697 kB | 197/226 kB
-Progress (2): 564/697 kB | 197/226 kB
-Progress (2): 564/697 kB | 213/226 kB
-Progress (2): 564/697 kB | 226 kB    
-Progress (2): 580/697 kB | 226 kB
-Progress (2): 582/697 kB | 226 kB
-                                 
+Progress (2): 351/697 kB | 82/226 kB+Progress (2): 367/697 kB | 82/226 kB+Progress (2): 376/697 kB | 82/226 kB+Progress (2): 376/697 kB | 98/226 kB+Progress (2): 392/697 kB | 98/226 kB+Progress (2): 409/697 kB | 98/226 kB+Progress (2): 409/697 kB | 115/226 kB+Progress (2): 425/697 kB | 115/226 kB+Progress (2): 425/697 kB | 131/226 kB+Progress (2): 438/697 kB | 131/226 kB+Progress (2): 438/697 kB | 147/226 kB+Progress (2): 455/697 kB | 147/226 kB+Progress (2): 471/697 kB | 147/226 kB+Progress (2): 471/697 kB | 164/226 kB+Progress (2): 488/697 kB | 164/226 kB+Progress (2): 501/697 kB | 164/226 kB+Progress (2): 501/697 kB | 180/226 kB+Progress (2): 517/697 kB | 180/226 kB+Progress (2): 534/697 kB | 180/226 kB+Progress (2): 550/697 kB | 180/226 kB+Progress (2): 550/697 kB | 197/226 kB+Progress (2): 564/697 kB | 197/226 kB+Progress (2): 564/697 kB | 213/226 kB+Progress (2): 564/697 kB | 226 kB    +Progress (2): 580/697 kB | 226 kB+Progress (2): 582/697 kB | 226 kB+                                  Downloaded from central: https://repo.maven.apache.org/maven2/io/github/toolfactory/jvm-driver/9.8.0/jvm-driver-9.8.0.jar (226 kB at 3.4 MB/s)
-Progress (1): 598/697 kB
-Progress (1): 614/697 kB
-Progress (1): 626/697 kB
-Progress (1): 643/697 kB
-Progress (1): 659/697 kB
-Progress (1): 676/697 kB
-Progress (1): 689/697 kB
-Progress (1): 697 kB    
-                    
+Progress (1): 598/697 kB+Progress (1): 614/697 kB+Progress (1): 626/697 kB+Progress (1): 643/697 kB+Progress (1): 659/697 kB+Progress (1): 676/697 kB+Progress (1): 689/697 kB+Progress (1): 697 kB    +                     Downloaded from central: https://repo.maven.apache.org/maven2/org/burningwave/core/12.66.2/core-12.66.2.jar (697 kB at 10.0 MB/s)
->>>>>>> ab7ada5f
 [INFO] 
 [INFO] --- clean:3.5.0:clean (default-clean) @ active-directory ---
 [INFO] 
@@ -244,20 +241,12 @@
 [INFO] /tmp/plugin-builds/active-directory/src/main/java/hudson/plugins/active_directory/ActiveDirectorySecurityRealm.java:[992,16] Generating hudson/plugins/active_directory/ActiveDirectorySecurityRealm/EnvironmentProperty.stapler
 [INFO] /tmp/plugin-builds/active-directory/src/main/java/hudson/plugins/active_directory/ActiveDirectorySecurityRealm.java:[270,12] Generating hudson/plugins/active_directory/ActiveDirectorySecurityRealm.stapler
 [INFO] /tmp/plugin-builds/active-directory/src/main/java/hudson/plugins/active_directory/CacheConfiguration.java:[35,12] Generating hudson/plugins/active_directory/CacheConfiguration.stapler
-<<<<<<< HEAD
-[INFO] /tmp/plugin-builds/active-directory/src/main/java/hudson/plugins/active_directory/ActiveDirectorySecurityRealm.java:[586,31] Generating hudson/plugins/active_directory/ActiveDirectorySecurityRealm/DescriptorImpl/doCheckStartTls.stapler
-[INFO] /tmp/plugin-builds/active-directory/src/main/java/hudson/plugins/active_directory/ActiveDirectorySecurityRealm.java:[575,31] Generating hudson/plugins/active_directory/ActiveDirectorySecurityRealm/DescriptorImpl/doCheckRequireTLS.stapler
-[INFO] /tmp/plugin-builds/active-directory/src/main/java/hudson/plugins/active_directory/ActiveDirectorySecurityRealm.java:[415,17] Generating hudson/plugins/active_directory/ActiveDirectorySecurityRealm/doAuthTest.stapler
-[INFO] /tmp/plugin-builds/active-directory/src/main/java/hudson/plugins/active_directory/ActiveDirectoryDomain.java:[296,31] Generating hudson/plugins/active_directory/ActiveDirectoryDomain/DescriptorImpl/doCheckBindPassword.stapler
-=======
 [INFO] /tmp/plugin-builds/active-directory/src/main/java/hudson/plugins/active_directory/ActiveDirectoryDomain.java:[296,31] Generating hudson/plugins/active_directory/ActiveDirectoryDomain/DescriptorImpl/doCheckBindPassword.stapler
 [INFO] /tmp/plugin-builds/active-directory/src/main/java/hudson/plugins/active_directory/ActiveDirectorySecurityRealm.java:[415,17] Generating hudson/plugins/active_directory/ActiveDirectorySecurityRealm/doAuthTest.stapler
 [INFO] /tmp/plugin-builds/active-directory/src/main/java/hudson/plugins/active_directory/ActiveDirectoryDomain.java:[313,31] Generating hudson/plugins/active_directory/ActiveDirectoryDomain/DescriptorImpl/doValidateTest.stapler
 [INFO] /tmp/plugin-builds/active-directory/src/main/java/hudson/plugins/active_directory/ActiveDirectorySecurityRealm.java:[586,31] Generating hudson/plugins/active_directory/ActiveDirectorySecurityRealm/DescriptorImpl/doCheckStartTls.stapler
 [INFO] /tmp/plugin-builds/active-directory/src/main/java/hudson/plugins/active_directory/ActiveDirectorySecurityRealm.java:[575,31] Generating hudson/plugins/active_directory/ActiveDirectorySecurityRealm/DescriptorImpl/doCheckRequireTLS.stapler
->>>>>>> ab7ada5f
 [INFO] /tmp/plugin-builds/active-directory/src/main/java/hudson/plugins/active_directory/ActiveDirectoryDomain.java:[304,31] Generating hudson/plugins/active_directory/ActiveDirectoryDomain/DescriptorImpl/doCheckTlsConfiguration.stapler
-[INFO] /tmp/plugin-builds/active-directory/src/main/java/hudson/plugins/active_directory/ActiveDirectoryDomain.java:[313,31] Generating hudson/plugins/active_directory/ActiveDirectoryDomain/DescriptorImpl/doValidateTest.stapler
 [WARNING] /tmp/plugin-builds/active-directory/src/main/java/hudson/plugins/active_directory/ActiveDirectorySecurityRealm.java:[982,26] deprecated item is not annotated with @Deprecated
 [INFO] /tmp/plugin-builds/active-directory/src/main/java/hudson/plugins/active_directory/ActiveDirectoryUnixAuthenticationProvider.java: Some input files use or override a deprecated API.
 [INFO] /tmp/plugin-builds/active-directory/src/main/java/hudson/plugins/active_directory/ActiveDirectoryUnixAuthenticationProvider.java: Recompile with -Xlint:deprecation for details.
@@ -336,11 +325,6 @@
 [INFO] ------------------------------------------------------------------------
 [INFO] BUILD SUCCESS
 [INFO] ------------------------------------------------------------------------
-<<<<<<< HEAD
-[INFO] Total time:  12.725 s
-[INFO] Finished at: 2025-07-09T12:24:35+02:00
-=======
 [INFO] Total time:  9.695 s
 [INFO] Finished at: 2025-07-08T03:04:00Z
->>>>>>> ab7ada5f
 [INFO] ------------------------------------------------------------------------