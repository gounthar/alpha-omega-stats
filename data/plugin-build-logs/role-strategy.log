--- conflicted
+++ resolved
@@ -14,204 +14,201 @@
 [INFO] Building Role-based Authorization Strategy 999999-SNAPSHOT
 [INFO]   from pom.xml
 [INFO] --------------------------------[ hpi ]---------------------------------
-<<<<<<< HEAD
-=======
 Downloading from repo.jenkins-ci.org: https://repo.jenkins-ci.org/public/org/codehaus/mojo/tidy-maven-plugin/1.4.0/tidy-maven-plugin-1.4.0.pom
 Downloading from incrementals: https://repo.jenkins-ci.org/incrementals/org/codehaus/mojo/tidy-maven-plugin/1.4.0/tidy-maven-plugin-1.4.0.pom
 Downloading from central: https://repo.maven.apache.org/maven2/org/codehaus/mojo/tidy-maven-plugin/1.4.0/tidy-maven-plugin-1.4.0.pom
-Progress (1): 1.4/5.2 kB
-Progress (1): 2.8/5.2 kB
-Progress (1): 4.1/5.2 kB
-Progress (1): 5.2 kB    
-                    
+Progress (1): 1.4/5.2 kB+Progress (1): 2.8/5.2 kB+Progress (1): 4.1/5.2 kB+Progress (1): 5.2 kB    +                     Downloaded from central: https://repo.maven.apache.org/maven2/org/codehaus/mojo/tidy-maven-plugin/1.4.0/tidy-maven-plugin-1.4.0.pom (5.2 kB at 145 kB/s)
 Downloading from repo.jenkins-ci.org: https://repo.jenkins-ci.org/public/org/codehaus/mojo/tidy-maven-plugin/1.4.0/tidy-maven-plugin-1.4.0.jar
 Downloading from incrementals: https://repo.jenkins-ci.org/incrementals/org/codehaus/mojo/tidy-maven-plugin/1.4.0/tidy-maven-plugin-1.4.0.jar
 Downloading from central: https://repo.maven.apache.org/maven2/org/codehaus/mojo/tidy-maven-plugin/1.4.0/tidy-maven-plugin-1.4.0.jar
-Progress (1): 1.4/31 kB
-Progress (1): 2.8/31 kB
-Progress (1): 4.1/31 kB
-Progress (1): 5.5/31 kB
-Progress (1): 6.9/31 kB
-Progress (1): 8.3/31 kB
-Progress (1): 9.7/31 kB
-Progress (1): 11/31 kB 
-Progress (1): 12/31 kB
-Progress (1): 14/31 kB
-Progress (1): 15/31 kB
-Progress (1): 16/31 kB
-Progress (1): 18/31 kB
-Progress (1): 19/31 kB
-Progress (1): 21/31 kB
-Progress (1): 22/31 kB
-Progress (1): 23/31 kB
-Progress (1): 25/31 kB
-Progress (1): 26/31 kB
-Progress (1): 27/31 kB
-Progress (1): 29/31 kB
-Progress (1): 30/31 kB
-Progress (1): 31 kB   
-                   
+Progress (1): 1.4/31 kB+Progress (1): 2.8/31 kB+Progress (1): 4.1/31 kB+Progress (1): 5.5/31 kB+Progress (1): 6.9/31 kB+Progress (1): 8.3/31 kB+Progress (1): 9.7/31 kB+Progress (1): 11/31 kB +Progress (1): 12/31 kB+Progress (1): 14/31 kB+Progress (1): 15/31 kB+Progress (1): 16/31 kB+Progress (1): 18/31 kB+Progress (1): 19/31 kB+Progress (1): 21/31 kB+Progress (1): 22/31 kB+Progress (1): 23/31 kB+Progress (1): 25/31 kB+Progress (1): 26/31 kB+Progress (1): 27/31 kB+Progress (1): 29/31 kB+Progress (1): 30/31 kB+Progress (1): 31 kB   +                    Downloaded from central: https://repo.maven.apache.org/maven2/org/codehaus/mojo/tidy-maven-plugin/1.4.0/tidy-maven-plugin-1.4.0.jar (31 kB at 1.7 MB/s)
 Downloading from repo.jenkins-ci.org: https://repo.jenkins-ci.org/public/com/synopsys/jenkinsci/ownership/0.13.0/ownership-0.13.0.pom
-Progress (1): 0.5/5.8 kB
-Progress (1): 1.9/5.8 kB
-Progress (1): 3.3/5.8 kB
-Progress (1): 4.7/5.8 kB
-Progress (1): 5.8 kB    
-                    
+Progress (1): 0.5/5.8 kB+Progress (1): 1.9/5.8 kB+Progress (1): 3.3/5.8 kB+Progress (1): 4.7/5.8 kB+Progress (1): 5.8 kB    +                     Downloaded from repo.jenkins-ci.org: https://repo.jenkins-ci.org/public/com/synopsys/jenkinsci/ownership/0.13.0/ownership-0.13.0.pom (5.8 kB at 70 kB/s)
 Downloading from repo.jenkins-ci.org: https://repo.jenkins-ci.org/public/org/jenkins-ci/plugins/plugin/3.5/plugin-3.5.pom
-Progress (1): 0.5/49 kB
-Progress (1): 1.9/49 kB
-Progress (1): 3.3/49 kB
-Progress (1): 4.7/49 kB
-Progress (1): 6.1/49 kB
-Progress (1): 7.5/49 kB
-Progress (1): 8.9/49 kB
-Progress (1): 10/49 kB 
-Progress (1): 12/49 kB
-Progress (1): 13/49 kB
-Progress (1): 14/49 kB
-Progress (1): 16/49 kB
-Progress (1): 16/49 kB
-Progress (1): 17/49 kB
-Progress (1): 19/49 kB
-Progress (1): 20/49 kB
-Progress (1): 22/49 kB
-Progress (1): 23/49 kB
-Progress (1): 24/49 kB
-Progress (1): 26/49 kB
-Progress (1): 27/49 kB
-Progress (1): 29/49 kB
-Progress (1): 30/49 kB
-Progress (1): 31/49 kB
-Progress (1): 33/49 kB
-Progress (1): 34/49 kB
-Progress (1): 36/49 kB
-Progress (1): 37/49 kB
-Progress (1): 38/49 kB
-Progress (1): 40/49 kB
-Progress (1): 41/49 kB
-Progress (1): 43/49 kB
-Progress (1): 44/49 kB
-Progress (1): 45/49 kB
-Progress (1): 47/49 kB
-Progress (1): 48/49 kB
-Progress (1): 49 kB   
-                   
+Progress (1): 0.5/49 kB+Progress (1): 1.9/49 kB+Progress (1): 3.3/49 kB+Progress (1): 4.7/49 kB+Progress (1): 6.1/49 kB+Progress (1): 7.5/49 kB+Progress (1): 8.9/49 kB+Progress (1): 10/49 kB +Progress (1): 12/49 kB+Progress (1): 13/49 kB+Progress (1): 14/49 kB+Progress (1): 16/49 kB+Progress (1): 16/49 kB+Progress (1): 17/49 kB+Progress (1): 19/49 kB+Progress (1): 20/49 kB+Progress (1): 22/49 kB+Progress (1): 23/49 kB+Progress (1): 24/49 kB+Progress (1): 26/49 kB+Progress (1): 27/49 kB+Progress (1): 29/49 kB+Progress (1): 30/49 kB+Progress (1): 31/49 kB+Progress (1): 33/49 kB+Progress (1): 34/49 kB+Progress (1): 36/49 kB+Progress (1): 37/49 kB+Progress (1): 38/49 kB+Progress (1): 40/49 kB+Progress (1): 41/49 kB+Progress (1): 43/49 kB+Progress (1): 44/49 kB+Progress (1): 45/49 kB+Progress (1): 47/49 kB+Progress (1): 48/49 kB+Progress (1): 49 kB   +                    Downloaded from repo.jenkins-ci.org: https://repo.jenkins-ci.org/public/org/jenkins-ci/plugins/plugin/3.5/plugin-3.5.pom (49 kB at 309 kB/s)
 Downloading from repo.jenkins-ci.org: https://repo.jenkins-ci.org/public/org/jenkins-ci/plugins/authorize-project/2.0.0/authorize-project-2.0.0.pom
-Progress (1): 0.4/1.7 kB
-Progress (1): 1.7 kB    
-                    
+Progress (1): 0.4/1.7 kB+Progress (1): 1.7 kB    +                     Downloaded from repo.jenkins-ci.org: https://repo.jenkins-ci.org/public/org/jenkins-ci/plugins/authorize-project/2.0.0/authorize-project-2.0.0.pom (1.7 kB at 21 kB/s)
 Downloading from repo.jenkins-ci.org: https://repo.jenkins-ci.org/public/com/synopsys/jenkinsci/ownership/0.13.0/ownership-0.13.0.jar
-Progress (1): 16/255 kB
-Progress (1): 17/255 kB
-Progress (1): 33/255 kB
-Progress (1): 34/255 kB
-Progress (1): 51/255 kB
-Progress (1): 52/255 kB
-Progress (1): 53/255 kB
-Progress (1): 70/255 kB
-Progress (1): 71/255 kB
-Progress (1): 87/255 kB
-Progress (1): 88/255 kB
-Progress (1): 105/255 kB
-Progress (1): 106/255 kB
-Progress (1): 122/255 kB
-Progress (1): 123/255 kB
-Progress (1): 139/255 kB
-Progress (1): 140/255 kB
-Progress (1): 157/255 kB
-Progress (1): 158/255 kB
-Progress (1): 174/255 kB
-Progress (1): 175/255 kB
-Progress (1): 192/255 kB
-Progress (1): 193/255 kB
-Progress (1): 209/255 kB
-Progress (1): 210/255 kB
-Progress (1): 226/255 kB
-Progress (1): 227/255 kB
-Progress (1): 244/255 kB
-Progress (1): 245/255 kB
-Progress (1): 255 kB    
-                    
+Progress (1): 16/255 kB+Progress (1): 17/255 kB+Progress (1): 33/255 kB+Progress (1): 34/255 kB+Progress (1): 51/255 kB+Progress (1): 52/255 kB+Progress (1): 53/255 kB+Progress (1): 70/255 kB+Progress (1): 71/255 kB+Progress (1): 87/255 kB+Progress (1): 88/255 kB+Progress (1): 105/255 kB+Progress (1): 106/255 kB+Progress (1): 122/255 kB+Progress (1): 123/255 kB+Progress (1): 139/255 kB+Progress (1): 140/255 kB+Progress (1): 157/255 kB+Progress (1): 158/255 kB+Progress (1): 174/255 kB+Progress (1): 175/255 kB+Progress (1): 192/255 kB+Progress (1): 193/255 kB+Progress (1): 209/255 kB+Progress (1): 210/255 kB+Progress (1): 226/255 kB+Progress (1): 227/255 kB+Progress (1): 244/255 kB+Progress (1): 245/255 kB+Progress (1): 255 kB    +                     Downloaded from repo.jenkins-ci.org: https://repo.jenkins-ci.org/public/com/synopsys/jenkinsci/ownership/0.13.0/ownership-0.13.0.jar (255 kB at 348 kB/s)
 Downloading from repo.jenkins-ci.org: https://repo.jenkins-ci.org/public/org/jenkins-ci/plugins/authorize-project/2.0.0/authorize-project-2.0.0.jar
-Progress (1): 0.4/93 kB
-Progress (1): 1.8/93 kB
-Progress (1): 3.2/93 kB
-Progress (1): 4.6/93 kB
-Progress (1): 6.0/93 kB
-Progress (1): 7.4/93 kB
-Progress (1): 8.8/93 kB
-Progress (1): 10/93 kB 
-Progress (1): 12/93 kB
-Progress (1): 13/93 kB
-Progress (1): 14/93 kB
-Progress (1): 16/93 kB
-Progress (1): 16/93 kB
-Progress (1): 17/93 kB
-Progress (1): 19/93 kB
-Progress (1): 20/93 kB
-Progress (1): 22/93 kB
-Progress (1): 23/93 kB
-Progress (1): 24/93 kB
-Progress (1): 26/93 kB
-Progress (1): 27/93 kB
-Progress (1): 29/93 kB
-Progress (1): 30/93 kB
-Progress (1): 31/93 kB
-Progress (1): 33/93 kB
-Progress (1): 34/93 kB
-Progress (1): 36/93 kB
-Progress (1): 37/93 kB
-Progress (1): 38/93 kB
-Progress (1): 40/93 kB
-Progress (1): 41/93 kB
-Progress (1): 43/93 kB
-Progress (1): 44/93 kB
-Progress (1): 45/93 kB
-Progress (1): 47/93 kB
-Progress (1): 48/93 kB
-Progress (1): 50/93 kB
-Progress (1): 51/93 kB
-Progress (1): 52/93 kB
-Progress (1): 54/93 kB
-Progress (1): 55/93 kB
-Progress (1): 57/93 kB
-Progress (1): 58/93 kB
-Progress (1): 59/93 kB
-Progress (1): 61/93 kB
-Progress (1): 62/93 kB
-Progress (1): 64/93 kB
-Progress (1): 65/93 kB
-Progress (1): 66/93 kB
-Progress (1): 68/93 kB
-Progress (1): 69/93 kB
-Progress (1): 71/93 kB
-Progress (1): 72/93 kB
-Progress (1): 73/93 kB
-Progress (1): 75/93 kB
-Progress (1): 76/93 kB
-Progress (1): 78/93 kB
-Progress (1): 79/93 kB
-Progress (1): 80/93 kB
-Progress (1): 82/93 kB
-Progress (1): 83/93 kB
-Progress (1): 85/93 kB
-Progress (1): 86/93 kB
-Progress (1): 87/93 kB
-Progress (1): 89/93 kB
-Progress (1): 90/93 kB
-Progress (1): 92/93 kB
-Progress (1): 93/93 kB
-Progress (1): 93 kB   
-                   
+Progress (1): 0.4/93 kB+Progress (1): 1.8/93 kB+Progress (1): 3.2/93 kB+Progress (1): 4.6/93 kB+Progress (1): 6.0/93 kB+Progress (1): 7.4/93 kB+Progress (1): 8.8/93 kB+Progress (1): 10/93 kB +Progress (1): 12/93 kB+Progress (1): 13/93 kB+Progress (1): 14/93 kB+Progress (1): 16/93 kB+Progress (1): 16/93 kB+Progress (1): 17/93 kB+Progress (1): 19/93 kB+Progress (1): 20/93 kB+Progress (1): 22/93 kB+Progress (1): 23/93 kB+Progress (1): 24/93 kB+Progress (1): 26/93 kB+Progress (1): 27/93 kB+Progress (1): 29/93 kB+Progress (1): 30/93 kB+Progress (1): 31/93 kB+Progress (1): 33/93 kB+Progress (1): 34/93 kB+Progress (1): 36/93 kB+Progress (1): 37/93 kB+Progress (1): 38/93 kB+Progress (1): 40/93 kB+Progress (1): 41/93 kB+Progress (1): 43/93 kB+Progress (1): 44/93 kB+Progress (1): 45/93 kB+Progress (1): 47/93 kB+Progress (1): 48/93 kB+Progress (1): 50/93 kB+Progress (1): 51/93 kB+Progress (1): 52/93 kB+Progress (1): 54/93 kB+Progress (1): 55/93 kB+Progress (1): 57/93 kB+Progress (1): 58/93 kB+Progress (1): 59/93 kB+Progress (1): 61/93 kB+Progress (1): 62/93 kB+Progress (1): 64/93 kB+Progress (1): 65/93 kB+Progress (1): 66/93 kB+Progress (1): 68/93 kB+Progress (1): 69/93 kB+Progress (1): 71/93 kB+Progress (1): 72/93 kB+Progress (1): 73/93 kB+Progress (1): 75/93 kB+Progress (1): 76/93 kB+Progress (1): 78/93 kB+Progress (1): 79/93 kB+Progress (1): 80/93 kB+Progress (1): 82/93 kB+Progress (1): 83/93 kB+Progress (1): 85/93 kB+Progress (1): 86/93 kB+Progress (1): 87/93 kB+Progress (1): 89/93 kB+Progress (1): 90/93 kB+Progress (1): 92/93 kB+Progress (1): 93/93 kB+Progress (1): 93 kB   +                    Downloaded from repo.jenkins-ci.org: https://repo.jenkins-ci.org/public/org/jenkins-ci/plugins/authorize-project/2.0.0/authorize-project-2.0.0.jar (93 kB at 318 kB/s)
->>>>>>> ab7ada5f
 [INFO] 
 [INFO] --- clean:3.4.1:clean (default-clean) @ role-strategy ---
 [INFO] 
@@ -267,30 +264,6 @@
 [INFO] /tmp/plugin-builds/role-strategy/src/main/java/org/jenkinsci/plugins/rolestrategy/casc/RoleDefinition.java:[58,10] Generating org/jenkinsci/plugins/rolestrategy/casc/RoleDefinition.stapler
 [INFO] /tmp/plugin-builds/role-strategy/src/main/java/org/jenkinsci/plugins/rolestrategy/pipeline/UserGlobalRoles.java:[20,10] Generating org/jenkinsci/plugins/rolestrategy/pipeline/UserGlobalRoles.stapler
 [INFO] /tmp/plugin-builds/role-strategy/src/main/java/org/jenkinsci/plugins/rolestrategy/pipeline/UserItemRoles.java:[30,10] Generating org/jenkinsci/plugins/rolestrategy/pipeline/UserItemRoles.stapler
-<<<<<<< HEAD
-[INFO] /tmp/plugin-builds/role-strategy/src/main/java/com/michelin/cio/hudson/plugins/rolestrategy/RoleBasedAuthorizationStrategy.java:[991,15] Generating com/michelin/cio/hudson/plugins/rolestrategy/RoleBasedAuthorizationStrategy/doGetRoleAssignments.stapler
-[INFO] /tmp/plugin-builds/role-strategy/src/main/java/com/michelin/cio/hudson/plugins/rolestrategy/RoleBasedAuthorizationStrategy.java:[695,15] Generating com/michelin/cio/hudson/plugins/rolestrategy/RoleBasedAuthorizationStrategy/doDeleteUser.stapler
-[INFO] /tmp/plugin-builds/role-strategy/src/main/java/com/michelin/cio/hudson/plugins/rolestrategy/RoleBasedAuthorizationStrategy.java:[836,15] Generating com/michelin/cio/hudson/plugins/rolestrategy/RoleBasedAuthorizationStrategy/doGetTemplate.stapler
-[INFO] /tmp/plugin-builds/role-strategy/src/main/java/com/michelin/cio/hudson/plugins/rolestrategy/RoleBasedAuthorizationStrategy.java:[1056,15] Generating com/michelin/cio/hudson/plugins/rolestrategy/RoleBasedAuthorizationStrategy/doGetMatchingAgents.stapler
-[INFO] /tmp/plugin-builds/role-strategy/src/main/java/com/michelin/cio/hudson/plugins/rolestrategy/RoleBasedAuthorizationStrategy.java:[1318,27] Generating com/michelin/cio/hudson/plugins/rolestrategy/RoleBasedAuthorizationStrategy/DescriptorImpl/doCheckForWhitespace.stapler
-[INFO] /tmp/plugin-builds/role-strategy/src/main/java/com/michelin/cio/hudson/plugins/rolestrategy/RoleBasedAuthorizationStrategy.java:[647,15] Generating com/michelin/cio/hudson/plugins/rolestrategy/RoleBasedAuthorizationStrategy/doAssignGroupRole.stapler
-[INFO] /tmp/plugin-builds/role-strategy/src/main/java/com/michelin/cio/hudson/plugins/rolestrategy/RoleBasedAuthorizationStrategy.java:[426,15] Generating com/michelin/cio/hudson/plugins/rolestrategy/RoleBasedAuthorizationStrategy/doAddTemplate.stapler
-[INFO] /tmp/plugin-builds/role-strategy/src/main/java/com/michelin/cio/hudson/plugins/rolestrategy/RoleBasedAuthorizationStrategy.java:[500,15] Generating com/michelin/cio/hudson/plugins/rolestrategy/RoleBasedAuthorizationStrategy/doAddRole.stapler
-[INFO] /tmp/plugin-builds/role-strategy/src/main/java/com/michelin/cio/hudson/plugins/rolestrategy/RoleBasedAuthorizationStrategy.java:[1620,27] Generating com/michelin/cio/hudson/plugins/rolestrategy/RoleBasedAuthorizationStrategy/DescriptorImpl/doCheckPattern.stapler
-[INFO] /tmp/plugin-builds/role-strategy/src/main/java/com/michelin/cio/hudson/plugins/rolestrategy/RoleBasedAuthorizationStrategy.java:[771,15] Generating com/michelin/cio/hudson/plugins/rolestrategy/RoleBasedAuthorizationStrategy/doUnassignUserRole.stapler
-[INFO] /tmp/plugin-builds/role-strategy/src/main/java/com/michelin/cio/hudson/plugins/rolestrategy/RoleBasedAuthorizationStrategy.java:[942,15] Generating com/michelin/cio/hudson/plugins/rolestrategy/RoleBasedAuthorizationStrategy/doGetAllRoles.stapler
-[INFO] /tmp/plugin-builds/role-strategy/src/main/java/com/michelin/cio/hudson/plugins/rolestrategy/RoleBasedAuthorizationStrategy.java:[1029,15] Generating com/michelin/cio/hudson/plugins/rolestrategy/RoleBasedAuthorizationStrategy/doGetMatchingJobs.stapler
-[INFO] /tmp/plugin-builds/role-strategy/src/main/java/com/michelin/cio/hudson/plugins/rolestrategy/RoleBasedAuthorizationStrategy.java:[557,15] Generating com/michelin/cio/hudson/plugins/rolestrategy/RoleBasedAuthorizationStrategy/doRemoveRoles.stapler
-[INFO] /tmp/plugin-builds/role-strategy/src/main/java/com/michelin/cio/hudson/plugins/rolestrategy/RoleBasedAuthorizationStrategy.java:[591,15] Generating com/michelin/cio/hudson/plugins/rolestrategy/RoleBasedAuthorizationStrategy/doAssignRole.stapler
-[INFO] /tmp/plugin-builds/role-strategy/src/main/java/com/michelin/cio/hudson/plugins/rolestrategy/RoleBasedAuthorizationStrategy.java:[455,15] Generating com/michelin/cio/hudson/plugins/rolestrategy/RoleBasedAuthorizationStrategy/doRemoveTemplates.stapler
-[INFO] /tmp/plugin-builds/role-strategy/src/main/java/com/michelin/cio/hudson/plugins/rolestrategy/RoleBasedAuthorizationStrategy.java:[716,15] Generating com/michelin/cio/hudson/plugins/rolestrategy/RoleBasedAuthorizationStrategy/doDeleteGroup.stapler
-[INFO] /tmp/plugin-builds/role-strategy/src/main/java/com/michelin/cio/hudson/plugins/rolestrategy/RoleBasedAuthorizationStrategy.java:[743,15] Generating com/michelin/cio/hudson/plugins/rolestrategy/RoleBasedAuthorizationStrategy/doUnassignRole.stapler
-[INFO] /tmp/plugin-builds/role-strategy/src/main/java/com/michelin/cio/hudson/plugins/rolestrategy/RoleBasedAuthorizationStrategy.java:[1640,27] Generating com/michelin/cio/hudson/plugins/rolestrategy/RoleBasedAuthorizationStrategy/DescriptorImpl/doCheckName.stapler
-[INFO] /tmp/plugin-builds/role-strategy/src/main/java/com/michelin/cio/hudson/plugins/rolestrategy/RoleBasedAuthorizationStrategy.java:[619,15] Generating com/michelin/cio/hudson/plugins/rolestrategy/RoleBasedAuthorizationStrategy/doAssignUserRole.stapler
-[INFO] /tmp/plugin-builds/role-strategy/src/main/java/com/michelin/cio/hudson/plugins/rolestrategy/RoleBasedAuthorizationStrategy.java:[890,15] Generating com/michelin/cio/hudson/plugins/rolestrategy/RoleBasedAuthorizationStrategy/doGetRole.stapler
-[INFO] /tmp/plugin-builds/role-strategy/src/main/java/com/michelin/cio/hudson/plugins/rolestrategy/RoleBasedAuthorizationStrategy.java:[674,15] Generating com/michelin/cio/hudson/plugins/rolestrategy/RoleBasedAuthorizationStrategy/doDeleteSid.stapler
-[INFO] /tmp/plugin-builds/role-strategy/src/main/java/com/michelin/cio/hudson/plugins/rolestrategy/RoleBasedAuthorizationStrategy.java:[799,15] Generating com/michelin/cio/hudson/plugins/rolestrategy/RoleBasedAuthorizationStrategy/doUnassignGroupRole.stapler
-=======
 [INFO] /tmp/plugin-builds/role-strategy/src/main/java/com/michelin/cio/hudson/plugins/rolestrategy/RoleBasedAuthorizationStrategy.java:[695,15] Generating com/michelin/cio/hudson/plugins/rolestrategy/RoleBasedAuthorizationStrategy/doDeleteUser.stapler
 [INFO] /tmp/plugin-builds/role-strategy/src/main/java/com/michelin/cio/hudson/plugins/rolestrategy/RoleBasedAuthorizationStrategy.java:[557,15] Generating com/michelin/cio/hudson/plugins/rolestrategy/RoleBasedAuthorizationStrategy/doRemoveRoles.stapler
 [INFO] /tmp/plugin-builds/role-strategy/src/main/java/com/michelin/cio/hudson/plugins/rolestrategy/RoleBasedAuthorizationStrategy.java:[647,15] Generating com/michelin/cio/hudson/plugins/rolestrategy/RoleBasedAuthorizationStrategy/doAssignGroupRole.stapler
@@ -313,187 +286,183 @@
 [INFO] /tmp/plugin-builds/role-strategy/src/main/java/com/michelin/cio/hudson/plugins/rolestrategy/RoleBasedAuthorizationStrategy.java:[426,15] Generating com/michelin/cio/hudson/plugins/rolestrategy/RoleBasedAuthorizationStrategy/doAddTemplate.stapler
 [INFO] /tmp/plugin-builds/role-strategy/src/main/java/com/michelin/cio/hudson/plugins/rolestrategy/RoleBasedAuthorizationStrategy.java:[1056,15] Generating com/michelin/cio/hudson/plugins/rolestrategy/RoleBasedAuthorizationStrategy/doGetMatchingAgents.stapler
 [INFO] /tmp/plugin-builds/role-strategy/src/main/java/com/michelin/cio/hudson/plugins/rolestrategy/RoleBasedAuthorizationStrategy.java:[500,15] Generating com/michelin/cio/hudson/plugins/rolestrategy/RoleBasedAuthorizationStrategy/doAddRole.stapler
->>>>>>> ab7ada5f
 [INFO] /tmp/plugin-builds/role-strategy/src/main/java/com/michelin/cio/hudson/plugins/rolestrategy/RoleBasedAuthorizationStrategy.java: Some input files use or override a deprecated API.
 [INFO] /tmp/plugin-builds/role-strategy/src/main/java/com/michelin/cio/hudson/plugins/rolestrategy/RoleBasedAuthorizationStrategy.java: Recompile with -Xlint:deprecation for details.
 [INFO] /tmp/plugin-builds/role-strategy/src/main/java/com/michelin/cio/hudson/plugins/rolestrategy/RoleBasedAuthorizationStrategy.java: /tmp/plugin-builds/role-strategy/src/main/java/com/michelin/cio/hudson/plugins/rolestrategy/RoleBasedAuthorizationStrategy.java uses unchecked or unsafe operations.
 [INFO] /tmp/plugin-builds/role-strategy/src/main/java/com/michelin/cio/hudson/plugins/rolestrategy/RoleBasedAuthorizationStrategy.java: Recompile with -Xlint:unchecked for details.
 [INFO] 
 [INFO] --- checkstyle:3.6.0:checkstyle (compile-checkstyle) @ role-strategy ---
-<<<<<<< HEAD
-=======
 Downloading from repo.jenkins-ci.org: https://repo.jenkins-ci.org/public/com/puppycrawl/tools/checkstyle/10.25.0/checkstyle-10.25.0.pom
 Downloading from incrementals: https://repo.jenkins-ci.org/incrementals/com/puppycrawl/tools/checkstyle/10.25.0/checkstyle-10.25.0.pom
 Downloading from central: https://repo.maven.apache.org/maven2/com/puppycrawl/tools/checkstyle/10.25.0/checkstyle-10.25.0.pom
-Progress (1): 1.4/239 kB
-Progress (1): 2.8/239 kB
-Progress (1): 4.1/239 kB
-Progress (1): 5.5/239 kB
-Progress (1): 6.9/239 kB
-Progress (1): 8.3/239 kB
-Progress (1): 9.7/239 kB
-Progress (1): 11/239 kB 
-Progress (1): 12/239 kB
-Progress (1): 14/239 kB
-Progress (1): 15/239 kB
-Progress (1): 16/239 kB
-Progress (1): 33/239 kB
-Progress (1): 49/239 kB
-Progress (1): 62/239 kB
-Progress (1): 79/239 kB
-Progress (1): 95/239 kB
-Progress (1): 111/239 kB
-Progress (1): 128/239 kB
-Progress (1): 144/239 kB
-Progress (1): 160/239 kB
-Progress (1): 177/239 kB
-Progress (1): 193/239 kB
-Progress (1): 210/239 kB
-Progress (1): 226/239 kB
-Progress (1): 239 kB    
-                    
+Progress (1): 1.4/239 kB+Progress (1): 2.8/239 kB+Progress (1): 4.1/239 kB+Progress (1): 5.5/239 kB+Progress (1): 6.9/239 kB+Progress (1): 8.3/239 kB+Progress (1): 9.7/239 kB+Progress (1): 11/239 kB +Progress (1): 12/239 kB+Progress (1): 14/239 kB+Progress (1): 15/239 kB+Progress (1): 16/239 kB+Progress (1): 33/239 kB+Progress (1): 49/239 kB+Progress (1): 62/239 kB+Progress (1): 79/239 kB+Progress (1): 95/239 kB+Progress (1): 111/239 kB+Progress (1): 128/239 kB+Progress (1): 144/239 kB+Progress (1): 160/239 kB+Progress (1): 177/239 kB+Progress (1): 193/239 kB+Progress (1): 210/239 kB+Progress (1): 226/239 kB+Progress (1): 239 kB    +                     Downloaded from central: https://repo.maven.apache.org/maven2/com/puppycrawl/tools/checkstyle/10.25.0/checkstyle-10.25.0.pom (239 kB at 14 MB/s)
 Downloading from repo.jenkins-ci.org: https://repo.jenkins-ci.org/public/com/puppycrawl/tools/checkstyle/10.25.0/checkstyle-10.25.0.jar
 Downloading from incrementals: https://repo.jenkins-ci.org/incrementals/com/puppycrawl/tools/checkstyle/10.25.0/checkstyle-10.25.0.jar
 Downloading from central: https://repo.maven.apache.org/maven2/com/puppycrawl/tools/checkstyle/10.25.0/checkstyle-10.25.0.jar
-Progress (1): 0/2.2 MB
-Progress (1): 0/2.2 MB
-Progress (1): 0/2.2 MB
-Progress (1): 0.1/2.2 MB
-Progress (1): 0.1/2.2 MB
-Progress (1): 0.1/2.2 MB
-Progress (1): 0.1/2.2 MB
-Progress (1): 0.1/2.2 MB
-Progress (1): 0.1/2.2 MB
-Progress (1): 0.2/2.2 MB
-Progress (1): 0.2/2.2 MB
-Progress (1): 0.2/2.2 MB
-Progress (1): 0.2/2.2 MB
-Progress (1): 0.2/2.2 MB
-Progress (1): 0.2/2.2 MB
-Progress (1): 0.3/2.2 MB
-Progress (1): 0.3/2.2 MB
-Progress (1): 0.3/2.2 MB
-Progress (1): 0.3/2.2 MB
-Progress (1): 0.3/2.2 MB
-Progress (1): 0.3/2.2 MB
-Progress (1): 0.4/2.2 MB
-Progress (1): 0.4/2.2 MB
-Progress (1): 0.4/2.2 MB
-Progress (1): 0.4/2.2 MB
-Progress (1): 0.4/2.2 MB
-Progress (1): 0.4/2.2 MB
-Progress (1): 0.5/2.2 MB
-Progress (1): 0.5/2.2 MB
-Progress (1): 0.5/2.2 MB
-Progress (1): 0.5/2.2 MB
-Progress (1): 0.5/2.2 MB
-Progress (1): 0.5/2.2 MB
-Progress (1): 0.6/2.2 MB
-Progress (1): 0.6/2.2 MB
-Progress (1): 0.6/2.2 MB
-Progress (1): 0.6/2.2 MB
-Progress (1): 0.6/2.2 MB
-Progress (1): 0.6/2.2 MB
-Progress (1): 0.7/2.2 MB
-Progress (1): 0.7/2.2 MB
-Progress (1): 0.7/2.2 MB
-Progress (1): 0.7/2.2 MB
-Progress (1): 0.7/2.2 MB
-Progress (1): 0.7/2.2 MB
-Progress (1): 0.8/2.2 MB
-Progress (1): 0.8/2.2 MB
-Progress (1): 0.8/2.2 MB
-Progress (1): 0.8/2.2 MB
-Progress (1): 0.8/2.2 MB
-Progress (1): 0.8/2.2 MB
-Progress (1): 0.8/2.2 MB
-Progress (1): 0.9/2.2 MB
-Progress (1): 0.9/2.2 MB
-Progress (1): 0.9/2.2 MB
-Progress (1): 0.9/2.2 MB
-Progress (1): 0.9/2.2 MB
-Progress (1): 0.9/2.2 MB
-Progress (1): 1.0/2.2 MB
-Progress (1): 1.0/2.2 MB
-Progress (1): 1.0/2.2 MB
-Progress (1): 1.0/2.2 MB
-Progress (1): 1.0/2.2 MB
-Progress (1): 1.0/2.2 MB
-Progress (1): 1.1/2.2 MB
-Progress (1): 1.1/2.2 MB
-Progress (1): 1.1/2.2 MB
-Progress (1): 1.1/2.2 MB
-Progress (1): 1.1/2.2 MB
-Progress (1): 1.1/2.2 MB
-Progress (1): 1.2/2.2 MB
-Progress (1): 1.2/2.2 MB
-Progress (1): 1.2/2.2 MB
-Progress (1): 1.2/2.2 MB
-Progress (1): 1.2/2.2 MB
-Progress (1): 1.2/2.2 MB
-Progress (1): 1.3/2.2 MB
-Progress (1): 1.3/2.2 MB
-Progress (1): 1.3/2.2 MB
-Progress (1): 1.3/2.2 MB
-Progress (1): 1.3/2.2 MB
-Progress (1): 1.3/2.2 MB
-Progress (1): 1.4/2.2 MB
-Progress (1): 1.4/2.2 MB
-Progress (1): 1.4/2.2 MB
-Progress (1): 1.4/2.2 MB
-Progress (1): 1.4/2.2 MB
-Progress (1): 1.4/2.2 MB
-Progress (1): 1.5/2.2 MB
-Progress (1): 1.5/2.2 MB
-Progress (1): 1.5/2.2 MB
-Progress (1): 1.5/2.2 MB
-Progress (1): 1.5/2.2 MB
-Progress (1): 1.5/2.2 MB
-Progress (1): 1.6/2.2 MB
-Progress (1): 1.6/2.2 MB
-Progress (1): 1.6/2.2 MB
-Progress (1): 1.6/2.2 MB
-Progress (1): 1.6/2.2 MB
-Progress (1): 1.6/2.2 MB
-Progress (1): 1.7/2.2 MB
-Progress (1): 1.7/2.2 MB
-Progress (1): 1.7/2.2 MB
-Progress (1): 1.7/2.2 MB
-Progress (1): 1.7/2.2 MB
-Progress (1): 1.7/2.2 MB
-Progress (1): 1.8/2.2 MB
-Progress (1): 1.8/2.2 MB
-Progress (1): 1.8/2.2 MB
-Progress (1): 1.8/2.2 MB
-Progress (1): 1.8/2.2 MB
-Progress (1): 1.8/2.2 MB
-Progress (1): 1.8/2.2 MB
-Progress (1): 1.9/2.2 MB
-Progress (1): 1.9/2.2 MB
-Progress (1): 1.9/2.2 MB
-Progress (1): 1.9/2.2 MB
-Progress (1): 1.9/2.2 MB
-Progress (1): 1.9/2.2 MB
-Progress (1): 2.0/2.2 MB
-Progress (1): 2.0/2.2 MB
-Progress (1): 2.0/2.2 MB
-Progress (1): 2.0/2.2 MB
-Progress (1): 2.0/2.2 MB
-Progress (1): 2.0/2.2 MB
-Progress (1): 2.1/2.2 MB
-Progress (1): 2.1/2.2 MB
-Progress (1): 2.1/2.2 MB
-Progress (1): 2.1/2.2 MB
-Progress (1): 2.1/2.2 MB
-Progress (1): 2.1/2.2 MB
-Progress (1): 2.2/2.2 MB
-Progress (1): 2.2/2.2 MB
-Progress (1): 2.2/2.2 MB
-Progress (1): 2.2 MB    
-                    
+Progress (1): 0/2.2 MB+Progress (1): 0/2.2 MB+Progress (1): 0/2.2 MB+Progress (1): 0.1/2.2 MB+Progress (1): 0.1/2.2 MB+Progress (1): 0.1/2.2 MB+Progress (1): 0.1/2.2 MB+Progress (1): 0.1/2.2 MB+Progress (1): 0.1/2.2 MB+Progress (1): 0.2/2.2 MB+Progress (1): 0.2/2.2 MB+Progress (1): 0.2/2.2 MB+Progress (1): 0.2/2.2 MB+Progress (1): 0.2/2.2 MB+Progress (1): 0.2/2.2 MB+Progress (1): 0.3/2.2 MB+Progress (1): 0.3/2.2 MB+Progress (1): 0.3/2.2 MB+Progress (1): 0.3/2.2 MB+Progress (1): 0.3/2.2 MB+Progress (1): 0.3/2.2 MB+Progress (1): 0.4/2.2 MB+Progress (1): 0.4/2.2 MB+Progress (1): 0.4/2.2 MB+Progress (1): 0.4/2.2 MB+Progress (1): 0.4/2.2 MB+Progress (1): 0.4/2.2 MB+Progress (1): 0.5/2.2 MB+Progress (1): 0.5/2.2 MB+Progress (1): 0.5/2.2 MB+Progress (1): 0.5/2.2 MB+Progress (1): 0.5/2.2 MB+Progress (1): 0.5/2.2 MB+Progress (1): 0.6/2.2 MB+Progress (1): 0.6/2.2 MB+Progress (1): 0.6/2.2 MB+Progress (1): 0.6/2.2 MB+Progress (1): 0.6/2.2 MB+Progress (1): 0.6/2.2 MB+Progress (1): 0.7/2.2 MB+Progress (1): 0.7/2.2 MB+Progress (1): 0.7/2.2 MB+Progress (1): 0.7/2.2 MB+Progress (1): 0.7/2.2 MB+Progress (1): 0.7/2.2 MB+Progress (1): 0.8/2.2 MB+Progress (1): 0.8/2.2 MB+Progress (1): 0.8/2.2 MB+Progress (1): 0.8/2.2 MB+Progress (1): 0.8/2.2 MB+Progress (1): 0.8/2.2 MB+Progress (1): 0.8/2.2 MB+Progress (1): 0.9/2.2 MB+Progress (1): 0.9/2.2 MB+Progress (1): 0.9/2.2 MB+Progress (1): 0.9/2.2 MB+Progress (1): 0.9/2.2 MB+Progress (1): 0.9/2.2 MB+Progress (1): 1.0/2.2 MB+Progress (1): 1.0/2.2 MB+Progress (1): 1.0/2.2 MB+Progress (1): 1.0/2.2 MB+Progress (1): 1.0/2.2 MB+Progress (1): 1.0/2.2 MB+Progress (1): 1.1/2.2 MB+Progress (1): 1.1/2.2 MB+Progress (1): 1.1/2.2 MB+Progress (1): 1.1/2.2 MB+Progress (1): 1.1/2.2 MB+Progress (1): 1.1/2.2 MB+Progress (1): 1.2/2.2 MB+Progress (1): 1.2/2.2 MB+Progress (1): 1.2/2.2 MB+Progress (1): 1.2/2.2 MB+Progress (1): 1.2/2.2 MB+Progress (1): 1.2/2.2 MB+Progress (1): 1.3/2.2 MB+Progress (1): 1.3/2.2 MB+Progress (1): 1.3/2.2 MB+Progress (1): 1.3/2.2 MB+Progress (1): 1.3/2.2 MB+Progress (1): 1.3/2.2 MB+Progress (1): 1.4/2.2 MB+Progress (1): 1.4/2.2 MB+Progress (1): 1.4/2.2 MB+Progress (1): 1.4/2.2 MB+Progress (1): 1.4/2.2 MB+Progress (1): 1.4/2.2 MB+Progress (1): 1.5/2.2 MB+Progress (1): 1.5/2.2 MB+Progress (1): 1.5/2.2 MB+Progress (1): 1.5/2.2 MB+Progress (1): 1.5/2.2 MB+Progress (1): 1.5/2.2 MB+Progress (1): 1.6/2.2 MB+Progress (1): 1.6/2.2 MB+Progress (1): 1.6/2.2 MB+Progress (1): 1.6/2.2 MB+Progress (1): 1.6/2.2 MB+Progress (1): 1.6/2.2 MB+Progress (1): 1.7/2.2 MB+Progress (1): 1.7/2.2 MB+Progress (1): 1.7/2.2 MB+Progress (1): 1.7/2.2 MB+Progress (1): 1.7/2.2 MB+Progress (1): 1.7/2.2 MB+Progress (1): 1.8/2.2 MB+Progress (1): 1.8/2.2 MB+Progress (1): 1.8/2.2 MB+Progress (1): 1.8/2.2 MB+Progress (1): 1.8/2.2 MB+Progress (1): 1.8/2.2 MB+Progress (1): 1.8/2.2 MB+Progress (1): 1.9/2.2 MB+Progress (1): 1.9/2.2 MB+Progress (1): 1.9/2.2 MB+Progress (1): 1.9/2.2 MB+Progress (1): 1.9/2.2 MB+Progress (1): 1.9/2.2 MB+Progress (1): 2.0/2.2 MB+Progress (1): 2.0/2.2 MB+Progress (1): 2.0/2.2 MB+Progress (1): 2.0/2.2 MB+Progress (1): 2.0/2.2 MB+Progress (1): 2.0/2.2 MB+Progress (1): 2.1/2.2 MB+Progress (1): 2.1/2.2 MB+Progress (1): 2.1/2.2 MB+Progress (1): 2.1/2.2 MB+Progress (1): 2.1/2.2 MB+Progress (1): 2.1/2.2 MB+Progress (1): 2.2/2.2 MB+Progress (1): 2.2/2.2 MB+Progress (1): 2.2/2.2 MB+Progress (1): 2.2 MB    +                     Downloaded from central: https://repo.maven.apache.org/maven2/com/puppycrawl/tools/checkstyle/10.25.0/checkstyle-10.25.0.jar (2.2 MB at 51 MB/s)
->>>>>>> ab7ada5f
 [INFO] Skipping org.apache.maven.plugins:maven-checkstyle-plugin:3.6.0:checkstyle report goal
 [INFO] 
 [INFO] --- access-modifier-checker:1.35:enforce (default-enforce) @ role-strategy ---
@@ -518,219 +487,216 @@
 [INFO] Generating /tmp/plugin-builds/role-strategy/target/test-classes/the.hpl
 [INFO] 
 [INFO] --- hpi:3.65:resolve-test-dependencies (default-resolve-test-dependencies) @ role-strategy ---
-<<<<<<< HEAD
-=======
 Downloading from repo.jenkins-ci.org: https://repo.jenkins-ci.org/public/com/synopsys/jenkinsci/ownership/0.13.0/ownership-0.13.0.hpi
-Progress (1): 0.5/203 kB
-Progress (1): 1.9/203 kB
-Progress (1): 3.3/203 kB
-Progress (1): 4.7/203 kB
-Progress (1): 6.1/203 kB
-Progress (1): 7.5/203 kB
-Progress (1): 8.9/203 kB
-Progress (1): 10/203 kB 
-Progress (1): 12/203 kB
-Progress (1): 13/203 kB
-Progress (1): 14/203 kB
-Progress (1): 16/203 kB
-Progress (1): 16/203 kB
-Progress (1): 17/203 kB
-Progress (1): 19/203 kB
-Progress (1): 20/203 kB
-Progress (1): 22/203 kB
-Progress (1): 23/203 kB
-Progress (1): 24/203 kB
-Progress (1): 26/203 kB
-Progress (1): 27/203 kB
-Progress (1): 29/203 kB
-Progress (1): 30/203 kB
-Progress (1): 31/203 kB
-Progress (1): 33/203 kB
-Progress (1): 34/203 kB
-Progress (1): 36/203 kB
-Progress (1): 37/203 kB
-Progress (1): 38/203 kB
-Progress (1): 40/203 kB
-Progress (1): 41/203 kB
-Progress (1): 43/203 kB
-Progress (1): 44/203 kB
-Progress (1): 45/203 kB
-Progress (1): 47/203 kB
-Progress (1): 48/203 kB
-Progress (1): 49/203 kB
-Progress (1): 51/203 kB
-Progress (1): 52/203 kB
-Progress (1): 54/203 kB
-Progress (1): 55/203 kB
-Progress (1): 56/203 kB
-Progress (1): 58/203 kB
-Progress (1): 59/203 kB
-Progress (1): 61/203 kB
-Progress (1): 62/203 kB
-Progress (1): 63/203 kB
-Progress (1): 65/203 kB
-Progress (1): 66/203 kB
-Progress (1): 67/203 kB
-Progress (1): 69/203 kB
-Progress (1): 70/203 kB
-Progress (1): 72/203 kB
-Progress (1): 73/203 kB
-Progress (1): 74/203 kB
-Progress (1): 76/203 kB
-Progress (1): 77/203 kB
-Progress (1): 79/203 kB
-Progress (1): 80/203 kB
-Progress (1): 81/203 kB
-Progress (1): 83/203 kB
-Progress (1): 84/203 kB
-Progress (1): 86/203 kB
-Progress (1): 87/203 kB
-Progress (1): 88/203 kB
-Progress (1): 90/203 kB
-Progress (1): 91/203 kB
-Progress (1): 93/203 kB
-Progress (1): 94/203 kB
-Progress (1): 95/203 kB
-Progress (1): 97/203 kB
-Progress (1): 98/203 kB
-Progress (1): 100/203 kB
-Progress (1): 101/203 kB
-Progress (1): 102/203 kB
-Progress (1): 104/203 kB
-Progress (1): 105/203 kB
-Progress (1): 107/203 kB
-Progress (1): 108/203 kB
-Progress (1): 109/203 kB
-Progress (1): 111/203 kB
-Progress (1): 112/203 kB
-Progress (1): 114/203 kB
-Progress (1): 115/203 kB
-Progress (1): 116/203 kB
-Progress (1): 118/203 kB
-Progress (1): 119/203 kB
-Progress (1): 121/203 kB
-Progress (1): 122/203 kB
-Progress (1): 123/203 kB
-Progress (1): 125/203 kB
-Progress (1): 126/203 kB
-Progress (1): 128/203 kB
-Progress (1): 129/203 kB
-Progress (1): 130/203 kB
-Progress (1): 132/203 kB
-Progress (1): 133/203 kB
-Progress (1): 133/203 kB
-Progress (1): 135/203 kB
-Progress (1): 136/203 kB
-Progress (1): 137/203 kB
-Progress (1): 139/203 kB
-Progress (1): 140/203 kB
-Progress (1): 142/203 kB
-Progress (1): 143/203 kB
-Progress (1): 144/203 kB
-Progress (1): 146/203 kB
-Progress (1): 147/203 kB
-Progress (1): 149/203 kB
-Progress (1): 150/203 kB
-Progress (1): 151/203 kB
-Progress (1): 153/203 kB
-Progress (1): 154/203 kB
-Progress (1): 156/203 kB
-Progress (1): 157/203 kB
-Progress (1): 158/203 kB
-Progress (1): 160/203 kB
-Progress (1): 161/203 kB
-Progress (1): 163/203 kB
-Progress (1): 164/203 kB
-Progress (1): 165/203 kB
-Progress (1): 167/203 kB
-Progress (1): 168/203 kB
-Progress (1): 170/203 kB
-Progress (1): 171/203 kB
-Progress (1): 172/203 kB
-Progress (1): 174/203 kB
-Progress (1): 175/203 kB
-Progress (1): 177/203 kB
-Progress (1): 178/203 kB
-Progress (1): 179/203 kB
-Progress (1): 181/203 kB
-Progress (1): 182/203 kB
-Progress (1): 184/203 kB
-Progress (1): 185/203 kB
-Progress (1): 186/203 kB
-Progress (1): 188/203 kB
-Progress (1): 189/203 kB
-Progress (1): 191/203 kB
-Progress (1): 192/203 kB
-Progress (1): 193/203 kB
-Progress (1): 195/203 kB
-Progress (1): 196/203 kB
-Progress (1): 198/203 kB
-Progress (1): 199/203 kB
-Progress (1): 200/203 kB
-Progress (1): 202/203 kB
-Progress (1): 203/203 kB
-Progress (1): 203 kB    
-                    
+Progress (1): 0.5/203 kB+Progress (1): 1.9/203 kB+Progress (1): 3.3/203 kB+Progress (1): 4.7/203 kB+Progress (1): 6.1/203 kB+Progress (1): 7.5/203 kB+Progress (1): 8.9/203 kB+Progress (1): 10/203 kB +Progress (1): 12/203 kB+Progress (1): 13/203 kB+Progress (1): 14/203 kB+Progress (1): 16/203 kB+Progress (1): 16/203 kB+Progress (1): 17/203 kB+Progress (1): 19/203 kB+Progress (1): 20/203 kB+Progress (1): 22/203 kB+Progress (1): 23/203 kB+Progress (1): 24/203 kB+Progress (1): 26/203 kB+Progress (1): 27/203 kB+Progress (1): 29/203 kB+Progress (1): 30/203 kB+Progress (1): 31/203 kB+Progress (1): 33/203 kB+Progress (1): 34/203 kB+Progress (1): 36/203 kB+Progress (1): 37/203 kB+Progress (1): 38/203 kB+Progress (1): 40/203 kB+Progress (1): 41/203 kB+Progress (1): 43/203 kB+Progress (1): 44/203 kB+Progress (1): 45/203 kB+Progress (1): 47/203 kB+Progress (1): 48/203 kB+Progress (1): 49/203 kB+Progress (1): 51/203 kB+Progress (1): 52/203 kB+Progress (1): 54/203 kB+Progress (1): 55/203 kB+Progress (1): 56/203 kB+Progress (1): 58/203 kB+Progress (1): 59/203 kB+Progress (1): 61/203 kB+Progress (1): 62/203 kB+Progress (1): 63/203 kB+Progress (1): 65/203 kB+Progress (1): 66/203 kB+Progress (1): 67/203 kB+Progress (1): 69/203 kB+Progress (1): 70/203 kB+Progress (1): 72/203 kB+Progress (1): 73/203 kB+Progress (1): 74/203 kB+Progress (1): 76/203 kB+Progress (1): 77/203 kB+Progress (1): 79/203 kB+Progress (1): 80/203 kB+Progress (1): 81/203 kB+Progress (1): 83/203 kB+Progress (1): 84/203 kB+Progress (1): 86/203 kB+Progress (1): 87/203 kB+Progress (1): 88/203 kB+Progress (1): 90/203 kB+Progress (1): 91/203 kB+Progress (1): 93/203 kB+Progress (1): 94/203 kB+Progress (1): 95/203 kB+Progress (1): 97/203 kB+Progress (1): 98/203 kB+Progress (1): 100/203 kB+Progress (1): 101/203 kB+Progress (1): 102/203 kB+Progress (1): 104/203 kB+Progress (1): 105/203 kB+Progress (1): 107/203 kB+Progress (1): 108/203 kB+Progress (1): 109/203 kB+Progress (1): 111/203 kB+Progress (1): 112/203 kB+Progress (1): 114/203 kB+Progress (1): 115/203 kB+Progress (1): 116/203 kB+Progress (1): 118/203 kB+Progress (1): 119/203 kB+Progress (1): 121/203 kB+Progress (1): 122/203 kB+Progress (1): 123/203 kB+Progress (1): 125/203 kB+Progress (1): 126/203 kB+Progress (1): 128/203 kB+Progress (1): 129/203 kB+Progress (1): 130/203 kB+Progress (1): 132/203 kB+Progress (1): 133/203 kB+Progress (1): 133/203 kB+Progress (1): 135/203 kB+Progress (1): 136/203 kB+Progress (1): 137/203 kB+Progress (1): 139/203 kB+Progress (1): 140/203 kB+Progress (1): 142/203 kB+Progress (1): 143/203 kB+Progress (1): 144/203 kB+Progress (1): 146/203 kB+Progress (1): 147/203 kB+Progress (1): 149/203 kB+Progress (1): 150/203 kB+Progress (1): 151/203 kB+Progress (1): 153/203 kB+Progress (1): 154/203 kB+Progress (1): 156/203 kB+Progress (1): 157/203 kB+Progress (1): 158/203 kB+Progress (1): 160/203 kB+Progress (1): 161/203 kB+Progress (1): 163/203 kB+Progress (1): 164/203 kB+Progress (1): 165/203 kB+Progress (1): 167/203 kB+Progress (1): 168/203 kB+Progress (1): 170/203 kB+Progress (1): 171/203 kB+Progress (1): 172/203 kB+Progress (1): 174/203 kB+Progress (1): 175/203 kB+Progress (1): 177/203 kB+Progress (1): 178/203 kB+Progress (1): 179/203 kB+Progress (1): 181/203 kB+Progress (1): 182/203 kB+Progress (1): 184/203 kB+Progress (1): 185/203 kB+Progress (1): 186/203 kB+Progress (1): 188/203 kB+Progress (1): 189/203 kB+Progress (1): 191/203 kB+Progress (1): 192/203 kB+Progress (1): 193/203 kB+Progress (1): 195/203 kB+Progress (1): 196/203 kB+Progress (1): 198/203 kB+Progress (1): 199/203 kB+Progress (1): 200/203 kB+Progress (1): 202/203 kB+Progress (1): 203/203 kB+Progress (1): 203 kB    +                     Downloaded from repo.jenkins-ci.org: https://repo.jenkins-ci.org/public/com/synopsys/jenkinsci/ownership/0.13.0/ownership-0.13.0.hpi (203 kB at 556 kB/s)
 Downloading from repo.jenkins-ci.org: https://repo.jenkins-ci.org/public/org/jenkins-ci/plugins/authorize-project/2.0.0/authorize-project-2.0.0.hpi
-Progress (1): 0.4/74 kB
-Progress (1): 1.8/74 kB
-Progress (1): 3.2/74 kB
-Progress (1): 4.6/74 kB
-Progress (1): 6.0/74 kB
-Progress (1): 7.4/74 kB
-Progress (1): 8.8/74 kB
-Progress (1): 10/74 kB 
-Progress (1): 12/74 kB
-Progress (1): 13/74 kB
-Progress (1): 14/74 kB
-Progress (1): 16/74 kB
-Progress (1): 16/74 kB
-Progress (1): 17/74 kB
-Progress (1): 19/74 kB
-Progress (1): 20/74 kB
-Progress (1): 22/74 kB
-Progress (1): 23/74 kB
-Progress (1): 24/74 kB
-Progress (1): 26/74 kB
-Progress (1): 27/74 kB
-Progress (1): 29/74 kB
-Progress (1): 30/74 kB
-Progress (1): 31/74 kB
-Progress (1): 33/74 kB
-Progress (1): 34/74 kB
-Progress (1): 36/74 kB
-Progress (1): 37/74 kB
-Progress (1): 38/74 kB
-Progress (1): 40/74 kB
-Progress (1): 41/74 kB
-Progress (1): 43/74 kB
-Progress (1): 44/74 kB
-Progress (1): 45/74 kB
-Progress (1): 47/74 kB
-Progress (1): 48/74 kB
-Progress (1): 50/74 kB
-Progress (1): 51/74 kB
-Progress (1): 52/74 kB
-Progress (1): 54/74 kB
-Progress (1): 55/74 kB
-Progress (1): 57/74 kB
-Progress (1): 58/74 kB
-Progress (1): 59/74 kB
-Progress (1): 61/74 kB
-Progress (1): 62/74 kB
-Progress (1): 64/74 kB
-Progress (1): 65/74 kB
-Progress (1): 66/74 kB
-Progress (1): 67/74 kB
-Progress (1): 69/74 kB
-Progress (1): 70/74 kB
-Progress (1): 71/74 kB
-Progress (1): 73/74 kB
-Progress (1): 74 kB   
-                   
+Progress (1): 0.4/74 kB+Progress (1): 1.8/74 kB+Progress (1): 3.2/74 kB+Progress (1): 4.6/74 kB+Progress (1): 6.0/74 kB+Progress (1): 7.4/74 kB+Progress (1): 8.8/74 kB+Progress (1): 10/74 kB +Progress (1): 12/74 kB+Progress (1): 13/74 kB+Progress (1): 14/74 kB+Progress (1): 16/74 kB+Progress (1): 16/74 kB+Progress (1): 17/74 kB+Progress (1): 19/74 kB+Progress (1): 20/74 kB+Progress (1): 22/74 kB+Progress (1): 23/74 kB+Progress (1): 24/74 kB+Progress (1): 26/74 kB+Progress (1): 27/74 kB+Progress (1): 29/74 kB+Progress (1): 30/74 kB+Progress (1): 31/74 kB+Progress (1): 33/74 kB+Progress (1): 34/74 kB+Progress (1): 36/74 kB+Progress (1): 37/74 kB+Progress (1): 38/74 kB+Progress (1): 40/74 kB+Progress (1): 41/74 kB+Progress (1): 43/74 kB+Progress (1): 44/74 kB+Progress (1): 45/74 kB+Progress (1): 47/74 kB+Progress (1): 48/74 kB+Progress (1): 50/74 kB+Progress (1): 51/74 kB+Progress (1): 52/74 kB+Progress (1): 54/74 kB+Progress (1): 55/74 kB+Progress (1): 57/74 kB+Progress (1): 58/74 kB+Progress (1): 59/74 kB+Progress (1): 61/74 kB+Progress (1): 62/74 kB+Progress (1): 64/74 kB+Progress (1): 65/74 kB+Progress (1): 66/74 kB+Progress (1): 67/74 kB+Progress (1): 69/74 kB+Progress (1): 70/74 kB+Progress (1): 71/74 kB+Progress (1): 73/74 kB+Progress (1): 74 kB   +                    Downloaded from repo.jenkins-ci.org: https://repo.jenkins-ci.org/public/org/jenkins-ci/plugins/authorize-project/2.0.0/authorize-project-2.0.0.hpi (74 kB at 876 kB/s)
->>>>>>> ab7ada5f
 [INFO] 
 [INFO] --- hpi:3.65:test-runtime (default-test-runtime) @ role-strategy ---
 [INFO] Tests are skipped.
@@ -777,11 +743,6 @@
 [INFO] ------------------------------------------------------------------------
 [INFO] BUILD SUCCESS
 [INFO] ------------------------------------------------------------------------
-<<<<<<< HEAD
-[INFO] Total time:  9.516 s
-[INFO] Finished at: 2025-07-09T11:22:38+02:00
-=======
 [INFO] Total time:  11.567 s
 [INFO] Finished at: 2025-07-08T02:25:16Z
->>>>>>> ab7ada5f
 [INFO] ------------------------------------------------------------------------