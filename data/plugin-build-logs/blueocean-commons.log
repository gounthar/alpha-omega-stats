WARNING: A terminally deprecated method in sun.misc.Unsafe has been called
WARNING: sun.misc.Unsafe::staticFieldBase has been called by com.google.inject.internal.aop.HiddenClassDefiner (file:/usr/share/apache-maven-3.9.10/lib/guice-5.1.0-classes.jar)
WARNING: Please consider reporting this to the maintainers of class com.google.inject.internal.aop.HiddenClassDefiner
WARNING: sun.misc.Unsafe::staticFieldBase will be removed in a future release
[INFO] Scanning for projects...
[INFO] Artifact org.jenkins-ci.tools:maven-hpi-plugin:pom:3.61 is present in the local repository, but cached from a remote repository ID that is unavailable in current build context, verifying that is downloadable from [incrementals (https://repo.jenkins-ci.org/incrementals/, default, releases), central (https://repo.maven.apache.org/maven2, default, releases)]
[INFO] Artifact org.jenkins-ci.tools:maven-hpi-plugin:pom:3.61 is present in the local repository, but cached from a remote repository ID that is unavailable in current build context, verifying that is downloadable from [incrementals (https://repo.jenkins-ci.org/incrementals/, default, releases), central (https://repo.maven.apache.org/maven2, default, releases)]
[WARNING] The POM for org.jenkins-ci.tools:maven-hpi-plugin:jar:3.61 is missing, no dependency information available
[INFO] Artifact org.jenkins-ci.tools:maven-hpi-plugin:jar:3.61 is present in the local repository, but cached from a remote repository ID that is unavailable in current build context, verifying that is downloadable from [incrementals (https://repo.jenkins-ci.org/incrementals/, default, releases), central (https://repo.maven.apache.org/maven2, default, releases)]
[INFO] Artifact org.jenkins-ci.tools:maven-hpi-plugin:jar:3.61 is present in the local repository, but cached from a remote repository ID that is unavailable in current build context, verifying that is downloadable from [incrementals (https://repo.jenkins-ci.org/incrementals/, default, releases), central (https://repo.maven.apache.org/maven2, default, releases)]
[WARNING] Failed to build parent project for io.jenkins.blueocean:blueocean-parent:pom:1.27.22-SNAPSHOT
[INFO] ------------------------------------------------------------------------
[INFO] Reactor Build Order:
[INFO] 
[INFO] Blue Ocean Parent                                                  [pom]
[INFO] Jenkins Design Language                                            [hpi]
[INFO] Blue Ocean Core JS                                                 [hpi]
[INFO] Common API for Blue Ocean                                          [hpi]
[INFO] REST API for Blue Ocean                                            [hpi]
[INFO] i18n for Blue Ocean                                                [hpi]
[INFO] Web for Blue Ocean                                                 [hpi]
[INFO] Pipeline SCM API for Blue Ocean                                    [hpi]
[INFO] JWT for Blue Ocean                                                 [hpi]
[INFO] REST Implementation for Blue Ocean                                 [hpi]
[INFO] Pipeline implementation for Blue Ocean                             [hpi]
[INFO] Events API for Blue Ocean                                          [hpi]
[INFO] Dashboard for Blue Ocean                                           [hpi]
[INFO] Personalization for Blue Ocean                                     [hpi]
[INFO] Config API for Blue Ocean                                          [hpi]
[INFO] GitHub Pipeline for Blue Ocean                                     [hpi]
[INFO] Git Pipeline for Blue Ocean                                        [hpi]
[INFO] Bitbucket Pipeline for Blue Ocean                                  [hpi]
[INFO] Blue Ocean Pipeline Editor                                         [hpi]
[INFO] DEPRECATED Blue Ocean Executor Info                                [hpi]
[INFO] Blue Ocean                                                         [hpi]
[INFO] JIRA Integration for Blue Ocean                                    [hpi]
[INFO] 
[INFO] ---------------< io.jenkins.blueocean:blueocean-parent >----------------
[INFO] Building Blue Ocean Parent 1.27.22-SNAPSHOT                       [1/22]
[INFO]   from pom.xml
[INFO] --------------------------------[ pom ]---------------------------------
<<<<<<< HEAD
=======
Downloading from repo.jenkins-ci.org: https://repo.jenkins-ci.org/public/com/mashape/unirest/unirest-java/1.4.9/unirest-java-1.4.9.pom
Downloading from repo.jenkins-ci.org: https://repo.jenkins-ci.org/public/org/mockito/mockito-core/5.15.2/mockito-core-5.15.2.pom
Downloading from incrementals: https://repo.jenkins-ci.org/incrementals/com/mashape/unirest/unirest-java/1.4.9/unirest-java-1.4.9.pom
Downloading from central: https://repo.maven.apache.org/maven2/com/mashape/unirest/unirest-java/1.4.9/unirest-java-1.4.9.pom
Downloading from incrementals: https://repo.jenkins-ci.org/incrementals/org/mockito/mockito-core/5.15.2/mockito-core-5.15.2.pom
Progress (1): 1.4/4.0 kB
Progress (1): 2.8/4.0 kB
Progress (1): 4.0 kB    
                    
Downloaded from central: https://repo.maven.apache.org/maven2/com/mashape/unirest/unirest-java/1.4.9/unirest-java-1.4.9.pom (4.0 kB at 86 kB/s)
Downloading from central: https://repo.maven.apache.org/maven2/org/mockito/mockito-core/5.15.2/mockito-core-5.15.2.pom
Progress (1): 1.4/2.5 kB
Progress (1): 2.5 kB    
                    
Downloaded from central: https://repo.maven.apache.org/maven2/org/mockito/mockito-core/5.15.2/mockito-core-5.15.2.pom (2.5 kB at 309 kB/s)
Downloading from repo.jenkins-ci.org: https://repo.jenkins-ci.org/public/net/bytebuddy/byte-buddy/1.17.2/byte-buddy-1.17.2.pom
Downloading from repo.jenkins-ci.org: https://repo.jenkins-ci.org/public/net/bytebuddy/byte-buddy-agent/1.17.2/byte-buddy-agent-1.17.2.pom
Downloading from incrementals: https://repo.jenkins-ci.org/incrementals/net/bytebuddy/byte-buddy-agent/1.17.2/byte-buddy-agent-1.17.2.pom
Downloading from incrementals: https://repo.jenkins-ci.org/incrementals/net/bytebuddy/byte-buddy/1.17.2/byte-buddy-1.17.2.pom
Downloading from central: https://repo.maven.apache.org/maven2/net/bytebuddy/byte-buddy/1.17.2/byte-buddy-1.17.2.pom
Downloading from central: https://repo.maven.apache.org/maven2/net/bytebuddy/byte-buddy-agent/1.17.2/byte-buddy-agent-1.17.2.pom
Progress (1): 1.4/19 kB
Progress (1): 2.8/19 kB
Progress (1): 4.1/19 kB
Progress (1): 5.5/19 kB
Progress (1): 6.9/19 kB
Progress (1): 8.3/19 kB
Progress (1): 9.7/19 kB
Progress (1): 11/19 kB 
Progress (1): 12/19 kB
Progress (1): 14/19 kB
Progress (1): 15/19 kB
Progress (1): 17/19 kB
Progress (1): 18/19 kB
Progress (1): 19/19 kB
Progress (1): 19 kB   
                   
Downloaded from central: https://repo.maven.apache.org/maven2/net/bytebuddy/byte-buddy/1.17.2/byte-buddy-1.17.2.pom (19 kB at 1.3 MB/s)
Downloading from repo.jenkins-ci.org: https://repo.jenkins-ci.org/public/net/bytebuddy/byte-buddy-parent/1.17.2/byte-buddy-parent-1.17.2.pom
Progress (1): 1.4/12 kB
Progress (1): 2.8/12 kB
Progress (1): 4.1/12 kB
Progress (1): 5.5/12 kB
Progress (1): 6.9/12 kB
Progress (1): 8.2/12 kB
Progress (1): 9.6/12 kB
Progress (1): 11/12 kB 
Progress (1): 12 kB   
                   
Downloaded from central: https://repo.maven.apache.org/maven2/net/bytebuddy/byte-buddy-agent/1.17.2/byte-buddy-agent-1.17.2.pom (12 kB at 531 kB/s)
Downloading from incrementals: https://repo.jenkins-ci.org/incrementals/net/bytebuddy/byte-buddy-parent/1.17.2/byte-buddy-parent-1.17.2.pom
Downloading from central: https://repo.maven.apache.org/maven2/net/bytebuddy/byte-buddy-parent/1.17.2/byte-buddy-parent-1.17.2.pom
Progress (1): 1.4/63 kB
Progress (1): 2.8/63 kB
Progress (1): 4.1/63 kB
Progress (1): 5.5/63 kB
Progress (1): 6.9/63 kB
Progress (1): 8.3/63 kB
Progress (1): 9.7/63 kB
Progress (1): 11/63 kB 
Progress (1): 12/63 kB
Progress (1): 14/63 kB
Progress (1): 15/63 kB
Progress (1): 17/63 kB
Progress (1): 18/63 kB
Progress (1): 19/63 kB
Progress (1): 21/63 kB
Progress (1): 22/63 kB
Progress (1): 23/63 kB
Progress (1): 25/63 kB
Progress (1): 26/63 kB
Progress (1): 28/63 kB
Progress (1): 29/63 kB
Progress (1): 30/63 kB
Progress (1): 32/63 kB
Progress (1): 33/63 kB
Progress (1): 49/63 kB
Progress (1): 63 kB   
                   
Downloaded from central: https://repo.maven.apache.org/maven2/net/bytebuddy/byte-buddy-parent/1.17.2/byte-buddy-parent-1.17.2.pom (63 kB at 4.9 MB/s)
Downloading from repo.jenkins-ci.org: https://repo.jenkins-ci.org/public/org/mockito/mockito-core/5.15.2/mockito-core-5.15.2.jar
Downloading from repo.jenkins-ci.org: https://repo.jenkins-ci.org/public/net/bytebuddy/byte-buddy/1.17.2/byte-buddy-1.17.2.jar
Downloading from repo.jenkins-ci.org: https://repo.jenkins-ci.org/public/net/bytebuddy/byte-buddy-agent/1.17.2/byte-buddy-agent-1.17.2.jar
Downloading from repo.jenkins-ci.org: https://repo.jenkins-ci.org/public/com/mashape/unirest/unirest-java/1.4.9/unirest-java-1.4.9.jar
Downloading from incrementals: https://repo.jenkins-ci.org/incrementals/org/mockito/mockito-core/5.15.2/mockito-core-5.15.2.jar
Downloading from incrementals: https://repo.jenkins-ci.org/incrementals/net/bytebuddy/byte-buddy/1.17.2/byte-buddy-1.17.2.jar
Downloading from incrementals: https://repo.jenkins-ci.org/incrementals/net/bytebuddy/byte-buddy-agent/1.17.2/byte-buddy-agent-1.17.2.jar
Downloading from incrementals: https://repo.jenkins-ci.org/incrementals/com/mashape/unirest/unirest-java/1.4.9/unirest-java-1.4.9.jar
Downloading from central: https://repo.maven.apache.org/maven2/org/mockito/mockito-core/5.15.2/mockito-core-5.15.2.jar
Progress (1): 16/710 kB
Progress (1): 32/710 kB
Progress (1): 49/710 kB
Progress (1): 65/710 kB
Progress (1): 81/710 kB
Progress (1): 98/710 kB
Progress (1): 114/710 kB
Progress (1): 130/710 kB
Progress (1): 147/710 kB
Progress (1): 163/710 kB
Progress (1): 180/710 kB
Progress (1): 196/710 kB
Progress (1): 212/710 kB
Progress (1): 229/710 kB
Progress (1): 245/710 kB
Progress (1): 262/710 kB
Progress (1): 278/710 kB
Progress (1): 294/710 kB
Progress (1): 311/710 kB
Progress (1): 327/710 kB
Progress (1): 343/710 kB
Progress (1): 360/710 kB
Progress (1): 376/710 kB
Progress (1): 393/710 kB
Progress (1): 402/710 kB
Progress (1): 418/710 kB
Progress (1): 435/710 kB
Progress (1): 451/710 kB
Progress (1): 468/710 kB
Progress (1): 484/710 kB
Progress (1): 500/710 kB
Progress (1): 517/710 kB
Progress (1): 533/710 kB
Progress (1): 549/710 kB
Progress (1): 566/710 kB
Progress (1): 582/710 kB
Progress (1): 599/710 kB
Progress (1): 615/710 kB
Progress (1): 631/710 kB
Progress (1): 648/710 kB
Progress (1): 664/710 kB
Progress (1): 681/710 kB
Progress (1): 697/710 kB
Progress (1): 710 kB    
                    
Downloaded from central: https://repo.maven.apache.org/maven2/org/mockito/mockito-core/5.15.2/mockito-core-5.15.2.jar (710 kB at 11 MB/s)
Downloading from central: https://repo.maven.apache.org/maven2/net/bytebuddy/byte-buddy/1.17.2/byte-buddy-1.17.2.jar
Downloading from central: https://repo.maven.apache.org/maven2/net/bytebuddy/byte-buddy-agent/1.17.2/byte-buddy-agent-1.17.2.jar
Downloading from central: https://repo.maven.apache.org/maven2/com/mashape/unirest/unirest-java/1.4.9/unirest-java-1.4.9.jar
Progress (1): 0/8.9 MB
Progress (2): 0/8.9 MB | 1.4/366 kB
Progress (2): 0/8.9 MB | 2.8/366 kB
Progress (2): 0/8.9 MB | 4.1/366 kB
Progress (2): 0/8.9 MB | 5.5/366 kB
Progress (2): 0/8.9 MB | 6.9/366 kB
Progress (2): 0/8.9 MB | 8.3/366 kB
Progress (2): 0/8.9 MB | 9.7/366 kB
Progress (2): 0/8.9 MB | 11/366 kB 
Progress (2): 0/8.9 MB | 12/366 kB
Progress (2): 0/8.9 MB | 14/366 kB
Progress (2): 0/8.9 MB | 15/366 kB
Progress (2): 0/8.9 MB | 16/366 kB
Progress (2): 0/8.9 MB | 33/366 kB
Progress (2): 0/8.9 MB | 49/366 kB
Progress (2): 0/8.9 MB | 49/366 kB
Progress (2): 0/8.9 MB | 66/366 kB
Progress (2): 0/8.9 MB | 66/366 kB
Progress (2): 0/8.9 MB | 79/366 kB
Progress (2): 0.1/8.9 MB | 79/366 kB
Progress (2): 0.1/8.9 MB | 79/366 kB
Progress (2): 0.1/8.9 MB | 95/366 kB
Progress (2): 0.1/8.9 MB | 112/366 kB
Progress (2): 0.1/8.9 MB | 128/366 kB
Progress (2): 0.1/8.9 MB | 145/366 kB
Progress (2): 0.1/8.9 MB | 161/366 kB
Progress (3): 0.1/8.9 MB | 161/366 kB | 1.4/45 kB
Progress (3): 0.1/8.9 MB | 161/366 kB | 2.8/45 kB
Progress (3): 0.1/8.9 MB | 161/366 kB | 4.1/45 kB
Progress (3): 0.1/8.9 MB | 161/366 kB | 5.5/45 kB
Progress (3): 0.1/8.9 MB | 161/366 kB | 6.9/45 kB
Progress (3): 0.1/8.9 MB | 161/366 kB | 8.3/45 kB
Progress (3): 0.1/8.9 MB | 161/366 kB | 9.7/45 kB
Progress (3): 0.1/8.9 MB | 161/366 kB | 11/45 kB 
Progress (3): 0.1/8.9 MB | 161/366 kB | 12/45 kB
Progress (3): 0.1/8.9 MB | 161/366 kB | 14/45 kB
Progress (3): 0.1/8.9 MB | 161/366 kB | 15/45 kB
Progress (3): 0.1/8.9 MB | 161/366 kB | 16/45 kB
Progress (3): 0.1/8.9 MB | 161/366 kB | 17/45 kB
Progress (3): 0.1/8.9 MB | 161/366 kB | 19/45 kB
Progress (3): 0.1/8.9 MB | 161/366 kB | 20/45 kB
Progress (3): 0.1/8.9 MB | 161/366 kB | 20/45 kB
Progress (3): 0.1/8.9 MB | 161/366 kB | 21/45 kB
Progress (3): 0.1/8.9 MB | 161/366 kB | 23/45 kB
Progress (3): 0.1/8.9 MB | 161/366 kB | 24/45 kB
Progress (3): 0.1/8.9 MB | 161/366 kB | 25/45 kB
Progress (3): 0.1/8.9 MB | 161/366 kB | 27/45 kB
Progress (3): 0.1/8.9 MB | 161/366 kB | 28/45 kB
Progress (3): 0.1/8.9 MB | 161/366 kB | 28/45 kB
Progress (3): 0.1/8.9 MB | 161/366 kB | 30/45 kB
Progress (3): 0.1/8.9 MB | 161/366 kB | 31/45 kB
Progress (3): 0.1/8.9 MB | 161/366 kB | 32/45 kB
Progress (3): 0.1/8.9 MB | 161/366 kB | 34/45 kB
Progress (3): 0.1/8.9 MB | 161/366 kB | 35/45 kB
Progress (3): 0.1/8.9 MB | 161/366 kB | 35/45 kB
Progress (3): 0.1/8.9 MB | 177/366 kB | 35/45 kB
Progress (3): 0.1/8.9 MB | 177/366 kB | 35/45 kB
Progress (3): 0.1/8.9 MB | 194/366 kB | 35/45 kB
Progress (3): 0.1/8.9 MB | 210/366 kB | 35/45 kB
Progress (3): 0.1/8.9 MB | 227/366 kB | 35/45 kB
Progress (3): 0.1/8.9 MB | 243/366 kB | 35/45 kB
Progress (3): 0.1/8.9 MB | 243/366 kB | 36/45 kB
Progress (3): 0.1/8.9 MB | 243/366 kB | 38/45 kB
Progress (3): 0.1/8.9 MB | 243/366 kB | 39/45 kB
Progress (3): 0.1/8.9 MB | 243/366 kB | 41/45 kB
Progress (3): 0.1/8.9 MB | 243/366 kB | 42/45 kB
Progress (3): 0.1/8.9 MB | 243/366 kB | 43/45 kB
Progress (3): 0.1/8.9 MB | 243/366 kB | 45 kB   
Progress (3): 0.2/8.9 MB | 243/366 kB | 45 kB
                                             
Downloaded from central: https://repo.maven.apache.org/maven2/com/mashape/unirest/unirest-java/1.4.9/unirest-java-1.4.9.jar (45 kB at 1.5 MB/s)
Progress (2): 0.2/8.9 MB | 259/366 kB
Progress (2): 0.2/8.9 MB | 259/366 kB
Progress (2): 0.2/8.9 MB | 276/366 kB
Progress (2): 0.2/8.9 MB | 276/366 kB
Progress (2): 0.2/8.9 MB | 292/366 kB
Progress (2): 0.2/8.9 MB | 292/366 kB
Progress (2): 0.2/8.9 MB | 308/366 kB
Progress (2): 0.2/8.9 MB | 325/366 kB
Progress (2): 0.2/8.9 MB | 341/366 kB
Progress (2): 0.2/8.9 MB | 358/366 kB
Progress (2): 0.2/8.9 MB | 366 kB    
                                 
Downloaded from central: https://repo.maven.apache.org/maven2/net/bytebuddy/byte-buddy-agent/1.17.2/byte-buddy-agent-1.17.2.jar (366 kB at 11 MB/s)
Progress (1): 0.2/8.9 MB
Progress (1): 0.2/8.9 MB
Progress (1): 0.3/8.9 MB
Progress (1): 0.3/8.9 MB
Progress (1): 0.3/8.9 MB
Progress (1): 0.3/8.9 MB
Progress (1): 0.3/8.9 MB
Progress (1): 0.3/8.9 MB
Progress (1): 0.4/8.9 MB
Progress (1): 0.4/8.9 MB
Progress (1): 0.4/8.9 MB
Progress (1): 0.4/8.9 MB
Progress (1): 0.4/8.9 MB
Progress (1): 0.4/8.9 MB
Progress (1): 0.5/8.9 MB
Progress (1): 0.5/8.9 MB
Progress (1): 0.5/8.9 MB
Progress (1): 0.5/8.9 MB
Progress (1): 0.5/8.9 MB
Progress (1): 0.5/8.9 MB
Progress (1): 0.6/8.9 MB
Progress (1): 0.6/8.9 MB
Progress (1): 0.6/8.9 MB
Progress (1): 0.6/8.9 MB
Progress (1): 0.6/8.9 MB
Progress (1): 0.6/8.9 MB
Progress (1): 0.7/8.9 MB
Progress (1): 0.7/8.9 MB
Progress (1): 0.7/8.9 MB
Progress (1): 0.7/8.9 MB
Progress (1): 0.7/8.9 MB
Progress (1): 0.7/8.9 MB
Progress (1): 0.8/8.9 MB
Progress (1): 0.8/8.9 MB
Progress (1): 0.8/8.9 MB
Progress (1): 0.8/8.9 MB
Progress (1): 0.8/8.9 MB
Progress (1): 0.8/8.9 MB
Progress (1): 0.9/8.9 MB
Progress (1): 0.9/8.9 MB
Progress (1): 0.9/8.9 MB
Progress (1): 0.9/8.9 MB
Progress (1): 0.9/8.9 MB
Progress (1): 0.9/8.9 MB
Progress (1): 0.9/8.9 MB
Progress (1): 1.0/8.9 MB
Progress (1): 1.0/8.9 MB
Progress (1): 1.0/8.9 MB
Progress (1): 1.0/8.9 MB
Progress (1): 1.0/8.9 MB
Progress (1): 1.0/8.9 MB
Progress (1): 1.1/8.9 MB
Progress (1): 1.1/8.9 MB
Progress (1): 1.1/8.9 MB
Progress (1): 1.1/8.9 MB
Progress (1): 1.1/8.9 MB
Progress (1): 1.1/8.9 MB
Progress (1): 1.2/8.9 MB
Progress (1): 1.2/8.9 MB
Progress (1): 1.2/8.9 MB
Progress (1): 1.2/8.9 MB
Progress (1): 1.2/8.9 MB
Progress (1): 1.2/8.9 MB
Progress (1): 1.3/8.9 MB
Progress (1): 1.3/8.9 MB
Progress (1): 1.3/8.9 MB
Progress (1): 1.3/8.9 MB
Progress (1): 1.3/8.9 MB
Progress (1): 1.3/8.9 MB
Progress (1): 1.4/8.9 MB
Progress (1): 1.4/8.9 MB
Progress (1): 1.4/8.9 MB
Progress (1): 1.4/8.9 MB
Progress (1): 1.4/8.9 MB
Progress (1): 1.4/8.9 MB
Progress (1): 1.5/8.9 MB
Progress (1): 1.5/8.9 MB
Progress (1): 1.5/8.9 MB
Progress (1): 1.5/8.9 MB
Progress (1): 1.5/8.9 MB
Progress (1): 1.5/8.9 MB
Progress (1): 1.6/8.9 MB
Progress (1): 1.6/8.9 MB
Progress (1): 1.6/8.9 MB
Progress (1): 1.6/8.9 MB
Progress (1): 1.6/8.9 MB
Progress (1): 1.6/8.9 MB
Progress (1): 1.7/8.9 MB
Progress (1): 1.7/8.9 MB
Progress (1): 1.7/8.9 MB
Progress (1): 1.7/8.9 MB
Progress (1): 1.7/8.9 MB
Progress (1): 1.7/8.9 MB
Progress (1): 1.8/8.9 MB
Progress (1): 1.8/8.9 MB
Progress (1): 1.8/8.9 MB
Progress (1): 1.8/8.9 MB
Progress (1): 1.8/8.9 MB
Progress (1): 1.8/8.9 MB
Progress (1): 1.9/8.9 MB
Progress (1): 1.9/8.9 MB
Progress (1): 1.9/8.9 MB
Progress (1): 1.9/8.9 MB
Progress (1): 1.9/8.9 MB
Progress (1): 1.9/8.9 MB
Progress (1): 1.9/8.9 MB
Progress (1): 2.0/8.9 MB
Progress (1): 2.0/8.9 MB
Progress (1): 2.0/8.9 MB
Progress (1): 2.0/8.9 MB
Progress (1): 2.0/8.9 MB
Progress (1): 2.0/8.9 MB
Progress (1): 2.1/8.9 MB
Progress (1): 2.1/8.9 MB
Progress (1): 2.1/8.9 MB
Progress (1): 2.1/8.9 MB
Progress (1): 2.1/8.9 MB
Progress (1): 2.1/8.9 MB
Progress (1): 2.2/8.9 MB
Progress (1): 2.2/8.9 MB
Progress (1): 2.2/8.9 MB
Progress (1): 2.2/8.9 MB
Progress (1): 2.2/8.9 MB
Progress (1): 2.2/8.9 MB
Progress (1): 2.3/8.9 MB
Progress (1): 2.3/8.9 MB
Progress (1): 2.3/8.9 MB
Progress (1): 2.3/8.9 MB
Progress (1): 2.3/8.9 MB
Progress (1): 2.3/8.9 MB
Progress (1): 2.4/8.9 MB
Progress (1): 2.4/8.9 MB
Progress (1): 2.4/8.9 MB
Progress (1): 2.4/8.9 MB
Progress (1): 2.4/8.9 MB
Progress (1): 2.4/8.9 MB
Progress (1): 2.5/8.9 MB
Progress (1): 2.5/8.9 MB
Progress (1): 2.5/8.9 MB
Progress (1): 2.5/8.9 MB
Progress (1): 2.5/8.9 MB
Progress (1): 2.5/8.9 MB
Progress (1): 2.6/8.9 MB
Progress (1): 2.6/8.9 MB
Progress (1): 2.6/8.9 MB
Progress (1): 2.6/8.9 MB
Progress (1): 2.6/8.9 MB
Progress (1): 2.6/8.9 MB
Progress (1): 2.7/8.9 MB
Progress (1): 2.7/8.9 MB
Progress (1): 2.7/8.9 MB
Progress (1): 2.7/8.9 MB
Progress (1): 2.7/8.9 MB
Progress (1): 2.7/8.9 MB
Progress (1): 2.8/8.9 MB
Progress (1): 2.8/8.9 MB
Progress (1): 2.8/8.9 MB
Progress (1): 2.8/8.9 MB
Progress (1): 2.8/8.9 MB
Progress (1): 2.8/8.9 MB
Progress (1): 2.8/8.9 MB
Progress (1): 2.9/8.9 MB
Progress (1): 2.9/8.9 MB
Progress (1): 2.9/8.9 MB
Progress (1): 2.9/8.9 MB
Progress (1): 2.9/8.9 MB
Progress (1): 2.9/8.9 MB
Progress (1): 3.0/8.9 MB
Progress (1): 3.0/8.9 MB
Progress (1): 3.0/8.9 MB
Progress (1): 3.0/8.9 MB
Progress (1): 3.0/8.9 MB
Progress (1): 3.0/8.9 MB
Progress (1): 3.1/8.9 MB
Progress (1): 3.1/8.9 MB
Progress (1): 3.1/8.9 MB
Progress (1): 3.1/8.9 MB
Progress (1): 3.1/8.9 MB
Progress (1): 3.1/8.9 MB
Progress (1): 3.2/8.9 MB
Progress (1): 3.2/8.9 MB
Progress (1): 3.2/8.9 MB
Progress (1): 3.2/8.9 MB
Progress (1): 3.2/8.9 MB
Progress (1): 3.2/8.9 MB
Progress (1): 3.3/8.9 MB
Progress (1): 3.3/8.9 MB
Progress (1): 3.3/8.9 MB
Progress (1): 3.3/8.9 MB
Progress (1): 3.3/8.9 MB
Progress (1): 3.3/8.9 MB
Progress (1): 3.4/8.9 MB
Progress (1): 3.4/8.9 MB
Progress (1): 3.4/8.9 MB
Progress (1): 3.4/8.9 MB
Progress (1): 3.4/8.9 MB
Progress (1): 3.4/8.9 MB
Progress (1): 3.5/8.9 MB
Progress (1): 3.5/8.9 MB
Progress (1): 3.5/8.9 MB
Progress (1): 3.5/8.9 MB
Progress (1): 3.5/8.9 MB
Progress (1): 3.5/8.9 MB
Progress (1): 3.6/8.9 MB
Progress (1): 3.6/8.9 MB
Progress (1): 3.6/8.9 MB
Progress (1): 3.6/8.9 MB
Progress (1): 3.6/8.9 MB
Progress (1): 3.6/8.9 MB
Progress (1): 3.7/8.9 MB
Progress (1): 3.7/8.9 MB
Progress (1): 3.7/8.9 MB
Progress (1): 3.7/8.9 MB
Progress (1): 3.7/8.9 MB
Progress (1): 3.7/8.9 MB
Progress (1): 3.8/8.9 MB
Progress (1): 3.8/8.9 MB
Progress (1): 3.8/8.9 MB
Progress (1): 3.8/8.9 MB
Progress (1): 3.8/8.9 MB
Progress (1): 3.8/8.9 MB
Progress (1): 3.8/8.9 MB
Progress (1): 3.9/8.9 MB
Progress (1): 3.9/8.9 MB
Progress (1): 3.9/8.9 MB
Progress (1): 3.9/8.9 MB
Progress (1): 3.9/8.9 MB
Progress (1): 3.9/8.9 MB
Progress (1): 4.0/8.9 MB
Progress (1): 4.0/8.9 MB
Progress (1): 4.0/8.9 MB
Progress (1): 4.0/8.9 MB
Progress (1): 4.0/8.9 MB
Progress (1): 4.0/8.9 MB
Progress (1): 4.1/8.9 MB
Progress (1): 4.1/8.9 MB
Progress (1): 4.1/8.9 MB
Progress (1): 4.1/8.9 MB
Progress (1): 4.1/8.9 MB
Progress (1): 4.1/8.9 MB
Progress (1): 4.2/8.9 MB
Progress (1): 4.2/8.9 MB
Progress (1): 4.2/8.9 MB
Progress (1): 4.2/8.9 MB
Progress (1): 4.2/8.9 MB
Progress (1): 4.2/8.9 MB
Progress (1): 4.3/8.9 MB
Progress (1): 4.3/8.9 MB
Progress (1): 4.3/8.9 MB
Progress (1): 4.3/8.9 MB
Progress (1): 4.3/8.9 MB
Progress (1): 4.3/8.9 MB
Progress (1): 4.4/8.9 MB
Progress (1): 4.4/8.9 MB
Progress (1): 4.4/8.9 MB
Progress (1): 4.4/8.9 MB
Progress (1): 4.4/8.9 MB
Progress (1): 4.4/8.9 MB
Progress (1): 4.5/8.9 MB
Progress (1): 4.5/8.9 MB
Progress (1): 4.5/8.9 MB
Progress (1): 4.5/8.9 MB
Progress (1): 4.5/8.9 MB
Progress (1): 4.5/8.9 MB
Progress (1): 4.6/8.9 MB
Progress (1): 4.6/8.9 MB
Progress (1): 4.6/8.9 MB
Progress (1): 4.6/8.9 MB
Progress (1): 4.6/8.9 MB
Progress (1): 4.6/8.9 MB
Progress (1): 4.7/8.9 MB
Progress (1): 4.7/8.9 MB
Progress (1): 4.7/8.9 MB
Progress (1): 4.7/8.9 MB
Progress (1): 4.7/8.9 MB
Progress (1): 4.7/8.9 MB
Progress (1): 4.8/8.9 MB
Progress (1): 4.8/8.9 MB
Progress (1): 4.8/8.9 MB
Progress (1): 4.8/8.9 MB
Progress (1): 4.8/8.9 MB
Progress (1): 4.8/8.9 MB
Progress (1): 4.8/8.9 MB
Progress (1): 4.9/8.9 MB
Progress (1): 4.9/8.9 MB
Progress (1): 4.9/8.9 MB
Progress (1): 4.9/8.9 MB
Progress (1): 4.9/8.9 MB
Progress (1): 4.9/8.9 MB
Progress (1): 5.0/8.9 MB
Progress (1): 5.0/8.9 MB
Progress (1): 5.0/8.9 MB
Progress (1): 5.0/8.9 MB
Progress (1): 5.0/8.9 MB
Progress (1): 5.0/8.9 MB
Progress (1): 5.1/8.9 MB
Progress (1): 5.1/8.9 MB
Progress (1): 5.1/8.9 MB
Progress (1): 5.1/8.9 MB
Progress (1): 5.1/8.9 MB
Progress (1): 5.1/8.9 MB
Progress (1): 5.2/8.9 MB
Progress (1): 5.2/8.9 MB
Progress (1): 5.2/8.9 MB
Progress (1): 5.2/8.9 MB
Progress (1): 5.2/8.9 MB
Progress (1): 5.2/8.9 MB
Progress (1): 5.3/8.9 MB
Progress (1): 5.3/8.9 MB
Progress (1): 5.3/8.9 MB
Progress (1): 5.3/8.9 MB
Progress (1): 5.3/8.9 MB
Progress (1): 5.3/8.9 MB
Progress (1): 5.4/8.9 MB
Progress (1): 5.4/8.9 MB
Progress (1): 5.4/8.9 MB
Progress (1): 5.4/8.9 MB
Progress (1): 5.4/8.9 MB
Progress (1): 5.4/8.9 MB
Progress (1): 5.5/8.9 MB
Progress (1): 5.5/8.9 MB
Progress (1): 5.5/8.9 MB
Progress (1): 5.5/8.9 MB
Progress (1): 5.5/8.9 MB
Progress (1): 5.5/8.9 MB
Progress (1): 5.6/8.9 MB
Progress (1): 5.6/8.9 MB
Progress (1): 5.6/8.9 MB
Progress (1): 5.6/8.9 MB
Progress (1): 5.6/8.9 MB
Progress (1): 5.6/8.9 MB
Progress (1): 5.7/8.9 MB
Progress (1): 5.7/8.9 MB
Progress (1): 5.7/8.9 MB
Progress (1): 5.7/8.9 MB
Progress (1): 5.7/8.9 MB
Progress (1): 5.7/8.9 MB
Progress (1): 5.7/8.9 MB
Progress (1): 5.8/8.9 MB
Progress (1): 5.8/8.9 MB
Progress (1): 5.8/8.9 MB
Progress (1): 5.8/8.9 MB
Progress (1): 5.8/8.9 MB
Progress (1): 5.8/8.9 MB
Progress (1): 5.9/8.9 MB
Progress (1): 5.9/8.9 MB
Progress (1): 5.9/8.9 MB
Progress (1): 5.9/8.9 MB
Progress (1): 5.9/8.9 MB
Progress (1): 5.9/8.9 MB
Progress (1): 6.0/8.9 MB
Progress (1): 6.0/8.9 MB
Progress (1): 6.0/8.9 MB
Progress (1): 6.0/8.9 MB
Progress (1): 6.0/8.9 MB
Progress (1): 6.0/8.9 MB
Progress (1): 6.1/8.9 MB
Progress (1): 6.1/8.9 MB
Progress (1): 6.1/8.9 MB
Progress (1): 6.1/8.9 MB
Progress (1): 6.1/8.9 MB
Progress (1): 6.1/8.9 MB
Progress (1): 6.2/8.9 MB
Progress (1): 6.2/8.9 MB
Progress (1): 6.2/8.9 MB
Progress (1): 6.2/8.9 MB
Progress (1): 6.2/8.9 MB
Progress (1): 6.2/8.9 MB
Progress (1): 6.3/8.9 MB
Progress (1): 6.3/8.9 MB
Progress (1): 6.3/8.9 MB
Progress (1): 6.3/8.9 MB
Progress (1): 6.3/8.9 MB
Progress (1): 6.3/8.9 MB
Progress (1): 6.4/8.9 MB
Progress (1): 6.4/8.9 MB
Progress (1): 6.4/8.9 MB
Progress (1): 6.4/8.9 MB
Progress (1): 6.4/8.9 MB
Progress (1): 6.4/8.9 MB
Progress (1): 6.5/8.9 MB
Progress (1): 6.5/8.9 MB
Progress (1): 6.5/8.9 MB
Progress (1): 6.5/8.9 MB
Progress (1): 6.5/8.9 MB
Progress (1): 6.5/8.9 MB
Progress (1): 6.6/8.9 MB
Progress (1): 6.6/8.9 MB
Progress (1): 6.6/8.9 MB
Progress (1): 6.6/8.9 MB
Progress (1): 6.6/8.9 MB
Progress (1): 6.6/8.9 MB
Progress (1): 6.7/8.9 MB
Progress (1): 6.7/8.9 MB
Progress (1): 6.7/8.9 MB
Progress (1): 6.7/8.9 MB
Progress (1): 6.7/8.9 MB
Progress (1): 6.7/8.9 MB
Progress (1): 6.7/8.9 MB
Progress (1): 6.8/8.9 MB
Progress (1): 6.8/8.9 MB
Progress (1): 6.8/8.9 MB
Progress (1): 6.8/8.9 MB
Progress (1): 6.8/8.9 MB
Progress (1): 6.8/8.9 MB
Progress (1): 6.9/8.9 MB
Progress (1): 6.9/8.9 MB
Progress (1): 6.9/8.9 MB
Progress (1): 6.9/8.9 MB
Progress (1): 6.9/8.9 MB
Progress (1): 6.9/8.9 MB
Progress (1): 7.0/8.9 MB
Progress (1): 7.0/8.9 MB
Progress (1): 7.0/8.9 MB
Progress (1): 7.0/8.9 MB
Progress (1): 7.0/8.9 MB
Progress (1): 7.0/8.9 MB
Progress (1): 7.1/8.9 MB
Progress (1): 7.1/8.9 MB
Progress (1): 7.1/8.9 MB
Progress (1): 7.1/8.9 MB
Progress (1): 7.1/8.9 MB
Progress (1): 7.1/8.9 MB
Progress (1): 7.2/8.9 MB
Progress (1): 7.2/8.9 MB
Progress (1): 7.2/8.9 MB
Progress (1): 7.2/8.9 MB
Progress (1): 7.2/8.9 MB
Progress (1): 7.2/8.9 MB
Progress (1): 7.3/8.9 MB
Progress (1): 7.3/8.9 MB
Progress (1): 7.3/8.9 MB
Progress (1): 7.3/8.9 MB
Progress (1): 7.3/8.9 MB
Progress (1): 7.3/8.9 MB
Progress (1): 7.4/8.9 MB
Progress (1): 7.4/8.9 MB
Progress (1): 7.4/8.9 MB
Progress (1): 7.4/8.9 MB
Progress (1): 7.4/8.9 MB
Progress (1): 7.4/8.9 MB
Progress (1): 7.5/8.9 MB
Progress (1): 7.5/8.9 MB
Progress (1): 7.5/8.9 MB
Progress (1): 7.5/8.9 MB
Progress (1): 7.5/8.9 MB
Progress (1): 7.5/8.9 MB
Progress (1): 7.6/8.9 MB
Progress (1): 7.6/8.9 MB
Progress (1): 7.6/8.9 MB
Progress (1): 7.6/8.9 MB
Progress (1): 7.6/8.9 MB
Progress (1): 7.6/8.9 MB
Progress (1): 7.7/8.9 MB
Progress (1): 7.7/8.9 MB
Progress (1): 7.7/8.9 MB
Progress (1): 7.7/8.9 MB
Progress (1): 7.7/8.9 MB
Progress (1): 7.7/8.9 MB
Progress (1): 7.7/8.9 MB
Progress (1): 7.8/8.9 MB
Progress (1): 7.8/8.9 MB
Progress (1): 7.8/8.9 MB
Progress (1): 7.8/8.9 MB
Progress (1): 7.8/8.9 MB
Progress (1): 7.8/8.9 MB
Progress (1): 7.9/8.9 MB
Progress (1): 7.9/8.9 MB
Progress (1): 7.9/8.9 MB
Progress (1): 7.9/8.9 MB
Progress (1): 7.9/8.9 MB
Progress (1): 7.9/8.9 MB
Progress (1): 8.0/8.9 MB
Progress (1): 8.0/8.9 MB
Progress (1): 8.0/8.9 MB
Progress (1): 8.0/8.9 MB
Progress (1): 8.0/8.9 MB
Progress (1): 8.0/8.9 MB
Progress (1): 8.1/8.9 MB
Progress (1): 8.1/8.9 MB
Progress (1): 8.1/8.9 MB
Progress (1): 8.1/8.9 MB
Progress (1): 8.1/8.9 MB
Progress (1): 8.1/8.9 MB
Progress (1): 8.2/8.9 MB
Progress (1): 8.2/8.9 MB
Progress (1): 8.2/8.9 MB
Progress (1): 8.2/8.9 MB
Progress (1): 8.2/8.9 MB
Progress (1): 8.2/8.9 MB
Progress (1): 8.3/8.9 MB
Progress (1): 8.3/8.9 MB
Progress (1): 8.3/8.9 MB
Progress (1): 8.3/8.9 MB
Progress (1): 8.3/8.9 MB
Progress (1): 8.3/8.9 MB
Progress (1): 8.4/8.9 MB
Progress (1): 8.4/8.9 MB
Progress (1): 8.4/8.9 MB
Progress (1): 8.4/8.9 MB
Progress (1): 8.4/8.9 MB
Progress (1): 8.4/8.9 MB
Progress (1): 8.5/8.9 MB
Progress (1): 8.5/8.9 MB
Progress (1): 8.5/8.9 MB
Progress (1): 8.5/8.9 MB
Progress (1): 8.5/8.9 MB
Progress (1): 8.5/8.9 MB
Progress (1): 8.6/8.9 MB
Progress (1): 8.6/8.9 MB
Progress (1): 8.6/8.9 MB
Progress (1): 8.6/8.9 MB
Progress (1): 8.6/8.9 MB
Progress (1): 8.6/8.9 MB
Progress (1): 8.6/8.9 MB
Progress (1): 8.7/8.9 MB
Progress (1): 8.7/8.9 MB
Progress (1): 8.7/8.9 MB
Progress (1): 8.7/8.9 MB
Progress (1): 8.7/8.9 MB
Progress (1): 8.7/8.9 MB
Progress (1): 8.8/8.9 MB
Progress (1): 8.8/8.9 MB
Progress (1): 8.8/8.9 MB
Progress (1): 8.8/8.9 MB
Progress (1): 8.8/8.9 MB
Progress (1): 8.8/8.9 MB
Progress (1): 8.9/8.9 MB
Progress (1): 8.9/8.9 MB
Progress (1): 8.9/8.9 MB
Progress (1): 8.9/8.9 MB
Progress (1): 8.9 MB    
                    
Downloaded from central: https://repo.maven.apache.org/maven2/net/bytebuddy/byte-buddy/1.17.2/byte-buddy-1.17.2.jar (8.9 MB at 53 MB/s)
>>>>>>> ab7ada5f
[INFO] 
[INFO] --- clean:3.4.0:clean (default-clean) @ blueocean-parent ---
[INFO] 
[INFO] --- enforcer:3.5.0:enforce (display-info) @ blueocean-parent ---
[INFO] Rule 0: io.jenkins.tools.incrementals.enforcer.RequireExtensionVersion passed
[INFO] Rule 1: org.apache.maven.enforcer.rules.version.RequireMavenVersion passed
[INFO] Rule 2: org.apache.maven.enforcer.rules.version.RequireJavaVersion passed
[INFO] Rule 3: org.codehaus.mojo.extraenforcer.dependencies.EnforceBytecodeVersion passed
[INFO] Rule 4: org.apache.maven.enforcer.rules.dependency.BannedDependencies passed
[INFO] Rule 5: org.apache.maven.enforcer.rules.dependency.BannedDependencies passed
[INFO] Rule 6: org.apache.maven.enforcer.rules.dependency.RequireUpperBoundDeps passed
[INFO] 
[INFO] --- enforcer:3.5.0:enforce (no-snapshots-in-release) @ blueocean-parent ---
[INFO] Rule 0: org.apache.maven.enforcer.rules.dependency.RequireReleaseDeps passed
[INFO] 
[INFO] --- enforcer:3.5.0:enforce (enforce-banned-dependencies) @ blueocean-parent ---
[INFO] Rule 0: org.apache.maven.enforcer.rules.dependency.BannedDependencies passed
[INFO] 
[INFO] --- localizer:1.31:generate (default) @ blueocean-parent ---
[INFO] 
[INFO] --- flatten:1.6.0:flatten (flatten) @ blueocean-parent ---
[INFO] Generating flattened POM of project io.jenkins.blueocean:blueocean-parent:pom:1.27.22-SNAPSHOT...
[INFO] 
[INFO] --- antrun:3.1.0:run (createTempDir) @ blueocean-parent ---
[INFO] Executing tasks
[INFO]     [mkdir] Created dir: /tmp/plugin-builds/blueocean-commons/target/tmp
[INFO] Executed tasks
[INFO] 
[INFO] --- license:165.v7e11f4e4a_325:process (default) @ blueocean-parent ---
[INFO] 
[INFO] --- jar:3.4.2:test-jar (maybe-test-jar) @ blueocean-parent ---
[INFO] Skipping packaging of the test-jar
[INFO] 
[INFO] >>> spotbugs:4.8.3.1:check (spotbugs) > :spotbugs @ blueocean-parent >>>
[INFO] 
[INFO] --- spotbugs:4.8.3.1:spotbugs (spotbugs) @ blueocean-parent ---
[INFO] 
[INFO] <<< spotbugs:4.8.3.1:check (spotbugs) < :spotbugs @ blueocean-parent <<<
[INFO] 
[INFO] 
[INFO] --- spotbugs:4.8.3.1:check (spotbugs) @ blueocean-parent ---
[INFO] Spotbugs plugin skipped
[INFO] 
[INFO] --- spotless:2.44.2:check (default) @ blueocean-parent ---
[INFO] Spotless check skipped
[INFO] 
[INFO] --- install:3.1.3:install (default-install) @ blueocean-parent ---
[INFO] Installing /tmp/plugin-builds/blueocean-commons/target/blueocean-parent-1.27.22-SNAPSHOT.pom to /home/runner/.m2/repository/io/jenkins/blueocean/blueocean-parent/1.27.22-SNAPSHOT/blueocean-parent-1.27.22-SNAPSHOT.pom
[INFO] 
[INFO] ------------< io.jenkins.blueocean:jenkins-design-language >------------
[INFO] Building Jenkins Design Language 1.27.22-SNAPSHOT                 [2/22]
[INFO]   from jenkins-design-language/pom.xml
[INFO] --------------------------------[ hpi ]---------------------------------
<<<<<<< HEAD
=======
Downloading from repo.jenkins-ci.org: https://repo.jenkins-ci.org/public/io/jenkins/blueocean/blueocean-maven-plugin/0.0.3/blueocean-maven-plugin-0.0.3.pom
Progress (1): 0.4/8.6 kB
Progress (1): 1.8/8.6 kB
Progress (1): 3.2/8.6 kB
Progress (1): 4.6/8.6 kB
Progress (1): 6.0/8.6 kB
Progress (1): 7.4/8.6 kB
Progress (1): 8.6 kB    
                    
Downloaded from repo.jenkins-ci.org: https://repo.jenkins-ci.org/public/io/jenkins/blueocean/blueocean-maven-plugin/0.0.3/blueocean-maven-plugin-0.0.3.pom (8.6 kB at 55 kB/s)
Downloading from repo.jenkins-ci.org: https://repo.jenkins-ci.org/public/io/jenkins/blueocean/blueocean-maven-plugin/0.0.3/blueocean-maven-plugin-0.0.3.jar
Progress (1): 0.4/22 kB
Progress (1): 1.8/22 kB
Progress (1): 3.2/22 kB
Progress (1): 4.6/22 kB
Progress (1): 6.0/22 kB
Progress (1): 7.4/22 kB
Progress (1): 8.8/22 kB
Progress (1): 10/22 kB 
Progress (1): 12/22 kB
Progress (1): 13/22 kB
Progress (1): 14/22 kB
Progress (1): 16/22 kB
Progress (1): 17/22 kB
Progress (1): 19/22 kB
Progress (1): 20/22 kB
Progress (1): 21/22 kB
Progress (1): 22 kB   
                   
Downloaded from repo.jenkins-ci.org: https://repo.jenkins-ci.org/public/io/jenkins/blueocean/blueocean-maven-plugin/0.0.3/blueocean-maven-plugin-0.0.3.jar (22 kB at 143 kB/s)
>>>>>>> ab7ada5f
[INFO] 
[INFO] --- clean:3.4.0:clean (default-clean) @ jenkins-design-language ---
[INFO] 
[INFO] --- hpi:3.61:validate (default-validate) @ jenkins-design-language ---
[INFO] Created marker file /tmp/plugin-builds/blueocean-commons/jenkins-design-language/target/java-level/17
[INFO] 
[INFO] --- hpi:3.61:validate-hpi (default-validate-hpi) @ jenkins-design-language ---
[INFO] 
[INFO] --- enforcer:3.5.0:enforce (display-info) @ jenkins-design-language ---
[INFO] Rule 3: org.codehaus.mojo.extraenforcer.dependencies.EnforceBytecodeVersion passed
[INFO] Rule 4: org.apache.maven.enforcer.rules.dependency.BannedDependencies passed
[INFO] Rule 5: org.apache.maven.enforcer.rules.dependency.BannedDependencies passed
[INFO] Rule 6: org.apache.maven.enforcer.rules.dependency.RequireUpperBoundDeps passed
[INFO] 
[INFO] --- enforcer:3.5.0:enforce (no-snapshots-in-release) @ jenkins-design-language ---
[INFO] Rule 0: org.apache.maven.enforcer.rules.dependency.RequireReleaseDeps passed
[INFO] 
[INFO] --- enforcer:3.5.0:enforce (enforce-banned-dependencies) @ jenkins-design-language ---
[INFO] Rule 0: org.apache.maven.enforcer.rules.dependency.BannedDependencies passed
[INFO] 
[INFO] --- blueocean:0.0.3:process-node-dependencies (upstream-dependencies) @ jenkins-design-language ---
<<<<<<< HEAD
=======
Downloading from repo.jenkins-ci.org: https://repo.jenkins-ci.org/public/org/apache/maven/maven-project/2.2.0/maven-project-2.2.0.pom
Downloading from repo.jenkins-ci.org: https://repo.jenkins-ci.org/public/org/apache/maven/maven-plugin-api/2.0/maven-plugin-api-2.0.pom
Downloading from repo.jenkins-ci.org: https://repo.jenkins-ci.org/public/org/jenkins-ci/tools/maven-hpi-plugin/3.17/maven-hpi-plugin-3.17.pom
Downloading from repo.jenkins-ci.org: https://repo.jenkins-ci.org/public/org/kohsuke/stapler/json-lib/2.1/json-lib-2.1.pom
Downloading from repo.jenkins-ci.org: https://repo.jenkins-ci.org/public/commons-io/commons-io/2.10.0/commons-io-2.10.0.pom
Downloading from incrementals: https://repo.jenkins-ci.org/incrementals/org/apache/maven/maven-project/2.2.0/maven-project-2.2.0.pom
Downloading from incrementals: https://repo.jenkins-ci.org/incrementals/org/apache/maven/maven-plugin-api/2.0/maven-plugin-api-2.0.pom
Progress (1): 0.4/13 kB
Progress (1): 1.8/13 kB
Progress (1): 3.2/13 kB
Progress (1): 4.6/13 kB
Progress (1): 6.0/13 kB
Progress (1): 7.4/13 kB
Progress (1): 8.8/13 kB
Progress (1): 10/13 kB 
Progress (1): 12/13 kB
Progress (1): 13 kB   
                   
Downloaded from repo.jenkins-ci.org: https://repo.jenkins-ci.org/public/org/jenkins-ci/tools/maven-hpi-plugin/3.17/maven-hpi-plugin-3.17.pom (13 kB at 84 kB/s)
Downloading from central: https://repo.maven.apache.org/maven2/org/apache/maven/maven-project/2.2.0/maven-project-2.2.0.pom
Downloading from repo.jenkins-ci.org: https://repo.jenkins-ci.org/public/com/github/spotbugs/spotbugs-annotations/4.2.3/spotbugs-annotations-4.2.3.pom
Downloading from central: https://repo.maven.apache.org/maven2/org/apache/maven/maven-plugin-api/2.0/maven-plugin-api-2.0.pom
Progress (1): 2.8 kB
                    
Downloaded from central: https://repo.maven.apache.org/maven2/org/apache/maven/maven-project/2.2.0/maven-project-2.2.0.pom (2.8 kB at 555 kB/s)
Progress (1): 601 B
                   
Downloading from repo.jenkins-ci.org: https://repo.jenkins-ci.org/public/org/apache/maven/maven/2.2.0/maven-2.2.0.pom
Downloaded from central: https://repo.maven.apache.org/maven2/org/apache/maven/maven-plugin-api/2.0/maven-plugin-api-2.0.pom (601 B at 120 kB/s)
Downloading from repo.jenkins-ci.org: https://repo.jenkins-ci.org/public/org/apache/maven/maven/2.0/maven-2.0.pom
Downloading from incrementals: https://repo.jenkins-ci.org/incrementals/org/apache/maven/maven/2.0/maven-2.0.pom
Downloading from incrementals: https://repo.jenkins-ci.org/incrementals/org/apache/maven/maven/2.2.0/maven-2.2.0.pom
Downloading from incrementals: https://repo.jenkins-ci.org/incrementals/commons-io/commons-io/2.10.0/commons-io-2.10.0.pom
Downloading from incrementals: https://repo.jenkins-ci.org/incrementals/org/kohsuke/stapler/json-lib/2.1/json-lib-2.1.pom
Downloading from central: https://repo.maven.apache.org/maven2/org/apache/maven/maven/2.0/maven-2.0.pom
Downloading from central: https://repo.maven.apache.org/maven2/org/apache/maven/maven/2.2.0/maven-2.2.0.pom
Progress (1): 8.8 kB
                    
Downloaded from central: https://repo.maven.apache.org/maven2/org/apache/maven/maven/2.0/maven-2.0.pom (8.8 kB at 2.2 MB/s)
Progress (1): 16/22 kB
Progress (1): 22 kB   
                   
Downloaded from central: https://repo.maven.apache.org/maven2/org/apache/maven/maven/2.2.0/maven-2.2.0.pom (22 kB at 5.6 MB/s)
Downloading from repo.jenkins-ci.org: https://repo.jenkins-ci.org/public/org/apache/maven/maven-profile/2.2.0/maven-profile-2.2.0.pom
Downloading from repo.jenkins-ci.org: https://repo.jenkins-ci.org/public/org/apache/maven/maven-settings/2.2.0/maven-settings-2.2.0.pom
Downloading from incrementals: https://repo.jenkins-ci.org/incrementals/com/github/spotbugs/spotbugs-annotations/4.2.3/spotbugs-annotations-4.2.3.pom
Downloading from central: https://repo.maven.apache.org/maven2/org/kohsuke/stapler/json-lib/2.1/json-lib-2.1.pom
Downloading from central: https://repo.maven.apache.org/maven2/commons-io/commons-io/2.10.0/commons-io-2.10.0.pom
Progress (1): 16/21 kB
Progress (1): 21 kB   
Progress (2): 21 kB | 11 kB
                           
Downloaded from central: https://repo.maven.apache.org/maven2/commons-io/commons-io/2.10.0/commons-io-2.10.0.pom (21 kB at 5.1 MB/s)
Downloaded from central: https://repo.maven.apache.org/maven2/org/kohsuke/stapler/json-lib/2.1/json-lib-2.1.pom (11 kB at 2.3 MB/s)
Downloading from repo.jenkins-ci.org: https://repo.jenkins-ci.org/public/org/apache/maven/maven-model/2.2.0/maven-model-2.2.0.pom
Downloading from repo.jenkins-ci.org: https://repo.jenkins-ci.org/public/org/apache/maven/maven-artifact-manager/2.2.0/maven-artifact-manager-2.2.0.pom
Downloading from incrementals: https://repo.jenkins-ci.org/incrementals/org/apache/maven/maven-profile/2.2.0/maven-profile-2.2.0.pom
Downloading from central: https://repo.maven.apache.org/maven2/com/github/spotbugs/spotbugs-annotations/4.2.3/spotbugs-annotations-4.2.3.pom
Progress (1): 3.1 kB
                    
Downloaded from central: https://repo.maven.apache.org/maven2/com/github/spotbugs/spotbugs-annotations/4.2.3/spotbugs-annotations-4.2.3.pom (3.1 kB at 241 kB/s)
Downloading from repo.jenkins-ci.org: https://repo.jenkins-ci.org/public/org/apache/maven/maven-plugin-registry/2.2.0/maven-plugin-registry-2.2.0.pom
Downloading from central: https://repo.maven.apache.org/maven2/org/apache/maven/maven-profile/2.2.0/maven-profile-2.2.0.pom
Progress (1): 2.2 kB
                    
Downloaded from central: https://repo.maven.apache.org/maven2/org/apache/maven/maven-profile/2.2.0/maven-profile-2.2.0.pom (2.2 kB at 543 kB/s)
Downloading from repo.jenkins-ci.org: https://repo.jenkins-ci.org/public/org/apache/maven/maven-artifact/2.2.0/maven-artifact-2.2.0.pom
Downloading from incrementals: https://repo.jenkins-ci.org/incrementals/org/apache/maven/maven-settings/2.2.0/maven-settings-2.2.0.pom
Downloading from incrementals: https://repo.jenkins-ci.org/incrementals/org/apache/maven/maven-plugin-registry/2.2.0/maven-plugin-registry-2.2.0.pom
Downloading from incrementals: https://repo.jenkins-ci.org/incrementals/org/apache/maven/maven-model/2.2.0/maven-model-2.2.0.pom
Downloading from incrementals: https://repo.jenkins-ci.org/incrementals/org/apache/maven/maven-artifact-manager/2.2.0/maven-artifact-manager-2.2.0.pom
Downloading from incrementals: https://repo.jenkins-ci.org/incrementals/org/apache/maven/maven-artifact/2.2.0/maven-artifact-2.2.0.pom
Downloading from central: https://repo.maven.apache.org/maven2/org/apache/maven/maven-settings/2.2.0/maven-settings-2.2.0.pom
Progress (1): 2.2 kB
                    
Downloaded from central: https://repo.maven.apache.org/maven2/org/apache/maven/maven-settings/2.2.0/maven-settings-2.2.0.pom (2.2 kB at 545 kB/s)
Downloading from repo.jenkins-ci.org: https://repo.jenkins-ci.org/public/com/ibm/icu/icu4j/67.1/icu4j-67.1.pom
Downloading from central: https://repo.maven.apache.org/maven2/org/apache/maven/maven-plugin-registry/2.2.0/maven-plugin-registry-2.2.0.pom
Progress (1): 1.9 kB
                    
Downloaded from central: https://repo.maven.apache.org/maven2/org/apache/maven/maven-plugin-registry/2.2.0/maven-plugin-registry-2.2.0.pom (1.9 kB at 643 kB/s)
Downloading from repo.jenkins-ci.org: https://repo.jenkins-ci.org/public/org/apache/maven/maven-plugin-api/2.2.0/maven-plugin-api-2.2.0.pom
Downloading from central: https://repo.maven.apache.org/maven2/org/apache/maven/maven-model/2.2.0/maven-model-2.2.0.pom
Downloading from central: https://repo.maven.apache.org/maven2/org/apache/maven/maven-artifact/2.2.0/maven-artifact-2.2.0.pom
Downloading from central: https://repo.maven.apache.org/maven2/org/apache/maven/maven-artifact-manager/2.2.0/maven-artifact-manager-2.2.0.pom
Progress (1): 3.2 kB
Progress (2): 3.2 kB | 1.6 kB
                             
Downloaded from central: https://repo.maven.apache.org/maven2/org/apache/maven/maven-model/2.2.0/maven-model-2.2.0.pom (3.2 kB at 810 kB/s)
Downloaded from central: https://repo.maven.apache.org/maven2/org/apache/maven/maven-artifact/2.2.0/maven-artifact-2.2.0.pom (1.6 kB at 395 kB/s)
Downloading from repo.jenkins-ci.org: https://repo.jenkins-ci.org/public/org/apache/maven/maven-archiver/2.0.1/maven-archiver-2.0.1.pom
Progress (1): 1.4/3.1 kB
Progress (1): 2.8/3.1 kB
Progress (1): 3.1 kB    
                    
Downloaded from central: https://repo.maven.apache.org/maven2/org/apache/maven/maven-artifact-manager/2.2.0/maven-artifact-manager-2.2.0.pom (3.1 kB at 388 kB/s)
Downloading from repo.jenkins-ci.org: https://repo.jenkins-ci.org/public/org/eclipse/jetty/jetty-maven-plugin/9.4.32.v20200930/jetty-maven-plugin-9.4.32.v20200930.pom
Downloading from repo.jenkins-ci.org: https://repo.jenkins-ci.org/public/org/apache/maven/plugins/maven-dependency-plugin/2.10/maven-dependency-plugin-2.10.pom
Downloading from incrementals: https://repo.jenkins-ci.org/incrementals/org/apache/maven/plugins/maven-dependency-plugin/2.10/maven-dependency-plugin-2.10.pom
Downloading from incrementals: https://repo.jenkins-ci.org/incrementals/org/apache/maven/maven-archiver/2.0.1/maven-archiver-2.0.1.pom
Downloading from incrementals: https://repo.jenkins-ci.org/incrementals/com/ibm/icu/icu4j/67.1/icu4j-67.1.pom
Downloading from incrementals: https://repo.jenkins-ci.org/incrementals/org/apache/maven/maven-plugin-api/2.2.0/maven-plugin-api-2.2.0.pom
Downloading from central: https://repo.maven.apache.org/maven2/org/apache/maven/plugins/maven-dependency-plugin/2.10/maven-dependency-plugin-2.10.pom
Downloading from central: https://repo.maven.apache.org/maven2/org/apache/maven/maven-archiver/2.0.1/maven-archiver-2.0.1.pom
Progress (1): 1.4/12 kB
Progress (1): 2.8/12 kB
Progress (1): 4.1/12 kB
Progress (1): 5.5/12 kB
Progress (1): 6.9/12 kB
Progress (1): 8.3/12 kB
Progress (1): 9.7/12 kB
Progress (1): 11/12 kB 
Progress (1): 12 kB   
                   
Downloaded from central: https://repo.maven.apache.org/maven2/org/apache/maven/plugins/maven-dependency-plugin/2.10/maven-dependency-plugin-2.10.pom (12 kB at 3.0 MB/s)
Downloading from repo.jenkins-ci.org: https://repo.jenkins-ci.org/public/org/apache/maven/plugins/maven-plugins/27/maven-plugins-27.pom
Progress (1): 912 B
                   
Downloaded from central: https://repo.maven.apache.org/maven2/org/apache/maven/maven-archiver/2.0.1/maven-archiver-2.0.1.pom (912 B at 114 kB/s)
Downloading from repo.jenkins-ci.org: https://repo.jenkins-ci.org/public/org/apache/maven/maven/2.0.1/maven-2.0.1.pom
Downloading from incrementals: https://repo.jenkins-ci.org/incrementals/org/eclipse/jetty/jetty-maven-plugin/9.4.32.v20200930/jetty-maven-plugin-9.4.32.v20200930.pom
Downloading from central: https://repo.maven.apache.org/maven2/com/ibm/icu/icu4j/67.1/icu4j-67.1.pom
Progress (1): 4.9 kB
                    
Downloaded from central: https://repo.maven.apache.org/maven2/com/ibm/icu/icu4j/67.1/icu4j-67.1.pom (4.9 kB at 1.6 MB/s)
Downloading from repo.jenkins-ci.org: https://repo.jenkins-ci.org/public/org/codehaus/plexus/plexus-interactivity-api/1.0/plexus-interactivity-api-1.0.pom
Downloading from central: https://repo.maven.apache.org/maven2/org/apache/maven/maven-plugin-api/2.2.0/maven-plugin-api-2.2.0.pom
Progress (1): 1.5 kB
                    
Downloaded from central: https://repo.maven.apache.org/maven2/org/apache/maven/maven-plugin-api/2.2.0/maven-plugin-api-2.2.0.pom (1.5 kB at 292 kB/s)
Downloading from repo.jenkins-ci.org: https://repo.jenkins-ci.org/public/org/jenkins-ci/version-number/1.7/version-number-1.7.pom
Downloading from incrementals: https://repo.jenkins-ci.org/incrementals/org/apache/maven/plugins/maven-plugins/27/maven-plugins-27.pom
Downloading from incrementals: https://repo.jenkins-ci.org/incrementals/org/apache/maven/maven/2.0.1/maven-2.0.1.pom
Downloading from central: https://repo.maven.apache.org/maven2/org/eclipse/jetty/jetty-maven-plugin/9.4.32.v20200930/jetty-maven-plugin-9.4.32.v20200930.pom
Progress (1): 9.1 kB
                    
Downloaded from central: https://repo.maven.apache.org/maven2/org/eclipse/jetty/jetty-maven-plugin/9.4.32.v20200930/jetty-maven-plugin-9.4.32.v20200930.pom (9.1 kB at 1.1 MB/s)
Downloading from repo.jenkins-ci.org: https://repo.jenkins-ci.org/public/org/eclipse/jetty/jetty-project/9.4.32.v20200930/jetty-project-9.4.32.v20200930.pom
Progress (1): 0.4/1.8 kB
Progress (1): 1.8 kB    
                    
Downloaded from repo.jenkins-ci.org: https://repo.jenkins-ci.org/public/org/jenkins-ci/version-number/1.7/version-number-1.7.pom (1.8 kB at 23 kB/s)
Downloading from repo.jenkins-ci.org: https://repo.jenkins-ci.org/public/org/jenkins-ci/jenkins/1.52/jenkins-1.52.pom
Downloading from central: https://repo.maven.apache.org/maven2/org/apache/maven/plugins/maven-plugins/27/maven-plugins-27.pom
Downloading from central: https://repo.maven.apache.org/maven2/org/apache/maven/maven/2.0.1/maven-2.0.1.pom
Progress (1): 11 kB
                   
Downloaded from central: https://repo.maven.apache.org/maven2/org/apache/maven/plugins/maven-plugins/27/maven-plugins-27.pom (11 kB at 3.8 MB/s)
Progress (1): 11 kB
                   
Downloading from repo.jenkins-ci.org: https://repo.jenkins-ci.org/public/io/jenkins/lib/support-log-formatter/1.0/support-log-formatter-1.0.pom
Downloaded from central: https://repo.maven.apache.org/maven2/org/apache/maven/maven/2.0.1/maven-2.0.1.pom (11 kB at 2.3 MB/s)
Downloading from repo.jenkins-ci.org: https://repo.jenkins-ci.org/public/net/sf/ezmorph/ezmorph/1.0.3/ezmorph-1.0.3.pom
Progress (1): 0.5/39 kB
Progress (1): 1.9/39 kB
Progress (1): 3.3/39 kB
Progress (1): 4.7/39 kB
Progress (1): 6.1/39 kB
                       
Downloading from incrementals: https://repo.jenkins-ci.org/incrementals/org/codehaus/plexus/plexus-interactivity-api/1.0/plexus-interactivity-api-1.0.pom
Progress (2): 6.1/39 kB | 0.4/2.0 kB
Progress (2): 6.1/39 kB | 1.8/2.0 kB
Progress (2): 6.1/39 kB | 2.0 kB    
                                
Downloaded from repo.jenkins-ci.org: https://repo.jenkins-ci.org/public/io/jenkins/lib/support-log-formatter/1.0/support-log-formatter-1.0.pom (2.0 kB at 26 kB/s)
Downloading from repo.jenkins-ci.org: https://repo.jenkins-ci.org/public/org/jenkins-ci/jenkins/1.51/jenkins-1.51.pom
Downloading from incrementals: https://repo.jenkins-ci.org/incrementals/net/sf/ezmorph/ezmorph/1.0.3/ezmorph-1.0.3.pom
Progress (1): 7.5/39 kB
Progress (1): 8.9/39 kB
Progress (1): 10/39 kB 
Progress (1): 12/39 kB
Progress (1): 13/39 kB
Progress (1): 14/39 kB
Progress (1): 16/39 kB
Progress (1): 17/39 kB
Progress (1): 19/39 kB
Progress (1): 20/39 kB
Progress (1): 21/39 kB
Progress (1): 23/39 kB
Progress (1): 24/39 kB
Progress (1): 26/39 kB
Progress (1): 27/39 kB
Progress (1): 28/39 kB
Progress (1): 30/39 kB
Progress (1): 31/39 kB
Progress (1): 33/39 kB
                      
Downloading from central: https://repo.maven.apache.org/maven2/org/codehaus/plexus/plexus-interactivity-api/1.0/plexus-interactivity-api-1.0.pom
Progress (2): 33/39 kB | 823 B
                              
Downloaded from central: https://repo.maven.apache.org/maven2/org/codehaus/plexus/plexus-interactivity-api/1.0/plexus-interactivity-api-1.0.pom (823 B at 165 kB/s)
Downloading from repo.jenkins-ci.org: https://repo.jenkins-ci.org/public/org/codehaus/plexus/plexus-interactivity/1.0/plexus-interactivity-1.0.pom
Downloading from incrementals: https://repo.jenkins-ci.org/incrementals/org/eclipse/jetty/jetty-project/9.4.32.v20200930/jetty-project-9.4.32.v20200930.pom
Progress (2): 33/39 kB | 0.5/39 kB
Progress (2): 33/39 kB | 1.9/39 kB
Progress (2): 33/39 kB | 3.3/39 kB
Progress (2): 33/39 kB | 4.7/39 kB
Progress (2): 33/39 kB | 6.1/39 kB
                                  
Downloading from central: https://repo.maven.apache.org/maven2/net/sf/ezmorph/ezmorph/1.0.3/ezmorph-1.0.3.pom
Progress (3): 33/39 kB | 6.1/39 kB | 6.8 kB
                                           
Downloaded from central: https://repo.maven.apache.org/maven2/net/sf/ezmorph/ezmorph/1.0.3/ezmorph-1.0.3.pom (6.8 kB at 1.7 MB/s)
Downloading from repo.jenkins-ci.org: https://repo.jenkins-ci.org/public/org/apache/maven/maven-repository-metadata/2.2.0/maven-repository-metadata-2.2.0.pom
Progress (2): 34/39 kB | 6.1/39 kB
Progress (2): 35/39 kB | 6.1/39 kB
Progress (2): 37/39 kB | 6.1/39 kB
Progress (2): 38/39 kB | 6.1/39 kB
Progress (2): 39 kB | 6.1/39 kB   
                               
Downloaded from repo.jenkins-ci.org: https://repo.jenkins-ci.org/public/org/jenkins-ci/jenkins/1.52/jenkins-1.52.pom (39 kB at 179 kB/s)
Downloading from repo.jenkins-ci.org: https://repo.jenkins-ci.org/public/org/apache/maven/maven-project/2.0.1/maven-project-2.0.1.pom
Downloading from incrementals: https://repo.jenkins-ci.org/incrementals/org/codehaus/plexus/plexus-interactivity/1.0/plexus-interactivity-1.0.pom
Downloading from central: https://repo.maven.apache.org/maven2/org/eclipse/jetty/jetty-project/9.4.32.v20200930/jetty-project-9.4.32.v20200930.pom
Progress (2): 6.1/39 kB | 16/64 kB
Progress (2): 6.1/39 kB | 33/64 kB
Progress (2): 6.1/39 kB | 49/64 kB
Progress (2): 6.1/39 kB | 64 kB   
                               
Downloaded from central: https://repo.maven.apache.org/maven2/org/eclipse/jetty/jetty-project/9.4.32.v20200930/jetty-project-9.4.32.v20200930.pom (64 kB at 8.0 MB/s)
Downloading from repo.jenkins-ci.org: https://repo.jenkins-ci.org/public/org/codehaus/plexus/plexus-archiver/1.0-alpha-4/plexus-archiver-1.0-alpha-4.pom
Progress (1): 7.5/39 kB
Progress (1): 8.9/39 kB
Progress (1): 10/39 kB 
Progress (1): 12/39 kB
Progress (1): 13/39 kB
Progress (1): 14/39 kB
Progress (1): 16/39 kB
Progress (1): 16/39 kB
Progress (1): 17/39 kB
Progress (1): 19/39 kB
Progress (1): 20/39 kB
Progress (1): 22/39 kB
Progress (1): 23/39 kB
Progress (1): 24/39 kB
Progress (1): 26/39 kB
Progress (1): 27/39 kB
Progress (1): 29/39 kB
Progress (1): 30/39 kB
Progress (1): 31/39 kB
Progress (1): 33/39 kB
                      
Downloading from central: https://repo.maven.apache.org/maven2/org/codehaus/plexus/plexus-interactivity/1.0/plexus-interactivity-1.0.pom
Progress (2): 33/39 kB | 1.6 kB
                               
Downloaded from central: https://repo.maven.apache.org/maven2/org/codehaus/plexus/plexus-interactivity/1.0/plexus-interactivity-1.0.pom (1.6 kB at 410 kB/s)
Downloading from repo.jenkins-ci.org: https://repo.jenkins-ci.org/public/org/apache/maven/maven-artifact/2.0.1/maven-artifact-2.0.1.pom
Progress (1): 34/39 kB
Progress (1): 36/39 kB
Progress (1): 37/39 kB
Progress (1): 38/39 kB
Progress (1): 39 kB   
                   
Downloaded from repo.jenkins-ci.org: https://repo.jenkins-ci.org/public/org/jenkins-ci/jenkins/1.51/jenkins-1.51.pom (39 kB at 179 kB/s)
Downloading from repo.jenkins-ci.org: https://repo.jenkins-ci.org/public/org/apache/maven/shared/maven-artifact-transfer/0.11.0/maven-artifact-transfer-0.11.0.pom
Downloading from incrementals: https://repo.jenkins-ci.org/incrementals/org/codehaus/plexus/plexus-archiver/1.0-alpha-4/plexus-archiver-1.0-alpha-4.pom
Downloading from incrementals: https://repo.jenkins-ci.org/incrementals/org/apache/maven/maven-repository-metadata/2.2.0/maven-repository-metadata-2.2.0.pom
Downloading from central: https://repo.maven.apache.org/maven2/org/codehaus/plexus/plexus-archiver/1.0-alpha-4/plexus-archiver-1.0-alpha-4.pom
Downloading from incrementals: https://repo.jenkins-ci.org/incrementals/org/apache/maven/maven-project/2.0.1/maven-project-2.0.1.pom
Progress (1): 439 B
                   
Downloaded from central: https://repo.maven.apache.org/maven2/org/codehaus/plexus/plexus-archiver/1.0-alpha-4/plexus-archiver-1.0-alpha-4.pom (439 B at 110 kB/s)
Downloading from repo.jenkins-ci.org: https://repo.jenkins-ci.org/public/org/codehaus/plexus/plexus-components/1.1.4/plexus-components-1.1.4.pom
Downloading from central: https://repo.maven.apache.org/maven2/org/apache/maven/maven-repository-metadata/2.2.0/maven-repository-metadata-2.2.0.pom
Progress (1): 1.9 kB
                    
Downloaded from central: https://repo.maven.apache.org/maven2/org/apache/maven/maven-repository-metadata/2.2.0/maven-repository-metadata-2.2.0.pom (1.9 kB at 624 kB/s)
Downloading from repo.jenkins-ci.org: https://repo.jenkins-ci.org/public/org/apache/maven/maven-core/3.6.3/maven-core-3.6.3.pom
Downloading from central: https://repo.maven.apache.org/maven2/org/apache/maven/maven-project/2.0.1/maven-project-2.0.1.pom
Progress (1): 1.7 kB
                    
Downloaded from central: https://repo.maven.apache.org/maven2/org/apache/maven/maven-project/2.0.1/maven-project-2.0.1.pom (1.7 kB at 211 kB/s)
Downloading from repo.jenkins-ci.org: https://repo.jenkins-ci.org/public/org/apache/maven/plugin-tools/maven-plugin-tools-api/3.5.2/maven-plugin-tools-api-3.5.2.pom
Downloading from incrementals: https://repo.jenkins-ci.org/incrementals/org/apache/maven/maven-artifact/2.0.1/maven-artifact-2.0.1.pom
Downloading from incrementals: https://repo.jenkins-ci.org/incrementals/org/apache/maven/shared/maven-artifact-transfer/0.11.0/maven-artifact-transfer-0.11.0.pom
Downloading from incrementals: https://repo.jenkins-ci.org/incrementals/org/codehaus/plexus/plexus-components/1.1.4/plexus-components-1.1.4.pom
Downloading from central: https://repo.maven.apache.org/maven2/org/apache/maven/shared/maven-artifact-transfer/0.11.0/maven-artifact-transfer-0.11.0.pom
Downloading from central: https://repo.maven.apache.org/maven2/org/apache/maven/maven-artifact/2.0.1/maven-artifact-2.0.1.pom
Progress (1): 11 kB
                   
Downloaded from central: https://repo.maven.apache.org/maven2/org/apache/maven/shared/maven-artifact-transfer/0.11.0/maven-artifact-transfer-0.11.0.pom (11 kB at 2.3 MB/s)
Downloading from repo.jenkins-ci.org: https://repo.jenkins-ci.org/public/org/eclipse/jetty/jetty-util/9.4.32.v20200930/jetty-util-9.4.32.v20200930.pom
Progress (1): 765 B
                   
Downloaded from central: https://repo.maven.apache.org/maven2/org/apache/maven/maven-artifact/2.0.1/maven-artifact-2.0.1.pom (765 B at 153 kB/s)
Downloading from repo.jenkins-ci.org: https://repo.jenkins-ci.org/public/org/eclipse/jetty/jetty-webapp/9.4.32.v20200930/jetty-webapp-9.4.32.v20200930.pom
Downloading from incrementals: https://repo.jenkins-ci.org/incrementals/org/apache/maven/maven-core/3.6.3/maven-core-3.6.3.pom
Downloading from central: https://repo.maven.apache.org/maven2/org/codehaus/plexus/plexus-components/1.1.4/plexus-components-1.1.4.pom
Downloading from incrementals: https://repo.jenkins-ci.org/incrementals/org/apache/maven/plugin-tools/maven-plugin-tools-api/3.5.2/maven-plugin-tools-api-3.5.2.pom
Progress (1): 2.1 kB
                    
Downloaded from central: https://repo.maven.apache.org/maven2/org/codehaus/plexus/plexus-components/1.1.4/plexus-components-1.1.4.pom (2.1 kB at 414 kB/s)
Downloading from repo.jenkins-ci.org: https://repo.jenkins-ci.org/public/org/eclipse/jetty/jetty-quickstart/9.4.32.v20200930/jetty-quickstart-9.4.32.v20200930.pom
Downloading from incrementals: https://repo.jenkins-ci.org/incrementals/org/eclipse/jetty/jetty-util/9.4.32.v20200930/jetty-util-9.4.32.v20200930.pom
Downloading from incrementals: https://repo.jenkins-ci.org/incrementals/org/eclipse/jetty/jetty-webapp/9.4.32.v20200930/jetty-webapp-9.4.32.v20200930.pom
Downloading from central: https://repo.maven.apache.org/maven2/org/apache/maven/maven-core/3.6.3/maven-core-3.6.3.pom
Progress (1): 8.8 kB
                    
Downloaded from central: https://repo.maven.apache.org/maven2/org/apache/maven/maven-core/3.6.3/maven-core-3.6.3.pom (8.8 kB at 1.1 MB/s)
Downloading from repo.jenkins-ci.org: https://repo.jenkins-ci.org/public/org/eclipse/jetty/jetty-jaas/9.4.32.v20200930/jetty-jaas-9.4.32.v20200930.pom
Downloading from central: https://repo.maven.apache.org/maven2/org/apache/maven/plugin-tools/maven-plugin-tools-api/3.5.2/maven-plugin-tools-api-3.5.2.pom
Progress (1): 2.9 kB
                    
Downloaded from central: https://repo.maven.apache.org/maven2/org/apache/maven/plugin-tools/maven-plugin-tools-api/3.5.2/maven-plugin-tools-api-3.5.2.pom (2.9 kB at 584 kB/s)
Downloading from incrementals: https://repo.jenkins-ci.org/incrementals/org/eclipse/jetty/jetty-quickstart/9.4.32.v20200930/jetty-quickstart-9.4.32.v20200930.pom
Downloading from repo.jenkins-ci.org: https://repo.jenkins-ci.org/public/org/apache/maven/plugin-tools/maven-plugin-tools/3.5.2/maven-plugin-tools-3.5.2.pom
Downloading from central: https://repo.maven.apache.org/maven2/org/eclipse/jetty/jetty-util/9.4.32.v20200930/jetty-util-9.4.32.v20200930.pom
Downloading from central: https://repo.maven.apache.org/maven2/org/eclipse/jetty/jetty-webapp/9.4.32.v20200930/jetty-webapp-9.4.32.v20200930.pom
Progress (1): 4.1 kB
Progress (2): 4.1 kB | 3.3 kB
                             
Downloaded from central: https://repo.maven.apache.org/maven2/org/eclipse/jetty/jetty-util/9.4.32.v20200930/jetty-util-9.4.32.v20200930.pom (4.1 kB at 59 kB/s)
Downloaded from central: https://repo.maven.apache.org/maven2/org/eclipse/jetty/jetty-webapp/9.4.32.v20200930/jetty-webapp-9.4.32.v20200930.pom (3.3 kB at 49 kB/s)
Downloading from central: https://repo.maven.apache.org/maven2/org/eclipse/jetty/jetty-quickstart/9.4.32.v20200930/jetty-quickstart-9.4.32.v20200930.pom
Downloading from repo.jenkins-ci.org: https://repo.jenkins-ci.org/public/org/eclipse/jetty/jetty-plus/9.4.32.v20200930/jetty-plus-9.4.32.v20200930.pom
Downloading from repo.jenkins-ci.org: https://repo.jenkins-ci.org/public/org/eclipse/jetty/jetty-jndi/9.4.32.v20200930/jetty-jndi-9.4.32.v20200930.pom
Progress (1): 3.1 kB
                    
Downloaded from central: https://repo.maven.apache.org/maven2/org/eclipse/jetty/jetty-quickstart/9.4.32.v20200930/jetty-quickstart-9.4.32.v20200930.pom (3.1 kB at 776 kB/s)
Downloading from repo.jenkins-ci.org: https://repo.jenkins-ci.org/public/org/eclipse/jetty/jetty-server/9.4.32.v20200930/jetty-server-9.4.32.v20200930.pom
Downloading from incrementals: https://repo.jenkins-ci.org/incrementals/org/eclipse/jetty/jetty-jaas/9.4.32.v20200930/jetty-jaas-9.4.32.v20200930.pom
Downloading from incrementals: https://repo.jenkins-ci.org/incrementals/org/eclipse/jetty/jetty-jndi/9.4.32.v20200930/jetty-jndi-9.4.32.v20200930.pom
Downloading from incrementals: https://repo.jenkins-ci.org/incrementals/org/eclipse/jetty/jetty-plus/9.4.32.v20200930/jetty-plus-9.4.32.v20200930.pom
Downloading from incrementals: https://repo.jenkins-ci.org/incrementals/org/eclipse/jetty/jetty-server/9.4.32.v20200930/jetty-server-9.4.32.v20200930.pom
Downloading from incrementals: https://repo.jenkins-ci.org/incrementals/org/apache/maven/plugin-tools/maven-plugin-tools/3.5.2/maven-plugin-tools-3.5.2.pom
Downloading from central: https://repo.maven.apache.org/maven2/org/eclipse/jetty/jetty-jaas/9.4.32.v20200930/jetty-jaas-9.4.32.v20200930.pom
Downloading from central: https://repo.maven.apache.org/maven2/org/eclipse/jetty/jetty-plus/9.4.32.v20200930/jetty-plus-9.4.32.v20200930.pom
Downloading from central: https://repo.maven.apache.org/maven2/org/eclipse/jetty/jetty-jndi/9.4.32.v20200930/jetty-jndi-9.4.32.v20200930.pom
Progress (1): 4.0 kB
                    
Downloaded from central: https://repo.maven.apache.org/maven2/org/eclipse/jetty/jetty-jaas/9.4.32.v20200930/jetty-jaas-9.4.32.v20200930.pom (4.0 kB at 334 kB/s)
Downloading from repo.jenkins-ci.org: https://repo.jenkins-ci.org/public/org/eclipse/jetty/jetty-servlet/9.4.32.v20200930/jetty-servlet-9.4.32.v20200930.pom
Progress (1): 2.8 kB
                    
Downloaded from central: https://repo.maven.apache.org/maven2/org/eclipse/jetty/jetty-jndi/9.4.32.v20200930/jetty-jndi-9.4.32.v20200930.pom (2.8 kB at 550 kB/s)
Downloading from central: https://repo.maven.apache.org/maven2/org/eclipse/jetty/jetty-server/9.4.32.v20200930/jetty-server-9.4.32.v20200930.pom
Downloading from repo.jenkins-ci.org: https://repo.jenkins-ci.org/public/org/eclipse/jetty/jetty-client/9.4.32.v20200930/jetty-client-9.4.32.v20200930.pom
Progress (1): 1.4/2.8 kB
Progress (1): 2.8 kB    
                    
Downloaded from central: https://repo.maven.apache.org/maven2/org/eclipse/jetty/jetty-plus/9.4.32.v20200930/jetty-plus-9.4.32.v20200930.pom (2.8 kB at 284 kB/s)
Downloading from repo.jenkins-ci.org: https://repo.jenkins-ci.org/public/org/eclipse/jetty/jetty-http/9.4.32.v20200930/jetty-http-9.4.32.v20200930.pom
Progress (1): 2.7 kB
                    
Downloaded from central: https://repo.maven.apache.org/maven2/org/eclipse/jetty/jetty-server/9.4.32.v20200930/jetty-server-9.4.32.v20200930.pom (2.7 kB at 452 kB/s)
Downloading from repo.jenkins-ci.org: https://repo.jenkins-ci.org/public/org/eclipse/jetty/jetty-io/9.4.32.v20200930/jetty-io-9.4.32.v20200930.pom
Downloading from central: https://repo.maven.apache.org/maven2/org/apache/maven/plugin-tools/maven-plugin-tools/3.5.2/maven-plugin-tools-3.5.2.pom
Progress (1): 15 kB
                   
Downloaded from central: https://repo.maven.apache.org/maven2/org/apache/maven/plugin-tools/maven-plugin-tools/3.5.2/maven-plugin-tools-3.5.2.pom (15 kB at 3.8 MB/s)
Downloading from repo.jenkins-ci.org: https://repo.jenkins-ci.org/public/org/eclipse/jetty/jetty-jmx/9.4.32.v20200930/jetty-jmx-9.4.32.v20200930.pom
Downloading from incrementals: https://repo.jenkins-ci.org/incrementals/org/eclipse/jetty/jetty-servlet/9.4.32.v20200930/jetty-servlet-9.4.32.v20200930.pom
Downloading from incrementals: https://repo.jenkins-ci.org/incrementals/org/eclipse/jetty/jetty-client/9.4.32.v20200930/jetty-client-9.4.32.v20200930.pom
Downloading from incrementals: https://repo.jenkins-ci.org/incrementals/org/eclipse/jetty/jetty-http/9.4.32.v20200930/jetty-http-9.4.32.v20200930.pom
Downloading from incrementals: https://repo.jenkins-ci.org/incrementals/org/eclipse/jetty/jetty-io/9.4.32.v20200930/jetty-io-9.4.32.v20200930.pom
Downloading from incrementals: https://repo.jenkins-ci.org/incrementals/org/eclipse/jetty/jetty-jmx/9.4.32.v20200930/jetty-jmx-9.4.32.v20200930.pom
Downloading from central: https://repo.maven.apache.org/maven2/org/eclipse/jetty/jetty-servlet/9.4.32.v20200930/jetty-servlet-9.4.32.v20200930.pom
Progress (1): 2.3 kB
                    
Downloaded from central: https://repo.maven.apache.org/maven2/org/eclipse/jetty/jetty-servlet/9.4.32.v20200930/jetty-servlet-9.4.32.v20200930.pom (2.3 kB at 570 kB/s)
Downloading from central: https://repo.maven.apache.org/maven2/org/eclipse/jetty/jetty-client/9.4.32.v20200930/jetty-client-9.4.32.v20200930.pom
Downloading from central: https://repo.maven.apache.org/maven2/org/eclipse/jetty/jetty-http/9.4.32.v20200930/jetty-http-9.4.32.v20200930.pom
Downloading from repo.jenkins-ci.org: https://repo.jenkins-ci.org/public/org/eclipse/jetty/jetty-annotations/9.4.32.v20200930/jetty-annotations-9.4.32.v20200930.pom
Progress (1): 5.1 kB
                    
Downloaded from central: https://repo.maven.apache.org/maven2/org/eclipse/jetty/jetty-client/9.4.32.v20200930/jetty-client-9.4.32.v20200930.pom (5.1 kB at 1.0 MB/s)
Progress (1): 4.2 kB
                    
Downloaded from central: https://repo.maven.apache.org/maven2/org/eclipse/jetty/jetty-http/9.4.32.v20200930/jetty-http-9.4.32.v20200930.pom (4.2 kB at 839 kB/s)
Downloading from repo.jenkins-ci.org: https://repo.jenkins-ci.org/public/org/eclipse/jetty/websocket/javax-websocket-server-impl/9.4.32.v20200930/javax-websocket-server-impl-9.4.32.v20200930.pom
Downloading from central: https://repo.maven.apache.org/maven2/org/eclipse/jetty/jetty-io/9.4.32.v20200930/jetty-io-9.4.32.v20200930.pom
Downloading from repo.jenkins-ci.org: https://repo.jenkins-ci.org/public/org/eclipse/jetty/websocket/websocket-server/9.4.32.v20200930/websocket-server-9.4.32.v20200930.pom
Progress (1): 1.3 kB
                    
Downloaded from central: https://repo.maven.apache.org/maven2/org/eclipse/jetty/jetty-io/9.4.32.v20200930/jetty-io-9.4.32.v20200930.pom (1.3 kB at 252 kB/s)
Downloading from repo.jenkins-ci.org: https://repo.jenkins-ci.org/public/org/eclipse/jetty/apache-jsp/9.4.32.v20200930/apache-jsp-9.4.32.v20200930.pom
Downloading from central: https://repo.maven.apache.org/maven2/org/eclipse/jetty/jetty-jmx/9.4.32.v20200930/jetty-jmx-9.4.32.v20200930.pom
Progress (1): 1.5 kB
                    
Downloaded from central: https://repo.maven.apache.org/maven2/org/eclipse/jetty/jetty-jmx/9.4.32.v20200930/jetty-jmx-9.4.32.v20200930.pom (1.5 kB at 244 kB/s)
Downloading from repo.jenkins-ci.org: https://repo.jenkins-ci.org/public/org/eclipse/jetty/apache-jstl/9.4.32.v20200930/apache-jstl-9.4.32.v20200930.pom
Downloading from incrementals: https://repo.jenkins-ci.org/incrementals/org/eclipse/jetty/websocket/websocket-server/9.4.32.v20200930/websocket-server-9.4.32.v20200930.pom
Downloading from incrementals: https://repo.jenkins-ci.org/incrementals/org/eclipse/jetty/apache-jsp/9.4.32.v20200930/apache-jsp-9.4.32.v20200930.pom
Downloading from central: https://repo.maven.apache.org/maven2/org/eclipse/jetty/websocket/websocket-server/9.4.32.v20200930/websocket-server-9.4.32.v20200930.pom
Downloading from central: https://repo.maven.apache.org/maven2/org/eclipse/jetty/apache-jsp/9.4.32.v20200930/apache-jsp-9.4.32.v20200930.pom
Progress (1): 4.1 kB
                    
Downloaded from central: https://repo.maven.apache.org/maven2/org/eclipse/jetty/websocket/websocket-server/9.4.32.v20200930/websocket-server-9.4.32.v20200930.pom (4.1 kB at 583 kB/s)
Downloading from repo.jenkins-ci.org: https://repo.jenkins-ci.org/public/org/eclipse/jetty/websocket/websocket-parent/9.4.32.v20200930/websocket-parent-9.4.32.v20200930.pom
Progress (1): 4.3 kB
                    
Downloaded from central: https://repo.maven.apache.org/maven2/org/eclipse/jetty/apache-jsp/9.4.32.v20200930/apache-jsp-9.4.32.v20200930.pom (4.3 kB at 1.4 MB/s)
Downloading from repo.jenkins-ci.org: https://repo.jenkins-ci.org/public/javax/transaction/javax.transaction-api/1.3/javax.transaction-api-1.3.pom
Downloading from incrementals: https://repo.jenkins-ci.org/incrementals/org/eclipse/jetty/jetty-annotations/9.4.32.v20200930/jetty-annotations-9.4.32.v20200930.pom
Downloading from incrementals: https://repo.jenkins-ci.org/incrementals/org/eclipse/jetty/websocket/javax-websocket-server-impl/9.4.32.v20200930/javax-websocket-server-impl-9.4.32.v20200930.pom
Downloading from incrementals: https://repo.jenkins-ci.org/incrementals/org/eclipse/jetty/apache-jstl/9.4.32.v20200930/apache-jstl-9.4.32.v20200930.pom
Downloading from incrementals: https://repo.jenkins-ci.org/incrementals/org/eclipse/jetty/websocket/websocket-parent/9.4.32.v20200930/websocket-parent-9.4.32.v20200930.pom
Downloading from central: https://repo.maven.apache.org/maven2/org/eclipse/jetty/jetty-annotations/9.4.32.v20200930/jetty-annotations-9.4.32.v20200930.pom
Progress (1): 2.7 kB
                    
Downloaded from central: https://repo.maven.apache.org/maven2/org/eclipse/jetty/jetty-annotations/9.4.32.v20200930/jetty-annotations-9.4.32.v20200930.pom (2.7 kB at 668 kB/s)
Downloading from repo.jenkins-ci.org: https://repo.jenkins-ci.org/public/org/apache/maven/maven-core/2.2.1/maven-core-2.2.1.pom
Downloading from central: https://repo.maven.apache.org/maven2/org/eclipse/jetty/websocket/javax-websocket-server-impl/9.4.32.v20200930/javax-websocket-server-impl-9.4.32.v20200930.pom
Progress (1): 3.5 kB
                    
Downloaded from central: https://repo.maven.apache.org/maven2/org/eclipse/jetty/websocket/javax-websocket-server-impl/9.4.32.v20200930/javax-websocket-server-impl-9.4.32.v20200930.pom (3.5 kB at 584 kB/s)
Downloading from central: https://repo.maven.apache.org/maven2/org/eclipse/jetty/apache-jstl/9.4.32.v20200930/apache-jstl-9.4.32.v20200930.pom
Progress (1): 2.3 kB
                    
Downloaded from central: https://repo.maven.apache.org/maven2/org/eclipse/jetty/apache-jstl/9.4.32.v20200930/apache-jstl-9.4.32.v20200930.pom (2.3 kB at 565 kB/s)
Downloading from repo.jenkins-ci.org: https://repo.jenkins-ci.org/public/org/apache/maven/reporting/maven-reporting-impl/2.2/maven-reporting-impl-2.2.pom
Downloading from central: https://repo.maven.apache.org/maven2/org/eclipse/jetty/websocket/websocket-parent/9.4.32.v20200930/websocket-parent-9.4.32.v20200930.pom
Progress (1): 1.6 kB
                    
Downloaded from central: https://repo.maven.apache.org/maven2/org/eclipse/jetty/websocket/websocket-parent/9.4.32.v20200930/websocket-parent-9.4.32.v20200930.pom (1.6 kB at 393 kB/s)
Downloading from repo.jenkins-ci.org: https://repo.jenkins-ci.org/public/commons-io/commons-io/1.4/commons-io-1.4.pom
Downloading from repo.jenkins-ci.org: https://repo.jenkins-ci.org/public/org/apache/maven/doxia/doxia-sink-api/1.4/doxia-sink-api-1.4.pom
Downloading from incrementals: https://repo.jenkins-ci.org/incrementals/org/apache/maven/maven-core/2.2.1/maven-core-2.2.1.pom
Downloading from incrementals: https://repo.jenkins-ci.org/incrementals/javax/transaction/javax.transaction-api/1.3/javax.transaction-api-1.3.pom
Downloading from incrementals: https://repo.jenkins-ci.org/incrementals/org/apache/maven/reporting/maven-reporting-impl/2.2/maven-reporting-impl-2.2.pom
Downloading from incrementals: https://repo.jenkins-ci.org/incrementals/commons-io/commons-io/1.4/commons-io-1.4.pom
Downloading from incrementals: https://repo.jenkins-ci.org/incrementals/org/apache/maven/doxia/doxia-sink-api/1.4/doxia-sink-api-1.4.pom
Downloading from central: https://repo.maven.apache.org/maven2/org/apache/maven/maven-core/2.2.1/maven-core-2.2.1.pom
Progress (1): 12 kB
                   
Downloaded from central: https://repo.maven.apache.org/maven2/org/apache/maven/maven-core/2.2.1/maven-core-2.2.1.pom (12 kB at 3.9 MB/s)
Downloading from repo.jenkins-ci.org: https://repo.jenkins-ci.org/public/org/apache/maven/doxia/doxia-site-renderer/1.4/doxia-site-renderer-1.4.pom
Downloading from central: https://repo.maven.apache.org/maven2/javax/transaction/javax.transaction-api/1.3/javax.transaction-api-1.3.pom
Progress (1): 14 kB
                   
Downloaded from central: https://repo.maven.apache.org/maven2/javax/transaction/javax.transaction-api/1.3/javax.transaction-api-1.3.pom (14 kB at 4.8 MB/s)
Downloading from repo.jenkins-ci.org: https://repo.jenkins-ci.org/public/org/codehaus/plexus/plexus-archiver/2.9/plexus-archiver-2.9.pom
Downloading from central: https://repo.maven.apache.org/maven2/org/apache/maven/reporting/maven-reporting-impl/2.2/maven-reporting-impl-2.2.pom
Progress (1): 4.7 kB
                    
Downloaded from central: https://repo.maven.apache.org/maven2/org/apache/maven/reporting/maven-reporting-impl/2.2/maven-reporting-impl-2.2.pom (4.7 kB at 591 kB/s)
Downloading from repo.jenkins-ci.org: https://repo.jenkins-ci.org/public/org/apache/maven/shared/maven-shared-components/17/maven-shared-components-17.pom
Downloading from central: https://repo.maven.apache.org/maven2/commons-io/commons-io/1.4/commons-io-1.4.pom
Progress (1): 13 kB
                   
Downloaded from central: https://repo.maven.apache.org/maven2/commons-io/commons-io/1.4/commons-io-1.4.pom (13 kB at 4.4 MB/s)
Downloading from central: https://repo.maven.apache.org/maven2/org/apache/maven/doxia/doxia-sink-api/1.4/doxia-sink-api-1.4.pom
Downloading from repo.jenkins-ci.org: https://repo.jenkins-ci.org/public/org/apache/commons/commons-parent/7/commons-parent-7.pom
Progress (1): 1.5 kB
                    
Downloaded from central: https://repo.maven.apache.org/maven2/org/apache/maven/doxia/doxia-sink-api/1.4/doxia-sink-api-1.4.pom (1.5 kB at 766 kB/s)
Downloading from repo.jenkins-ci.org: https://repo.jenkins-ci.org/public/org/apache/maven/doxia/doxia/1.4/doxia-1.4.pom
Downloading from incrementals: https://repo.jenkins-ci.org/incrementals/org/apache/maven/doxia/doxia-site-renderer/1.4/doxia-site-renderer-1.4.pom
Downloading from incrementals: https://repo.jenkins-ci.org/incrementals/org/codehaus/plexus/plexus-archiver/2.9/plexus-archiver-2.9.pom
Downloading from incrementals: https://repo.jenkins-ci.org/incrementals/org/apache/maven/shared/maven-shared-components/17/maven-shared-components-17.pom
Downloading from incrementals: https://repo.jenkins-ci.org/incrementals/org/apache/commons/commons-parent/7/commons-parent-7.pom
Downloading from incrementals: https://repo.jenkins-ci.org/incrementals/org/apache/maven/doxia/doxia/1.4/doxia-1.4.pom
Downloading from central: https://repo.maven.apache.org/maven2/org/apache/maven/doxia/doxia-site-renderer/1.4/doxia-site-renderer-1.4.pom
Progress (1): 6.1 kB
                    
Downloaded from central: https://repo.maven.apache.org/maven2/org/apache/maven/doxia/doxia-site-renderer/1.4/doxia-site-renderer-1.4.pom (6.1 kB at 1.2 MB/s)
Downloading from repo.jenkins-ci.org: https://repo.jenkins-ci.org/public/org/apache/maven/doxia/doxia-sitetools/1.4/doxia-sitetools-1.4.pom
Downloading from central: https://repo.maven.apache.org/maven2/org/codehaus/plexus/plexus-archiver/2.9/plexus-archiver-2.9.pom
Progress (1): 4.4 kB
                    
Downloaded from central: https://repo.maven.apache.org/maven2/org/codehaus/plexus/plexus-archiver/2.9/plexus-archiver-2.9.pom (4.4 kB at 1.1 MB/s)
Downloading from repo.jenkins-ci.org: https://repo.jenkins-ci.org/public/org/codehaus/plexus/plexus-io/2.4/plexus-io-2.4.pom
Downloading from central: https://repo.maven.apache.org/maven2/org/apache/maven/shared/maven-shared-components/17/maven-shared-components-17.pom
Progress (1): 8.7 kB
                    
Downloaded from central: https://repo.maven.apache.org/maven2/org/apache/maven/shared/maven-shared-components/17/maven-shared-components-17.pom (8.7 kB at 2.9 MB/s)
Downloading from repo.jenkins-ci.org: https://repo.jenkins-ci.org/public/org/apache/maven/maven-parent/21/maven-parent-21.pom
Downloading from central: https://repo.maven.apache.org/maven2/org/apache/commons/commons-parent/7/commons-parent-7.pom
Downloading from central: https://repo.maven.apache.org/maven2/org/apache/maven/doxia/doxia/1.4/doxia-1.4.pom
Progress (1): 16/17 kB
Progress (2): 16/17 kB | 16/18 kB
Progress (2): 16/17 kB | 18 kB   
Progress (2): 17 kB | 18 kB   
                           
Downloaded from central: https://repo.maven.apache.org/maven2/org/apache/maven/doxia/doxia/1.4/doxia-1.4.pom (18 kB at 6.0 MB/s)
Downloaded from central: https://repo.maven.apache.org/maven2/org/apache/commons/commons-parent/7/commons-parent-7.pom (17 kB at 4.4 MB/s)
Downloading from repo.jenkins-ci.org: https://repo.jenkins-ci.org/public/org/apache/maven/shared/maven-dependency-analyzer/1.6/maven-dependency-analyzer-1.6.pom
Downloading from repo.jenkins-ci.org: https://repo.jenkins-ci.org/public/org/apache/maven/shared/maven-dependency-tree/2.2/maven-dependency-tree-2.2.pom
Downloading from incrementals: https://repo.jenkins-ci.org/incrementals/org/apache/maven/doxia/doxia-sitetools/1.4/doxia-sitetools-1.4.pom
Downloading from incrementals: https://repo.jenkins-ci.org/incrementals/org/codehaus/plexus/plexus-io/2.4/plexus-io-2.4.pom
Downloading from incrementals: https://repo.jenkins-ci.org/incrementals/org/apache/maven/maven-parent/21/maven-parent-21.pom
Downloading from central: https://repo.maven.apache.org/maven2/org/apache/maven/doxia/doxia-sitetools/1.4/doxia-sitetools-1.4.pom
Progress (1): 16/17 kB
Progress (1): 17 kB   
                   
Downloaded from central: https://repo.maven.apache.org/maven2/org/apache/maven/doxia/doxia-sitetools/1.4/doxia-sitetools-1.4.pom (17 kB at 5.7 MB/s)
Downloading from repo.jenkins-ci.org: https://repo.jenkins-ci.org/public/org/apache/maven/shared/maven-common-artifact-filters/1.4/maven-common-artifact-filters-1.4.pom
Downloading from central: https://repo.maven.apache.org/maven2/org/codehaus/plexus/plexus-io/2.4/plexus-io-2.4.pom
Progress (1): 3.7 kB
                    
Downloaded from central: https://repo.maven.apache.org/maven2/org/codehaus/plexus/plexus-io/2.4/plexus-io-2.4.pom (3.7 kB at 1.2 MB/s)
Downloading from repo.jenkins-ci.org: https://repo.jenkins-ci.org/public/org/codehaus/plexus/plexus-components/1.2/plexus-components-1.2.pom
Downloading from central: https://repo.maven.apache.org/maven2/org/apache/maven/maven-parent/21/maven-parent-21.pom
Progress (1): 16/26 kB
Progress (1): 26 kB   
                   
Downloaded from central: https://repo.maven.apache.org/maven2/org/apache/maven/maven-parent/21/maven-parent-21.pom (26 kB at 8.8 MB/s)
Downloading from repo.jenkins-ci.org: https://repo.jenkins-ci.org/public/org/apache/maven/shared/maven-invoker/2.1.1/maven-invoker-2.1.1.pom
Downloading from incrementals: https://repo.jenkins-ci.org/incrementals/org/apache/maven/shared/maven-common-artifact-filters/1.4/maven-common-artifact-filters-1.4.pom
Downloading from incrementals: https://repo.jenkins-ci.org/incrementals/org/apache/maven/shared/maven-dependency-tree/2.2/maven-dependency-tree-2.2.pom
Downloading from incrementals: https://repo.jenkins-ci.org/incrementals/org/apache/maven/shared/maven-dependency-analyzer/1.6/maven-dependency-analyzer-1.6.pom
Downloading from incrementals: https://repo.jenkins-ci.org/incrementals/org/apache/maven/shared/maven-invoker/2.1.1/maven-invoker-2.1.1.pom
Downloading from central: https://repo.maven.apache.org/maven2/org/apache/maven/shared/maven-common-artifact-filters/1.4/maven-common-artifact-filters-1.4.pom
Downloading from central: https://repo.maven.apache.org/maven2/org/apache/maven/shared/maven-dependency-tree/2.2/maven-dependency-tree-2.2.pom
Progress (1): 3.8 kB
                    
Downloaded from central: https://repo.maven.apache.org/maven2/org/apache/maven/shared/maven-common-artifact-filters/1.4/maven-common-artifact-filters-1.4.pom (3.8 kB at 1.3 MB/s)
Downloading from repo.jenkins-ci.org: https://repo.jenkins-ci.org/public/classworlds/classworlds/1.1/classworlds-1.1.pom
Progress (1): 7.3 kB
                    
Downloaded from central: https://repo.maven.apache.org/maven2/org/apache/maven/shared/maven-dependency-tree/2.2/maven-dependency-tree-2.2.pom (7.3 kB at 1.0 MB/s)
Downloading from repo.jenkins-ci.org: https://repo.jenkins-ci.org/public/org/apache/maven/shared/maven-shared-components/20/maven-shared-components-20.pom
Downloading from central: https://repo.maven.apache.org/maven2/org/apache/maven/shared/maven-dependency-analyzer/1.6/maven-dependency-analyzer-1.6.pom
Progress (1): 5.4 kB
                    
Downloaded from central: https://repo.maven.apache.org/maven2/org/apache/maven/shared/maven-dependency-analyzer/1.6/maven-dependency-analyzer-1.6.pom (5.4 kB at 681 kB/s)
Downloading from repo.jenkins-ci.org: https://repo.jenkins-ci.org/public/org/codehaus/plexus/plexus-container-default/1.0-alpha-8/plexus-container-default-1.0-alpha-8.pom
Downloading from incrementals: https://repo.jenkins-ci.org/incrementals/org/codehaus/plexus/plexus-components/1.2/plexus-components-1.2.pom
Downloading from central: https://repo.maven.apache.org/maven2/org/apache/maven/shared/maven-invoker/2.1.1/maven-invoker-2.1.1.pom
Progress (1): 5.6 kB
                    
Downloaded from central: https://repo.maven.apache.org/maven2/org/apache/maven/shared/maven-invoker/2.1.1/maven-invoker-2.1.1.pom (5.6 kB at 795 kB/s)
Downloading from repo.jenkins-ci.org: https://repo.jenkins-ci.org/public/org/apache/maven/shared/maven-shared-components/18/maven-shared-components-18.pom
Downloading from incrementals: https://repo.jenkins-ci.org/incrementals/classworlds/classworlds/1.1/classworlds-1.1.pom
Downloading from incrementals: https://repo.jenkins-ci.org/incrementals/org/apache/maven/shared/maven-shared-components/20/maven-shared-components-20.pom
Downloading from incrementals: https://repo.jenkins-ci.org/incrementals/org/codehaus/plexus/plexus-container-default/1.0-alpha-8/plexus-container-default-1.0-alpha-8.pom
Downloading from central: https://repo.maven.apache.org/maven2/org/codehaus/plexus/plexus-components/1.2/plexus-components-1.2.pom
Progress (1): 3.1 kB
                    
Downloaded from central: https://repo.maven.apache.org/maven2/org/codehaus/plexus/plexus-components/1.2/plexus-components-1.2.pom (3.1 kB at 1.0 MB/s)
Downloading from repo.jenkins-ci.org: https://repo.jenkins-ci.org/public/org/apache/maven/shared/maven-common-artifact-filters/3.0.1/maven-common-artifact-filters-3.0.1.pom
Downloading from incrementals: https://repo.jenkins-ci.org/incrementals/org/apache/maven/shared/maven-shared-components/18/maven-shared-components-18.pom
Downloading from central: https://repo.maven.apache.org/maven2/classworlds/classworlds/1.1/classworlds-1.1.pom
Progress (1): 3.3 kB
                    
Downloaded from central: https://repo.maven.apache.org/maven2/classworlds/classworlds/1.1/classworlds-1.1.pom (3.3 kB at 665 kB/s)
Downloading from repo.jenkins-ci.org: https://repo.jenkins-ci.org/public/org/apache/maven/maven-settings/3.6.3/maven-settings-3.6.3.pom
Downloading from central: https://repo.maven.apache.org/maven2/org/apache/maven/shared/maven-shared-components/20/maven-shared-components-20.pom
Progress (1): 5.1 kB
                    
Downloaded from central: https://repo.maven.apache.org/maven2/org/apache/maven/shared/maven-shared-components/20/maven-shared-components-20.pom (5.1 kB at 851 kB/s)
Downloading from repo.jenkins-ci.org: https://repo.jenkins-ci.org/public/org/apache/maven/maven-settings-builder/3.6.3/maven-settings-builder-3.6.3.pom
Downloading from central: https://repo.maven.apache.org/maven2/org/codehaus/plexus/plexus-container-default/1.0-alpha-8/plexus-container-default-1.0-alpha-8.pom
Progress (1): 7.3 kB
                    
Downloaded from central: https://repo.maven.apache.org/maven2/org/codehaus/plexus/plexus-container-default/1.0-alpha-8/plexus-container-default-1.0-alpha-8.pom (7.3 kB at 726 kB/s)
Downloading from repo.jenkins-ci.org: https://repo.jenkins-ci.org/public/org/apache/maven/maven-builder-support/3.6.3/maven-builder-support-3.6.3.pom
Downloading from incrementals: https://repo.jenkins-ci.org/incrementals/org/apache/maven/shared/maven-common-artifact-filters/3.0.1/maven-common-artifact-filters-3.0.1.pom
Downloading from central: https://repo.maven.apache.org/maven2/org/apache/maven/shared/maven-shared-components/18/maven-shared-components-18.pom
Progress (1): 4.9 kB
                    
Downloaded from central: https://repo.maven.apache.org/maven2/org/apache/maven/shared/maven-shared-components/18/maven-shared-components-18.pom (4.9 kB at 987 kB/s)
Downloading from repo.jenkins-ci.org: https://repo.jenkins-ci.org/public/org/apache/maven/maven-repository-metadata/3.6.3/maven-repository-metadata-3.6.3.pom
Downloading from incrementals: https://repo.jenkins-ci.org/incrementals/org/apache/maven/maven-settings/3.6.3/maven-settings-3.6.3.pom
Downloading from incrementals: https://repo.jenkins-ci.org/incrementals/org/apache/maven/maven-settings-builder/3.6.3/maven-settings-builder-3.6.3.pom
Downloading from central: https://repo.maven.apache.org/maven2/org/apache/maven/shared/maven-common-artifact-filters/3.0.1/maven-common-artifact-filters-3.0.1.pom
Downloading from incrementals: https://repo.jenkins-ci.org/incrementals/org/apache/maven/maven-builder-support/3.6.3/maven-builder-support-3.6.3.pom
Progress (1): 4.8 kB
                    
Downloaded from central: https://repo.maven.apache.org/maven2/org/apache/maven/shared/maven-common-artifact-filters/3.0.1/maven-common-artifact-filters-3.0.1.pom (4.8 kB at 806 kB/s)
Downloading from repo.jenkins-ci.org: https://repo.jenkins-ci.org/public/org/apache/maven/maven-model-builder/3.6.3/maven-model-builder-3.6.3.pom
Downloading from incrementals: https://repo.jenkins-ci.org/incrementals/org/apache/maven/maven-repository-metadata/3.6.3/maven-repository-metadata-3.6.3.pom
Downloading from central: https://repo.maven.apache.org/maven2/org/apache/maven/maven-settings/3.6.3/maven-settings-3.6.3.pom
Progress (1): 1.9 kB
                    
Downloaded from central: https://repo.maven.apache.org/maven2/org/apache/maven/maven-settings/3.6.3/maven-settings-3.6.3.pom (1.9 kB at 90 kB/s)
Downloading from central: https://repo.maven.apache.org/maven2/org/apache/maven/maven-settings-builder/3.6.3/maven-settings-builder-3.6.3.pom
Downloading from repo.jenkins-ci.org: https://repo.jenkins-ci.org/public/org/apache/maven/maven-resolver-provider/3.6.3/maven-resolver-provider-3.6.3.pom
Downloading from central: https://repo.maven.apache.org/maven2/org/apache/maven/maven-builder-support/3.6.3/maven-builder-support-3.6.3.pom
Progress (1): 2.5 kB
                    
Downloaded from central: https://repo.maven.apache.org/maven2/org/apache/maven/maven-settings-builder/3.6.3/maven-settings-builder-3.6.3.pom (2.5 kB at 231 kB/s)
Downloading from repo.jenkins-ci.org: https://repo.jenkins-ci.org/public/org/apache/maven/resolver/maven-resolver-impl/1.4.1/maven-resolver-impl-1.4.1.pom
Progress (1): 1.4 kB
                    
Downloaded from central: https://repo.maven.apache.org/maven2/org/apache/maven/maven-builder-support/3.6.3/maven-builder-support-3.6.3.pom (1.4 kB at 234 kB/s)
Downloading from repo.jenkins-ci.org: https://repo.jenkins-ci.org/public/org/apache/maven/resolver/maven-resolver-spi/1.4.1/maven-resolver-spi-1.4.1.pom
Downloading from incrementals: https://repo.jenkins-ci.org/incrementals/org/apache/maven/maven-model-builder/3.6.3/maven-model-builder-3.6.3.pom
Downloading from central: https://repo.maven.apache.org/maven2/org/apache/maven/maven-repository-metadata/3.6.3/maven-repository-metadata-3.6.3.pom
Progress (1): 1.9 kB
                    
Downloaded from central: https://repo.maven.apache.org/maven2/org/apache/maven/maven-repository-metadata/3.6.3/maven-repository-metadata-3.6.3.pom (1.9 kB at 974 kB/s)
Downloading from repo.jenkins-ci.org: https://repo.jenkins-ci.org/public/org/apache/maven/maven-plugin-descriptor/2.2.1/maven-plugin-descriptor-2.2.1.pom
Downloading from incrementals: https://repo.jenkins-ci.org/incrementals/org/apache/maven/maven-resolver-provider/3.6.3/maven-resolver-provider-3.6.3.pom
Downloading from incrementals: https://repo.jenkins-ci.org/incrementals/org/apache/maven/resolver/maven-resolver-spi/1.4.1/maven-resolver-spi-1.4.1.pom
Downloading from central: https://repo.maven.apache.org/maven2/org/apache/maven/maven-model-builder/3.6.3/maven-model-builder-3.6.3.pom
Progress (1): 3.4 kB
                    
Downloaded from central: https://repo.maven.apache.org/maven2/org/apache/maven/maven-model-builder/3.6.3/maven-model-builder-3.6.3.pom (3.4 kB at 308 kB/s)
Downloading from repo.jenkins-ci.org: https://repo.jenkins-ci.org/public/org/eclipse/jetty/jetty-xml/9.4.32.v20200930/jetty-xml-9.4.32.v20200930.pom
Downloading from incrementals: https://repo.jenkins-ci.org/incrementals/org/apache/maven/maven-plugin-descriptor/2.2.1/maven-plugin-descriptor-2.2.1.pom
Downloading from central: https://repo.maven.apache.org/maven2/org/apache/maven/maven-resolver-provider/3.6.3/maven-resolver-provider-3.6.3.pom
Progress (1): 4.3 kB
                    
Downloaded from central: https://repo.maven.apache.org/maven2/org/apache/maven/maven-resolver-provider/3.6.3/maven-resolver-provider-3.6.3.pom (4.3 kB at 1.4 MB/s)
Downloading from repo.jenkins-ci.org: https://repo.jenkins-ci.org/public/org/eclipse/jetty/jetty-security/9.4.32.v20200930/jetty-security-9.4.32.v20200930.pom
Downloading from central: https://repo.maven.apache.org/maven2/org/apache/maven/resolver/maven-resolver-spi/1.4.1/maven-resolver-spi-1.4.1.pom
Progress (1): 2.6 kB
                    
Downloaded from central: https://repo.maven.apache.org/maven2/org/apache/maven/resolver/maven-resolver-spi/1.4.1/maven-resolver-spi-1.4.1.pom (2.6 kB at 883 kB/s)
Downloading from repo.jenkins-ci.org: https://repo.jenkins-ci.org/public/javax/annotation/javax.annotation-api/1.3/javax.annotation-api-1.3.pom
Downloading from incrementals: https://repo.jenkins-ci.org/incrementals/org/eclipse/jetty/jetty-xml/9.4.32.v20200930/jetty-xml-9.4.32.v20200930.pom
Downloading from incrementals: https://repo.jenkins-ci.org/incrementals/org/apache/maven/resolver/maven-resolver-impl/1.4.1/maven-resolver-impl-1.4.1.pom
Downloading from central: https://repo.maven.apache.org/maven2/org/apache/maven/maven-plugin-descriptor/2.2.1/maven-plugin-descriptor-2.2.1.pom
Progress (1): 2.1 kB
                    
Downloaded from central: https://repo.maven.apache.org/maven2/org/apache/maven/maven-plugin-descriptor/2.2.1/maven-plugin-descriptor-2.2.1.pom (2.1 kB at 344 kB/s)
Downloading from repo.jenkins-ci.org: https://repo.jenkins-ci.org/public/org/ow2/asm/asm/7.3.1/asm-7.3.1.pom
Downloading from incrementals: https://repo.jenkins-ci.org/incrementals/org/eclipse/jetty/jetty-security/9.4.32.v20200930/jetty-security-9.4.32.v20200930.pom
Downloading from central: https://repo.maven.apache.org/maven2/org/eclipse/jetty/jetty-xml/9.4.32.v20200930/jetty-xml-9.4.32.v20200930.pom
Downloading from central: https://repo.maven.apache.org/maven2/org/apache/maven/resolver/maven-resolver-impl/1.4.1/maven-resolver-impl-1.4.1.pom
Progress (1): 1.8 kB
                    
Downloaded from central: https://repo.maven.apache.org/maven2/org/eclipse/jetty/jetty-xml/9.4.32.v20200930/jetty-xml-9.4.32.v20200930.pom (1.8 kB at 230 kB/s)
Downloading from repo.jenkins-ci.org: https://repo.jenkins-ci.org/public/org/ow2/asm/asm-commons/7.3.1/asm-commons-7.3.1.pom
Progress (1): 4.1 kB
                    
Downloaded from central: https://repo.maven.apache.org/maven2/org/apache/maven/resolver/maven-resolver-impl/1.4.1/maven-resolver-impl-1.4.1.pom (4.1 kB at 1.0 MB/s)
Downloading from repo.jenkins-ci.org: https://repo.jenkins-ci.org/public/org/eclipse/jetty/websocket/javax-websocket-client-impl/9.4.32.v20200930/javax-websocket-client-impl-9.4.32.v20200930.pom
Downloading from incrementals: https://repo.jenkins-ci.org/incrementals/org/ow2/asm/asm/7.3.1/asm-7.3.1.pom
Downloading from central: https://repo.maven.apache.org/maven2/org/eclipse/jetty/jetty-security/9.4.32.v20200930/jetty-security-9.4.32.v20200930.pom
Progress (1): 2.3 kB
                    
Downloaded from central: https://repo.maven.apache.org/maven2/org/eclipse/jetty/jetty-security/9.4.32.v20200930/jetty-security-9.4.32.v20200930.pom (2.3 kB at 453 kB/s)
Downloading from repo.jenkins-ci.org: https://repo.jenkins-ci.org/public/javax/websocket/javax.websocket-api/1.0/javax.websocket-api-1.0.pom
Downloading from incrementals: https://repo.jenkins-ci.org/incrementals/org/ow2/asm/asm-commons/7.3.1/asm-commons-7.3.1.pom
Downloading from incrementals: https://repo.jenkins-ci.org/incrementals/javax/annotation/javax.annotation-api/1.3/javax.annotation-api-1.3.pom
Downloading from central: https://repo.maven.apache.org/maven2/org/ow2/asm/asm/7.3.1/asm-7.3.1.pom
Progress (1): 2.9 kB
                    
Downloaded from central: https://repo.maven.apache.org/maven2/org/ow2/asm/asm/7.3.1/asm-7.3.1.pom (2.9 kB at 983 kB/s)
Downloading from repo.jenkins-ci.org: https://repo.jenkins-ci.org/public/org/eclipse/jetty/websocket/websocket-common/9.4.32.v20200930/websocket-common-9.4.32.v20200930.pom
Downloading from incrementals: https://repo.jenkins-ci.org/incrementals/javax/websocket/javax.websocket-api/1.0/javax.websocket-api-1.0.pom
Downloading from central: https://repo.maven.apache.org/maven2/javax/annotation/javax.annotation-api/1.3/javax.annotation-api-1.3.pom
Downloading from central: https://repo.maven.apache.org/maven2/org/ow2/asm/asm-commons/7.3.1/asm-commons-7.3.1.pom
Progress (1): 13 kB
                   
Downloaded from central: https://repo.maven.apache.org/maven2/javax/annotation/javax.annotation-api/1.3/javax.annotation-api-1.3.pom (13 kB at 3.4 MB/s)
Progress (1): 3.7 kB
                    
Downloading from repo.jenkins-ci.org: https://repo.jenkins-ci.org/public/org/eclipse/jetty/websocket/websocket-client/9.4.32.v20200930/websocket-client-9.4.32.v20200930.pom
Downloaded from central: https://repo.maven.apache.org/maven2/org/ow2/asm/asm-commons/7.3.1/asm-commons-7.3.1.pom (3.7 kB at 920 kB/s)
Downloading from repo.jenkins-ci.org: https://repo.jenkins-ci.org/public/org/eclipse/jetty/websocket/websocket-servlet/9.4.32.v20200930/websocket-servlet-9.4.32.v20200930.pom
Downloading from incrementals: https://repo.jenkins-ci.org/incrementals/org/eclipse/jetty/websocket/javax-websocket-client-impl/9.4.32.v20200930/javax-websocket-client-impl-9.4.32.v20200930.pom
Downloading from incrementals: https://repo.jenkins-ci.org/incrementals/org/eclipse/jetty/websocket/websocket-common/9.4.32.v20200930/websocket-common-9.4.32.v20200930.pom
Downloading from central: https://repo.maven.apache.org/maven2/javax/websocket/javax.websocket-api/1.0/javax.websocket-api-1.0.pom
Progress (1): 8.4 kB
                    
Downloaded from central: https://repo.maven.apache.org/maven2/javax/websocket/javax.websocket-api/1.0/javax.websocket-api-1.0.pom (8.4 kB at 2.8 MB/s)
Downloading from repo.jenkins-ci.org: https://repo.jenkins-ci.org/public/javax/websocket/javax.websocket-all/1.0/javax.websocket-all-1.0.pom
Downloading from incrementals: https://repo.jenkins-ci.org/incrementals/org/eclipse/jetty/websocket/websocket-servlet/9.4.32.v20200930/websocket-servlet-9.4.32.v20200930.pom
Downloading from incrementals: https://repo.jenkins-ci.org/incrementals/org/eclipse/jetty/websocket/websocket-client/9.4.32.v20200930/websocket-client-9.4.32.v20200930.pom
Downloading from central: https://repo.maven.apache.org/maven2/org/eclipse/jetty/websocket/javax-websocket-client-impl/9.4.32.v20200930/javax-websocket-client-impl-9.4.32.v20200930.pom
Downloading from central: https://repo.maven.apache.org/maven2/org/eclipse/jetty/websocket/websocket-common/9.4.32.v20200930/websocket-common-9.4.32.v20200930.pom
Progress (1): 3.8 kB
                    
Downloaded from central: https://repo.maven.apache.org/maven2/org/eclipse/jetty/websocket/javax-websocket-client-impl/9.4.32.v20200930/javax-websocket-client-impl-9.4.32.v20200930.pom (3.8 kB at 950 kB/s)
Progress (1): 3.6 kB
                    
Downloading from repo.jenkins-ci.org: https://repo.jenkins-ci.org/public/org/eclipse/jetty/toolchain/jetty-schemas/3.1.2/jetty-schemas-3.1.2.pom
Downloaded from central: https://repo.maven.apache.org/maven2/org/eclipse/jetty/websocket/websocket-common/9.4.32.v20200930/websocket-common-9.4.32.v20200930.pom (3.6 kB at 898 kB/s)
Downloading from repo.jenkins-ci.org: https://repo.jenkins-ci.org/public/org/mortbay/jasper/apache-jsp/8.5.54/apache-jsp-8.5.54.pom
Downloading from incrementals: https://repo.jenkins-ci.org/incrementals/javax/websocket/javax.websocket-all/1.0/javax.websocket-all-1.0.pom
Downloading from central: https://repo.maven.apache.org/maven2/org/eclipse/jetty/websocket/websocket-client/9.4.32.v20200930/websocket-client-9.4.32.v20200930.pom
Downloading from central: https://repo.maven.apache.org/maven2/org/eclipse/jetty/websocket/websocket-servlet/9.4.32.v20200930/websocket-servlet-9.4.32.v20200930.pom
Progress (1): 4.6 kB
                    
Downloaded from central: https://repo.maven.apache.org/maven2/org/eclipse/jetty/websocket/websocket-client/9.4.32.v20200930/websocket-client-9.4.32.v20200930.pom (4.6 kB at 1.1 MB/s)
Downloading from repo.jenkins-ci.org: https://repo.jenkins-ci.org/public/org/apache/maven/doxia/doxia-sink-api/1.2/doxia-sink-api-1.2.pom
Downloading from incrementals: https://repo.jenkins-ci.org/incrementals/org/eclipse/jetty/toolchain/jetty-schemas/3.1.2/jetty-schemas-3.1.2.pom
Downloading from central: https://repo.maven.apache.org/maven2/javax/websocket/javax.websocket-all/1.0/javax.websocket-all-1.0.pom
Progress (1): 9.8 kB
                    
Downloaded from central: https://repo.maven.apache.org/maven2/javax/websocket/javax.websocket-all/1.0/javax.websocket-all-1.0.pom (9.8 kB at 2.5 MB/s)
Downloading from repo.jenkins-ci.org: https://repo.jenkins-ci.org/public/net/java/jvnet-parent/4/jvnet-parent-4.pom
Progress (1): 2.2 kB
                    
Downloaded from central: https://repo.maven.apache.org/maven2/org/eclipse/jetty/websocket/websocket-servlet/9.4.32.v20200930/websocket-servlet-9.4.32.v20200930.pom (2.2 kB at 29 kB/s)
Downloading from repo.jenkins-ci.org: https://repo.jenkins-ci.org/public/org/apache/maven/doxia/doxia-core/1.2/doxia-core-1.2.pom
Downloading from incrementals: https://repo.jenkins-ci.org/incrementals/org/apache/maven/doxia/doxia-sink-api/1.2/doxia-sink-api-1.2.pom
Downloading from central: https://repo.maven.apache.org/maven2/org/eclipse/jetty/toolchain/jetty-schemas/3.1.2/jetty-schemas-3.1.2.pom
Progress (1): 5.3 kB
                    
Downloaded from central: https://repo.maven.apache.org/maven2/org/eclipse/jetty/toolchain/jetty-schemas/3.1.2/jetty-schemas-3.1.2.pom (5.3 kB at 252 kB/s)
Downloading from repo.jenkins-ci.org: https://repo.jenkins-ci.org/public/org/apache/maven/doxia/doxia-site-renderer/1.2/doxia-site-renderer-1.2.pom
Downloading from incrementals: https://repo.jenkins-ci.org/incrementals/org/mortbay/jasper/apache-jsp/8.5.54/apache-jsp-8.5.54.pom
Downloading from incrementals: https://repo.jenkins-ci.org/incrementals/net/java/jvnet-parent/4/jvnet-parent-4.pom
Downloading from central: https://repo.maven.apache.org/maven2/org/apache/maven/doxia/doxia-sink-api/1.2/doxia-sink-api-1.2.pom
Progress (1): 1.6 kB
                    
Downloaded from central: https://repo.maven.apache.org/maven2/org/apache/maven/doxia/doxia-sink-api/1.2/doxia-sink-api-1.2.pom (1.6 kB at 410 kB/s)
Downloading from repo.jenkins-ci.org: https://repo.jenkins-ci.org/public/org/apache/maven/doxia/doxia/1.2/doxia-1.2.pom
Downloading from central: https://repo.maven.apache.org/maven2/org/mortbay/jasper/apache-jsp/8.5.54/apache-jsp-8.5.54.pom
Downloading from incrementals: https://repo.jenkins-ci.org/incrementals/org/apache/maven/doxia/doxia-site-renderer/1.2/doxia-site-renderer-1.2.pom
Downloading from central: https://repo.maven.apache.org/maven2/net/java/jvnet-parent/4/jvnet-parent-4.pom
Progress (1): 16/17 kB
Progress (1): 17 kB   
Progress (2): 17 kB | 7.8 kB
                            
Downloaded from central: https://repo.maven.apache.org/maven2/org/mortbay/jasper/apache-jsp/8.5.54/apache-jsp-8.5.54.pom (17 kB at 2.4 MB/s)
Downloaded from central: https://repo.maven.apache.org/maven2/net/java/jvnet-parent/4/jvnet-parent-4.pom (7.8 kB at 3.9 MB/s)
Downloading from repo.jenkins-ci.org: https://repo.jenkins-ci.org/public/org/mortbay/jasper/jasper-jsp/8.5.54/jasper-jsp-8.5.54.pom
Downloading from repo.jenkins-ci.org: https://repo.jenkins-ci.org/public/org/apache/maven/doxia/doxia-logging-api/1.4/doxia-logging-api-1.4.pom
Downloading from incrementals: https://repo.jenkins-ci.org/incrementals/org/apache/maven/doxia/doxia/1.2/doxia-1.2.pom
Downloading from incrementals: https://repo.jenkins-ci.org/incrementals/org/apache/maven/doxia/doxia-core/1.2/doxia-core-1.2.pom
Downloading from central: https://repo.maven.apache.org/maven2/org/apache/maven/doxia/doxia-site-renderer/1.2/doxia-site-renderer-1.2.pom
Progress (1): 6.2 kB
                    
Downloaded from central: https://repo.maven.apache.org/maven2/org/apache/maven/doxia/doxia-site-renderer/1.2/doxia-site-renderer-1.2.pom (6.2 kB at 2.1 MB/s)
Downloading from repo.jenkins-ci.org: https://repo.jenkins-ci.org/public/org/apache/maven/doxia/doxia-sitetools/1.2/doxia-sitetools-1.2.pom
Downloading from incrementals: https://repo.jenkins-ci.org/incrementals/org/mortbay/jasper/jasper-jsp/8.5.54/jasper-jsp-8.5.54.pom
Downloading from incrementals: https://repo.jenkins-ci.org/incrementals/org/apache/maven/doxia/doxia-logging-api/1.4/doxia-logging-api-1.4.pom
Downloading from central: https://repo.maven.apache.org/maven2/org/apache/maven/doxia/doxia/1.2/doxia-1.2.pom
Progress (1): 16/19 kB
Progress (1): 19 kB   
                   
Downloaded from central: https://repo.maven.apache.org/maven2/org/apache/maven/doxia/doxia/1.2/doxia-1.2.pom (19 kB at 6.3 MB/s)
Downloading from central: https://repo.maven.apache.org/maven2/org/apache/maven/doxia/doxia-core/1.2/doxia-core-1.2.pom
Downloading from repo.jenkins-ci.org: https://repo.jenkins-ci.org/public/org/apache/maven/maven-parent/19/maven-parent-19.pom
Progress (1): 4.0 kB
                    
Downloaded from central: https://repo.maven.apache.org/maven2/org/apache/maven/doxia/doxia-core/1.2/doxia-core-1.2.pom (4.0 kB at 2.0 MB/s)
Downloading from central: https://repo.maven.apache.org/maven2/org/mortbay/jasper/jasper-jsp/8.5.54/jasper-jsp-8.5.54.pom
Downloading from incrementals: https://repo.jenkins-ci.org/incrementals/org/apache/maven/doxia/doxia-sitetools/1.2/doxia-sitetools-1.2.pom
Downloading from central: https://repo.maven.apache.org/maven2/org/apache/maven/doxia/doxia-logging-api/1.4/doxia-logging-api-1.4.pom
Progress (1): 1.5 kB
                    
Downloaded from central: https://repo.maven.apache.org/maven2/org/apache/maven/doxia/doxia-logging-api/1.4/doxia-logging-api-1.4.pom (1.5 kB at 768 kB/s)
Progress (1): 8.1 kB
                    
Downloading from repo.jenkins-ci.org: https://repo.jenkins-ci.org/public/org/apache/maven/doxia/doxia-core/1.4/doxia-core-1.4.pom
Downloaded from central: https://repo.maven.apache.org/maven2/org/mortbay/jasper/jasper-jsp/8.5.54/jasper-jsp-8.5.54.pom (8.1 kB at 1.2 MB/s)
Downloading from repo.jenkins-ci.org: https://repo.jenkins-ci.org/public/org/apache/maven/doxia/doxia-decoration-model/1.4/doxia-decoration-model-1.4.pom
Downloading from incrementals: https://repo.jenkins-ci.org/incrementals/org/apache/maven/maven-parent/19/maven-parent-19.pom
Downloading from central: https://repo.maven.apache.org/maven2/org/apache/maven/doxia/doxia-sitetools/1.2/doxia-sitetools-1.2.pom
Downloading from central: https://repo.maven.apache.org/maven2/org/apache/maven/maven-parent/19/maven-parent-19.pom
Progress (1): 16/25 kB
Progress (1): 25 kB   
                   
Downloaded from central: https://repo.maven.apache.org/maven2/org/apache/maven/maven-parent/19/maven-parent-19.pom (25 kB at 8.3 MB/s)
Downloading from repo.jenkins-ci.org: https://repo.jenkins-ci.org/public/org/apache/maven/doxia/doxia-module-fml/1.4/doxia-module-fml-1.4.pom
Downloading from repo.jenkins-ci.org: https://repo.jenkins-ci.org/public/org/apache/maven/doxia/doxia-module-xhtml/1.4/doxia-module-xhtml-1.4.pom
Progress (1): 16/16 kB
Progress (1): 16 kB   
                   
Downloaded from central: https://repo.maven.apache.org/maven2/org/apache/maven/doxia/doxia-sitetools/1.2/doxia-sitetools-1.2.pom (16 kB at 156 kB/s)
Downloading from repo.jenkins-ci.org: https://repo.jenkins-ci.org/public/org/codehaus/plexus/plexus-velocity/1.1.7/plexus-velocity-1.1.7.pom
Downloading from incrementals: https://repo.jenkins-ci.org/incrementals/org/apache/maven/doxia/doxia-core/1.4/doxia-core-1.4.pom
Downloading from incrementals: https://repo.jenkins-ci.org/incrementals/org/apache/maven/doxia/doxia-module-fml/1.4/doxia-module-fml-1.4.pom
Downloading from incrementals: https://repo.jenkins-ci.org/incrementals/org/apache/maven/doxia/doxia-module-xhtml/1.4/doxia-module-xhtml-1.4.pom
Downloading from incrementals: https://repo.jenkins-ci.org/incrementals/org/codehaus/plexus/plexus-velocity/1.1.7/plexus-velocity-1.1.7.pom
Downloading from central: https://repo.maven.apache.org/maven2/org/apache/maven/doxia/doxia-core/1.4/doxia-core-1.4.pom
Progress (1): 4.1 kB
                    
Downloaded from central: https://repo.maven.apache.org/maven2/org/apache/maven/doxia/doxia-core/1.4/doxia-core-1.4.pom (4.1 kB at 1.4 MB/s)
Downloading from repo.jenkins-ci.org: https://repo.jenkins-ci.org/public/org/apache/velocity/velocity/1.5/velocity-1.5.pom
Downloading from central: https://repo.maven.apache.org/maven2/org/apache/maven/doxia/doxia-module-fml/1.4/doxia-module-fml-1.4.pom
Downloading from central: https://repo.maven.apache.org/maven2/org/apache/maven/doxia/doxia-module-xhtml/1.4/doxia-module-xhtml-1.4.pom
Progress (1): 1.6 kB
Progress (2): 1.6 kB | 4.8 kB
                             
Downloaded from central: https://repo.maven.apache.org/maven2/org/apache/maven/doxia/doxia-module-xhtml/1.4/doxia-module-xhtml-1.4.pom (1.6 kB at 544 kB/s)
Downloaded from central: https://repo.maven.apache.org/maven2/org/apache/maven/doxia/doxia-module-fml/1.4/doxia-module-fml-1.4.pom (4.8 kB at 1.6 MB/s)
Downloading from repo.jenkins-ci.org: https://repo.jenkins-ci.org/public/org/apache/maven/doxia/doxia-modules/1.4/doxia-modules-1.4.pom
Downloading from central: https://repo.maven.apache.org/maven2/org/codehaus/plexus/plexus-velocity/1.1.7/plexus-velocity-1.1.7.pom
Progress (1): 2.0 kB
                    
Downloaded from central: https://repo.maven.apache.org/maven2/org/codehaus/plexus/plexus-velocity/1.1.7/plexus-velocity-1.1.7.pom (2.0 kB at 652 kB/s)
Downloading from repo.jenkins-ci.org: https://repo.jenkins-ci.org/public/commons-io/commons-io/2.2/commons-io-2.2.pom
Downloading from incrementals: https://repo.jenkins-ci.org/incrementals/org/apache/velocity/velocity/1.5/velocity-1.5.pom
Downloading from incrementals: https://repo.jenkins-ci.org/incrementals/org/apache/maven/doxia/doxia-modules/1.4/doxia-modules-1.4.pom
Downloading from incrementals: https://repo.jenkins-ci.org/incrementals/commons-io/commons-io/2.2/commons-io-2.2.pom
Downloading from central: https://repo.maven.apache.org/maven2/org/apache/velocity/velocity/1.5/velocity-1.5.pom
Progress (1): 7.8 kB
                    
Downloaded from central: https://repo.maven.apache.org/maven2/org/apache/velocity/velocity/1.5/velocity-1.5.pom (7.8 kB at 2.6 MB/s)
Downloading from repo.jenkins-ci.org: https://repo.jenkins-ci.org/public/org/ow2/asm/asm/5.0.2/asm-5.0.2.pom
Downloading from central: https://repo.maven.apache.org/maven2/org/apache/maven/doxia/doxia-modules/1.4/doxia-modules-1.4.pom
Progress (1): 2.6 kB
                    
Downloaded from central: https://repo.maven.apache.org/maven2/org/apache/maven/doxia/doxia-modules/1.4/doxia-modules-1.4.pom (2.6 kB at 524 kB/s)
Downloading from repo.jenkins-ci.org: https://repo.jenkins-ci.org/public/org/codehaus/plexus/plexus-utils/1.5.1/plexus-utils-1.5.1.pom
Downloading from repo.jenkins-ci.org: https://repo.jenkins-ci.org/public/org/apache/maven/maven-project/2.0.5/maven-project-2.0.5.pom
Downloading from central: https://repo.maven.apache.org/maven2/commons-io/commons-io/2.2/commons-io-2.2.pom
Progress (1): 11 kB
                   
Downloaded from central: https://repo.maven.apache.org/maven2/commons-io/commons-io/2.2/commons-io-2.2.pom (11 kB at 3.7 MB/s)
Downloading from repo.jenkins-ci.org: https://repo.jenkins-ci.org/public/org/apache/commons/commons-parent/24/commons-parent-24.pom
Downloading from incrementals: https://repo.jenkins-ci.org/incrementals/org/apache/maven/doxia/doxia-decoration-model/1.4/doxia-decoration-model-1.4.pom
Downloading from incrementals: https://repo.jenkins-ci.org/incrementals/org/ow2/asm/asm/5.0.2/asm-5.0.2.pom
Downloading from incrementals: https://repo.jenkins-ci.org/incrementals/org/codehaus/plexus/plexus-utils/1.5.1/plexus-utils-1.5.1.pom
Downloading from incrementals: https://repo.jenkins-ci.org/incrementals/org/apache/maven/maven-project/2.0.5/maven-project-2.0.5.pom
Downloading from central: https://repo.maven.apache.org/maven2/org/apache/maven/doxia/doxia-decoration-model/1.4/doxia-decoration-model-1.4.pom
Progress (1): 2.7 kB
                    
Downloading from incrementals: https://repo.jenkins-ci.org/incrementals/org/apache/commons/commons-parent/24/commons-parent-24.pom
Downloaded from central: https://repo.maven.apache.org/maven2/org/apache/maven/doxia/doxia-decoration-model/1.4/doxia-decoration-model-1.4.pom (2.7 kB at 891 kB/s)
Downloading from repo.jenkins-ci.org: https://repo.jenkins-ci.org/public/org/apache/maven/maven-model/2.0.5/maven-model-2.0.5.pom
Downloading from central: https://repo.maven.apache.org/maven2/org/ow2/asm/asm/5.0.2/asm-5.0.2.pom
Progress (1): 1.9 kB
                    
Downloaded from central: https://repo.maven.apache.org/maven2/org/ow2/asm/asm/5.0.2/asm-5.0.2.pom (1.9 kB at 484 kB/s)
Downloading from repo.jenkins-ci.org: https://repo.jenkins-ci.org/public/org/ow2/asm/asm-parent/5.0.2/asm-parent-5.0.2.pom
Downloading from central: https://repo.maven.apache.org/maven2/org/apache/maven/maven-project/2.0.5/maven-project-2.0.5.pom
Downloading from central: https://repo.maven.apache.org/maven2/org/codehaus/plexus/plexus-utils/1.5.1/plexus-utils-1.5.1.pom
Progress (1): 2.3 kB
                    
Downloaded from central: https://repo.maven.apache.org/maven2/org/codehaus/plexus/plexus-utils/1.5.1/plexus-utils-1.5.1.pom (2.3 kB at 765 kB/s)
Downloading from repo.jenkins-ci.org: https://repo.jenkins-ci.org/public/org/apache/maven/maven-artifact/2.0.5/maven-artifact-2.0.5.pom
Progress (1): 1.8 kB
                    
Downloaded from central: https://repo.maven.apache.org/maven2/org/apache/maven/maven-project/2.0.5/maven-project-2.0.5.pom (1.8 kB at 368 kB/s)
Downloading from repo.jenkins-ci.org: https://repo.jenkins-ci.org/public/org/apache/maven/maven/2.0.5/maven-2.0.5.pom
Downloading from central: https://repo.maven.apache.org/maven2/org/apache/commons/commons-parent/24/commons-parent-24.pom
Progress (1): 16/47 kB
Progress (1): 33/47 kB
Progress (1): 47 kB   
                   
Downloaded from central: https://repo.maven.apache.org/maven2/org/apache/commons/commons-parent/24/commons-parent-24.pom (47 kB at 16 MB/s)
Downloading from repo.jenkins-ci.org: https://repo.jenkins-ci.org/public/org/apache/maven/maven-artifact/2.0.8/maven-artifact-2.0.8.pom
Downloading from incrementals: https://repo.jenkins-ci.org/incrementals/org/ow2/asm/asm-parent/5.0.2/asm-parent-5.0.2.pom
Downloading from incrementals: https://repo.jenkins-ci.org/incrementals/org/apache/maven/maven/2.0.5/maven-2.0.5.pom
Downloading from central: https://repo.maven.apache.org/maven2/org/ow2/asm/asm-parent/5.0.2/asm-parent-5.0.2.pom
Downloading from incrementals: https://repo.jenkins-ci.org/incrementals/org/apache/maven/maven-artifact/2.0.8/maven-artifact-2.0.8.pom
Progress (1): 5.5 kB
                    
Downloaded from central: https://repo.maven.apache.org/maven2/org/ow2/asm/asm-parent/5.0.2/asm-parent-5.0.2.pom (5.5 kB at 1.8 MB/s)
Downloading from repo.jenkins-ci.org: https://repo.jenkins-ci.org/public/org/ow2/ow2/1.3/ow2-1.3.pom
Downloading from incrementals: https://repo.jenkins-ci.org/incrementals/org/apache/maven/maven-model/2.0.5/maven-model-2.0.5.pom
Downloading from central: https://repo.maven.apache.org/maven2/org/apache/maven/maven/2.0.5/maven-2.0.5.pom
Progress (1): 5.7 kB
                    
Downloaded from central: https://repo.maven.apache.org/maven2/org/apache/maven/maven/2.0.5/maven-2.0.5.pom (5.7 kB at 2.9 MB/s)
Downloading from repo.jenkins-ci.org: https://repo.jenkins-ci.org/public/org/apache/maven/maven-model/2.0.8/maven-model-2.0.8.pom
Downloading from incrementals: https://repo.jenkins-ci.org/incrementals/org/apache/maven/maven-artifact/2.0.5/maven-artifact-2.0.5.pom
Downloading from central: https://repo.maven.apache.org/maven2/org/apache/maven/maven-artifact/2.0.8/maven-artifact-2.0.8.pom
Progress (1): 1.6 kB
                    
Downloaded from central: https://repo.maven.apache.org/maven2/org/apache/maven/maven-artifact/2.0.8/maven-artifact-2.0.8.pom (1.6 kB at 540 kB/s)
Downloading from repo.jenkins-ci.org: https://repo.jenkins-ci.org/public/org/apache/maven/maven/2.0.8/maven-2.0.8.pom
Downloading from incrementals: https://repo.jenkins-ci.org/incrementals/org/ow2/ow2/1.3/ow2-1.3.pom
Downloading from central: https://repo.maven.apache.org/maven2/org/apache/maven/maven-model/2.0.5/maven-model-2.0.5.pom
Progress (1): 2.7 kB
                    
Downloaded from central: https://repo.maven.apache.org/maven2/org/apache/maven/maven-model/2.0.5/maven-model-2.0.5.pom (2.7 kB at 907 kB/s)
Downloading from repo.jenkins-ci.org: https://repo.jenkins-ci.org/public/org/apache/maven/maven-project/2.0.8/maven-project-2.0.8.pom
Downloading from incrementals: https://repo.jenkins-ci.org/incrementals/org/apache/maven/maven-model/2.0.8/maven-model-2.0.8.pom
Downloading from central: https://repo.maven.apache.org/maven2/org/apache/maven/maven-artifact/2.0.5/maven-artifact-2.0.5.pom
Progress (1): 727 B
                   
Downloaded from central: https://repo.maven.apache.org/maven2/org/apache/maven/maven-artifact/2.0.5/maven-artifact-2.0.5.pom (727 B at 364 kB/s)
Downloading from repo.jenkins-ci.org: https://repo.jenkins-ci.org/public/org/apache/maven/maven-plugin-api/2.0.8/maven-plugin-api-2.0.8.pom
Downloading from incrementals: https://repo.jenkins-ci.org/incrementals/org/apache/maven/maven/2.0.8/maven-2.0.8.pom
Downloading from central: https://repo.maven.apache.org/maven2/org/ow2/ow2/1.3/ow2-1.3.pom
Progress (1): 9.5 kB
                    
Downloaded from central: https://repo.maven.apache.org/maven2/org/ow2/ow2/1.3/ow2-1.3.pom (9.5 kB at 3.2 MB/s)
Downloading from incrementals: https://repo.jenkins-ci.org/incrementals/org/apache/maven/maven-project/2.0.8/maven-project-2.0.8.pom
Downloading from repo.jenkins-ci.org: https://repo.jenkins-ci.org/public/org/codehaus/plexus/plexus-container-default/1.5.5/plexus-container-default-1.5.5.pom
Downloading from central: https://repo.maven.apache.org/maven2/org/apache/maven/maven-model/2.0.8/maven-model-2.0.8.pom
Progress (1): 3.1 kB
                    
Downloaded from central: https://repo.maven.apache.org/maven2/org/apache/maven/maven-model/2.0.8/maven-model-2.0.8.pom (3.1 kB at 1.0 MB/s)
Downloading from incrementals: https://repo.jenkins-ci.org/incrementals/org/apache/maven/maven-plugin-api/2.0.8/maven-plugin-api-2.0.8.pom
Downloading from central: https://repo.maven.apache.org/maven2/org/apache/maven/maven/2.0.8/maven-2.0.8.pom
Progress (1): 12 kB
                   
Downloaded from central: https://repo.maven.apache.org/maven2/org/apache/maven/maven/2.0.8/maven-2.0.8.pom (12 kB at 4.0 MB/s)
Downloading from repo.jenkins-ci.org: https://repo.jenkins-ci.org/public/org/apache/maven/maven-parent/6/maven-parent-6.pom
Downloading from central: https://repo.maven.apache.org/maven2/org/apache/maven/maven-project/2.0.8/maven-project-2.0.8.pom
Progress (1): 2.7 kB
                    
Downloaded from central: https://repo.maven.apache.org/maven2/org/apache/maven/maven-project/2.0.8/maven-project-2.0.8.pom (2.7 kB at 903 kB/s)
Downloading from incrementals: https://repo.jenkins-ci.org/incrementals/org/codehaus/plexus/plexus-container-default/1.5.5/plexus-container-default-1.5.5.pom
Downloading from central: https://repo.maven.apache.org/maven2/org/apache/maven/maven-plugin-api/2.0.8/maven-plugin-api-2.0.8.pom
Progress (1): 1.5 kB
                    
Downloaded from central: https://repo.maven.apache.org/maven2/org/apache/maven/maven-plugin-api/2.0.8/maven-plugin-api-2.0.8.pom (1.5 kB at 498 kB/s)
Downloading from central: https://repo.maven.apache.org/maven2/org/codehaus/plexus/plexus-container-default/1.5.5/plexus-container-default-1.5.5.pom
Progress (1): 2.8 kB
                    
Downloaded from central: https://repo.maven.apache.org/maven2/org/codehaus/plexus/plexus-container-default/1.5.5/plexus-container-default-1.5.5.pom (2.8 kB at 918 kB/s)
Downloading from repo.jenkins-ci.org: https://repo.jenkins-ci.org/public/org/ow2/asm/asm-tree/7.3.1/asm-tree-7.3.1.pom
Downloading from incrementals: https://repo.jenkins-ci.org/incrementals/org/apache/maven/maven-parent/6/maven-parent-6.pom
Downloading from incrementals: https://repo.jenkins-ci.org/incrementals/org/ow2/asm/asm-tree/7.3.1/asm-tree-7.3.1.pom
Downloading from central: https://repo.maven.apache.org/maven2/org/apache/maven/maven-parent/6/maven-parent-6.pom
Downloading from central: https://repo.maven.apache.org/maven2/org/ow2/asm/asm-tree/7.3.1/asm-tree-7.3.1.pom
Progress (1): 16/20 kB
Progress (1): 20 kB   
                   
Downloaded from central: https://repo.maven.apache.org/maven2/org/apache/maven/maven-parent/6/maven-parent-6.pom (20 kB at 5.0 MB/s)
Downloading from repo.jenkins-ci.org: https://repo.jenkins-ci.org/public/org/eclipse/jetty/websocket/websocket-api/9.4.32.v20200930/websocket-api-9.4.32.v20200930.pom
Downloading from repo.jenkins-ci.org: https://repo.jenkins-ci.org/public/org/mortbay/jasper/apache-el/8.5.54/apache-el-8.5.54.pom
Downloading from repo.jenkins-ci.org: https://repo.jenkins-ci.org/public/org/ow2/asm/asm-analysis/7.3.1/asm-analysis-7.3.1.pom
Downloading from repo.jenkins-ci.org: https://repo.jenkins-ci.org/public/javax/websocket/javax.websocket-client-api/1.0/javax.websocket-client-api-1.0.pom
Progress (1): 3.1 kB
                    
Downloaded from central: https://repo.maven.apache.org/maven2/org/ow2/asm/asm-tree/7.3.1/asm-tree-7.3.1.pom (3.1 kB at 523 kB/s)
Downloading from repo.jenkins-ci.org: https://repo.jenkins-ci.org/public/org/eclipse/jdt/ecj/3.19.0/ecj-3.19.0.pom
Downloading from incrementals: https://repo.jenkins-ci.org/incrementals/org/mortbay/jasper/apache-el/8.5.54/apache-el-8.5.54.pom
Downloading from incrementals: https://repo.jenkins-ci.org/incrementals/org/ow2/asm/asm-analysis/7.3.1/asm-analysis-7.3.1.pom
Downloading from incrementals: https://repo.jenkins-ci.org/incrementals/javax/websocket/javax.websocket-client-api/1.0/javax.websocket-client-api-1.0.pom
Downloading from incrementals: https://repo.jenkins-ci.org/incrementals/org/eclipse/jdt/ecj/3.19.0/ecj-3.19.0.pom
Downloading from central: https://repo.maven.apache.org/maven2/org/mortbay/jasper/apache-el/8.5.54/apache-el-8.5.54.pom
Downloading from central: https://repo.maven.apache.org/maven2/org/ow2/asm/asm-analysis/7.3.1/asm-analysis-7.3.1.pom
Downloading from central: https://repo.maven.apache.org/maven2/javax/websocket/javax.websocket-client-api/1.0/javax.websocket-client-api-1.0.pom
Progress (1): 3.2 kB
Progress (2): 3.2 kB | 8.1 kB
                             
Downloaded from central: https://repo.maven.apache.org/maven2/org/ow2/asm/asm-analysis/7.3.1/asm-analysis-7.3.1.pom (3.2 kB at 1.1 MB/s)
Downloaded from central: https://repo.maven.apache.org/maven2/org/mortbay/jasper/apache-el/8.5.54/apache-el-8.5.54.pom (8.1 kB at 2.0 MB/s)
Downloading from central: https://repo.maven.apache.org/maven2/org/eclipse/jdt/ecj/3.19.0/ecj-3.19.0.pom
Downloading from repo.jenkins-ci.org: https://repo.jenkins-ci.org/public/org/apache/maven/doxia/doxia-logging-api/1.2/doxia-logging-api-1.2.pom
Downloading from repo.jenkins-ci.org: https://repo.jenkins-ci.org/public/xerces/xercesImpl/2.9.1/xercesImpl-2.9.1.pom
Progress (1): 2.8 kB
                    
Downloaded from central: https://repo.maven.apache.org/maven2/javax/websocket/javax.websocket-client-api/1.0/javax.websocket-client-api-1.0.pom (2.8 kB at 931 kB/s)
Progress (1): 1.7 kB
                    
Downloaded from central: https://repo.maven.apache.org/maven2/org/eclipse/jdt/ecj/3.19.0/ecj-3.19.0.pom (1.7 kB at 834 kB/s)
Downloading from repo.jenkins-ci.org: https://repo.jenkins-ci.org/public/org/codehaus/plexus/plexus-container-default/1.0-alpha-20/plexus-container-default-1.0-alpha-20.pom
Downloading from repo.jenkins-ci.org: https://repo.jenkins-ci.org/public/commons-lang/commons-lang/2.1/commons-lang-2.1.pom
Downloading from incrementals: https://repo.jenkins-ci.org/incrementals/org/eclipse/jetty/websocket/websocket-api/9.4.32.v20200930/websocket-api-9.4.32.v20200930.pom
Downloading from incrementals: https://repo.jenkins-ci.org/incrementals/org/apache/maven/doxia/doxia-logging-api/1.2/doxia-logging-api-1.2.pom
Downloading from incrementals: https://repo.jenkins-ci.org/incrementals/commons-lang/commons-lang/2.1/commons-lang-2.1.pom
Downloading from incrementals: https://repo.jenkins-ci.org/incrementals/org/codehaus/plexus/plexus-container-default/1.0-alpha-20/plexus-container-default-1.0-alpha-20.pom
Downloading from central: https://repo.maven.apache.org/maven2/org/eclipse/jetty/websocket/websocket-api/9.4.32.v20200930/websocket-api-9.4.32.v20200930.pom
Progress (1): 2.5 kB
                    
Downloaded from central: https://repo.maven.apache.org/maven2/org/eclipse/jetty/websocket/websocket-api/9.4.32.v20200930/websocket-api-9.4.32.v20200930.pom (2.5 kB at 630 kB/s)
Downloading from central: https://repo.maven.apache.org/maven2/commons-lang/commons-lang/2.1/commons-lang-2.1.pom
Downloading from central: https://repo.maven.apache.org/maven2/org/apache/maven/doxia/doxia-logging-api/1.2/doxia-logging-api-1.2.pom
Progress (1): 9.9 kB
                    
Downloaded from central: https://repo.maven.apache.org/maven2/commons-lang/commons-lang/2.1/commons-lang-2.1.pom (9.9 kB at 2.5 MB/s)
Progress (1): 1.6 kB
                    
Downloaded from central: https://repo.maven.apache.org/maven2/org/apache/maven/doxia/doxia-logging-api/1.2/doxia-logging-api-1.2.pom (1.6 kB at 549 kB/s)
Downloading from central: https://repo.maven.apache.org/maven2/org/codehaus/plexus/plexus-container-default/1.0-alpha-20/plexus-container-default-1.0-alpha-20.pom
Progress (1): 3.0 kB
                    
Downloaded from central: https://repo.maven.apache.org/maven2/org/codehaus/plexus/plexus-container-default/1.0-alpha-20/plexus-container-default-1.0-alpha-20.pom (3.0 kB at 997 kB/s)
Downloading from repo.jenkins-ci.org: https://repo.jenkins-ci.org/public/org/codehaus/plexus/plexus-containers/1.0-alpha-20/plexus-containers-1.0-alpha-20.pom
Downloading from incrementals: https://repo.jenkins-ci.org/incrementals/xerces/xercesImpl/2.9.1/xercesImpl-2.9.1.pom
Downloading from incrementals: https://repo.jenkins-ci.org/incrementals/org/codehaus/plexus/plexus-containers/1.0-alpha-20/plexus-containers-1.0-alpha-20.pom
Downloading from central: https://repo.maven.apache.org/maven2/xerces/xercesImpl/2.9.1/xercesImpl-2.9.1.pom
Progress (1): 1.4 kB
                    
Downloaded from central: https://repo.maven.apache.org/maven2/xerces/xercesImpl/2.9.1/xercesImpl-2.9.1.pom (1.4 kB at 454 kB/s)
Downloading from repo.jenkins-ci.org: https://repo.jenkins-ci.org/public/xml-apis/xml-apis/1.3.04/xml-apis-1.3.04.pom
Downloading from central: https://repo.maven.apache.org/maven2/org/codehaus/plexus/plexus-containers/1.0-alpha-20/plexus-containers-1.0-alpha-20.pom
Progress (1): 1.9 kB
                    
Downloaded from central: https://repo.maven.apache.org/maven2/org/codehaus/plexus/plexus-containers/1.0-alpha-20/plexus-containers-1.0-alpha-20.pom (1.9 kB at 629 kB/s)
Downloading from incrementals: https://repo.jenkins-ci.org/incrementals/xml-apis/xml-apis/1.3.04/xml-apis-1.3.04.pom
Downloading from central: https://repo.maven.apache.org/maven2/xml-apis/xml-apis/1.3.04/xml-apis-1.3.04.pom
Progress (1): 1.8 kB
                    
Downloaded from central: https://repo.maven.apache.org/maven2/xml-apis/xml-apis/1.3.04/xml-apis-1.3.04.pom (1.8 kB at 607 kB/s)
Downloading from repo.jenkins-ci.org: https://repo.jenkins-ci.org/public/org/apache/maven/maven-plugin-api/2.0/maven-plugin-api-2.0.jar
Downloading from repo.jenkins-ci.org: https://repo.jenkins-ci.org/public/org/apache/maven/maven-project/2.2.0/maven-project-2.2.0.jar
Downloading from repo.jenkins-ci.org: https://repo.jenkins-ci.org/public/org/apache/maven/maven-settings/2.2.0/maven-settings-2.2.0.jar
Downloading from repo.jenkins-ci.org: https://repo.jenkins-ci.org/public/org/apache/maven/maven-profile/2.2.0/maven-profile-2.2.0.jar
Downloading from repo.jenkins-ci.org: https://repo.jenkins-ci.org/public/org/apache/maven/maven-model/2.2.0/maven-model-2.2.0.jar
Downloading from repo.jenkins-ci.org: https://repo.jenkins-ci.org/public/org/apache/maven/maven-artifact-manager/2.2.0/maven-artifact-manager-2.2.0.jar
Downloading from repo.jenkins-ci.org: https://repo.jenkins-ci.org/public/org/apache/maven/maven-plugin-registry/2.2.0/maven-plugin-registry-2.2.0.jar
Downloading from repo.jenkins-ci.org: https://repo.jenkins-ci.org/public/org/apache/maven/maven-repository-metadata/2.2.0/maven-repository-metadata-2.2.0.jar
Downloading from repo.jenkins-ci.org: https://repo.jenkins-ci.org/public/org/apache/maven/maven-artifact/2.2.0/maven-artifact-2.2.0.jar
Downloading from repo.jenkins-ci.org: https://repo.jenkins-ci.org/public/org/jenkins-ci/tools/maven-hpi-plugin/3.17/maven-hpi-plugin-3.17.jar
Downloading from repo.jenkins-ci.org: https://repo.jenkins-ci.org/public/com/ibm/icu/icu4j/67.1/icu4j-67.1.jar
Downloading from repo.jenkins-ci.org: https://repo.jenkins-ci.org/public/org/apache/maven/maven-archiver/2.0.1/maven-archiver-2.0.1.jar
Downloading from repo.jenkins-ci.org: https://repo.jenkins-ci.org/public/org/codehaus/plexus/plexus-archiver/1.0-alpha-4/plexus-archiver-1.0-alpha-4.jar
Progress (1): 0.4/148 kB
Progress (1): 1.8/148 kB
Progress (1): 3.2/148 kB
Progress (1): 4.6/148 kB
Progress (1): 6.0/148 kB
                        
Downloading from repo.jenkins-ci.org: https://repo.jenkins-ci.org/public/org/eclipse/jetty/jetty-maven-plugin/9.4.32.v20200930/jetty-maven-plugin-9.4.32.v20200930.jar
Progress (1): 7.4/148 kB
Progress (1): 8.8/148 kB
Progress (1): 10/148 kB 
Progress (1): 12/148 kB
Progress (1): 13/148 kB
Progress (1): 14/148 kB
Progress (1): 16/148 kB
Progress (1): 17/148 kB
Progress (1): 19/148 kB
Progress (1): 20/148 kB
Progress (1): 21/148 kB
Progress (1): 23/148 kB
Progress (1): 24/148 kB
Progress (1): 26/148 kB
Progress (1): 27/148 kB
Progress (1): 28/148 kB
Progress (1): 30/148 kB
Progress (1): 31/148 kB
Progress (1): 33/148 kB
                       
Downloading from repo.jenkins-ci.org: https://repo.jenkins-ci.org/public/org/apache/maven/shared/maven-artifact-transfer/0.11.0/maven-artifact-transfer-0.11.0.jar
Downloading from repo.jenkins-ci.org: https://repo.jenkins-ci.org/public/org/apache/maven/maven-core/3.6.3/maven-core-3.6.3.jar
Progress (1): 34/148 kB
Progress (1): 35/148 kB
Progress (1): 37/148 kB
Progress (1): 38/148 kB
Progress (1): 40/148 kB
Progress (1): 41/148 kB
Progress (1): 42/148 kB
Progress (1): 44/148 kB
Progress (1): 45/148 kB
Progress (1): 47/148 kB
Progress (1): 48/148 kB
Progress (1): 49/148 kB
Progress (1): 51/148 kB
Progress (1): 52/148 kB
Progress (1): 54/148 kB
Progress (1): 55/148 kB
Progress (1): 56/148 kB
Progress (1): 58/148 kB
Progress (1): 59/148 kB
Progress (1): 61/148 kB
Progress (1): 62/148 kB
Progress (1): 63/148 kB
Progress (1): 65/148 kB
Progress (1): 66/148 kB
Progress (1): 68/148 kB
Progress (1): 69/148 kB
Progress (1): 70/148 kB
Progress (1): 72/148 kB
Progress (1): 73/148 kB
Progress (1): 75/148 kB
Progress (1): 76/148 kB
Progress (1): 77/148 kB
Progress (1): 79/148 kB
Progress (1): 80/148 kB
Progress (1): 82/148 kB
                       
Downloading from repo.jenkins-ci.org: https://repo.jenkins-ci.org/public/org/apache/maven/maven-settings-builder/3.6.3/maven-settings-builder-3.6.3.jar
Downloading from repo.jenkins-ci.org: https://repo.jenkins-ci.org/public/org/apache/maven/maven-builder-support/3.6.3/maven-builder-support-3.6.3.jar
Downloading from repo.jenkins-ci.org: https://repo.jenkins-ci.org/public/org/apache/maven/maven-model-builder/3.6.3/maven-model-builder-3.6.3.jar
Progress (1): 83/148 kB
Progress (1): 84/148 kB
Progress (1): 86/148 kB
Progress (1): 87/148 kB
Progress (1): 89/148 kB
Progress (1): 90/148 kB
Progress (1): 91/148 kB
Progress (1): 93/148 kB
Progress (1): 94/148 kB
Progress (1): 96/148 kB
Progress (1): 97/148 kB
Progress (1): 98/148 kB
Progress (1): 100/148 kB
Progress (1): 101/148 kB
Progress (1): 103/148 kB
Progress (1): 104/148 kB
Progress (1): 105/148 kB
Progress (1): 107/148 kB
Progress (1): 108/148 kB
Progress (1): 110/148 kB
Progress (1): 111/148 kB
Progress (1): 112/148 kB
Progress (1): 114/148 kB
Progress (1): 115/148 kB
Progress (1): 117/148 kB
Progress (1): 118/148 kB
Progress (1): 119/148 kB
Progress (1): 121/148 kB
Progress (1): 122/148 kB
Progress (1): 124/148 kB
Progress (1): 125/148 kB
Progress (1): 126/148 kB
Progress (1): 128/148 kB
Progress (1): 129/148 kB
Progress (1): 130/148 kB
Progress (1): 132/148 kB
Progress (1): 133/148 kB
Progress (1): 135/148 kB
Progress (1): 136/148 kB
Progress (1): 137/148 kB
Progress (1): 139/148 kB
Progress (1): 140/148 kB
Progress (1): 142/148 kB
Progress (1): 143/148 kB
Progress (1): 144/148 kB
Progress (1): 146/148 kB
Progress (1): 147/148 kB
Progress (1): 148 kB    
                    
Downloaded from repo.jenkins-ci.org: https://repo.jenkins-ci.org/public/org/jenkins-ci/tools/maven-hpi-plugin/3.17/maven-hpi-plugin-3.17.jar (148 kB at 328 kB/s)
Downloading from repo.jenkins-ci.org: https://repo.jenkins-ci.org/public/org/apache/maven/maven-resolver-provider/3.6.3/maven-resolver-provider-3.6.3.jar
Downloading from repo.jenkins-ci.org: https://repo.jenkins-ci.org/public/org/apache/maven/resolver/maven-resolver-impl/1.4.1/maven-resolver-impl-1.4.1.jar
Downloading from repo.jenkins-ci.org: https://repo.jenkins-ci.org/public/org/apache/maven/resolver/maven-resolver-spi/1.4.1/maven-resolver-spi-1.4.1.jar
Downloading from repo.jenkins-ci.org: https://repo.jenkins-ci.org/public/org/apache/maven/plugin-tools/maven-plugin-tools-api/3.5.2/maven-plugin-tools-api-3.5.2.jar
Downloading from repo.jenkins-ci.org: https://repo.jenkins-ci.org/public/org/apache/maven/maven-plugin-descriptor/2.2.1/maven-plugin-descriptor-2.2.1.jar
Downloading from repo.jenkins-ci.org: https://repo.jenkins-ci.org/public/org/eclipse/jetty/jetty-util/9.4.32.v20200930/jetty-util-9.4.32.v20200930.jar
Downloading from repo.jenkins-ci.org: https://repo.jenkins-ci.org/public/org/eclipse/jetty/jetty-webapp/9.4.32.v20200930/jetty-webapp-9.4.32.v20200930.jar
Downloading from repo.jenkins-ci.org: https://repo.jenkins-ci.org/public/org/eclipse/jetty/jetty-xml/9.4.32.v20200930/jetty-xml-9.4.32.v20200930.jar
Downloading from repo.jenkins-ci.org: https://repo.jenkins-ci.org/public/org/eclipse/jetty/jetty-quickstart/9.4.32.v20200930/jetty-quickstart-9.4.32.v20200930.jar
Downloading from repo.jenkins-ci.org: https://repo.jenkins-ci.org/public/org/eclipse/jetty/jetty-jaas/9.4.32.v20200930/jetty-jaas-9.4.32.v20200930.jar
Downloading from repo.jenkins-ci.org: https://repo.jenkins-ci.org/public/org/eclipse/jetty/jetty-security/9.4.32.v20200930/jetty-security-9.4.32.v20200930.jar
Downloading from repo.jenkins-ci.org: https://repo.jenkins-ci.org/public/org/eclipse/jetty/jetty-plus/9.4.32.v20200930/jetty-plus-9.4.32.v20200930.jar
Downloading from repo.jenkins-ci.org: https://repo.jenkins-ci.org/public/org/eclipse/jetty/jetty-jndi/9.4.32.v20200930/jetty-jndi-9.4.32.v20200930.jar
Downloading from repo.jenkins-ci.org: https://repo.jenkins-ci.org/public/org/eclipse/jetty/jetty-server/9.4.32.v20200930/jetty-server-9.4.32.v20200930.jar
Downloading from repo.jenkins-ci.org: https://repo.jenkins-ci.org/public/javax/servlet/javax.servlet-api/3.1.0/javax.servlet-api-3.1.0.jar
Downloading from repo.jenkins-ci.org: https://repo.jenkins-ci.org/public/org/eclipse/jetty/jetty-servlet/9.4.32.v20200930/jetty-servlet-9.4.32.v20200930.jar
Downloading from repo.jenkins-ci.org: https://repo.jenkins-ci.org/public/org/eclipse/jetty/jetty-client/9.4.32.v20200930/jetty-client-9.4.32.v20200930.jar
Downloading from repo.jenkins-ci.org: https://repo.jenkins-ci.org/public/org/eclipse/jetty/jetty-http/9.4.32.v20200930/jetty-http-9.4.32.v20200930.jar
Downloading from repo.jenkins-ci.org: https://repo.jenkins-ci.org/public/org/eclipse/jetty/jetty-io/9.4.32.v20200930/jetty-io-9.4.32.v20200930.jar
Downloading from repo.jenkins-ci.org: https://repo.jenkins-ci.org/public/org/eclipse/jetty/jetty-jmx/9.4.32.v20200930/jetty-jmx-9.4.32.v20200930.jar
Downloading from repo.jenkins-ci.org: https://repo.jenkins-ci.org/public/org/eclipse/jetty/jetty-annotations/9.4.32.v20200930/jetty-annotations-9.4.32.v20200930.jar
Downloading from repo.jenkins-ci.org: https://repo.jenkins-ci.org/public/javax/annotation/javax.annotation-api/1.3/javax.annotation-api-1.3.jar
Downloading from repo.jenkins-ci.org: https://repo.jenkins-ci.org/public/org/ow2/asm/asm/7.3.1/asm-7.3.1.jar
Downloading from repo.jenkins-ci.org: https://repo.jenkins-ci.org/public/org/ow2/asm/asm-commons/7.3.1/asm-commons-7.3.1.jar
Downloading from repo.jenkins-ci.org: https://repo.jenkins-ci.org/public/org/ow2/asm/asm-tree/7.3.1/asm-tree-7.3.1.jar
Downloading from repo.jenkins-ci.org: https://repo.jenkins-ci.org/public/org/ow2/asm/asm-analysis/7.3.1/asm-analysis-7.3.1.jar
Downloading from repo.jenkins-ci.org: https://repo.jenkins-ci.org/public/org/eclipse/jetty/websocket/javax-websocket-server-impl/9.4.32.v20200930/javax-websocket-server-impl-9.4.32.v20200930.jar
Downloading from repo.jenkins-ci.org: https://repo.jenkins-ci.org/public/org/eclipse/jetty/websocket/javax-websocket-client-impl/9.4.32.v20200930/javax-websocket-client-impl-9.4.32.v20200930.jar
Downloading from repo.jenkins-ci.org: https://repo.jenkins-ci.org/public/javax/websocket/javax.websocket-client-api/1.0/javax.websocket-client-api-1.0.jar
Downloading from repo.jenkins-ci.org: https://repo.jenkins-ci.org/public/javax/websocket/javax.websocket-api/1.0/javax.websocket-api-1.0.jar
Downloading from repo.jenkins-ci.org: https://repo.jenkins-ci.org/public/org/eclipse/jetty/websocket/websocket-server/9.4.32.v20200930/websocket-server-9.4.32.v20200930.jar
Downloading from repo.jenkins-ci.org: https://repo.jenkins-ci.org/public/org/eclipse/jetty/websocket/websocket-common/9.4.32.v20200930/websocket-common-9.4.32.v20200930.jar
Downloading from repo.jenkins-ci.org: https://repo.jenkins-ci.org/public/org/eclipse/jetty/websocket/websocket-api/9.4.32.v20200930/websocket-api-9.4.32.v20200930.jar
Downloading from repo.jenkins-ci.org: https://repo.jenkins-ci.org/public/org/eclipse/jetty/websocket/websocket-client/9.4.32.v20200930/websocket-client-9.4.32.v20200930.jar
Downloading from repo.jenkins-ci.org: https://repo.jenkins-ci.org/public/org/eclipse/jetty/websocket/websocket-servlet/9.4.32.v20200930/websocket-servlet-9.4.32.v20200930.jar
Downloading from repo.jenkins-ci.org: https://repo.jenkins-ci.org/public/org/eclipse/jetty/apache-jsp/9.4.32.v20200930/apache-jsp-9.4.32.v20200930.jar
Downloading from repo.jenkins-ci.org: https://repo.jenkins-ci.org/public/org/eclipse/jetty/toolchain/jetty-schemas/3.1.2/jetty-schemas-3.1.2.jar
Downloading from repo.jenkins-ci.org: https://repo.jenkins-ci.org/public/org/mortbay/jasper/apache-jsp/8.5.54/apache-jsp-8.5.54.jar
Downloading from repo.jenkins-ci.org: https://repo.jenkins-ci.org/public/org/mortbay/jasper/apache-el/8.5.54/apache-el-8.5.54.jar
Downloading from repo.jenkins-ci.org: https://repo.jenkins-ci.org/public/org/eclipse/jdt/ecj/3.19.0/ecj-3.19.0.jar
Downloading from repo.jenkins-ci.org: https://repo.jenkins-ci.org/public/org/eclipse/jetty/apache-jstl/9.4.32.v20200930/apache-jstl-9.4.32.v20200930.jar
Downloading from repo.jenkins-ci.org: https://repo.jenkins-ci.org/public/javax/transaction/javax.transaction-api/1.3/javax.transaction-api-1.3.jar
Downloading from repo.jenkins-ci.org: https://repo.jenkins-ci.org/public/org/apache/maven/plugins/maven-dependency-plugin/2.10/maven-dependency-plugin-2.10.jar
Downloading from repo.jenkins-ci.org: https://repo.jenkins-ci.org/public/org/apache/maven/reporting/maven-reporting-impl/2.2/maven-reporting-impl-2.2.jar
Downloading from repo.jenkins-ci.org: https://repo.jenkins-ci.org/public/org/apache/maven/doxia/doxia-core/1.2/doxia-core-1.2.jar
Downloading from repo.jenkins-ci.org: https://repo.jenkins-ci.org/public/xerces/xercesImpl/2.9.1/xercesImpl-2.9.1.jar
Downloading from repo.jenkins-ci.org: https://repo.jenkins-ci.org/public/xml-apis/xml-apis/1.3.04/xml-apis-1.3.04.jar
Downloading from repo.jenkins-ci.org: https://repo.jenkins-ci.org/public/commons-digester/commons-digester/1.6/commons-digester-1.6.jar
Downloading from repo.jenkins-ci.org: https://repo.jenkins-ci.org/public/org/apache/maven/doxia/doxia-sink-api/1.4/doxia-sink-api-1.4.jar
Downloading from repo.jenkins-ci.org: https://repo.jenkins-ci.org/public/org/apache/maven/doxia/doxia-logging-api/1.4/doxia-logging-api-1.4.jar
Downloading from repo.jenkins-ci.org: https://repo.jenkins-ci.org/public/org/apache/maven/doxia/doxia-site-renderer/1.4/doxia-site-renderer-1.4.jar
Downloading from repo.jenkins-ci.org: https://repo.jenkins-ci.org/public/org/apache/maven/doxia/doxia-decoration-model/1.4/doxia-decoration-model-1.4.jar
Downloading from repo.jenkins-ci.org: https://repo.jenkins-ci.org/public/org/apache/maven/doxia/doxia-module-xhtml/1.4/doxia-module-xhtml-1.4.jar
Downloading from repo.jenkins-ci.org: https://repo.jenkins-ci.org/public/org/apache/maven/doxia/doxia-module-fml/1.4/doxia-module-fml-1.4.jar
Downloading from repo.jenkins-ci.org: https://repo.jenkins-ci.org/public/org/codehaus/plexus/plexus-velocity/1.1.7/plexus-velocity-1.1.7.jar
Downloading from repo.jenkins-ci.org: https://repo.jenkins-ci.org/public/org/apache/velocity/velocity/1.5/velocity-1.5.jar
Downloading from repo.jenkins-ci.org: https://repo.jenkins-ci.org/public/org/codehaus/plexus/plexus-io/2.4/plexus-io-2.4.jar
Downloading from repo.jenkins-ci.org: https://repo.jenkins-ci.org/public/org/apache/maven/shared/maven-dependency-analyzer/1.6/maven-dependency-analyzer-1.6.jar
Downloading from repo.jenkins-ci.org: https://repo.jenkins-ci.org/public/org/apache/maven/shared/maven-dependency-tree/2.2/maven-dependency-tree-2.2.jar
Downloading from repo.jenkins-ci.org: https://repo.jenkins-ci.org/public/org/apache/maven/shared/maven-common-artifact-filters/1.4/maven-common-artifact-filters-1.4.jar
Downloading from repo.jenkins-ci.org: https://repo.jenkins-ci.org/public/org/apache/maven/shared/maven-invoker/2.1.1/maven-invoker-2.1.1.jar
Downloading from repo.jenkins-ci.org: https://repo.jenkins-ci.org/public/org/codehaus/plexus/plexus-interactivity-api/1.0/plexus-interactivity-api-1.0.jar
Downloading from repo.jenkins-ci.org: https://repo.jenkins-ci.org/public/org/jenkins-ci/version-number/1.7/version-number-1.7.jar
Downloading from repo.jenkins-ci.org: https://repo.jenkins-ci.org/public/io/jenkins/lib/support-log-formatter/1.0/support-log-formatter-1.0.jar
Downloading from repo.jenkins-ci.org: https://repo.jenkins-ci.org/public/org/kohsuke/stapler/json-lib/2.1/json-lib-2.1-jdk15.jar
Downloading from repo.jenkins-ci.org: https://repo.jenkins-ci.org/public/commons-collections/commons-collections/3.2/commons-collections-3.2.jar
Downloading from repo.jenkins-ci.org: https://repo.jenkins-ci.org/public/commons-lang/commons-lang/2.3/commons-lang-2.3.jar
Progress (1): 0.4/13 kB
Progress (1): 1.8/13 kB
Progress (1): 3.2/13 kB
Progress (1): 4.6/13 kB
Progress (1): 6.0/13 kB
Progress (2): 6.0/13 kB | 0.4/6.8 kB
Progress (2): 6.0/13 kB | 1.8/6.8 kB
Progress (2): 6.0/13 kB | 3.2/6.8 kB
Progress (2): 6.0/13 kB | 4.6/6.8 kB
Progress (2): 6.0/13 kB | 6.0/6.8 kB
Progress (2): 6.0/13 kB | 6.8 kB    
                                
Downloaded from repo.jenkins-ci.org: https://repo.jenkins-ci.org/public/io/jenkins/lib/support-log-formatter/1.0/support-log-formatter-1.0.jar (6.8 kB at 3.0 kB/s)
Downloading from repo.jenkins-ci.org: https://repo.jenkins-ci.org/public/net/sf/ezmorph/ezmorph/1.0.3/ezmorph-1.0.3.jar
Downloading from repo.jenkins-ci.org: https://repo.jenkins-ci.org/public/commons-io/commons-io/2.10.0/commons-io-2.10.0.jar
Progress (1): 7.4/13 kB
Progress (1): 8.8/13 kB
Progress (1): 10/13 kB 
Progress (1): 12/13 kB
Progress (1): 13/13 kB
Progress (1): 13 kB   
                   
Downloaded from repo.jenkins-ci.org: https://repo.jenkins-ci.org/public/org/jenkins-ci/version-number/1.7/version-number-1.7.jar (13 kB at 5.8 kB/s)
Downloading from repo.jenkins-ci.org: https://repo.jenkins-ci.org/public/com/github/spotbugs/spotbugs-annotations/4.2.3/spotbugs-annotations-4.2.3.jar
Downloading from incrementals: https://repo.jenkins-ci.org/incrementals/org/apache/maven/maven-plugin-api/2.0/maven-plugin-api-2.0.jar
Downloading from incrementals: https://repo.jenkins-ci.org/incrementals/org/apache/maven/maven-project/2.2.0/maven-project-2.2.0.jar
Downloading from incrementals: https://repo.jenkins-ci.org/incrementals/org/apache/maven/maven-settings/2.2.0/maven-settings-2.2.0.jar
Downloading from incrementals: https://repo.jenkins-ci.org/incrementals/org/apache/maven/maven-profile/2.2.0/maven-profile-2.2.0.jar
Downloading from incrementals: https://repo.jenkins-ci.org/incrementals/org/apache/maven/maven-model/2.2.0/maven-model-2.2.0.jar
Downloading from incrementals: https://repo.jenkins-ci.org/incrementals/org/apache/maven/maven-artifact-manager/2.2.0/maven-artifact-manager-2.2.0.jar
Downloading from incrementals: https://repo.jenkins-ci.org/incrementals/org/apache/maven/maven-repository-metadata/2.2.0/maven-repository-metadata-2.2.0.jar
Downloading from incrementals: https://repo.jenkins-ci.org/incrementals/org/apache/maven/maven-plugin-registry/2.2.0/maven-plugin-registry-2.2.0.jar
Downloading from incrementals: https://repo.jenkins-ci.org/incrementals/org/apache/maven/maven-artifact/2.2.0/maven-artifact-2.2.0.jar
Downloading from incrementals: https://repo.jenkins-ci.org/incrementals/com/ibm/icu/icu4j/67.1/icu4j-67.1.jar
Downloading from incrementals: https://repo.jenkins-ci.org/incrementals/org/apache/maven/maven-archiver/2.0.1/maven-archiver-2.0.1.jar
Downloading from incrementals: https://repo.jenkins-ci.org/incrementals/org/apache/maven/shared/maven-artifact-transfer/0.11.0/maven-artifact-transfer-0.11.0.jar
Downloading from incrementals: https://repo.jenkins-ci.org/incrementals/org/eclipse/jetty/jetty-maven-plugin/9.4.32.v20200930/jetty-maven-plugin-9.4.32.v20200930.jar
Downloading from incrementals: https://repo.jenkins-ci.org/incrementals/org/codehaus/plexus/plexus-archiver/1.0-alpha-4/plexus-archiver-1.0-alpha-4.jar
Downloading from incrementals: https://repo.jenkins-ci.org/incrementals/org/apache/maven/maven-core/3.6.3/maven-core-3.6.3.jar
Downloading from incrementals: https://repo.jenkins-ci.org/incrementals/org/apache/maven/maven-settings-builder/3.6.3/maven-settings-builder-3.6.3.jar
Downloading from incrementals: https://repo.jenkins-ci.org/incrementals/org/apache/maven/maven-builder-support/3.6.3/maven-builder-support-3.6.3.jar
Downloading from incrementals: https://repo.jenkins-ci.org/incrementals/org/apache/maven/maven-model-builder/3.6.3/maven-model-builder-3.6.3.jar
Downloading from incrementals: https://repo.jenkins-ci.org/incrementals/org/apache/maven/maven-resolver-provider/3.6.3/maven-resolver-provider-3.6.3.jar
Downloading from incrementals: https://repo.jenkins-ci.org/incrementals/org/apache/maven/resolver/maven-resolver-impl/1.4.1/maven-resolver-impl-1.4.1.jar
Downloading from incrementals: https://repo.jenkins-ci.org/incrementals/org/apache/maven/resolver/maven-resolver-spi/1.4.1/maven-resolver-spi-1.4.1.jar
Downloading from incrementals: https://repo.jenkins-ci.org/incrementals/org/apache/maven/plugin-tools/maven-plugin-tools-api/3.5.2/maven-plugin-tools-api-3.5.2.jar
Downloading from incrementals: https://repo.jenkins-ci.org/incrementals/org/apache/maven/maven-plugin-descriptor/2.2.1/maven-plugin-descriptor-2.2.1.jar
Downloading from incrementals: https://repo.jenkins-ci.org/incrementals/org/eclipse/jetty/jetty-util/9.4.32.v20200930/jetty-util-9.4.32.v20200930.jar
Downloading from incrementals: https://repo.jenkins-ci.org/incrementals/org/eclipse/jetty/jetty-webapp/9.4.32.v20200930/jetty-webapp-9.4.32.v20200930.jar
Downloading from incrementals: https://repo.jenkins-ci.org/incrementals/org/eclipse/jetty/jetty-xml/9.4.32.v20200930/jetty-xml-9.4.32.v20200930.jar
Downloading from incrementals: https://repo.jenkins-ci.org/incrementals/org/eclipse/jetty/jetty-quickstart/9.4.32.v20200930/jetty-quickstart-9.4.32.v20200930.jar
Downloading from incrementals: https://repo.jenkins-ci.org/incrementals/org/eclipse/jetty/jetty-jaas/9.4.32.v20200930/jetty-jaas-9.4.32.v20200930.jar
Downloading from incrementals: https://repo.jenkins-ci.org/incrementals/org/eclipse/jetty/jetty-security/9.4.32.v20200930/jetty-security-9.4.32.v20200930.jar
Downloading from incrementals: https://repo.jenkins-ci.org/incrementals/org/eclipse/jetty/jetty-plus/9.4.32.v20200930/jetty-plus-9.4.32.v20200930.jar
Downloading from incrementals: https://repo.jenkins-ci.org/incrementals/org/eclipse/jetty/jetty-jndi/9.4.32.v20200930/jetty-jndi-9.4.32.v20200930.jar
Downloading from incrementals: https://repo.jenkins-ci.org/incrementals/org/eclipse/jetty/jetty-server/9.4.32.v20200930/jetty-server-9.4.32.v20200930.jar
Downloading from incrementals: https://repo.jenkins-ci.org/incrementals/javax/servlet/javax.servlet-api/3.1.0/javax.servlet-api-3.1.0.jar
Downloading from incrementals: https://repo.jenkins-ci.org/incrementals/org/eclipse/jetty/jetty-servlet/9.4.32.v20200930/jetty-servlet-9.4.32.v20200930.jar
Downloading from incrementals: https://repo.jenkins-ci.org/incrementals/org/eclipse/jetty/jetty-client/9.4.32.v20200930/jetty-client-9.4.32.v20200930.jar
Downloading from incrementals: https://repo.jenkins-ci.org/incrementals/org/eclipse/jetty/jetty-http/9.4.32.v20200930/jetty-http-9.4.32.v20200930.jar
Downloading from incrementals: https://repo.jenkins-ci.org/incrementals/org/eclipse/jetty/jetty-io/9.4.32.v20200930/jetty-io-9.4.32.v20200930.jar
Downloading from incrementals: https://repo.jenkins-ci.org/incrementals/org/eclipse/jetty/jetty-jmx/9.4.32.v20200930/jetty-jmx-9.4.32.v20200930.jar
Downloading from incrementals: https://repo.jenkins-ci.org/incrementals/org/eclipse/jetty/jetty-annotations/9.4.32.v20200930/jetty-annotations-9.4.32.v20200930.jar
Downloading from incrementals: https://repo.jenkins-ci.org/incrementals/javax/annotation/javax.annotation-api/1.3/javax.annotation-api-1.3.jar
Downloading from incrementals: https://repo.jenkins-ci.org/incrementals/org/ow2/asm/asm/7.3.1/asm-7.3.1.jar
Downloading from incrementals: https://repo.jenkins-ci.org/incrementals/org/ow2/asm/asm-commons/7.3.1/asm-commons-7.3.1.jar
Downloading from incrementals: https://repo.jenkins-ci.org/incrementals/org/ow2/asm/asm-tree/7.3.1/asm-tree-7.3.1.jar
Downloading from incrementals: https://repo.jenkins-ci.org/incrementals/org/ow2/asm/asm-analysis/7.3.1/asm-analysis-7.3.1.jar
Downloading from incrementals: https://repo.jenkins-ci.org/incrementals/org/eclipse/jetty/websocket/javax-websocket-server-impl/9.4.32.v20200930/javax-websocket-server-impl-9.4.32.v20200930.jar
Downloading from incrementals: https://repo.jenkins-ci.org/incrementals/org/eclipse/jetty/websocket/javax-websocket-client-impl/9.4.32.v20200930/javax-websocket-client-impl-9.4.32.v20200930.jar
Downloading from incrementals: https://repo.jenkins-ci.org/incrementals/javax/websocket/javax.websocket-client-api/1.0/javax.websocket-client-api-1.0.jar
Downloading from incrementals: https://repo.jenkins-ci.org/incrementals/javax/websocket/javax.websocket-api/1.0/javax.websocket-api-1.0.jar
Downloading from incrementals: https://repo.jenkins-ci.org/incrementals/org/eclipse/jetty/websocket/websocket-server/9.4.32.v20200930/websocket-server-9.4.32.v20200930.jar
Downloading from incrementals: https://repo.jenkins-ci.org/incrementals/org/eclipse/jetty/websocket/websocket-common/9.4.32.v20200930/websocket-common-9.4.32.v20200930.jar
Downloading from incrementals: https://repo.jenkins-ci.org/incrementals/org/eclipse/jetty/websocket/websocket-api/9.4.32.v20200930/websocket-api-9.4.32.v20200930.jar
Downloading from incrementals: https://repo.jenkins-ci.org/incrementals/org/eclipse/jetty/websocket/websocket-client/9.4.32.v20200930/websocket-client-9.4.32.v20200930.jar
Downloading from incrementals: https://repo.jenkins-ci.org/incrementals/org/eclipse/jetty/websocket/websocket-servlet/9.4.32.v20200930/websocket-servlet-9.4.32.v20200930.jar
Downloading from incrementals: https://repo.jenkins-ci.org/incrementals/org/eclipse/jetty/apache-jsp/9.4.32.v20200930/apache-jsp-9.4.32.v20200930.jar
Downloading from incrementals: https://repo.jenkins-ci.org/incrementals/org/eclipse/jetty/toolchain/jetty-schemas/3.1.2/jetty-schemas-3.1.2.jar
Downloading from incrementals: https://repo.jenkins-ci.org/incrementals/org/mortbay/jasper/apache-jsp/8.5.54/apache-jsp-8.5.54.jar
Downloading from incrementals: https://repo.jenkins-ci.org/incrementals/org/mortbay/jasper/apache-el/8.5.54/apache-el-8.5.54.jar
Downloading from incrementals: https://repo.jenkins-ci.org/incrementals/org/eclipse/jdt/ecj/3.19.0/ecj-3.19.0.jar
Downloading from incrementals: https://repo.jenkins-ci.org/incrementals/org/eclipse/jetty/apache-jstl/9.4.32.v20200930/apache-jstl-9.4.32.v20200930.jar
Downloading from incrementals: https://repo.jenkins-ci.org/incrementals/javax/transaction/javax.transaction-api/1.3/javax.transaction-api-1.3.jar
Downloading from incrementals: https://repo.jenkins-ci.org/incrementals/org/apache/maven/plugins/maven-dependency-plugin/2.10/maven-dependency-plugin-2.10.jar
Downloading from incrementals: https://repo.jenkins-ci.org/incrementals/org/apache/maven/reporting/maven-reporting-impl/2.2/maven-reporting-impl-2.2.jar
Downloading from incrementals: https://repo.jenkins-ci.org/incrementals/org/apache/maven/doxia/doxia-core/1.2/doxia-core-1.2.jar
Downloading from incrementals: https://repo.jenkins-ci.org/incrementals/xerces/xercesImpl/2.9.1/xercesImpl-2.9.1.jar
Downloading from incrementals: https://repo.jenkins-ci.org/incrementals/xml-apis/xml-apis/1.3.04/xml-apis-1.3.04.jar
Downloading from incrementals: https://repo.jenkins-ci.org/incrementals/commons-digester/commons-digester/1.6/commons-digester-1.6.jar
Downloading from incrementals: https://repo.jenkins-ci.org/incrementals/org/apache/maven/doxia/doxia-sink-api/1.4/doxia-sink-api-1.4.jar
Downloading from incrementals: https://repo.jenkins-ci.org/incrementals/org/apache/maven/doxia/doxia-logging-api/1.4/doxia-logging-api-1.4.jar
Downloading from incrementals: https://repo.jenkins-ci.org/incrementals/org/apache/maven/doxia/doxia-site-renderer/1.4/doxia-site-renderer-1.4.jar
Downloading from incrementals: https://repo.jenkins-ci.org/incrementals/org/apache/maven/doxia/doxia-decoration-model/1.4/doxia-decoration-model-1.4.jar
Downloading from incrementals: https://repo.jenkins-ci.org/incrementals/org/apache/maven/doxia/doxia-module-xhtml/1.4/doxia-module-xhtml-1.4.jar
Downloading from incrementals: https://repo.jenkins-ci.org/incrementals/org/apache/maven/doxia/doxia-module-fml/1.4/doxia-module-fml-1.4.jar
Downloading from incrementals: https://repo.jenkins-ci.org/incrementals/org/codehaus/plexus/plexus-velocity/1.1.7/plexus-velocity-1.1.7.jar
Downloading from incrementals: https://repo.jenkins-ci.org/incrementals/org/apache/velocity/velocity/1.5/velocity-1.5.jar
Downloading from incrementals: https://repo.jenkins-ci.org/incrementals/org/codehaus/plexus/plexus-io/2.4/plexus-io-2.4.jar
Downloading from incrementals: https://repo.jenkins-ci.org/incrementals/org/apache/maven/shared/maven-dependency-analyzer/1.6/maven-dependency-analyzer-1.6.jar
Downloading from incrementals: https://repo.jenkins-ci.org/incrementals/org/apache/maven/shared/maven-dependency-tree/2.2/maven-dependency-tree-2.2.jar
Downloading from incrementals: https://repo.jenkins-ci.org/incrementals/org/apache/maven/shared/maven-common-artifact-filters/1.4/maven-common-artifact-filters-1.4.jar
Downloading from incrementals: https://repo.jenkins-ci.org/incrementals/org/apache/maven/shared/maven-invoker/2.1.1/maven-invoker-2.1.1.jar
Downloading from incrementals: https://repo.jenkins-ci.org/incrementals/org/codehaus/plexus/plexus-interactivity-api/1.0/plexus-interactivity-api-1.0.jar
Downloading from incrementals: https://repo.jenkins-ci.org/incrementals/org/kohsuke/stapler/json-lib/2.1/json-lib-2.1-jdk15.jar
Downloading from incrementals: https://repo.jenkins-ci.org/incrementals/commons-collections/commons-collections/3.2/commons-collections-3.2.jar
Downloading from incrementals: https://repo.jenkins-ci.org/incrementals/commons-lang/commons-lang/2.3/commons-lang-2.3.jar
Downloading from incrementals: https://repo.jenkins-ci.org/incrementals/net/sf/ezmorph/ezmorph/1.0.3/ezmorph-1.0.3.jar
Downloading from incrementals: https://repo.jenkins-ci.org/incrementals/commons-io/commons-io/2.10.0/commons-io-2.10.0.jar
Downloading from incrementals: https://repo.jenkins-ci.org/incrementals/com/github/spotbugs/spotbugs-annotations/4.2.3/spotbugs-annotations-4.2.3.jar
Downloading from central: https://repo.maven.apache.org/maven2/org/apache/maven/maven-plugin-api/2.0/maven-plugin-api-2.0.jar
Progress (1): 10 kB
                   
Downloaded from central: https://repo.maven.apache.org/maven2/org/apache/maven/maven-plugin-api/2.0/maven-plugin-api-2.0.jar (10 kB at 2.0 MB/s)
Downloading from central: https://repo.maven.apache.org/maven2/org/apache/maven/maven-project/2.2.0/maven-project-2.2.0.jar
Downloading from central: https://repo.maven.apache.org/maven2/org/apache/maven/maven-settings/2.2.0/maven-settings-2.2.0.jar
Downloading from central: https://repo.maven.apache.org/maven2/org/apache/maven/maven-profile/2.2.0/maven-profile-2.2.0.jar
Downloading from central: https://repo.maven.apache.org/maven2/org/apache/maven/maven-model/2.2.0/maven-model-2.2.0.jar
Downloading from central: https://repo.maven.apache.org/maven2/org/apache/maven/maven-artifact-manager/2.2.0/maven-artifact-manager-2.2.0.jar
Progress (1): 16/156 kB
Progress (1): 33/156 kB
Progress (1): 49/156 kB
Progress (1): 66/156 kB
Progress (1): 82/156 kB
Progress (1): 98/156 kB
Progress (1): 115/156 kB
Progress (1): 131/156 kB
Progress (1): 147/156 kB
Progress (1): 156 kB    
                    
Downloaded from central: https://repo.maven.apache.org/maven2/org/apache/maven/maven-project/2.2.0/maven-project-2.2.0.jar (156 kB at 31 MB/s)
Downloading from central: https://repo.maven.apache.org/maven2/org/apache/maven/maven-repository-metadata/2.2.0/maven-repository-metadata-2.2.0.jar
Progress (1): 16/35 kB
Progress (1): 33/35 kB
Progress (1): 35 kB   
Progress (2): 35 kB | 16/49 kB
Progress (2): 35 kB | 33/49 kB
Progress (2): 35 kB | 49 kB   
                           
Downloaded from central: https://repo.maven.apache.org/maven2/org/apache/maven/maven-profile/2.2.0/maven-profile-2.2.0.jar (35 kB at 5.1 MB/s)
Downloading from central: https://repo.maven.apache.org/maven2/org/apache/maven/maven-plugin-registry/2.2.0/maven-plugin-registry-2.2.0.jar
Downloaded from central: https://repo.maven.apache.org/maven2/org/apache/maven/maven-settings/2.2.0/maven-settings-2.2.0.jar (49 kB at 7.0 MB/s)
Downloading from central: https://repo.maven.apache.org/maven2/org/apache/maven/maven-artifact/2.2.0/maven-artifact-2.2.0.jar
Progress (1): 16/26 kB
Progress (1): 26 kB   
Progress (2): 26 kB | 16/80 kB
                              
Downloaded from central: https://repo.maven.apache.org/maven2/org/apache/maven/maven-repository-metadata/2.2.0/maven-repository-metadata-2.2.0.jar (26 kB at 3.2 MB/s)
Downloading from central: https://repo.maven.apache.org/maven2/com/ibm/icu/icu4j/67.1/icu4j-67.1.jar
Progress (1): 32/80 kB
Progress (1): 49/80 kB
Progress (1): 65/80 kB
Progress (1): 80 kB   
                   
Downloaded from central: https://repo.maven.apache.org/maven2/org/apache/maven/maven-artifact/2.2.0/maven-artifact-2.2.0.jar (80 kB at 8.9 MB/s)
Downloading from central: https://repo.maven.apache.org/maven2/org/apache/maven/maven-archiver/2.0.1/maven-archiver-2.0.1.jar
Progress (1): 16/30 kB
Progress (1): 30 kB   
                   
Downloaded from central: https://repo.maven.apache.org/maven2/org/apache/maven/maven-plugin-registry/2.2.0/maven-plugin-registry-2.2.0.jar (30 kB at 2.7 MB/s)
Downloading from central: https://repo.maven.apache.org/maven2/org/codehaus/plexus/plexus-archiver/1.0-alpha-4/plexus-archiver-1.0-alpha-4.jar
Progress (1): 16/65 kB
Progress (1): 33/65 kB
Progress (1): 49/65 kB
Progress (1): 65 kB   
                   
Downloaded from central: https://repo.maven.apache.org/maven2/org/apache/maven/maven-artifact-manager/2.2.0/maven-artifact-manager-2.2.0.jar (65 kB at 4.7 MB/s)
Downloading from central: https://repo.maven.apache.org/maven2/org/eclipse/jetty/jetty-maven-plugin/9.4.32.v20200930/jetty-maven-plugin-9.4.32.v20200930.jar
Progress (1): 9.6 kB
                    
Downloaded from central: https://repo.maven.apache.org/maven2/org/apache/maven/maven-archiver/2.0.1/maven-archiver-2.0.1.jar (9.6 kB at 637 kB/s)
Downloading from central: https://repo.maven.apache.org/maven2/org/apache/maven/shared/maven-artifact-transfer/0.11.0/maven-artifact-transfer-0.11.0.jar
Progress (1): 1.4/87 kB
Progress (1): 2.8/87 kB
Progress (1): 4.1/87 kB
Progress (1): 5.5/87 kB
Progress (1): 6.9/87 kB
Progress (1): 8.3/87 kB
Progress (1): 9.7/87 kB
Progress (1): 11/87 kB 
Progress (1): 12/87 kB
Progress (1): 14/87 kB
Progress (1): 15/87 kB
Progress (1): 17/87 kB
Progress (1): 18/87 kB
Progress (1): 19/87 kB
Progress (1): 21/87 kB
Progress (1): 22/87 kB
Progress (1): 23/87 kB
Progress (1): 25/87 kB
Progress (1): 26/87 kB
Progress (1): 28/87 kB
Progress (1): 29/87 kB
Progress (1): 30/87 kB
Progress (1): 32/87 kB
Progress (1): 33/87 kB
Progress (1): 34/87 kB
Progress (1): 36/87 kB
Progress (1): 37/87 kB
Progress (1): 39/87 kB
Progress (1): 40/87 kB
Progress (1): 41/87 kB
Progress (1): 43/87 kB
Progress (1): 44/87 kB
Progress (1): 46/87 kB
Progress (1): 47/87 kB
Progress (1): 48/87 kB
Progress (1): 50/87 kB
Progress (1): 51/87 kB
Progress (1): 52/87 kB
Progress (1): 54/87 kB
Progress (1): 55/87 kB
Progress (1): 57/87 kB
Progress (1): 58/87 kB
Progress (1): 59/87 kB
Progress (1): 61/87 kB
Progress (1): 62/87 kB
Progress (1): 78/87 kB
Progress (1): 87 kB   
                   
Downloaded from central: https://repo.maven.apache.org/maven2/org/apache/maven/maven-model/2.2.0/maven-model-2.2.0.jar (87 kB at 4.9 MB/s)
Downloading from central: https://repo.maven.apache.org/maven2/org/apache/maven/maven-core/3.6.3/maven-core-3.6.3.jar
Progress (1): 0/13 MB
Progress (2): 0/13 MB | 16/128 kB
Progress (2): 0/13 MB | 16/128 kB
Progress (2): 0/13 MB | 33/128 kB
Progress (2): 0/13 MB | 49/128 kB
Progress (2): 0/13 MB | 66/128 kB
Progress (2): 0/13 MB | 66/128 kB
Progress (2): 0/13 MB | 82/128 kB
Progress (2): 0.1/13 MB | 82/128 kB
Progress (2): 0.1/13 MB | 98/128 kB
Progress (2): 0.1/13 MB | 98/128 kB
Progress (2): 0.1/13 MB | 115/128 kB
Progress (2): 0.1/13 MB | 115/128 kB
Progress (2): 0.1/13 MB | 128 kB    
Progress (2): 0.1/13 MB | 128 kB
Progress (2): 0.1/13 MB | 128 kB
                                
Downloaded from central: https://repo.maven.apache.org/maven2/org/apache/maven/shared/maven-artifact-transfer/0.11.0/maven-artifact-transfer-0.11.0.jar (128 kB at 7.1 MB/s)
Downloading from central: https://repo.maven.apache.org/maven2/org/apache/maven/maven-settings-builder/3.6.3/maven-settings-builder-3.6.3.jar
Progress (1): 0.1/13 MB
Progress (2): 0.1/13 MB | 16/127 kB
Progress (2): 0.2/13 MB | 16/127 kB
Progress (2): 0.2/13 MB | 16/127 kB
Progress (2): 0.2/13 MB | 16/127 kB
Progress (3): 0.2/13 MB | 16/127 kB | 16/131 kB
Progress (3): 0.2/13 MB | 16/127 kB | 16/131 kB
Progress (3): 0.2/13 MB | 16/127 kB | 33/131 kB
Progress (3): 0.2/13 MB | 16/127 kB | 33/131 kB
Progress (3): 0.2/13 MB | 16/127 kB | 49/131 kB
Progress (3): 0.2/13 MB | 16/127 kB | 49/131 kB
Progress (3): 0.2/13 MB | 16/127 kB | 66/131 kB
Progress (3): 0.3/13 MB | 16/127 kB | 66/131 kB
Progress (3): 0.3/13 MB | 16/127 kB | 82/131 kB
Progress (3): 0.3/13 MB | 16/127 kB | 82/131 kB
Progress (3): 0.3/13 MB | 16/127 kB | 98/131 kB
Progress (3): 0.3/13 MB | 16/127 kB | 98/131 kB
Progress (3): 0.3/13 MB | 16/127 kB | 115/131 kB
Progress (3): 0.3/13 MB | 16/127 kB | 115/131 kB
Progress (3): 0.3/13 MB | 16/127 kB | 131 kB    
Progress (3): 0.3/13 MB | 16/127 kB | 131 kB
Progress (3): 0.3/13 MB | 16/127 kB | 131 kB
                                            
Downloaded from central: https://repo.maven.apache.org/maven2/org/codehaus/plexus/plexus-archiver/1.0-alpha-4/plexus-archiver-1.0-alpha-4.jar (131 kB at 5.7 MB/s)
Downloading from central: https://repo.maven.apache.org/maven2/org/apache/maven/maven-builder-support/3.6.3/maven-builder-support-3.6.3.jar
Progress (3): 0.3/13 MB | 16/127 kB | 16/633 kB
Progress (3): 0.4/13 MB | 16/127 kB | 16/633 kB
Progress (3): 0.4/13 MB | 16/127 kB | 33/633 kB
Progress (3): 0.4/13 MB | 16/127 kB | 33/633 kB
Progress (3): 0.4/13 MB | 16/127 kB | 49/633 kB
Progress (3): 0.4/13 MB | 16/127 kB | 49/633 kB
Progress (3): 0.4/13 MB | 16/127 kB | 66/633 kB
Progress (3): 0.4/13 MB | 16/127 kB | 66/633 kB
Progress (3): 0.4/13 MB | 16/127 kB | 82/633 kB
Progress (3): 0.4/13 MB | 16/127 kB | 82/633 kB
Progress (3): 0.4/13 MB | 32/127 kB | 82/633 kB
Progress (3): 0.4/13 MB | 32/127 kB | 96/633 kB
Progress (3): 0.4/13 MB | 32/127 kB | 96/633 kB
Progress (3): 0.4/13 MB | 32/127 kB | 112/633 kB
Progress (3): 0.5/13 MB | 32/127 kB | 112/633 kB
Progress (3): 0.5/13 MB | 49/127 kB | 112/633 kB
Progress (3): 0.5/13 MB | 49/127 kB | 128/633 kB
Progress (3): 0.5/13 MB | 49/127 kB | 128/633 kB
Progress (3): 0.5/13 MB | 65/127 kB | 128/633 kB
Progress (3): 0.5/13 MB | 81/127 kB | 128/633 kB
Progress (4): 0.5/13 MB | 81/127 kB | 128/633 kB | 16/42 kB
Progress (4): 0.5/13 MB | 98/127 kB | 128/633 kB | 16/42 kB
Progress (4): 0.5/13 MB | 98/127 kB | 128/633 kB | 33/42 kB
Progress (4): 0.5/13 MB | 114/127 kB | 128/633 kB | 33/42 kB
Progress (4): 0.5/13 MB | 114/127 kB | 128/633 kB | 42 kB   
Progress (4): 0.5/13 MB | 127 kB | 128/633 kB | 42 kB    
                                                     
Downloaded from central: https://repo.maven.apache.org/maven2/org/apache/maven/maven-settings-builder/3.6.3/maven-settings-builder-3.6.3.jar (42 kB at 1.8 MB/s)
Downloading from central: https://repo.maven.apache.org/maven2/org/apache/maven/maven-model-builder/3.6.3/maven-model-builder-3.6.3.jar
Downloaded from central: https://repo.maven.apache.org/maven2/org/eclipse/jetty/jetty-maven-plugin/9.4.32.v20200930/jetty-maven-plugin-9.4.32.v20200930.jar (127 kB at 5.5 MB/s)
Downloading from central: https://repo.maven.apache.org/maven2/org/apache/maven/maven-resolver-provider/3.6.3/maven-resolver-provider-3.6.3.jar
Progress (2): 0.5/13 MB | 128/633 kB
Progress (2): 0.5/13 MB | 128/633 kB
Progress (2): 0.5/13 MB | 128/633 kB
Progress (2): 0.5/13 MB | 128/633 kB
Progress (2): 0.6/13 MB | 128/633 kB
Progress (2): 0.6/13 MB | 128/633 kB
Progress (2): 0.6/13 MB | 128/633 kB
Progress (3): 0.6/13 MB | 128/633 kB | 2.7/14 kB
Progress (3): 0.6/13 MB | 145/633 kB | 2.7/14 kB
Progress (3): 0.6/13 MB | 145/633 kB | 9.6/14 kB
Progress (3): 0.6/13 MB | 145/633 kB | 14 kB    
Progress (3): 0.6/13 MB | 145/633 kB | 14 kB
Progress (3): 0.6/13 MB | 161/633 kB | 14 kB
Progress (3): 0.6/13 MB | 161/633 kB | 14 kB
Progress (3): 0.6/13 MB | 178/633 kB | 14 kB
Progress (3): 0.6/13 MB | 178/633 kB | 14 kB
                                            
Downloaded from central: https://repo.maven.apache.org/maven2/org/apache/maven/maven-builder-support/3.6.3/maven-builder-support-3.6.3.jar (14 kB at 570 kB/s)
Downloading from central: https://repo.maven.apache.org/maven2/org/apache/maven/resolver/maven-resolver-impl/1.4.1/maven-resolver-impl-1.4.1.jar
Progress (2): 0.6/13 MB | 194/633 kB
Progress (2): 0.7/13 MB | 194/633 kB
Progress (2): 0.7/13 MB | 210/633 kB
Progress (2): 0.7/13 MB | 210/633 kB
Progress (2): 0.7/13 MB | 227/633 kB
Progress (2): 0.7/13 MB | 227/633 kB
Progress (2): 0.7/13 MB | 243/633 kB
Progress (2): 0.7/13 MB | 243/633 kB
Progress (2): 0.7/13 MB | 260/633 kB
Progress (2): 0.7/13 MB | 260/633 kB
Progress (2): 0.7/13 MB | 276/633 kB
Progress (2): 0.7/13 MB | 276/633 kB
Progress (2): 0.7/13 MB | 292/633 kB
Progress (2): 0.7/13 MB | 292/633 kB
Progress (2): 0.7/13 MB | 309/633 kB
Progress (2): 0.8/13 MB | 309/633 kB
Progress (2): 0.8/13 MB | 325/633 kB
Progress (2): 0.8/13 MB | 325/633 kB
Progress (3): 0.8/13 MB | 325/633 kB | 16/66 kB
Progress (3): 0.8/13 MB | 341/633 kB | 16/66 kB
Progress (3): 0.8/13 MB | 358/633 kB | 16/66 kB
Progress (3): 0.8/13 MB | 358/633 kB | 16/66 kB
Progress (3): 0.8/13 MB | 374/633 kB | 16/66 kB
Progress (3): 0.8/13 MB | 374/633 kB | 16/66 kB
Progress (4): 0.8/13 MB | 374/633 kB | 16/66 kB | 15/192 kB
Progress (4): 0.8/13 MB | 391/633 kB | 16/66 kB | 15/192 kB
Progress (4): 0.8/13 MB | 391/633 kB | 32/66 kB | 15/192 kB
Progress (4): 0.8/13 MB | 391/633 kB | 32/66 kB | 15/192 kB
Progress (4): 0.8/13 MB | 391/633 kB | 49/66 kB | 15/192 kB
Progress (4): 0.8/13 MB | 391/633 kB | 49/66 kB | 31/192 kB
Progress (4): 0.8/13 MB | 407/633 kB | 49/66 kB | 31/192 kB
Progress (4): 0.8/13 MB | 407/633 kB | 49/66 kB | 31/192 kB
Progress (4): 0.8/13 MB | 407/633 kB | 65/66 kB | 31/192 kB
Progress (4): 0.8/13 MB | 423/633 kB | 65/66 kB | 31/192 kB
Progress (4): 0.9/13 MB | 423/633 kB | 65/66 kB | 31/192 kB
Progress (4): 0.9/13 MB | 423/633 kB | 65/66 kB | 48/192 kB
Progress (4): 0.9/13 MB | 423/633 kB | 66 kB | 48/192 kB   
Progress (4): 0.9/13 MB | 440/633 kB | 66 kB | 48/192 kB
Progress (4): 0.9/13 MB | 440/633 kB | 66 kB | 48/192 kB
Progress (4): 0.9/13 MB | 440/633 kB | 66 kB | 64/192 kB
Progress (4): 0.9/13 MB | 456/633 kB | 66 kB | 64/192 kB
Progress (4): 0.9/13 MB | 456/633 kB | 66 kB | 80/192 kB
Progress (4): 0.9/13 MB | 456/633 kB | 66 kB | 80/192 kB
                                                        
Downloaded from central: https://repo.maven.apache.org/maven2/org/apache/maven/maven-resolver-provider/3.6.3/maven-resolver-provider-3.6.3.jar (66 kB at 2.4 MB/s)
Progress (3): 0.9/13 MB | 473/633 kB | 80/192 kB
                                                
Downloading from central: https://repo.maven.apache.org/maven2/org/apache/maven/resolver/maven-resolver-spi/1.4.1/maven-resolver-spi-1.4.1.jar
Progress (3): 0.9/13 MB | 473/633 kB | 97/192 kB
Progress (3): 0.9/13 MB | 473/633 kB | 97/192 kB
Progress (3): 0.9/13 MB | 489/633 kB | 97/192 kB
Progress (3): 0.9/13 MB | 489/633 kB | 97/192 kB
Progress (3): 0.9/13 MB | 489/633 kB | 113/192 kB
Progress (3): 0.9/13 MB | 505/633 kB | 113/192 kB
Progress (3): 0.9/13 MB | 505/633 kB | 113/192 kB
Progress (3): 0.9/13 MB | 505/633 kB | 130/192 kB
Progress (3): 0.9/13 MB | 522/633 kB | 130/192 kB
Progress (3): 1.0/13 MB | 522/633 kB | 130/192 kB
Progress (3): 1.0/13 MB | 522/633 kB | 146/192 kB
Progress (3): 1.0/13 MB | 522/633 kB | 146/192 kB
Progress (3): 1.0/13 MB | 538/633 kB | 146/192 kB
Progress (3): 1.0/13 MB | 538/633 kB | 162/192 kB
Progress (3): 1.0/13 MB | 538/633 kB | 162/192 kB
Progress (3): 1.0/13 MB | 554/633 kB | 162/192 kB
Progress (3): 1.0/13 MB | 554/633 kB | 179/192 kB
Progress (3): 1.0/13 MB | 554/633 kB | 179/192 kB
Progress (3): 1.0/13 MB | 571/633 kB | 179/192 kB
Progress (3): 1.0/13 MB | 571/633 kB | 179/192 kB
Progress (3): 1.0/13 MB | 587/633 kB | 179/192 kB
Progress (3): 1.0/13 MB | 587/633 kB | 192 kB    
Progress (3): 1.0/13 MB | 587/633 kB | 192 kB
Progress (3): 1.0/13 MB | 604/633 kB | 192 kB
Progress (3): 1.1/13 MB | 604/633 kB | 192 kB
Progress (3): 1.1/13 MB | 620/633 kB | 192 kB
                                             
Downloaded from central: https://repo.maven.apache.org/maven2/org/apache/maven/maven-model-builder/3.6.3/maven-model-builder-3.6.3.jar (192 kB at 6.6 MB/s)
Downloading from central: https://repo.maven.apache.org/maven2/org/apache/maven/plugin-tools/maven-plugin-tools-api/3.5.2/maven-plugin-tools-api-3.5.2.jar
Progress (2): 1.1/13 MB | 620/633 kB
Progress (2): 1.1/13 MB | 633 kB    
Progress (2): 1.1/13 MB | 633 kB
Progress (2): 1.1/13 MB | 633 kB
Progress (2): 1.1/13 MB | 633 kB
                                
Downloaded from central: https://repo.maven.apache.org/maven2/org/apache/maven/maven-core/3.6.3/maven-core-3.6.3.jar (633 kB at 21 MB/s)
Downloading from central: https://repo.maven.apache.org/maven2/org/apache/maven/maven-plugin-descriptor/2.2.1/maven-plugin-descriptor-2.2.1.jar
Progress (1): 1.1/13 MB
Progress (1): 1.2/13 MB
Progress (1): 1.2/13 MB
Progress (2): 1.2/13 MB | 16/181 kB
Progress (2): 1.2/13 MB | 16/181 kB
Progress (2): 1.2/13 MB | 33/181 kB
Progress (2): 1.2/13 MB | 33/181 kB
Progress (3): 1.2/13 MB | 33/181 kB | 16/37 kB
Progress (3): 1.2/13 MB | 49/181 kB | 16/37 kB
Progress (3): 1.2/13 MB | 49/181 kB | 16/37 kB
Progress (3): 1.2/13 MB | 66/181 kB | 16/37 kB
Progress (3): 1.2/13 MB | 66/181 kB | 32/37 kB
Progress (3): 1.2/13 MB | 66/181 kB | 32/37 kB
Progress (3): 1.2/13 MB | 66/181 kB | 37 kB   
Progress (3): 1.2/13 MB | 82/181 kB | 37 kB
Progress (3): 1.3/13 MB | 82/181 kB | 37 kB
Progress (3): 1.3/13 MB | 98/181 kB | 37 kB
Progress (3): 1.3/13 MB | 98/181 kB | 37 kB
Progress (3): 1.3/13 MB | 114/181 kB | 37 kB
                                            
Downloaded from central: https://repo.maven.apache.org/maven2/org/apache/maven/resolver/maven-resolver-spi/1.4.1/maven-resolver-spi-1.4.1.jar (37 kB at 1.2 MB/s)
Progress (2): 1.3/13 MB | 114/181 kB
Progress (2): 1.3/13 MB | 131/181 kB
Progress (2): 1.3/13 MB | 131/181 kB
Progress (2): 1.3/13 MB | 147/181 kB
Progress (2): 1.3/13 MB | 147/181 kB
Progress (2): 1.3/13 MB | 164/181 kB
Progress (2): 1.3/13 MB | 164/181 kB
Progress (2): 1.3/13 MB | 180/181 kB
Progress (2): 1.4/13 MB | 180/181 kB
Progress (2): 1.4/13 MB | 181 kB    
Progress (2): 1.4/13 MB | 181 kB
                                
Downloading from central: https://repo.maven.apache.org/maven2/org/eclipse/jetty/jetty-util/9.4.32.v20200930/jetty-util-9.4.32.v20200930.jar
Progress (2): 1.4/13 MB | 181 kB
                                
Downloaded from central: https://repo.maven.apache.org/maven2/org/apache/maven/resolver/maven-resolver-impl/1.4.1/maven-resolver-impl-1.4.1.jar (181 kB at 5.6 MB/s)
Downloading from central: https://repo.maven.apache.org/maven2/org/eclipse/jetty/jetty-webapp/9.4.32.v20200930/jetty-webapp-9.4.32.v20200930.jar
Progress (1): 1.4/13 MB
Progress (1): 1.4/13 MB
Progress (1): 1.4/13 MB
Progress (1): 1.5/13 MB
Progress (2): 1.5/13 MB | 16/39 kB
Progress (2): 1.5/13 MB | 16/39 kB
Progress (2): 1.5/13 MB | 33/39 kB
Progress (2): 1.5/13 MB | 33/39 kB
Progress (2): 1.5/13 MB | 39 kB   
Progress (2): 1.5/13 MB | 39 kB
                               
Downloaded from central: https://repo.maven.apache.org/maven2/org/apache/maven/maven-plugin-descriptor/2.2.1/maven-plugin-descriptor-2.2.1.jar (39 kB at 1.2 MB/s)
Progress (1): 1.5/13 MB
                       
Downloading from central: https://repo.maven.apache.org/maven2/org/eclipse/jetty/jetty-xml/9.4.32.v20200930/jetty-xml-9.4.32.v20200930.jar
Progress (1): 1.5/13 MB
Progress (1): 1.6/13 MB
Progress (1): 1.6/13 MB
Progress (1): 1.6/13 MB
Progress (1): 1.6/13 MB
Progress (2): 1.6/13 MB | 16/24 kB
Progress (2): 1.6/13 MB | 16/24 kB
Progress (2): 1.6/13 MB | 24 kB   
Progress (2): 1.6/13 MB | 24 kB
Progress (2): 1.7/13 MB | 24 kB
                               
Downloaded from central: https://repo.maven.apache.org/maven2/org/apache/maven/plugin-tools/maven-plugin-tools-api/3.5.2/maven-plugin-tools-api-3.5.2.jar (24 kB at 673 kB/s)
Downloading from central: https://repo.maven.apache.org/maven2/org/eclipse/jetty/jetty-quickstart/9.4.32.v20200930/jetty-quickstart-9.4.32.v20200930.jar
Progress (1): 1.7/13 MB
Progress (1): 1.7/13 MB
Progress (1): 1.7/13 MB
Progress (1): 1.7/13 MB
Progress (1): 1.7/13 MB
Progress (1): 1.7/13 MB
Progress (2): 1.7/13 MB | 16/140 kB
Progress (2): 1.8/13 MB | 16/140 kB
Progress (2): 1.8/13 MB | 33/140 kB
Progress (2): 1.8/13 MB | 33/140 kB
Progress (2): 1.8/13 MB | 49/140 kB
Progress (2): 1.8/13 MB | 49/140 kB
Progress (2): 1.8/13 MB | 62/140 kB
Progress (2): 1.8/13 MB | 62/140 kB
Progress (2): 1.8/13 MB | 79/140 kB
Progress (2): 1.8/13 MB | 79/140 kB
Progress (2): 1.8/13 MB | 95/140 kB
Progress (2): 1.8/13 MB | 95/140 kB
Progress (2): 1.8/13 MB | 111/140 kB
Progress (2): 1.9/13 MB | 111/140 kB
Progress (2): 1.9/13 MB | 128/140 kB
Progress (2): 1.9/13 MB | 128/140 kB
Progress (2): 1.9/13 MB | 140 kB    
Progress (2): 1.9/13 MB | 140 kB
Progress (2): 1.9/13 MB | 140 kB
                                
Downloaded from central: https://repo.maven.apache.org/maven2/org/eclipse/jetty/jetty-webapp/9.4.32.v20200930/jetty-webapp-9.4.32.v20200930.jar (140 kB at 3.8 MB/s)
Downloading from central: https://repo.maven.apache.org/maven2/org/eclipse/jetty/jetty-jaas/9.4.32.v20200930/jetty-jaas-9.4.32.v20200930.jar
Progress (1): 1.9/13 MB
Progress (1): 1.9/13 MB
Progress (1): 2.0/13 MB
Progress (1): 2.0/13 MB
Progress (1): 2.0/13 MB
Progress (1): 2.0/13 MB
Progress (1): 2.0/13 MB
Progress (1): 2.0/13 MB
Progress (1): 2.1/13 MB
Progress (1): 2.1/13 MB
Progress (1): 2.1/13 MB
Progress (1): 2.1/13 MB
Progress (1): 2.1/13 MB
Progress (1): 2.1/13 MB
Progress (1): 2.2/13 MB
Progress (2): 2.2/13 MB | 2.7/565 kB
Progress (2): 2.2/13 MB | 9.6/565 kB
Progress (2): 2.2/13 MB | 14/565 kB 
Progress (2): 2.2/13 MB | 14/565 kB
Progress (2): 2.2/13 MB | 16/565 kB
Progress (2): 2.2/13 MB | 21/565 kB
Progress (2): 2.2/13 MB | 22/565 kB
Progress (2): 2.2/13 MB | 23/565 kB
Progress (2): 2.2/13 MB | 25/565 kB
Progress (2): 2.2/13 MB | 25/565 kB
Progress (2): 2.2/13 MB | 26/565 kB
Progress (2): 2.2/13 MB | 27/565 kB
Progress (2): 2.2/13 MB | 29/565 kB
Progress (2): 2.2/13 MB | 30/565 kB
Progress (2): 2.2/13 MB | 32/565 kB
Progress (2): 2.2/13 MB | 32/565 kB
Progress (2): 2.2/13 MB | 34/565 kB
Progress (2): 2.2/13 MB | 37/565 kB
Progress (2): 2.2/13 MB | 38/565 kB
Progress (2): 2.2/13 MB | 40/565 kB
Progress (2): 2.2/13 MB | 40/565 kB
Progress (2): 2.2/13 MB | 41/565 kB
Progress (2): 2.2/13 MB | 43/565 kB
Progress (2): 2.2/13 MB | 44/565 kB
Progress (2): 2.2/13 MB | 45/565 kB
Progress (2): 2.2/13 MB | 45/565 kB
Progress (2): 2.2/13 MB | 47/565 kB
Progress (2): 2.2/13 MB | 48/565 kB
Progress (2): 2.2/13 MB | 52/565 kB
Progress (2): 2.2/13 MB | 53/565 kB
Progress (2): 2.3/13 MB | 53/565 kB
Progress (2): 2.3/13 MB | 56/565 kB
Progress (2): 2.3/13 MB | 63/565 kB
Progress (2): 2.3/13 MB | 63/565 kB
Progress (2): 2.3/13 MB | 79/565 kB
Progress (2): 2.3/13 MB | 95/565 kB
Progress (2): 2.3/13 MB | 95/565 kB
Progress (2): 2.3/13 MB | 112/565 kB
Progress (2): 2.3/13 MB | 112/565 kB
Progress (2): 2.3/13 MB | 128/565 kB
Progress (3): 2.3/13 MB | 128/565 kB | 16/46 kB
Progress (3): 2.3/13 MB | 144/565 kB | 16/46 kB
Progress (3): 2.3/13 MB | 144/565 kB | 16/46 kB
Progress (3): 2.3/13 MB | 161/565 kB | 16/46 kB
Progress (3): 2.3/13 MB | 161/565 kB | 16/46 kB
Progress (3): 2.3/13 MB | 177/565 kB | 16/46 kB
Progress (3): 2.4/13 MB | 177/565 kB | 16/46 kB
Progress (3): 2.4/13 MB | 177/565 kB | 32/46 kB
Progress (3): 2.4/13 MB | 194/565 kB | 32/46 kB
Progress (3): 2.4/13 MB | 194/565 kB | 32/46 kB
Progress (3): 2.4/13 MB | 194/565 kB | 46 kB   
Progress (3): 2.4/13 MB | 210/565 kB | 46 kB
Progress (3): 2.4/13 MB | 210/565 kB | 46 kB
Progress (3): 2.4/13 MB | 226/565 kB | 46 kB
Progress (3): 2.4/13 MB | 226/565 kB | 46 kB
Progress (3): 2.4/13 MB | 243/565 kB | 46 kB
                                            
Downloaded from central: https://repo.maven.apache.org/maven2/org/eclipse/jetty/jetty-quickstart/9.4.32.v20200930/jetty-quickstart-9.4.32.v20200930.jar (46 kB at 1.1 MB/s)
Downloading from central: https://repo.maven.apache.org/maven2/org/eclipse/jetty/jetty-security/9.4.32.v20200930/jetty-security-9.4.32.v20200930.jar
Progress (2): 2.4/13 MB | 243/565 kB
Progress (2): 2.4/13 MB | 259/565 kB
Progress (2): 2.4/13 MB | 259/565 kB
Progress (2): 2.4/13 MB | 276/565 kB
Progress (2): 2.5/13 MB | 276/565 kB
Progress (2): 2.5/13 MB | 276/565 kB
Progress (2): 2.5/13 MB | 292/565 kB
Progress (2): 2.5/13 MB | 292/565 kB
Progress (2): 2.5/13 MB | 308/565 kB
Progress (2): 2.5/13 MB | 308/565 kB
Progress (2): 2.5/13 MB | 325/565 kB
Progress (2): 2.5/13 MB | 325/565 kB
Progress (2): 2.5/13 MB | 341/565 kB
Progress (2): 2.5/13 MB | 341/565 kB
Progress (2): 2.5/13 MB | 357/565 kB
Progress (2): 2.6/13 MB | 357/565 kB
Progress (2): 2.6/13 MB | 374/565 kB
Progress (2): 2.6/13 MB | 374/565 kB
Progress (2): 2.6/13 MB | 390/565 kB
Progress (2): 2.6/13 MB | 390/565 kB
Progress (2): 2.6/13 MB | 407/565 kB
Progress (2): 2.6/13 MB | 423/565 kB
Progress (2): 2.6/13 MB | 423/565 kB
Progress (2): 2.6/13 MB | 439/565 kB
Progress (2): 2.6/13 MB | 439/565 kB
Progress (2): 2.6/13 MB | 456/565 kB
Progress (2): 2.6/13 MB | 456/565 kB
Progress (2): 2.7/13 MB | 456/565 kB
Progress (2): 2.7/13 MB | 472/565 kB
Progress (2): 2.7/13 MB | 488/565 kB
Progress (2): 2.7/13 MB | 488/565 kB
Progress (2): 2.7/13 MB | 505/565 kB
Progress (2): 2.7/13 MB | 505/565 kB
Progress (2): 2.7/13 MB | 505/565 kB
Progress (2): 2.7/13 MB | 521/565 kB
Progress (2): 2.7/13 MB | 538/565 kB
Progress (2): 2.7/13 MB | 554/565 kB
Progress (2): 2.7/13 MB | 565 kB    
Progress (2): 2.7/13 MB | 565 kB
                                
Downloaded from central: https://repo.maven.apache.org/maven2/org/eclipse/jetty/jetty-util/9.4.32.v20200930/jetty-util-9.4.32.v20200930.jar (565 kB at 12 MB/s)
Downloading from central: https://repo.maven.apache.org/maven2/org/eclipse/jetty/jetty-plus/9.4.32.v20200930/jetty-plus-9.4.32.v20200930.jar
Progress (1): 2.7/13 MB
Progress (1): 2.7/13 MB
Progress (1): 2.8/13 MB
Progress (2): 2.8/13 MB | 16/118 kB
Progress (2): 2.8/13 MB | 33/118 kB
Progress (2): 2.8/13 MB | 33/118 kB
Progress (2): 2.8/13 MB | 49/118 kB
Progress (2): 2.8/13 MB | 66/118 kB
Progress (2): 2.8/13 MB | 66/118 kB
Progress (2): 2.8/13 MB | 82/118 kB
Progress (2): 2.8/13 MB | 82/118 kB
Progress (2): 2.8/13 MB | 98/118 kB
Progress (2): 2.8/13 MB | 115/118 kB
Progress (2): 2.8/13 MB | 115/118 kB
Progress (2): 2.8/13 MB | 118 kB    
Progress (2): 2.8/13 MB | 118 kB
                                
Downloaded from central: https://repo.maven.apache.org/maven2/org/eclipse/jetty/jetty-security/9.4.32.v20200930/jetty-security-9.4.32.v20200930.jar (118 kB at 2.4 MB/s)
Progress (1): 2.9/13 MB
                       
Downloading from central: https://repo.maven.apache.org/maven2/org/eclipse/jetty/jetty-jndi/9.4.32.v20200930/jetty-jndi-9.4.32.v20200930.jar
Progress (1): 2.9/13 MB
Progress (1): 2.9/13 MB
Progress (1): 2.9/13 MB
Progress (1): 2.9/13 MB
Progress (1): 2.9/13 MB
Progress (1): 3.0/13 MB
Progress (1): 3.0/13 MB
Progress (1): 3.0/13 MB
Progress (1): 3.0/13 MB
Progress (2): 3.0/13 MB | 16/66 kB
Progress (2): 3.0/13 MB | 16/66 kB
Progress (2): 3.0/13 MB | 33/66 kB
Progress (2): 3.0/13 MB | 33/66 kB
Progress (2): 3.0/13 MB | 49/66 kB
Progress (2): 3.1/13 MB | 49/66 kB
Progress (2): 3.1/13 MB | 66/66 kB
Progress (2): 3.1/13 MB | 66 kB   
Progress (2): 3.1/13 MB | 66 kB
Progress (2): 3.1/13 MB | 66 kB
                               
Downloaded from central: https://repo.maven.apache.org/maven2/org/eclipse/jetty/jetty-plus/9.4.32.v20200930/jetty-plus-9.4.32.v20200930.jar (66 kB at 1.3 MB/s)
Downloading from central: https://repo.maven.apache.org/maven2/org/eclipse/jetty/jetty-server/9.4.32.v20200930/jetty-server-9.4.32.v20200930.jar
Progress (1): 3.1/13 MB
Progress (1): 3.1/13 MB
Progress (1): 3.1/13 MB
Progress (1): 3.2/13 MB
Progress (1): 3.2/13 MB
Progress (1): 3.2/13 MB
Progress (1): 3.2/13 MB
Progress (1): 3.2/13 MB
Progress (1): 3.2/13 MB
Progress (1): 3.3/13 MB
Progress (1): 3.3/13 MB
Progress (1): 3.3/13 MB
Progress (1): 3.3/13 MB
Progress (1): 3.3/13 MB
Progress (1): 3.3/13 MB
Progress (1): 3.4/13 MB
Progress (1): 3.4/13 MB
Progress (1): 3.4/13 MB
Progress (1): 3.4/13 MB
Progress (1): 3.4/13 MB
Progress (1): 3.4/13 MB
Progress (1): 3.5/13 MB
Progress (1): 3.5/13 MB
Progress (1): 3.5/13 MB
Progress (1): 3.5/13 MB
Progress (1): 3.5/13 MB
Progress (1): 3.5/13 MB
Progress (1): 3.6/13 MB
Progress (1): 3.6/13 MB
Progress (1): 3.6/13 MB
Progress (1): 3.6/13 MB
Progress (1): 3.6/13 MB
Progress (1): 3.6/13 MB
Progress (1): 3.6/13 MB
Progress (1): 3.7/13 MB
Progress (1): 3.7/13 MB
Progress (1): 3.7/13 MB
Progress (1): 3.7/13 MB
Progress (1): 3.7/13 MB
Progress (1): 3.7/13 MB
Progress (1): 3.8/13 MB
Progress (1): 3.8/13 MB
Progress (1): 3.8/13 MB
Progress (1): 3.8/13 MB
Progress (1): 3.8/13 MB
Progress (1): 3.8/13 MB
Progress (1): 3.9/13 MB
Progress (1): 3.9/13 MB
Progress (1): 3.9/13 MB
Progress (1): 3.9/13 MB
Progress (1): 3.9/13 MB
Progress (1): 3.9/13 MB
Progress (1): 4.0/13 MB
Progress (1): 4.0/13 MB
Progress (1): 4.0/13 MB
Progress (1): 4.0/13 MB
Progress (2): 4.0/13 MB | 16/47 kB
Progress (2): 4.0/13 MB | 16/47 kB
Progress (2): 4.0/13 MB | 16/47 kB
Progress (2): 4.0/13 MB | 33/47 kB
Progress (2): 4.0/13 MB | 47 kB   
                               
Downloaded from central: https://repo.maven.apache.org/maven2/org/eclipse/jetty/jetty-jndi/9.4.32.v20200930/jetty-jndi-9.4.32.v20200930.jar (47 kB at 743 kB/s)
Downloading from central: https://repo.maven.apache.org/maven2/javax/servlet/javax.servlet-api/3.1.0/javax.servlet-api-3.1.0.jar
Progress (2): 4.0/13 MB | 16/706 kB
Progress (2): 4.0/13 MB | 33/706 kB
Progress (2): 4.0/13 MB | 49/706 kB
Progress (2): 4.0/13 MB | 66/706 kB
Progress (2): 4.0/13 MB | 82/706 kB
Progress (2): 4.0/13 MB | 98/706 kB
Progress (2): 4.0/13 MB | 115/706 kB
Progress (2): 4.0/13 MB | 131/706 kB
Progress (2): 4.0/13 MB | 147/706 kB
Progress (2): 4.0/13 MB | 164/706 kB
Progress (2): 4.0/13 MB | 180/706 kB
Progress (2): 4.0/13 MB | 197/706 kB
Progress (2): 4.0/13 MB | 213/706 kB
Progress (2): 4.0/13 MB | 229/706 kB
Progress (2): 4.1/13 MB | 229/706 kB
Progress (2): 4.1/13 MB | 246/706 kB
Progress (2): 4.1/13 MB | 246/706 kB
Progress (2): 4.1/13 MB | 262/706 kB
Progress (2): 4.1/13 MB | 262/706 kB
Progress (2): 4.1/13 MB | 262/706 kB
Progress (2): 4.1/13 MB | 262/706 kB
Progress (3): 4.1/13 MB | 262/706 kB | 16/96 kB
Progress (3): 4.1/13 MB | 262/706 kB | 33/96 kB
Progress (3): 4.1/13 MB | 262/706 kB | 33/96 kB
Progress (3): 4.2/13 MB | 262/706 kB | 33/96 kB
Progress (3): 4.2/13 MB | 262/706 kB | 49/96 kB
Progress (3): 4.2/13 MB | 262/706 kB | 66/96 kB
Progress (3): 4.2/13 MB | 262/706 kB | 66/96 kB
Progress (3): 4.2/13 MB | 262/706 kB | 82/96 kB
Progress (3): 4.2/13 MB | 262/706 kB | 82/96 kB
Progress (3): 4.2/13 MB | 262/706 kB | 96 kB   
Progress (3): 4.2/13 MB | 262/706 kB | 96 kB
Progress (3): 4.2/13 MB | 262/706 kB | 96 kB
                                            
Downloaded from central: https://repo.maven.apache.org/maven2/javax/servlet/javax.servlet-api/3.1.0/javax.servlet-api-3.1.0.jar (96 kB at 1.5 MB/s)
Progress (2): 4.2/13 MB | 262/706 kB
                                    
Downloading from central: https://repo.maven.apache.org/maven2/org/eclipse/jetty/jetty-servlet/9.4.32.v20200930/jetty-servlet-9.4.32.v20200930.jar
Progress (2): 4.3/13 MB | 262/706 kB
Progress (2): 4.3/13 MB | 279/706 kB
Progress (2): 4.3/13 MB | 279/706 kB
Progress (2): 4.3/13 MB | 295/706 kB
Progress (2): 4.3/13 MB | 295/706 kB
Progress (2): 4.3/13 MB | 311/706 kB
Progress (2): 4.3/13 MB | 311/706 kB
Progress (2): 4.3/13 MB | 328/706 kB
Progress (2): 4.3/13 MB | 328/706 kB
Progress (2): 4.3/13 MB | 344/706 kB
Progress (2): 4.3/13 MB | 344/706 kB
Progress (2): 4.3/13 MB | 360/706 kB
Progress (2): 4.4/13 MB | 360/706 kB
Progress (2): 4.4/13 MB | 377/706 kB
Progress (2): 4.4/13 MB | 393/706 kB
Progress (2): 4.4/13 MB | 393/706 kB
Progress (2): 4.4/13 MB | 410/706 kB
Progress (3): 4.4/13 MB | 410/706 kB | 16/68 kB
Progress (3): 4.4/13 MB | 410/706 kB | 16/68 kB
Progress (3): 4.4/13 MB | 426/706 kB | 16/68 kB
Progress (3): 4.4/13 MB | 426/706 kB | 33/68 kB
Progress (3): 4.4/13 MB | 426/706 kB | 33/68 kB
Progress (3): 4.4/13 MB | 442/706 kB | 33/68 kB
Progress (3): 4.4/13 MB | 442/706 kB | 49/68 kB
Progress (3): 4.4/13 MB | 459/706 kB | 49/68 kB
Progress (3): 4.4/13 MB | 459/706 kB | 49/68 kB
Progress (3): 4.4/13 MB | 459/706 kB | 62/68 kB
Progress (3): 4.4/13 MB | 459/706 kB | 68 kB   
Progress (3): 4.4/13 MB | 475/706 kB | 68 kB
Progress (3): 4.4/13 MB | 475/706 kB | 68 kB
Progress (3): 4.4/13 MB | 491/706 kB | 68 kB
Progress (3): 4.4/13 MB | 508/706 kB | 68 kB
                                            
Downloaded from central: https://repo.maven.apache.org/maven2/org/eclipse/jetty/jetty-xml/9.4.32.v20200930/jetty-xml-9.4.32.v20200930.jar (68 kB at 959 kB/s)
Downloading from central: https://repo.maven.apache.org/maven2/org/eclipse/jetty/jetty-client/9.4.32.v20200930/jetty-client-9.4.32.v20200930.jar
Progress (2): 4.5/13 MB | 508/706 kB
Progress (2): 4.5/13 MB | 508/706 kB
Progress (2): 4.5/13 MB | 508/706 kB
Progress (3): 4.5/13 MB | 508/706 kB | 16/138 kB
Progress (3): 4.5/13 MB | 508/706 kB | 16/138 kB
Progress (3): 4.5/13 MB | 508/706 kB | 33/138 kB
Progress (3): 4.5/13 MB | 508/706 kB | 49/138 kB
Progress (3): 4.5/13 MB | 508/706 kB | 66/138 kB
Progress (3): 4.5/13 MB | 508/706 kB | 82/138 kB
Progress (4): 4.5/13 MB | 508/706 kB | 82/138 kB | 16/47 kB
Progress (4): 4.5/13 MB | 508/706 kB | 98/138 kB | 16/47 kB
Progress (4): 4.5/13 MB | 508/706 kB | 98/138 kB | 33/47 kB
Progress (4): 4.5/13 MB | 508/706 kB | 115/138 kB | 33/47 kB
Progress (4): 4.5/13 MB | 508/706 kB | 115/138 kB | 47 kB   
Progress (4): 4.5/13 MB | 508/706 kB | 128/138 kB | 47 kB
Progress (4): 4.5/13 MB | 508/706 kB | 138 kB | 47 kB    
                                                     
Downloaded from central: https://repo.maven.apache.org/maven2/org/eclipse/jetty/jetty-jaas/9.4.32.v20200930/jetty-jaas-9.4.32.v20200930.jar (47 kB at 663 kB/s)
Downloading from central: https://repo.maven.apache.org/maven2/org/eclipse/jetty/jetty-http/9.4.32.v20200930/jetty-http-9.4.32.v20200930.jar
Progress (3): 4.5/13 MB | 524/706 kB | 138 kB
Progress (3): 4.5/13 MB | 524/706 kB | 138 kB
Progress (3): 4.5/13 MB | 541/706 kB | 138 kB
Progress (3): 4.5/13 MB | 541/706 kB | 138 kB
Progress (3): 4.5/13 MB | 557/706 kB | 138 kB
Progress (3): 4.6/13 MB | 557/706 kB | 138 kB
Progress (3): 4.6/13 MB | 573/706 kB | 138 kB
Progress (3): 4.6/13 MB | 573/706 kB | 138 kB
Progress (3): 4.6/13 MB | 590/706 kB | 138 kB
Progress (3): 4.6/13 MB | 590/706 kB | 138 kB
Progress (3): 4.6/13 MB | 606/706 kB | 138 kB
Progress (3): 4.6/13 MB | 606/706 kB | 138 kB
Progress (3): 4.6/13 MB | 623/706 kB | 138 kB
Progress (3): 4.6/13 MB | 623/706 kB | 138 kB
Progress (3): 4.6/13 MB | 639/706 kB | 138 kB
Progress (3): 4.6/13 MB | 639/706 kB | 138 kB
Progress (3): 4.6/13 MB | 655/706 kB | 138 kB
Progress (3): 4.6/13 MB | 655/706 kB | 138 kB
Progress (3): 4.6/13 MB | 672/706 kB | 138 kB
Progress (3): 4.7/13 MB | 672/706 kB | 138 kB
Progress (3): 4.7/13 MB | 688/706 kB | 138 kB
Progress (3): 4.7/13 MB | 688/706 kB | 138 kB
Progress (3): 4.7/13 MB | 704/706 kB | 138 kB
Progress (3): 4.7/13 MB | 706 kB | 138 kB    
Progress (3): 4.7/13 MB | 706 kB | 138 kB
Progress (3): 4.7/13 MB | 706 kB | 138 kB
                                         
Downloaded from central: https://repo.maven.apache.org/maven2/org/eclipse/jetty/jetty-server/9.4.32.v20200930/jetty-server-9.4.32.v20200930.jar (706 kB at 9.8 MB/s)
Downloaded from central: https://repo.maven.apache.org/maven2/org/eclipse/jetty/jetty-servlet/9.4.32.v20200930/jetty-servlet-9.4.32.v20200930.jar (138 kB at 1.9 MB/s)
Downloading from central: https://repo.maven.apache.org/maven2/org/eclipse/jetty/jetty-io/9.4.32.v20200930/jetty-io-9.4.32.v20200930.jar
Progress (1): 4.7/13 MB
Progress (1): 4.7/13 MB
                       
Downloading from central: https://repo.maven.apache.org/maven2/org/eclipse/jetty/jetty-jmx/9.4.32.v20200930/jetty-jmx-9.4.32.v20200930.jar
Progress (1): 4.8/13 MB
Progress (1): 4.8/13 MB
Progress (1): 4.8/13 MB
Progress (1): 4.8/13 MB
Progress (1): 4.8/13 MB
Progress (2): 4.8/13 MB | 16/214 kB
Progress (2): 4.8/13 MB | 16/214 kB
Progress (2): 4.8/13 MB | 33/214 kB
Progress (2): 4.9/13 MB | 33/214 kB
Progress (2): 4.9/13 MB | 49/214 kB
Progress (2): 4.9/13 MB | 49/214 kB
Progress (2): 4.9/13 MB | 62/214 kB
Progress (2): 4.9/13 MB | 78/214 kB
Progress (2): 4.9/13 MB | 78/214 kB
Progress (2): 4.9/13 MB | 94/214 kB
Progress (2): 4.9/13 MB | 94/214 kB
Progress (2): 4.9/13 MB | 111/214 kB
Progress (2): 4.9/13 MB | 111/214 kB
Progress (2): 4.9/13 MB | 127/214 kB
Progress (2): 4.9/13 MB | 127/214 kB
Progress (2): 4.9/13 MB | 143/214 kB
Progress (2): 4.9/13 MB | 160/214 kB
Progress (2): 5.0/13 MB | 160/214 kB
Progress (2): 5.0/13 MB | 176/214 kB
Progress (2): 5.0/13 MB | 176/214 kB
Progress (2): 5.0/13 MB | 193/214 kB
Progress (2): 5.0/13 MB | 193/214 kB
Progress (2): 5.0/13 MB | 209/214 kB
Progress (2): 5.0/13 MB | 209/214 kB
Progress (2): 5.0/13 MB | 214 kB    
Progress (2): 5.0/13 MB | 214 kB
Progress (2): 5.0/13 MB | 214 kB
                                
Downloaded from central: https://repo.maven.apache.org/maven2/org/eclipse/jetty/jetty-http/9.4.32.v20200930/jetty-http-9.4.32.v20200930.jar (214 kB at 2.8 MB/s)
Downloading from central: https://repo.maven.apache.org/maven2/org/eclipse/jetty/jetty-annotations/9.4.32.v20200930/jetty-annotations-9.4.32.v20200930.jar
Progress (1): 5.1/13 MB
Progress (1): 5.1/13 MB
Progress (1): 5.1/13 MB
Progress (2): 5.1/13 MB | 16/165 kB
Progress (2): 5.1/13 MB | 33/165 kB
Progress (2): 5.1/13 MB | 33/165 kB
Progress (2): 5.1/13 MB | 49/165 kB
Progress (2): 5.1/13 MB | 49/165 kB
Progress (2): 5.1/13 MB | 65/165 kB
Progress (2): 5.1/13 MB | 65/165 kB
Progress (2): 5.1/13 MB | 81/165 kB
Progress (2): 5.2/13 MB | 81/165 kB
Progress (2): 5.2/13 MB | 98/165 kB
Progress (2): 5.2/13 MB | 98/165 kB
Progress (2): 5.2/13 MB | 114/165 kB
Progress (2): 5.2/13 MB | 131/165 kB
Progress (2): 5.2/13 MB | 131/165 kB
Progress (2): 5.2/13 MB | 147/165 kB
Progress (2): 5.2/13 MB | 147/165 kB
Progress (2): 5.2/13 MB | 163/165 kB
Progress (2): 5.2/13 MB | 165 kB    
Progress (2): 5.2/13 MB | 165 kB
Progress (2): 5.2/13 MB | 165 kB
                                
Downloaded from central: https://repo.maven.apache.org/maven2/org/eclipse/jetty/jetty-io/9.4.32.v20200930/jetty-io-9.4.32.v20200930.jar (165 kB at 2.1 MB/s)
Downloading from central: https://repo.maven.apache.org/maven2/javax/annotation/javax.annotation-api/1.3/javax.annotation-api-1.3.jar
Progress (1): 5.3/13 MB
Progress (1): 5.3/13 MB
Progress (1): 5.3/13 MB
Progress (1): 5.3/13 MB
Progress (1): 5.3/13 MB
Progress (2): 5.3/13 MB | 16/42 kB
Progress (2): 5.3/13 MB | 16/42 kB
Progress (2): 5.3/13 MB | 33/42 kB
Progress (2): 5.4/13 MB | 33/42 kB
Progress (2): 5.4/13 MB | 42 kB   
Progress (2): 5.4/13 MB | 42 kB
Progress (2): 5.4/13 MB | 42 kB
Progress (2): 5.4/13 MB | 42 kB
Progress (2): 5.4/13 MB | 42 kB
                               
Downloaded from central: https://repo.maven.apache.org/maven2/org/eclipse/jetty/jetty-jmx/9.4.32.v20200930/jetty-jmx-9.4.32.v20200930.jar (42 kB at 529 kB/s)
Downloading from central: https://repo.maven.apache.org/maven2/org/ow2/asm/asm/7.3.1/asm-7.3.1.jar
Progress (1): 5.4/13 MB
Progress (1): 5.5/13 MB
Progress (1): 5.5/13 MB
Progress (2): 5.5/13 MB | 16/86 kB
Progress (2): 5.5/13 MB | 16/86 kB
Progress (2): 5.5/13 MB | 33/86 kB
Progress (2): 5.5/13 MB | 33/86 kB
Progress (2): 5.5/13 MB | 49/86 kB
Progress (2): 5.5/13 MB | 49/86 kB
Progress (2): 5.5/13 MB | 64/86 kB
Progress (2): 5.5/13 MB | 80/86 kB
Progress (2): 5.5/13 MB | 80/86 kB
Progress (2): 5.5/13 MB | 86 kB   
Progress (2): 5.6/13 MB | 86 kB
Progress (2): 5.6/13 MB | 86 kB
                               
Downloaded from central: https://repo.maven.apache.org/maven2/org/eclipse/jetty/jetty-annotations/9.4.32.v20200930/jetty-annotations-9.4.32.v20200930.jar (86 kB at 1.1 MB/s)
Progress (1): 5.6/13 MB
Progress (1): 5.6/13 MB
                       
Downloading from central: https://repo.maven.apache.org/maven2/org/ow2/asm/asm-commons/7.3.1/asm-commons-7.3.1.jar
Progress (1): 5.6/13 MB
Progress (1): 5.6/13 MB
Progress (1): 5.6/13 MB
Progress (2): 5.6/13 MB | 16/26 kB
Progress (2): 5.7/13 MB | 16/26 kB
Progress (2): 5.7/13 MB | 26 kB   
Progress (2): 5.7/13 MB | 26 kB
Progress (2): 5.7/13 MB | 26 kB
Progress (2): 5.7/13 MB | 26 kB
                               
Downloaded from central: https://repo.maven.apache.org/maven2/javax/annotation/javax.annotation-api/1.3/javax.annotation-api-1.3.jar (26 kB at 315 kB/s)
Downloading from central: https://repo.maven.apache.org/maven2/org/ow2/asm/asm-tree/7.3.1/asm-tree-7.3.1.jar
Progress (1): 5.7/13 MB
Progress (1): 5.7/13 MB
Progress (1): 5.8/13 MB
Progress (1): 5.8/13 MB
Progress (1): 5.8/13 MB
Progress (2): 5.8/13 MB | 16/319 kB
Progress (2): 5.8/13 MB | 33/319 kB
Progress (3): 5.8/13 MB | 33/319 kB | 16/122 kB
Progress (3): 5.8/13 MB | 49/319 kB | 16/122 kB
Progress (3): 5.8/13 MB | 49/319 kB | 32/122 kB
Progress (3): 5.8/13 MB | 66/319 kB | 32/122 kB
Progress (3): 5.8/13 MB | 66/319 kB | 49/122 kB
Progress (3): 5.8/13 MB | 82/319 kB | 49/122 kB
Progress (3): 5.8/13 MB | 82/319 kB | 65/122 kB
Progress (3): 5.8/13 MB | 98/319 kB | 65/122 kB
Progress (3): 5.8/13 MB | 111/319 kB | 65/122 kB
Progress (3): 5.8/13 MB | 111/319 kB | 81/122 kB
Progress (3): 5.8/13 MB | 127/319 kB | 81/122 kB
Progress (3): 5.8/13 MB | 127/319 kB | 98/122 kB
Progress (3): 5.8/13 MB | 143/319 kB | 98/122 kB
Progress (3): 5.8/13 MB | 143/319 kB | 114/122 kB
Progress (3): 5.8/13 MB | 160/319 kB | 114/122 kB
Progress (3): 5.8/13 MB | 160/319 kB | 122 kB    
Progress (3): 5.8/13 MB | 176/319 kB | 122 kB
Progress (3): 5.8/13 MB | 193/319 kB | 122 kB
                                             
Downloaded from central: https://repo.maven.apache.org/maven2/org/ow2/asm/asm/7.3.1/asm-7.3.1.jar (122 kB at 1.4 MB/s)
Downloading from central: https://repo.maven.apache.org/maven2/org/ow2/asm/asm-analysis/7.3.1/asm-analysis-7.3.1.jar
Progress (2): 5.8/13 MB | 209/319 kB
Progress (2): 5.8/13 MB | 209/319 kB
Progress (2): 5.8/13 MB | 209/319 kB
Progress (2): 5.8/13 MB | 209/319 kB
Progress (2): 5.9/13 MB | 209/319 kB
Progress (2): 5.9/13 MB | 209/319 kB
Progress (2): 5.9/13 MB | 209/319 kB
Progress (2): 5.9/13 MB | 225/319 kB
Progress (2): 5.9/13 MB | 225/319 kB
Progress (2): 5.9/13 MB | 225/319 kB
Progress (3): 5.9/13 MB | 225/319 kB | 16/72 kB
Progress (3): 5.9/13 MB | 242/319 kB | 16/72 kB
Progress (3): 5.9/13 MB | 242/319 kB | 16/72 kB
Progress (3): 5.9/13 MB | 242/319 kB | 33/72 kB
Progress (3): 6.0/13 MB | 242/319 kB | 33/72 kB
Progress (3): 6.0/13 MB | 242/319 kB | 49/72 kB
Progress (3): 6.0/13 MB | 258/319 kB | 49/72 kB
Progress (3): 6.0/13 MB | 258/319 kB | 49/72 kB
Progress (3): 6.0/13 MB | 258/319 kB | 66/72 kB
Progress (3): 6.0/13 MB | 258/319 kB | 72 kB   
Progress (3): 6.0/13 MB | 258/319 kB | 72 kB
Progress (3): 6.0/13 MB | 275/319 kB | 72 kB
Progress (3): 6.0/13 MB | 275/319 kB | 72 kB
                                            
Downloaded from central: https://repo.maven.apache.org/maven2/org/ow2/asm/asm-commons/7.3.1/asm-commons-7.3.1.jar (72 kB at 804 kB/s)
Downloading from central: https://repo.maven.apache.org/maven2/org/eclipse/jetty/websocket/javax-websocket-server-impl/9.4.32.v20200930/javax-websocket-server-impl-9.4.32.v20200930.jar
Progress (2): 6.0/13 MB | 275/319 kB
Progress (2): 6.0/13 MB | 291/319 kB
Progress (3): 6.0/13 MB | 291/319 kB | 16/53 kB
Progress (3): 6.0/13 MB | 291/319 kB | 16/53 kB
Progress (3): 6.0/13 MB | 291/319 kB | 33/53 kB
Progress (3): 6.1/13 MB | 291/319 kB | 33/53 kB
Progress (3): 6.1/13 MB | 291/319 kB | 49/53 kB
Progress (3): 6.1/13 MB | 291/319 kB | 53 kB   
Progress (3): 6.1/13 MB | 307/319 kB | 53 kB
Progress (3): 6.1/13 MB | 307/319 kB | 53 kB
Progress (3): 6.1/13 MB | 319 kB | 53 kB    
Progress (3): 6.1/13 MB | 319 kB | 53 kB
                                        
Downloaded from central: https://repo.maven.apache.org/maven2/org/ow2/asm/asm-tree/7.3.1/asm-tree-7.3.1.jar (53 kB at 587 kB/s)
Downloading from central: https://repo.maven.apache.org/maven2/org/eclipse/jetty/websocket/javax-websocket-client-impl/9.4.32.v20200930/javax-websocket-client-impl-9.4.32.v20200930.jar
Progress (2): 6.1/13 MB | 319 kB
Progress (2): 6.1/13 MB | 319 kB
                                
Downloaded from central: https://repo.maven.apache.org/maven2/org/eclipse/jetty/jetty-client/9.4.32.v20200930/jetty-client-9.4.32.v20200930.jar (319 kB at 3.5 MB/s)
Downloading from central: https://repo.maven.apache.org/maven2/javax/websocket/javax.websocket-client-api/1.0/javax.websocket-client-api-1.0.jar
Progress (1): 6.1/13 MB
Progress (1): 6.2/13 MB
Progress (1): 6.2/13 MB
Progress (1): 6.2/13 MB
Progress (2): 6.2/13 MB | 16/33 kB
Progress (2): 6.2/13 MB | 16/33 kB
Progress (2): 6.2/13 MB | 33/33 kB
Progress (2): 6.2/13 MB | 33 kB   
Progress (2): 6.2/13 MB | 33 kB
Progress (2): 6.2/13 MB | 33 kB
Progress (2): 6.3/13 MB | 33 kB
                               
Downloaded from central: https://repo.maven.apache.org/maven2/org/ow2/asm/asm-analysis/7.3.1/asm-analysis-7.3.1.jar (33 kB at 368 kB/s)
Progress (1): 6.3/13 MB
                       
Downloading from central: https://repo.maven.apache.org/maven2/javax/websocket/javax.websocket-api/1.0/javax.websocket-api-1.0.jar
Progress (1): 6.3/13 MB
Progress (1): 6.3/13 MB
Progress (2): 6.3/13 MB | 16/47 kB
Progress (2): 6.3/13 MB | 16/47 kB
Progress (2): 6.3/13 MB | 16/47 kB
Progress (2): 6.3/13 MB | 33/47 kB
Progress (2): 6.4/13 MB | 33/47 kB
Progress (2): 6.4/13 MB | 47 kB   
Progress (2): 6.4/13 MB | 47 kB
Progress (2): 6.4/13 MB | 47 kB
Progress (2): 6.4/13 MB | 47 kB
                               
Downloaded from central: https://repo.maven.apache.org/maven2/org/eclipse/jetty/websocket/javax-websocket-server-impl/9.4.32.v20200930/javax-websocket-server-impl-9.4.32.v20200930.jar (47 kB at 504 kB/s)
Progress (1): 6.4/13 MB
                       
Downloading from central: https://repo.maven.apache.org/maven2/org/eclipse/jetty/websocket/websocket-server/9.4.32.v20200930/websocket-server-9.4.32.v20200930.jar
Progress (1): 6.4/13 MB
Progress (1): 6.5/13 MB
Progress (1): 6.5/13 MB
Progress (2): 6.5/13 MB | 16/27 kB
Progress (2): 6.5/13 MB | 16/27 kB
Progress (2): 6.5/13 MB | 27 kB   
Progress (2): 6.5/13 MB | 27 kB
Progress (2): 6.5/13 MB | 27 kB
                               
Downloaded from central: https://repo.maven.apache.org/maven2/javax/websocket/javax.websocket-client-api/1.0/javax.websocket-client-api-1.0.jar (27 kB at 287 kB/s)
Progress (1): 6.5/13 MB
Progress (1): 6.5/13 MB
                       
Downloading from central: https://repo.maven.apache.org/maven2/org/eclipse/jetty/websocket/websocket-common/9.4.32.v20200930/websocket-common-9.4.32.v20200930.jar
Progress (1): 6.6/13 MB
Progress (1): 6.6/13 MB
Progress (1): 6.6/13 MB
Progress (1): 6.6/13 MB
Progress (1): 6.6/13 MB
Progress (1): 6.6/13 MB
Progress (1): 6.7/13 MB
Progress (1): 6.7/13 MB
Progress (1): 6.7/13 MB
Progress (1): 6.7/13 MB
Progress (1): 6.7/13 MB
Progress (1): 6.7/13 MB
Progress (1): 6.8/13 MB
Progress (2): 6.8/13 MB | 16/37 kB
Progress (2): 6.8/13 MB | 16/37 kB
Progress (2): 6.8/13 MB | 33/37 kB
Progress (2): 6.8/13 MB | 37 kB   
Progress (2): 6.8/13 MB | 37 kB
Progress (2): 6.8/13 MB | 37 kB
                               
Downloaded from central: https://repo.maven.apache.org/maven2/javax/websocket/javax.websocket-api/1.0/javax.websocket-api-1.0.jar (37 kB at 374 kB/s)
Progress (1): 6.8/13 MB
Progress (1): 6.8/13 MB
Progress (1): 6.9/13 MB
Progress (2): 6.9/13 MB | 16/45 kB
Progress (2): 6.9/13 MB | 16/45 kB
Progress (2): 6.9/13 MB | 33/45 kB
Progress (2): 6.9/13 MB | 45 kB   
Progress (2): 6.9/13 MB | 45 kB
Progress (2): 6.9/13 MB | 45 kB
                               
Downloaded from central: https://repo.maven.apache.org/maven2/org/eclipse/jetty/websocket/websocket-server/9.4.32.v20200930/websocket-server-9.4.32.v20200930.jar (45 kB at 453 kB/s)
Progress (1): 6.9/13 MB
                       
Downloading from central: https://repo.maven.apache.org/maven2/org/eclipse/jetty/websocket/websocket-api/9.4.32.v20200930/websocket-api-9.4.32.v20200930.jar
Progress (1): 6.9/13 MB
Progress (1): 7.0/13 MB
                       
Downloading from central: https://repo.maven.apache.org/maven2/org/eclipse/jetty/websocket/websocket-client/9.4.32.v20200930/websocket-client-9.4.32.v20200930.jar
Progress (1): 7.0/13 MB
Progress (1): 7.0/13 MB
Progress (1): 7.0/13 MB
Progress (1): 7.0/13 MB
Progress (1): 7.0/13 MB
Progress (1): 7.1/13 MB
Progress (1): 7.1/13 MB
Progress (1): 7.1/13 MB
Progress (1): 7.1/13 MB
Progress (1): 7.1/13 MB
Progress (2): 7.1/13 MB | 16/212 kB
Progress (2): 7.1/13 MB | 16/212 kB
Progress (2): 7.1/13 MB | 33/212 kB
Progress (2): 7.2/13 MB | 33/212 kB
Progress (2): 7.2/13 MB | 49/212 kB
Progress (2): 7.2/13 MB | 49/212 kB
Progress (2): 7.2/13 MB | 66/212 kB
Progress (2): 7.2/13 MB | 66/212 kB
Progress (2): 7.2/13 MB | 82/212 kB
Progress (2): 7.2/13 MB | 98/212 kB
Progress (2): 7.2/13 MB | 98/212 kB
Progress (2): 7.2/13 MB | 115/212 kB
Progress (2): 7.2/13 MB | 115/212 kB
Progress (2): 7.2/13 MB | 131/212 kB
Progress (2): 7.2/13 MB | 131/212 kB
Progress (2): 7.2/13 MB | 147/212 kB
Progress (2): 7.3/13 MB | 147/212 kB
Progress (2): 7.3/13 MB | 164/212 kB
Progress (2): 7.3/13 MB | 164/212 kB
Progress (2): 7.3/13 MB | 180/212 kB
Progress (2): 7.3/13 MB | 197/212 kB
Progress (2): 7.3/13 MB | 197/212 kB
Progress (2): 7.3/13 MB | 212 kB    
Progress (2): 7.3/13 MB | 212 kB
Progress (2): 7.3/13 MB | 212 kB
Progress (2): 7.3/13 MB | 212 kB
                                
Downloaded from central: https://repo.maven.apache.org/maven2/org/eclipse/jetty/websocket/websocket-common/9.4.32.v20200930/websocket-common-9.4.32.v20200930.jar (212 kB at 2.0 MB/s)
Downloading from central: https://repo.maven.apache.org/maven2/org/eclipse/jetty/websocket/websocket-servlet/9.4.32.v20200930/websocket-servlet-9.4.32.v20200930.jar
Progress (1): 7.4/13 MB
Progress (1): 7.4/13 MB
Progress (1): 7.4/13 MB
Progress (1): 7.4/13 MB
Progress (1): 7.4/13 MB
Progress (1): 7.4/13 MB
Progress (1): 7.5/13 MB
Progress (1): 7.5/13 MB
Progress (1): 7.5/13 MB
Progress (1): 7.5/13 MB
Progress (1): 7.5/13 MB
Progress (1): 7.5/13 MB
Progress (1): 7.5/13 MB
Progress (1): 7.6/13 MB
Progress (1): 7.6/13 MB
Progress (1): 7.6/13 MB
Progress (1): 7.6/13 MB
Progress (1): 7.6/13 MB
Progress (1): 7.6/13 MB
Progress (1): 7.7/13 MB
Progress (1): 7.7/13 MB
Progress (1): 7.7/13 MB
Progress (1): 7.7/13 MB
Progress (1): 7.7/13 MB
Progress (2): 7.7/13 MB | 16/30 kB
Progress (2): 7.7/13 MB | 16/30 kB
Progress (2): 7.7/13 MB | 30 kB   
Progress (2): 7.8/13 MB | 30 kB
Progress (2): 7.8/13 MB | 30 kB
                               
Downloaded from central: https://repo.maven.apache.org/maven2/org/eclipse/jetty/websocket/websocket-servlet/9.4.32.v20200930/websocket-servlet-9.4.32.v20200930.jar (30 kB at 280 kB/s)
Progress (1): 7.8/13 MB
                       
Downloading from central: https://repo.maven.apache.org/maven2/org/eclipse/jetty/apache-jsp/9.4.32.v20200930/apache-jsp-9.4.32.v20200930.jar
Progress (1): 7.8/13 MB
Progress (1): 7.8/13 MB
Progress (1): 7.8/13 MB
Progress (1): 7.9/13 MB
Progress (1): 7.9/13 MB
Progress (1): 7.9/13 MB
Progress (1): 7.9/13 MB
Progress (1): 7.9/13 MB
Progress (1): 7.9/13 MB
Progress (1): 8.0/13 MB
Progress (1): 8.0/13 MB
Progress (1): 8.0/13 MB
Progress (1): 8.0/13 MB
Progress (1): 8.0/13 MB
Progress (1): 8.0/13 MB
Progress (1): 8.1/13 MB
Progress (1): 8.1/13 MB
Progress (1): 8.1/13 MB
Progress (1): 8.1/13 MB
Progress (1): 8.1/13 MB
Progress (1): 8.1/13 MB
Progress (1): 8.2/13 MB
Progress (1): 8.2/13 MB
Progress (1): 8.2/13 MB
Progress (1): 8.2/13 MB
Progress (1): 8.2/13 MB
Progress (1): 8.2/13 MB
Progress (1): 8.3/13 MB
Progress (1): 8.3/13 MB
Progress (1): 8.3/13 MB
Progress (1): 8.3/13 MB
Progress (2): 8.3/13 MB | 16/168 kB
Progress (2): 8.3/13 MB | 33/168 kB
Progress (2): 8.3/13 MB | 33/168 kB
Progress (2): 8.3/13 MB | 33/168 kB
Progress (2): 8.4/13 MB | 33/168 kB
Progress (2): 8.4/13 MB | 33/168 kB
Progress (2): 8.4/13 MB | 49/168 kB
Progress (2): 8.4/13 MB | 49/168 kB
Progress (2): 8.4/13 MB | 66/168 kB
Progress (2): 8.4/13 MB | 66/168 kB
Progress (2): 8.4/13 MB | 82/168 kB
Progress (2): 8.4/13 MB | 98/168 kB
Progress (2): 8.4/13 MB | 98/168 kB
Progress (2): 8.4/13 MB | 114/168 kB
Progress (2): 8.4/13 MB | 114/168 kB
Progress (2): 8.4/13 MB | 131/168 kB
Progress (2): 8.5/13 MB | 131/168 kB
Progress (2): 8.5/13 MB | 147/168 kB
Progress (2): 8.5/13 MB | 147/168 kB
Progress (2): 8.5/13 MB | 164/168 kB
Progress (2): 8.5/13 MB | 168 kB    
Progress (2): 8.5/13 MB | 168 kB
Progress (2): 8.5/13 MB | 168 kB
Progress (2): 8.5/13 MB | 168 kB
Progress (2): 8.5/13 MB | 168 kB
                                
Downloaded from central: https://repo.maven.apache.org/maven2/org/eclipse/jetty/websocket/javax-websocket-client-impl/9.4.32.v20200930/javax-websocket-client-impl-9.4.32.v20200930.jar (168 kB at 1.4 MB/s)
Progress (1): 8.5/13 MB
Progress (1): 8.6/13 MB
                       
Downloading from central: https://repo.maven.apache.org/maven2/org/eclipse/jetty/toolchain/jetty-schemas/3.1.2/jetty-schemas-3.1.2.jar
Progress (1): 8.6/13 MB
Progress (1): 8.6/13 MB
Progress (1): 8.6/13 MB
Progress (1): 8.6/13 MB
Progress (2): 8.6/13 MB | 14/52 kB
Progress (2): 8.6/13 MB | 14/52 kB
Progress (2): 8.6/13 MB | 16/52 kB
Progress (2): 8.6/13 MB | 19/52 kB
Progress (2): 8.7/13 MB | 19/52 kB
Progress (2): 8.7/13 MB | 25/52 kB
Progress (2): 8.7/13 MB | 33/52 kB
Progress (2): 8.7/13 MB | 33/52 kB
Progress (2): 8.7/13 MB | 34/52 kB
Progress (2): 8.7/13 MB | 36/52 kB
Progress (2): 8.7/13 MB | 36/52 kB
Progress (2): 8.7/13 MB | 37/52 kB
Progress (2): 8.7/13 MB | 37/52 kB
Progress (2): 8.7/13 MB | 38/52 kB
Progress (2): 8.7/13 MB | 40/52 kB
Progress (2): 8.7/13 MB | 40/52 kB
Progress (2): 8.7/13 MB | 41/52 kB
Progress (2): 8.7/13 MB | 44/52 kB
Progress (2): 8.7/13 MB | 44/52 kB
Progress (2): 8.7/13 MB | 45/52 kB
Progress (2): 8.7/13 MB | 47/52 kB
Progress (2): 8.7/13 MB | 48/52 kB
Progress (2): 8.7/13 MB | 49/52 kB
Progress (2): 8.7/13 MB | 51/52 kB
Progress (2): 8.7/13 MB | 52 kB   
Progress (2): 8.8/13 MB | 52 kB
Progress (2): 8.8/13 MB | 52 kB
                               
Downloaded from central: https://repo.maven.apache.org/maven2/org/eclipse/jetty/websocket/websocket-api/9.4.32.v20200930/websocket-api-9.4.32.v20200930.jar (52 kB at 442 kB/s)
Progress (1): 8.8/13 MB
Progress (1): 8.8/13 MB
                       
Downloading from central: https://repo.maven.apache.org/maven2/org/mortbay/jasper/apache-jsp/8.5.54/apache-jsp-8.5.54.jar
Progress (1): 8.8/13 MB
Progress (1): 8.8/13 MB
Progress (1): 8.9/13 MB
Progress (1): 8.9/13 MB
Progress (1): 8.9/13 MB
Progress (1): 8.9/13 MB
Progress (1): 8.9/13 MB
Progress (1): 8.9/13 MB
Progress (1): 9.0/13 MB
Progress (1): 9.0/13 MB
Progress (1): 9.0/13 MB
Progress (1): 9.0/13 MB
Progress (1): 9.0/13 MB
Progress (1): 9.0/13 MB
Progress (1): 9.1/13 MB
Progress (1): 9.1/13 MB
Progress (1): 9.1/13 MB
Progress (1): 9.1/13 MB
Progress (1): 9.1/13 MB
Progress (1): 9.1/13 MB
Progress (1): 9.2/13 MB
Progress (1): 9.2/13 MB
Progress (1): 9.2/13 MB
Progress (1): 9.2/13 MB
Progress (1): 9.2/13 MB
Progress (2): 9.2/13 MB | 16/200 kB
Progress (2): 9.2/13 MB | 16/200 kB
Progress (2): 9.2/13 MB | 33/200 kB
Progress (2): 9.3/13 MB | 33/200 kB
Progress (2): 9.3/13 MB | 48/200 kB
Progress (2): 9.3/13 MB | 48/200 kB
Progress (2): 9.3/13 MB | 48/200 kB
Progress (2): 9.3/13 MB | 48/200 kB
Progress (2): 9.3/13 MB | 64/200 kB
Progress (2): 9.3/13 MB | 64/200 kB
Progress (2): 9.3/13 MB | 80/200 kB
Progress (2): 9.3/13 MB | 97/200 kB
Progress (2): 9.3/13 MB | 97/200 kB
Progress (2): 9.3/13 MB | 113/200 kB
Progress (2): 9.4/13 MB | 113/200 kB
Progress (2): 9.4/13 MB | 130/200 kB
Progress (2): 9.4/13 MB | 130/200 kB
Progress (2): 9.4/13 MB | 146/200 kB
Progress (2): 9.4/13 MB | 146/200 kB
Progress (2): 9.4/13 MB | 162/200 kB
Progress (2): 9.4/13 MB | 162/200 kB
Progress (2): 9.4/13 MB | 179/200 kB
Progress (2): 9.4/13 MB | 179/200 kB
Progress (2): 9.4/13 MB | 195/200 kB
Progress (2): 9.4/13 MB | 195/200 kB
Progress (2): 9.4/13 MB | 200 kB    
Progress (2): 9.4/13 MB | 200 kB
Progress (2): 9.5/13 MB | 200 kB
                                
Downloaded from central: https://repo.maven.apache.org/maven2/org/eclipse/jetty/toolchain/jetty-schemas/3.1.2/jetty-schemas-3.1.2.jar (200 kB at 1.6 MB/s)
Progress (1): 9.5/13 MB
Progress (2): 9.5/13 MB | 0/1.0 MB
Progress (2): 9.5/13 MB | 0/1.0 MB
Progress (2): 9.5/13 MB | 0/1.0 MB
Progress (2): 9.5/13 MB | 0/1.0 MB
Progress (2): 9.5/13 MB | 0/1.0 MB
                                  
Downloading from central: https://repo.maven.apache.org/maven2/org/mortbay/jasper/apache-el/8.5.54/apache-el-8.5.54.jar
Progress (2): 9.5/13 MB | 0.1/1.0 MB
Progress (2): 9.5/13 MB | 0.1/1.0 MB
Progress (2): 9.5/13 MB | 0.1/1.0 MB
Progress (2): 9.5/13 MB | 0.1/1.0 MB
Progress (2): 9.5/13 MB | 0.1/1.0 MB
Progress (2): 9.6/13 MB | 0.1/1.0 MB
Progress (2): 9.6/13 MB | 0.1/1.0 MB
Progress (2): 9.6/13 MB | 0.1/1.0 MB
Progress (2): 9.6/13 MB | 0.1/1.0 MB
Progress (2): 9.6/13 MB | 0.1/1.0 MB
Progress (2): 9.6/13 MB | 0.1/1.0 MB
Progress (2): 9.6/13 MB | 0.1/1.0 MB
Progress (2): 9.6/13 MB | 0.1/1.0 MB
Progress (2): 9.6/13 MB | 0.1/1.0 MB
Progress (2): 9.7/13 MB | 0.1/1.0 MB
Progress (2): 9.7/13 MB | 0.2/1.0 MB
Progress (2): 9.7/13 MB | 0.2/1.0 MB
Progress (2): 9.7/13 MB | 0.2/1.0 MB
Progress (2): 9.7/13 MB | 0.2/1.0 MB
Progress (2): 9.7/13 MB | 0.2/1.0 MB
Progress (2): 9.7/13 MB | 0.2/1.0 MB
Progress (2): 9.7/13 MB | 0.2/1.0 MB
Progress (2): 9.7/13 MB | 0.2/1.0 MB
Progress (2): 9.7/13 MB | 0.2/1.0 MB
Progress (2): 9.8/13 MB | 0.2/1.0 MB
Progress (2): 9.8/13 MB | 0.2/1.0 MB
Progress (2): 9.8/13 MB | 0.2/1.0 MB
Progress (2): 9.8/13 MB | 0.2/1.0 MB
Progress (2): 9.8/13 MB | 0.2/1.0 MB
Progress (2): 9.8/13 MB | 0.2/1.0 MB
Progress (2): 9.8/13 MB | 0.2/1.0 MB
Progress (2): 9.8/13 MB | 0.2/1.0 MB
Progress (2): 9.9/13 MB | 0.2/1.0 MB
Progress (2): 9.9/13 MB | 0.2/1.0 MB
Progress (2): 9.9/13 MB | 0.3/1.0 MB
Progress (2): 9.9/13 MB | 0.3/1.0 MB
Progress (2): 9.9/13 MB | 0.3/1.0 MB
Progress (2): 9.9/13 MB | 0.3/1.0 MB
Progress (2): 9.9/13 MB | 0.3/1.0 MB
Progress (2): 9.9/13 MB | 0.3/1.0 MB
Progress (2): 9.9/13 MB | 0.3/1.0 MB
Progress (2): 9.9/13 MB | 0.3/1.0 MB
Progress (2): 10.0/13 MB | 0.3/1.0 MB
Progress (2): 10.0/13 MB | 0.3/1.0 MB
Progress (2): 10.0/13 MB | 0.3/1.0 MB
Progress (2): 10.0/13 MB | 0.3/1.0 MB
Progress (2): 10/13 MB | 0.3/1.0 MB  
Progress (3): 10/13 MB | 0.3/1.0 MB | 16/254 kB
Progress (3): 10/13 MB | 0.3/1.0 MB | 16/254 kB
Progress (3): 10/13 MB | 0.3/1.0 MB | 33/254 kB
Progress (3): 10/13 MB | 0.3/1.0 MB | 33/254 kB
Progress (3): 10/13 MB | 0.3/1.0 MB | 33/254 kB
Progress (3): 10/13 MB | 0.3/1.0 MB | 49/254 kB
Progress (3): 10/13 MB | 0.3/1.0 MB | 49/254 kB
Progress (3): 10/13 MB | 0.3/1.0 MB | 66/254 kB
Progress (3): 10/13 MB | 0.3/1.0 MB | 66/254 kB
Progress (3): 10/13 MB | 0.3/1.0 MB | 82/254 kB
Progress (3): 10/13 MB | 0.3/1.0 MB | 82/254 kB
Progress (3): 10/13 MB | 0.3/1.0 MB | 95/254 kB
Progress (3): 10/13 MB | 0.3/1.0 MB | 95/254 kB
Progress (3): 10/13 MB | 0.3/1.0 MB | 112/254 kB
Progress (3): 10/13 MB | 0.3/1.0 MB | 112/254 kB
Progress (3): 10/13 MB | 0.3/1.0 MB | 128/254 kB
Progress (3): 10/13 MB | 0.3/1.0 MB | 128/254 kB
Progress (3): 10/13 MB | 0.3/1.0 MB | 145/254 kB
Progress (3): 10/13 MB | 0.3/1.0 MB | 161/254 kB
Progress (3): 10/13 MB | 0.3/1.0 MB | 161/254 kB
Progress (3): 10/13 MB | 0.3/1.0 MB | 177/254 kB
Progress (3): 10/13 MB | 0.3/1.0 MB | 177/254 kB
Progress (3): 10/13 MB | 0.3/1.0 MB | 194/254 kB
Progress (3): 10/13 MB | 0.3/1.0 MB | 194/254 kB
Progress (3): 10/13 MB | 0.3/1.0 MB | 194/254 kB
Progress (3): 10/13 MB | 0.3/1.0 MB | 194/254 kB
Progress (3): 10/13 MB | 0.4/1.0 MB | 194/254 kB
Progress (3): 10/13 MB | 0.4/1.0 MB | 194/254 kB
Progress (3): 10/13 MB | 0.4/1.0 MB | 194/254 kB
Progress (3): 10/13 MB | 0.4/1.0 MB | 194/254 kB
Progress (3): 10/13 MB | 0.4/1.0 MB | 194/254 kB
Progress (3): 10/13 MB | 0.4/1.0 MB | 194/254 kB
Progress (3): 10/13 MB | 0.4/1.0 MB | 194/254 kB
Progress (3): 10/13 MB | 0.4/1.0 MB | 194/254 kB
Progress (3): 10/13 MB | 0.4/1.0 MB | 194/254 kB
Progress (3): 10/13 MB | 0.4/1.0 MB | 194/254 kB
Progress (3): 10/13 MB | 0.4/1.0 MB | 194/254 kB
Progress (3): 10/13 MB | 0.4/1.0 MB | 194/254 kB
Progress (3): 10/13 MB | 0.4/1.0 MB | 194/254 kB
Progress (3): 10/13 MB | 0.4/1.0 MB | 194/254 kB
Progress (3): 10/13 MB | 0.4/1.0 MB | 194/254 kB
Progress (3): 10/13 MB | 0.4/1.0 MB | 194/254 kB
Progress (3): 10/13 MB | 0.4/1.0 MB | 194/254 kB
Progress (3): 10/13 MB | 0.4/1.0 MB | 194/254 kB
Progress (3): 10/13 MB | 0.4/1.0 MB | 194/254 kB
Progress (3): 10/13 MB | 0.4/1.0 MB | 194/254 kB
Progress (3): 10/13 MB | 0.4/1.0 MB | 194/254 kB
Progress (3): 10/13 MB | 0.4/1.0 MB | 194/254 kB
Progress (3): 11/13 MB | 0.4/1.0 MB | 194/254 kB
Progress (3): 11/13 MB | 0.4/1.0 MB | 194/254 kB
Progress (3): 11/13 MB | 0.4/1.0 MB | 194/254 kB
Progress (3): 11/13 MB | 0.5/1.0 MB | 194/254 kB
Progress (3): 11/13 MB | 0.5/1.0 MB | 194/254 kB
Progress (3): 11/13 MB | 0.5/1.0 MB | 194/254 kB
Progress (3): 11/13 MB | 0.5/1.0 MB | 194/254 kB
Progress (3): 11/13 MB | 0.5/1.0 MB | 194/254 kB
Progress (3): 11/13 MB | 0.5/1.0 MB | 194/254 kB
Progress (3): 11/13 MB | 0.5/1.0 MB | 194/254 kB
Progress (3): 11/13 MB | 0.5/1.0 MB | 194/254 kB
Progress (3): 11/13 MB | 0.5/1.0 MB | 194/254 kB
Progress (3): 11/13 MB | 0.5/1.0 MB | 194/254 kB
Progress (3): 11/13 MB | 0.5/1.0 MB | 194/254 kB
Progress (3): 11/13 MB | 0.6/1.0 MB | 194/254 kB
Progress (3): 11/13 MB | 0.6/1.0 MB | 194/254 kB
Progress (3): 11/13 MB | 0.6/1.0 MB | 194/254 kB
Progress (3): 11/13 MB | 0.6/1.0 MB | 194/254 kB
Progress (3): 11/13 MB | 0.6/1.0 MB | 194/254 kB
Progress (3): 11/13 MB | 0.6/1.0 MB | 194/254 kB
Progress (3): 11/13 MB | 0.6/1.0 MB | 194/254 kB
Progress (3): 11/13 MB | 0.6/1.0 MB | 194/254 kB
Progress (3): 11/13 MB | 0.6/1.0 MB | 194/254 kB
Progress (3): 11/13 MB | 0.6/1.0 MB | 194/254 kB
Progress (3): 11/13 MB | 0.6/1.0 MB | 194/254 kB
Progress (3): 11/13 MB | 0.6/1.0 MB | 194/254 kB
Progress (3): 11/13 MB | 0.6/1.0 MB | 210/254 kB
Progress (3): 11/13 MB | 0.6/1.0 MB | 210/254 kB
Progress (3): 11/13 MB | 0.6/1.0 MB | 227/254 kB
Progress (3): 11/13 MB | 0.6/1.0 MB | 227/254 kB
Progress (3): 11/13 MB | 0.6/1.0 MB | 243/254 kB
Progress (3): 11/13 MB | 0.6/1.0 MB | 254 kB    
Progress (3): 11/13 MB | 0.6/1.0 MB | 254 kB
Progress (3): 11/13 MB | 0.6/1.0 MB | 254 kB
                                            
Downloaded from central: https://repo.maven.apache.org/maven2/org/mortbay/jasper/apache-el/8.5.54/apache-el-8.5.54.jar (254 kB at 1.8 MB/s)
Progress (2): 11/13 MB | 0.6/1.0 MB
                                   
Downloading from central: https://repo.maven.apache.org/maven2/org/eclipse/jdt/ecj/3.19.0/ecj-3.19.0.jar
Progress (2): 11/13 MB | 0.6/1.0 MB
Progress (2): 11/13 MB | 0.6/1.0 MB
Progress (2): 11/13 MB | 0.7/1.0 MB
Progress (2): 11/13 MB | 0.7/1.0 MB
Progress (2): 11/13 MB | 0.7/1.0 MB
Progress (2): 11/13 MB | 0.7/1.0 MB
Progress (2): 11/13 MB | 0.7/1.0 MB
Progress (2): 11/13 MB | 0.7/1.0 MB
Progress (2): 11/13 MB | 0.8/1.0 MB
Progress (2): 11/13 MB | 0.8/1.0 MB
Progress (2): 11/13 MB | 0.8/1.0 MB
Progress (2): 11/13 MB | 0.8/1.0 MB
Progress (2): 11/13 MB | 0.8/1.0 MB
Progress (2): 11/13 MB | 0.8/1.0 MB
Progress (2): 11/13 MB | 0.9/1.0 MB
Progress (2): 11/13 MB | 0.9/1.0 MB
Progress (2): 11/13 MB | 0.9/1.0 MB
Progress (2): 11/13 MB | 0.9/1.0 MB
Progress (2): 11/13 MB | 0.9/1.0 MB
Progress (2): 11/13 MB | 0.9/1.0 MB
Progress (2): 11/13 MB | 0.9/1.0 MB
Progress (2): 11/13 MB | 0.9/1.0 MB
Progress (2): 11/13 MB | 0.9/1.0 MB
Progress (2): 11/13 MB | 1.0/1.0 MB
Progress (2): 11/13 MB | 1.0/1.0 MB
Progress (2): 11/13 MB | 1.0/1.0 MB
Progress (2): 11/13 MB | 1.0/1.0 MB
Progress (2): 11/13 MB | 1.0/1.0 MB
Progress (2): 11/13 MB | 1.0/1.0 MB
Progress (2): 11/13 MB | 1.0/1.0 MB
Progress (2): 11/13 MB | 1.0 MB    
Progress (2): 11/13 MB | 1.0 MB
                               
Downloaded from central: https://repo.maven.apache.org/maven2/org/mortbay/jasper/apache-jsp/8.5.54/apache-jsp-8.5.54.jar (1.0 MB at 7.1 MB/s)
Downloading from central: https://repo.maven.apache.org/maven2/org/eclipse/jetty/apache-jstl/9.4.32.v20200930/apache-jstl-9.4.32.v20200930.jar
Progress (1): 11/13 MB
Progress (1): 11/13 MB
Progress (1): 11/13 MB
Progress (1): 11/13 MB
Progress (2): 11/13 MB | 15/21 kB
Progress (2): 11/13 MB | 15/21 kB
Progress (2): 11/13 MB | 21 kB   
Progress (2): 11/13 MB | 21 kB
Progress (2): 11/13 MB | 21 kB
                              
Downloaded from central: https://repo.maven.apache.org/maven2/org/eclipse/jetty/apache-jsp/9.4.32.v20200930/apache-jsp-9.4.32.v20200930.jar (21 kB at 145 kB/s)
Downloading from central: https://repo.maven.apache.org/maven2/javax/transaction/javax.transaction-api/1.3/javax.transaction-api-1.3.jar
Progress (1): 11/13 MB
Progress (1): 11/13 MB
Progress (1): 11/13 MB
Progress (1): 11/13 MB
Progress (1): 11/13 MB
Progress (1): 11/13 MB
Progress (1): 11/13 MB
Progress (1): 11/13 MB
Progress (1): 11/13 MB
Progress (2): 11/13 MB | 0/2.9 MB
Progress (2): 11/13 MB | 0/2.9 MB
Progress (2): 11/13 MB | 0/2.9 MB
Progress (2): 11/13 MB | 0/2.9 MB
Progress (2): 11/13 MB | 0/2.9 MB
Progress (2): 11/13 MB | 0.1/2.9 MB
Progress (2): 11/13 MB | 0.1/2.9 MB
Progress (2): 11/13 MB | 0.1/2.9 MB
Progress (2): 11/13 MB | 0.1/2.9 MB
Progress (2): 11/13 MB | 0.1/2.9 MB
Progress (2): 11/13 MB | 0.1/2.9 MB
Progress (2): 11/13 MB | 0.1/2.9 MB
Progress (2): 11/13 MB | 0.1/2.9 MB
Progress (2): 11/13 MB | 0.1/2.9 MB
Progress (2): 11/13 MB | 0.2/2.9 MB
Progress (2): 11/13 MB | 0.2/2.9 MB
Progress (2): 11/13 MB | 0.2/2.9 MB
Progress (2): 11/13 MB | 0.2/2.9 MB
Progress (2): 11/13 MB | 0.2/2.9 MB
Progress (2): 11/13 MB | 0.2/2.9 MB
Progress (2): 11/13 MB | 0.2/2.9 MB
Progress (2): 11/13 MB | 0.2/2.9 MB
Progress (2): 11/13 MB | 0.2/2.9 MB
Progress (2): 11/13 MB | 0.2/2.9 MB
Progress (3): 11/13 MB | 0.2/2.9 MB | 13 kB
Progress (3): 11/13 MB | 0.2/2.9 MB | 13 kB
Progress (3): 11/13 MB | 0.2/2.9 MB | 13 kB
Progress (3): 11/13 MB | 0.2/2.9 MB | 13 kB
                                           
Downloaded from central: https://repo.maven.apache.org/maven2/org/eclipse/jetty/apache-jstl/9.4.32.v20200930/apache-jstl-9.4.32.v20200930.jar (13 kB at 82 kB/s)
Downloading from central: https://repo.maven.apache.org/maven2/org/apache/maven/plugins/maven-dependency-plugin/2.10/maven-dependency-plugin-2.10.jar
Progress (2): 11/13 MB | 0.2/2.9 MB
Progress (2): 11/13 MB | 0.2/2.9 MB
Progress (2): 11/13 MB | 0.2/2.9 MB
Progress (2): 11/13 MB | 0.2/2.9 MB
Progress (2): 11/13 MB | 0.2/2.9 MB
Progress (2): 11/13 MB | 0.2/2.9 MB
Progress (2): 11/13 MB | 0.2/2.9 MB
Progress (2): 11/13 MB | 0.2/2.9 MB
Progress (2): 12/13 MB | 0.2/2.9 MB
Progress (2): 12/13 MB | 0.2/2.9 MB
Progress (2): 12/13 MB | 0.2/2.9 MB
Progress (2): 12/13 MB | 0.2/2.9 MB
Progress (2): 12/13 MB | 0.2/2.9 MB
Progress (2): 12/13 MB | 0.2/2.9 MB
Progress (2): 12/13 MB | 0.2/2.9 MB
Progress (2): 12/13 MB | 0.2/2.9 MB
Progress (2): 12/13 MB | 0.2/2.9 MB
Progress (2): 12/13 MB | 0.2/2.9 MB
Progress (2): 12/13 MB | 0.3/2.9 MB
Progress (2): 12/13 MB | 0.3/2.9 MB
Progress (2): 12/13 MB | 0.3/2.9 MB
Progress (2): 12/13 MB | 0.3/2.9 MB
Progress (2): 12/13 MB | 0.3/2.9 MB
Progress (2): 12/13 MB | 0.3/2.9 MB
Progress (2): 12/13 MB | 0.3/2.9 MB
Progress (2): 12/13 MB | 0.3/2.9 MB
Progress (2): 12/13 MB | 0.3/2.9 MB
Progress (2): 12/13 MB | 0.3/2.9 MB
Progress (2): 12/13 MB | 0.4/2.9 MB
Progress (2): 12/13 MB | 0.4/2.9 MB
Progress (2): 12/13 MB | 0.4/2.9 MB
Progress (2): 12/13 MB | 0.4/2.9 MB
Progress (2): 12/13 MB | 0.4/2.9 MB
Progress (2): 12/13 MB | 0.4/2.9 MB
Progress (2): 12/13 MB | 0.4/2.9 MB
Progress (2): 12/13 MB | 0.4/2.9 MB
Progress (2): 12/13 MB | 0.4/2.9 MB
Progress (2): 12/13 MB | 0.4/2.9 MB
Progress (2): 12/13 MB | 0.4/2.9 MB
Progress (2): 12/13 MB | 0.4/2.9 MB
Progress (2): 12/13 MB | 0.5/2.9 MB
Progress (2): 12/13 MB | 0.5/2.9 MB
Progress (2): 12/13 MB | 0.5/2.9 MB
Progress (2): 12/13 MB | 0.5/2.9 MB
Progress (2): 12/13 MB | 0.5/2.9 MB
Progress (2): 12/13 MB | 0.5/2.9 MB
Progress (2): 12/13 MB | 0.5/2.9 MB
Progress (2): 12/13 MB | 0.5/2.9 MB
Progress (2): 12/13 MB | 0.5/2.9 MB
Progress (2): 12/13 MB | 0.5/2.9 MB
Progress (2): 12/13 MB | 0.5/2.9 MB
Progress (2): 12/13 MB | 0.5/2.9 MB
Progress (2): 12/13 MB | 0.5/2.9 MB
Progress (2): 12/13 MB | 0.5/2.9 MB
Progress (2): 12/13 MB | 0.5/2.9 MB
Progress (2): 12/13 MB | 0.5/2.9 MB
Progress (2): 12/13 MB | 0.5/2.9 MB
Progress (2): 12/13 MB | 0.5/2.9 MB
Progress (2): 12/13 MB | 0.6/2.9 MB
Progress (2): 12/13 MB | 0.6/2.9 MB
Progress (2): 12/13 MB | 0.6/2.9 MB
Progress (2): 12/13 MB | 0.6/2.9 MB
Progress (2): 12/13 MB | 0.6/2.9 MB
Progress (2): 12/13 MB | 0.6/2.9 MB
Progress (2): 12/13 MB | 0.6/2.9 MB
Progress (2): 12/13 MB | 0.6/2.9 MB
Progress (2): 12/13 MB | 0.6/2.9 MB
Progress (2): 12/13 MB | 0.6/2.9 MB
Progress (2): 12/13 MB | 0.6/2.9 MB
Progress (2): 12/13 MB | 0.6/2.9 MB
Progress (2): 12/13 MB | 0.6/2.9 MB
Progress (2): 12/13 MB | 0.6/2.9 MB
Progress (2): 12/13 MB | 0.7/2.9 MB
Progress (2): 12/13 MB | 0.7/2.9 MB
Progress (2): 12/13 MB | 0.7/2.9 MB
Progress (2): 12/13 MB | 0.7/2.9 MB
Progress (2): 12/13 MB | 0.7/2.9 MB
Progress (2): 12/13 MB | 0.7/2.9 MB
Progress (2): 12/13 MB | 0.7/2.9 MB
Progress (2): 12/13 MB | 0.7/2.9 MB
Progress (2): 12/13 MB | 0.7/2.9 MB
Progress (2): 12/13 MB | 0.7/2.9 MB
Progress (2): 12/13 MB | 0.7/2.9 MB
Progress (2): 12/13 MB | 0.7/2.9 MB
Progress (2): 12/13 MB | 0.7/2.9 MB
Progress (2): 12/13 MB | 0.7/2.9 MB
Progress (2): 12/13 MB | 0.7/2.9 MB
Progress (2): 12/13 MB | 0.8/2.9 MB
Progress (2): 12/13 MB | 0.8/2.9 MB
Progress (2): 12/13 MB | 0.8/2.9 MB
Progress (2): 12/13 MB | 0.8/2.9 MB
Progress (2): 12/13 MB | 0.8/2.9 MB
Progress (2): 12/13 MB | 0.8/2.9 MB
Progress (2): 12/13 MB | 0.8/2.9 MB
Progress (2): 12/13 MB | 0.8/2.9 MB
Progress (2): 12/13 MB | 0.8/2.9 MB
Progress (2): 12/13 MB | 0.8/2.9 MB
Progress (2): 12/13 MB | 0.8/2.9 MB
Progress (2): 12/13 MB | 0.8/2.9 MB
Progress (2): 12/13 MB | 0.8/2.9 MB
Progress (2): 12/13 MB | 0.9/2.9 MB
Progress (2): 12/13 MB | 0.9/2.9 MB
Progress (2): 12/13 MB | 0.9/2.9 MB
Progress (2): 12/13 MB | 0.9/2.9 MB
Progress (2): 12/13 MB | 0.9/2.9 MB
Progress (2): 12/13 MB | 0.9/2.9 MB
Progress (2): 12/13 MB | 0.9/2.9 MB
Progress (2): 12/13 MB | 0.9/2.9 MB
Progress (2): 12/13 MB | 0.9/2.9 MB
Progress (2): 12/13 MB | 0.9/2.9 MB
Progress (2): 12/13 MB | 0.9/2.9 MB
Progress (2): 13/13 MB | 0.9/2.9 MB
Progress (2): 13/13 MB | 1.0/2.9 MB
Progress (2): 13/13 MB | 1.0/2.9 MB
Progress (2): 13/13 MB | 1.0/2.9 MB
Progress (2): 13/13 MB | 1.0/2.9 MB
Progress (2): 13/13 MB | 1.0/2.9 MB
Progress (2): 13/13 MB | 1.0/2.9 MB
Progress (2): 13/13 MB | 1.0/2.9 MB
Progress (2): 13/13 MB | 1.0/2.9 MB
Progress (2): 13/13 MB | 1.0/2.9 MB
Progress (2): 13/13 MB | 1.0/2.9 MB
Progress (2): 13/13 MB | 1.0/2.9 MB
Progress (2): 13/13 MB | 1.0/2.9 MB
Progress (2): 13/13 MB | 1.0/2.9 MB
Progress (2): 13/13 MB | 1.0/2.9 MB
Progress (2): 13/13 MB | 1.0/2.9 MB
Progress (2): 13/13 MB | 1.0/2.9 MB
Progress (2): 13/13 MB | 1.0/2.9 MB
Progress (2): 13/13 MB | 1.0/2.9 MB
Progress (2): 13/13 MB | 1.0/2.9 MB
Progress (2): 13/13 MB | 1.1/2.9 MB
Progress (2): 13/13 MB | 1.1/2.9 MB
Progress (2): 13/13 MB | 1.1/2.9 MB
Progress (2): 13/13 MB | 1.1/2.9 MB
Progress (2): 13/13 MB | 1.1/2.9 MB
Progress (2): 13/13 MB | 1.1/2.9 MB
Progress (3): 13/13 MB | 1.1/2.9 MB | 16/28 kB
Progress (3): 13/13 MB | 1.1/2.9 MB | 16/28 kB
Progress (3): 13/13 MB | 1.1/2.9 MB | 28 kB   
Progress (3): 13/13 MB | 1.1/2.9 MB | 28 kB
Progress (3): 13/13 MB | 1.1/2.9 MB | 28 kB
Progress (3): 13/13 MB | 1.1/2.9 MB | 28 kB
Progress (3): 13/13 MB | 1.1/2.9 MB | 28 kB
                                           
Downloaded from central: https://repo.maven.apache.org/maven2/javax/transaction/javax.transaction-api/1.3/javax.transaction-api-1.3.jar (28 kB at 169 kB/s)
Progress (2): 13/13 MB | 1.1/2.9 MB
Progress (2): 13/13 MB | 1.1/2.9 MB
                                   
Downloading from central: https://repo.maven.apache.org/maven2/org/apache/maven/reporting/maven-reporting-impl/2.2/maven-reporting-impl-2.2.jar
Progress (2): 13/13 MB | 1.1/2.9 MB
Progress (2): 13/13 MB | 1.1/2.9 MB
Progress (2): 13/13 MB | 1.1/2.9 MB
Progress (2): 13/13 MB | 1.1/2.9 MB
Progress (2): 13/13 MB | 1.1/2.9 MB
Progress (2): 13/13 MB | 1.1/2.9 MB
Progress (2): 13/13 MB | 1.1/2.9 MB
Progress (2): 13/13 MB | 1.1/2.9 MB
Progress (2): 13/13 MB | 1.1/2.9 MB
Progress (2): 13/13 MB | 1.1/2.9 MB
Progress (2): 13/13 MB | 1.1/2.9 MB
Progress (2): 13/13 MB | 1.1/2.9 MB
Progress (2): 13/13 MB | 1.1/2.9 MB
Progress (2): 13/13 MB | 1.1/2.9 MB
Progress (2): 13/13 MB | 1.1/2.9 MB
Progress (2): 13/13 MB | 1.1/2.9 MB
Progress (2): 13/13 MB | 1.1/2.9 MB
Progress (2): 13 MB | 1.1/2.9 MB   
Progress (2): 13 MB | 1.2/2.9 MB
Progress (2): 13 MB | 1.2/2.9 MB
Progress (2): 13 MB | 1.2/2.9 MB
                                
Downloaded from central: https://repo.maven.apache.org/maven2/com/ibm/icu/icu4j/67.1/icu4j-67.1.jar (13 MB at 78 MB/s)
Downloading from central: https://repo.maven.apache.org/maven2/org/apache/maven/doxia/doxia-core/1.2/doxia-core-1.2.jar
Progress (1): 1.2/2.9 MB
Progress (1): 1.2/2.9 MB
Progress (1): 1.2/2.9 MB
Progress (1): 1.3/2.9 MB
Progress (1): 1.3/2.9 MB
Progress (1): 1.3/2.9 MB
Progress (1): 1.3/2.9 MB
Progress (1): 1.3/2.9 MB
Progress (2): 1.3/2.9 MB | 16/17 kB
Progress (2): 1.3/2.9 MB | 16/17 kB
Progress (2): 1.3/2.9 MB | 17 kB   
Progress (2): 1.4/2.9 MB | 17 kB
Progress (2): 1.4/2.9 MB | 17 kB
Progress (2): 1.4/2.9 MB | 17 kB
Progress (2): 1.4/2.9 MB | 17 kB
                                
Downloaded from central: https://repo.maven.apache.org/maven2/org/apache/maven/reporting/maven-reporting-impl/2.2/maven-reporting-impl-2.2.jar (17 kB at 99 kB/s)
Downloading from central: https://repo.maven.apache.org/maven2/xerces/xercesImpl/2.9.1/xercesImpl-2.9.1.jar
Progress (1): 1.4/2.9 MB
Progress (1): 1.4/2.9 MB
Progress (1): 1.5/2.9 MB
Progress (1): 1.5/2.9 MB
Progress (1): 1.5/2.9 MB
Progress (1): 1.5/2.9 MB
Progress (1): 1.5/2.9 MB
Progress (2): 1.5/2.9 MB | 16/154 kB
Progress (2): 1.5/2.9 MB | 16/154 kB
Progress (2): 1.5/2.9 MB | 33/154 kB
Progress (2): 1.6/2.9 MB | 33/154 kB
Progress (2): 1.6/2.9 MB | 49/154 kB
Progress (2): 1.6/2.9 MB | 66/154 kB
Progress (2): 1.6/2.9 MB | 66/154 kB
Progress (2): 1.6/2.9 MB | 82/154 kB
Progress (2): 1.6/2.9 MB | 82/154 kB
Progress (2): 1.6/2.9 MB | 98/154 kB
Progress (2): 1.6/2.9 MB | 98/154 kB
Progress (2): 1.6/2.9 MB | 114/154 kB
Progress (2): 1.6/2.9 MB | 114/154 kB
Progress (2): 1.6/2.9 MB | 131/154 kB
Progress (2): 1.6/2.9 MB | 131/154 kB
Progress (2): 1.6/2.9 MB | 147/154 kB
Progress (2): 1.6/2.9 MB | 154 kB    
Progress (2): 1.7/2.9 MB | 154 kB
Progress (2): 1.7/2.9 MB | 154 kB
Progress (2): 1.7/2.9 MB | 154 kB
                                 
Downloaded from central: https://repo.maven.apache.org/maven2/org/apache/maven/doxia/doxia-core/1.2/doxia-core-1.2.jar (154 kB at 886 kB/s)
Progress (1): 1.7/2.9 MB
Progress (1): 1.7/2.9 MB
Progress (1): 1.7/2.9 MB
                        
Downloading from central: https://repo.maven.apache.org/maven2/xml-apis/xml-apis/1.3.04/xml-apis-1.3.04.jar
Progress (1): 1.8/2.9 MB
Progress (1): 1.8/2.9 MB
Progress (1): 1.8/2.9 MB
Progress (1): 1.8/2.9 MB
Progress (1): 1.8/2.9 MB
Progress (2): 1.8/2.9 MB | 16/46 kB
Progress (2): 1.8/2.9 MB | 16/46 kB
Progress (2): 1.8/2.9 MB | 32/46 kB
Progress (2): 1.9/2.9 MB | 32/46 kB
Progress (2): 1.9/2.9 MB | 46 kB   
Progress (2): 1.9/2.9 MB | 46 kB
Progress (2): 1.9/2.9 MB | 46 kB
Progress (2): 1.9/2.9 MB | 46 kB
                                
Downloaded from central: https://repo.maven.apache.org/maven2/org/eclipse/jetty/websocket/websocket-client/9.4.32.v20200930/websocket-client-9.4.32.v20200930.jar (46 kB at 259 kB/s)
Downloading from central: https://repo.maven.apache.org/maven2/commons-digester/commons-digester/1.6/commons-digester-1.6.jar
Progress (1): 1.9/2.9 MB
Progress (1): 1.9/2.9 MB
Progress (1): 1.9/2.9 MB
Progress (1): 2.0/2.9 MB
Progress (1): 2.0/2.9 MB
Progress (1): 2.0/2.9 MB
Progress (1): 2.0/2.9 MB
Progress (1): 2.0/2.9 MB
Progress (1): 2.0/2.9 MB
Progress (1): 2.1/2.9 MB
Progress (1): 2.1/2.9 MB
Progress (1): 2.1/2.9 MB
Progress (2): 2.1/2.9 MB | 16/194 kB
Progress (2): 2.1/2.9 MB | 16/194 kB
Progress (2): 2.1/2.9 MB | 33/194 kB
Progress (2): 2.1/2.9 MB | 33/194 kB
Progress (2): 2.1/2.9 MB | 49/194 kB
Progress (2): 2.1/2.9 MB | 49/194 kB
Progress (2): 2.1/2.9 MB | 62/194 kB
Progress (2): 2.2/2.9 MB | 62/194 kB
Progress (2): 2.2/2.9 MB | 62/194 kB
Progress (2): 2.2/2.9 MB | 79/194 kB
Progress (2): 2.2/2.9 MB | 79/194 kB
Progress (2): 2.2/2.9 MB | 95/194 kB
Progress (2): 2.2/2.9 MB | 95/194 kB
Progress (2): 2.2/2.9 MB | 95/194 kB
Progress (2): 2.2/2.9 MB | 112/194 kB
Progress (2): 2.2/2.9 MB | 112/194 kB
Progress (2): 2.2/2.9 MB | 128/194 kB
Progress (2): 2.3/2.9 MB | 128/194 kB
Progress (2): 2.3/2.9 MB | 144/194 kB
Progress (2): 2.3/2.9 MB | 144/194 kB
Progress (2): 2.3/2.9 MB | 161/194 kB
Progress (2): 2.3/2.9 MB | 161/194 kB
Progress (2): 2.3/2.9 MB | 177/194 kB
Progress (2): 2.3/2.9 MB | 177/194 kB
Progress (2): 2.3/2.9 MB | 194/194 kB
Progress (2): 2.3/2.9 MB | 194 kB    
Progress (2): 2.3/2.9 MB | 194 kB
Progress (2): 2.3/2.9 MB | 194 kB
Progress (2): 2.4/2.9 MB | 194 kB
Progress (2): 2.4/2.9 MB | 194 kB
Progress (2): 2.4/2.9 MB | 194 kB
Progress (2): 2.4/2.9 MB | 194 kB
Progress (2): 2.4/2.9 MB | 194 kB
Progress (3): 2.4/2.9 MB | 194 kB | 16/168 kB
Progress (3): 2.4/2.9 MB | 194 kB | 16/168 kB
Progress (3): 2.4/2.9 MB | 194 kB | 33/168 kB
Progress (3): 2.5/2.9 MB | 194 kB | 33/168 kB
Progress (3): 2.5/2.9 MB | 194 kB | 49/168 kB
Progress (3): 2.5/2.9 MB | 194 kB | 49/168 kB
Progress (3): 2.5/2.9 MB | 194 kB | 65/168 kB
Progress (3): 2.5/2.9 MB | 194 kB | 65/168 kB
Progress (3): 2.5/2.9 MB | 194 kB | 65/168 kB
Progress (3): 2.5/2.9 MB | 194 kB | 81/168 kB
Progress (3): 2.5/2.9 MB | 194 kB | 98/168 kB
Progress (3): 2.5/2.9 MB | 194 kB | 98/168 kB
Progress (3): 2.5/2.9 MB | 194 kB | 114/168 kB
Progress (3): 2.5/2.9 MB | 194 kB | 114/168 kB
Progress (3): 2.6/2.9 MB | 194 kB | 114/168 kB
Progress (3): 2.6/2.9 MB | 194 kB | 131/168 kB
Progress (3): 2.6/2.9 MB | 194 kB | 131/168 kB
Progress (3): 2.6/2.9 MB | 194 kB | 147/168 kB
Progress (3): 2.6/2.9 MB | 194 kB | 147/168 kB
Progress (3): 2.6/2.9 MB | 194 kB | 163/168 kB
Progress (3): 2.6/2.9 MB | 194 kB | 168 kB    
Progress (3): 2.6/2.9 MB | 194 kB | 168 kB
Progress (3): 2.6/2.9 MB | 194 kB | 168 kB
Progress (3): 2.6/2.9 MB | 194 kB | 168 kB
                                          
Downloaded from central: https://repo.maven.apache.org/maven2/commons-digester/commons-digester/1.6/commons-digester-1.6.jar (168 kB at 920 kB/s)
Downloading from central: https://repo.maven.apache.org/maven2/org/apache/maven/doxia/doxia-sink-api/1.4/doxia-sink-api-1.4.jar
Progress (2): 2.7/2.9 MB | 194 kB
Progress (2): 2.7/2.9 MB | 194 kB
Progress (2): 2.7/2.9 MB | 194 kB
Progress (2): 2.7/2.9 MB | 194 kB
Progress (2): 2.7/2.9 MB | 194 kB
Progress (2): 2.7/2.9 MB | 194 kB
Progress (2): 2.8/2.9 MB | 194 kB
Progress (2): 2.8/2.9 MB | 194 kB
                                 
Downloaded from central: https://repo.maven.apache.org/maven2/xml-apis/xml-apis/1.3.04/xml-apis-1.3.04.jar (194 kB at 1.1 MB/s)
Progress (1): 2.8/2.9 MB
                        
Downloading from central: https://repo.maven.apache.org/maven2/org/apache/maven/doxia/doxia-logging-api/1.4/doxia-logging-api-1.4.jar
Progress (1): 2.8/2.9 MB
Progress (1): 2.8/2.9 MB
Progress (1): 2.8/2.9 MB
Progress (1): 2.9/2.9 MB
Progress (1): 2.9/2.9 MB
Progress (1): 2.9/2.9 MB
Progress (1): 2.9 MB    
Progress (2): 2.9 MB | 11 kB
                            
Downloaded from central: https://repo.maven.apache.org/maven2/org/eclipse/jdt/ecj/3.19.0/ecj-3.19.0.jar (2.9 MB at 16 MB/s)
Downloading from central: https://repo.maven.apache.org/maven2/org/apache/maven/doxia/doxia-site-renderer/1.4/doxia-site-renderer-1.4.jar
Downloaded from central: https://repo.maven.apache.org/maven2/org/apache/maven/doxia/doxia-sink-api/1.4/doxia-sink-api-1.4.jar (11 kB at 61 kB/s)
Downloading from central: https://repo.maven.apache.org/maven2/org/apache/maven/doxia/doxia-decoration-model/1.4/doxia-decoration-model-1.4.jar
Progress (1): 11 kB
                   
Downloaded from central: https://repo.maven.apache.org/maven2/org/apache/maven/doxia/doxia-logging-api/1.4/doxia-logging-api-1.4.jar (11 kB at 60 kB/s)
Downloading from central: https://repo.maven.apache.org/maven2/org/apache/maven/doxia/doxia-module-xhtml/1.4/doxia-module-xhtml-1.4.jar
Progress (1): 16/53 kB
Progress (2): 16/53 kB | 16/61 kB
Progress (2): 32/53 kB | 16/61 kB
Progress (2): 32/53 kB | 32/61 kB
Progress (2): 32/53 kB | 49/61 kB
Progress (2): 49/53 kB | 49/61 kB
Progress (2): 49/53 kB | 61 kB   
Progress (2): 53 kB | 61 kB   
                           
Downloaded from central: https://repo.maven.apache.org/maven2/org/apache/maven/doxia/doxia-decoration-model/1.4/doxia-decoration-model-1.4.jar (61 kB at 326 kB/s)
Downloading from central: https://repo.maven.apache.org/maven2/org/apache/maven/doxia/doxia-module-fml/1.4/doxia-module-fml-1.4.jar
Downloaded from central: https://repo.maven.apache.org/maven2/org/apache/maven/doxia/doxia-site-renderer/1.4/doxia-site-renderer-1.4.jar (53 kB at 282 kB/s)
Downloading from central: https://repo.maven.apache.org/maven2/org/codehaus/plexus/plexus-velocity/1.1.7/plexus-velocity-1.1.7.jar
Progress (1): 15 kB
                   
Downloaded from central: https://repo.maven.apache.org/maven2/org/apache/maven/doxia/doxia-module-xhtml/1.4/doxia-module-xhtml-1.4.jar (15 kB at 81 kB/s)
Downloading from central: https://repo.maven.apache.org/maven2/org/apache/velocity/velocity/1.5/velocity-1.5.jar
Progress (1): 7.7 kB
                    
Downloaded from central: https://repo.maven.apache.org/maven2/org/codehaus/plexus/plexus-velocity/1.1.7/plexus-velocity-1.1.7.jar (7.7 kB at 40 kB/s)
Downloading from central: https://repo.maven.apache.org/maven2/org/codehaus/plexus/plexus-io/2.4/plexus-io-2.4.jar
Progress (1): 16/38 kB
Progress (1): 33/38 kB
Progress (1): 38 kB   
                   
Downloaded from central: https://repo.maven.apache.org/maven2/org/apache/maven/doxia/doxia-module-fml/1.4/doxia-module-fml-1.4.jar (38 kB at 198 kB/s)
Downloading from central: https://repo.maven.apache.org/maven2/org/apache/maven/shared/maven-dependency-analyzer/1.6/maven-dependency-analyzer-1.6.jar
Progress (1): 16/392 kB
Progress (1): 33/392 kB
Progress (1): 49/392 kB
Progress (1): 66/392 kB
Progress (1): 82/392 kB
Progress (1): 98/392 kB
Progress (1): 115/392 kB
Progress (1): 131/392 kB
Progress (1): 147/392 kB
Progress (1): 164/392 kB
Progress (2): 164/392 kB | 15/32 kB
Progress (2): 180/392 kB | 15/32 kB
Progress (2): 180/392 kB | 31/32 kB
Progress (2): 180/392 kB | 32 kB   
Progress (2): 197/392 kB | 32 kB
Progress (2): 213/392 kB | 32 kB
Progress (2): 229/392 kB | 32 kB
                                
Downloaded from central: https://repo.maven.apache.org/maven2/org/apache/maven/shared/maven-dependency-analyzer/1.6/maven-dependency-analyzer-1.6.jar (32 kB at 161 kB/s)
Downloading from central: https://repo.maven.apache.org/maven2/org/apache/maven/shared/maven-dependency-tree/2.2/maven-dependency-tree-2.2.jar
Progress (1): 246/392 kB
Progress (1): 262/392 kB
Progress (1): 279/392 kB
Progress (1): 295/392 kB
Progress (1): 311/392 kB
Progress (2): 311/392 kB | 16/81 kB
Progress (2): 328/392 kB | 16/81 kB
Progress (2): 344/392 kB | 16/81 kB
Progress (2): 344/392 kB | 33/81 kB
Progress (2): 360/392 kB | 33/81 kB
Progress (2): 377/392 kB | 33/81 kB
Progress (2): 377/392 kB | 49/81 kB
Progress (2): 392 kB | 49/81 kB    
Progress (2): 392 kB | 62/81 kB
Progress (2): 392 kB | 78/81 kB
Progress (2): 392 kB | 81 kB   
                            
Downloaded from central: https://repo.maven.apache.org/maven2/org/apache/velocity/velocity/1.5/velocity-1.5.jar (392 kB at 2.0 MB/s)
Downloading from central: https://repo.maven.apache.org/maven2/org/apache/maven/shared/maven-common-artifact-filters/1.4/maven-common-artifact-filters-1.4.jar
Downloaded from central: https://repo.maven.apache.org/maven2/org/codehaus/plexus/plexus-io/2.4/plexus-io-2.4.jar (81 kB at 409 kB/s)
Downloading from central: https://repo.maven.apache.org/maven2/org/apache/maven/shared/maven-invoker/2.1.1/maven-invoker-2.1.1.jar
Progress (1): 16/64 kB
Progress (1): 33/64 kB
Progress (1): 49/64 kB
Progress (1): 64 kB   
                   
Downloaded from central: https://repo.maven.apache.org/maven2/org/apache/maven/shared/maven-dependency-tree/2.2/maven-dependency-tree-2.2.jar (64 kB at 319 kB/s)
Downloading from central: https://repo.maven.apache.org/maven2/org/codehaus/plexus/plexus-interactivity-api/1.0/plexus-interactivity-api-1.0.jar
Progress (1): 16/32 kB
Progress (1): 32 kB   
                   
Downloaded from central: https://repo.maven.apache.org/maven2/org/apache/maven/shared/maven-common-artifact-filters/1.4/maven-common-artifact-filters-1.4.jar (32 kB at 158 kB/s)
Downloading from central: https://repo.maven.apache.org/maven2/org/kohsuke/stapler/json-lib/2.1/json-lib-2.1-jdk15.jar
Progress (1): 9.8 kB
                    
Downloaded from central: https://repo.maven.apache.org/maven2/org/codehaus/plexus/plexus-interactivity-api/1.0/plexus-interactivity-api-1.0.jar (9.8 kB at 49 kB/s)
Downloading from central: https://repo.maven.apache.org/maven2/commons-collections/commons-collections/3.2/commons-collections-3.2.jar
Progress (1): 15/30 kB
Progress (1): 23/30 kB
Progress (1): 27/30 kB
Progress (1): 30 kB   
                   
Downloaded from central: https://repo.maven.apache.org/maven2/org/apache/maven/shared/maven-invoker/2.1.1/maven-invoker-2.1.1.jar (30 kB at 146 kB/s)
Downloading from central: https://repo.maven.apache.org/maven2/commons-lang/commons-lang/2.3/commons-lang-2.3.jar
Progress (1): 16/108 kB
Progress (1): 33/108 kB
Progress (1): 49/108 kB
Progress (1): 66/108 kB
Progress (1): 82/108 kB
Progress (1): 98/108 kB
Progress (1): 108 kB   
                    
Downloaded from central: https://repo.maven.apache.org/maven2/org/kohsuke/stapler/json-lib/2.1/json-lib-2.1-jdk15.jar (108 kB at 525 kB/s)
Downloading from central: https://repo.maven.apache.org/maven2/net/sf/ezmorph/ezmorph/1.0.3/ezmorph-1.0.3.jar
Progress (1): 15/245 kB
Progress (1): 31/245 kB
Progress (1): 48/245 kB
Progress (1): 64/245 kB
Progress (1): 77/245 kB
Progress (1): 94/245 kB
Progress (1): 110/245 kB
Progress (1): 126/245 kB
Progress (1): 143/245 kB
Progress (2): 143/245 kB | 16/78 kB
Progress (2): 159/245 kB | 16/78 kB
Progress (2): 176/245 kB | 16/78 kB
Progress (2): 176/245 kB | 33/78 kB
Progress (2): 176/245 kB | 49/78 kB
Progress (2): 192/245 kB | 49/78 kB
Progress (2): 192/245 kB | 62/78 kB
Progress (2): 208/245 kB | 62/78 kB
Progress (2): 208/245 kB | 78 kB   
Progress (2): 225/245 kB | 78 kB
Progress (2): 241/245 kB | 78 kB
Progress (2): 245 kB | 78 kB    
                            
Downloaded from central: https://repo.maven.apache.org/maven2/net/sf/ezmorph/ezmorph/1.0.3/ezmorph-1.0.3.jar (78 kB at 371 kB/s)
Downloading from central: https://repo.maven.apache.org/maven2/commons-io/commons-io/2.10.0/commons-io-2.10.0.jar
Downloaded from central: https://repo.maven.apache.org/maven2/commons-lang/commons-lang/2.3/commons-lang-2.3.jar (245 kB at 1.2 MB/s)
Downloading from central: https://repo.maven.apache.org/maven2/com/github/spotbugs/spotbugs-annotations/4.2.3/spotbugs-annotations-4.2.3.jar
Progress (1): 16/571 kB
Progress (1): 33/571 kB
Progress (1): 49/571 kB
Progress (1): 66/571 kB
Progress (1): 82/571 kB
Progress (1): 98/571 kB
Progress (1): 115/571 kB
Progress (1): 131/571 kB
Progress (1): 147/571 kB
Progress (1): 164/571 kB
Progress (1): 180/571 kB
Progress (1): 197/571 kB
Progress (1): 213/571 kB
Progress (1): 229/571 kB
Progress (2): 229/571 kB | 16/326 kB
Progress (2): 246/571 kB | 16/326 kB
Progress (2): 246/571 kB | 31/326 kB
Progress (2): 256/571 kB | 31/326 kB
Progress (2): 256/571 kB | 48/326 kB
Progress (2): 256/571 kB | 64/326 kB
Progress (2): 272/571 kB | 64/326 kB
Progress (2): 272/571 kB | 81/326 kB
Progress (2): 289/571 kB | 81/326 kB
Progress (2): 289/571 kB | 94/326 kB
Progress (2): 305/571 kB | 94/326 kB
Progress (2): 305/571 kB | 110/326 kB
Progress (2): 321/571 kB | 110/326 kB
Progress (2): 321/571 kB | 126/326 kB
Progress (2): 338/571 kB | 126/326 kB
Progress (2): 338/571 kB | 143/326 kB
Progress (2): 354/571 kB | 143/326 kB
Progress (2): 354/571 kB | 159/326 kB
Progress (2): 370/571 kB | 159/326 kB
Progress (2): 370/571 kB | 176/326 kB
Progress (2): 387/571 kB | 176/326 kB
Progress (2): 387/571 kB | 192/326 kB
Progress (2): 403/571 kB | 192/326 kB
Progress (2): 403/571 kB | 208/326 kB
Progress (2): 403/571 kB | 225/326 kB
Progress (2): 403/571 kB | 241/326 kB
Progress (2): 403/571 kB | 258/326 kB
Progress (2): 420/571 kB | 258/326 kB
Progress (2): 420/571 kB | 274/326 kB
Progress (2): 420/571 kB | 290/326 kB
Progress (2): 436/571 kB | 290/326 kB
Progress (2): 436/571 kB | 307/326 kB
Progress (2): 452/571 kB | 307/326 kB
Progress (3): 452/571 kB | 307/326 kB | 15 kB
Progress (3): 469/571 kB | 307/326 kB | 15 kB
Progress (3): 485/571 kB | 307/326 kB | 15 kB
                                             
Downloaded from central: https://repo.maven.apache.org/maven2/com/github/spotbugs/spotbugs-annotations/4.2.3/spotbugs-annotations-4.2.3.jar (15 kB at 70 kB/s)
Progress (2): 485/571 kB | 323/326 kB
Progress (2): 485/571 kB | 326 kB    
Progress (2): 502/571 kB | 326 kB
                                 
Downloaded from central: https://repo.maven.apache.org/maven2/commons-io/commons-io/2.10.0/commons-io-2.10.0.jar (326 kB at 1.5 MB/s)
Progress (1): 518/571 kB
Progress (1): 534/571 kB
Progress (1): 551/571 kB
Progress (1): 567/571 kB
Progress (1): 571 kB    
                    
Downloaded from central: https://repo.maven.apache.org/maven2/commons-collections/commons-collections/3.2/commons-collections-3.2.jar (571 kB at 2.6 MB/s)
Progress (1): 15/160 kB
Progress (1): 31/160 kB
Progress (1): 48/160 kB
Progress (1): 64/160 kB
Progress (1): 78/160 kB
Progress (1): 94/160 kB
Progress (1): 111/160 kB
Progress (1): 127/160 kB
Progress (1): 143/160 kB
Progress (1): 160/160 kB
Progress (1): 160 kB    
                    
Downloaded from central: https://repo.maven.apache.org/maven2/org/apache/maven/plugins/maven-dependency-plugin/2.10/maven-dependency-plugin-2.10.jar (160 kB at 666 kB/s)
Progress (1): 0/1.2 MB
Progress (1): 0/1.2 MB
Progress (1): 0/1.2 MB
Progress (1): 0.1/1.2 MB
Progress (1): 0.1/1.2 MB
Progress (1): 0.1/1.2 MB
Progress (1): 0.1/1.2 MB
Progress (1): 0.1/1.2 MB
Progress (1): 0.1/1.2 MB
Progress (1): 0.2/1.2 MB
Progress (1): 0.2/1.2 MB
Progress (1): 0.2/1.2 MB
Progress (1): 0.2/1.2 MB
Progress (1): 0.2/1.2 MB
Progress (1): 0.2/1.2 MB
Progress (1): 0.3/1.2 MB
Progress (1): 0.3/1.2 MB
Progress (1): 0.3/1.2 MB
Progress (1): 0.3/1.2 MB
Progress (1): 0.3/1.2 MB
Progress (1): 0.3/1.2 MB
Progress (1): 0.4/1.2 MB
Progress (1): 0.4/1.2 MB
Progress (1): 0.4/1.2 MB
Progress (1): 0.4/1.2 MB
Progress (1): 0.4/1.2 MB
Progress (1): 0.4/1.2 MB
Progress (1): 0.5/1.2 MB
Progress (1): 0.5/1.2 MB
Progress (1): 0.5/1.2 MB
Progress (1): 0.5/1.2 MB
Progress (1): 0.5/1.2 MB
Progress (1): 0.5/1.2 MB
Progress (1): 0.6/1.2 MB
Progress (1): 0.6/1.2 MB
Progress (1): 0.6/1.2 MB
Progress (1): 0.6/1.2 MB
Progress (1): 0.6/1.2 MB
Progress (1): 0.6/1.2 MB
Progress (1): 0.7/1.2 MB
Progress (1): 0.7/1.2 MB
Progress (1): 0.7/1.2 MB
Progress (1): 0.7/1.2 MB
Progress (1): 0.7/1.2 MB
Progress (1): 0.7/1.2 MB
Progress (1): 0.8/1.2 MB
Progress (1): 0.8/1.2 MB
Progress (1): 0.8/1.2 MB
Progress (1): 0.8/1.2 MB
Progress (1): 0.8/1.2 MB
Progress (1): 0.8/1.2 MB
Progress (1): 0.9/1.2 MB
Progress (1): 0.9/1.2 MB
Progress (1): 0.9/1.2 MB
Progress (1): 0.9/1.2 MB
Progress (1): 0.9/1.2 MB
Progress (1): 0.9/1.2 MB
Progress (1): 0.9/1.2 MB
Progress (1): 1.0/1.2 MB
Progress (1): 1.0/1.2 MB
Progress (1): 1.0/1.2 MB
Progress (1): 1.0/1.2 MB
Progress (1): 1.0/1.2 MB
Progress (1): 1.0/1.2 MB
Progress (1): 1.1/1.2 MB
Progress (1): 1.1/1.2 MB
Progress (1): 1.1/1.2 MB
Progress (1): 1.1/1.2 MB
Progress (1): 1.1/1.2 MB
Progress (1): 1.1/1.2 MB
Progress (1): 1.2/1.2 MB
Progress (1): 1.2/1.2 MB
Progress (1): 1.2/1.2 MB
Progress (1): 1.2/1.2 MB
Progress (1): 1.2/1.2 MB
Progress (1): 1.2 MB    
                    
Downloaded from central: https://repo.maven.apache.org/maven2/xerces/xercesImpl/2.9.1/xercesImpl-2.9.1.jar (1.2 MB at 4.6 MB/s)
>>>>>>> ab7ada5f
[INFO] No upstream blueocean dependencies found for: jenkins-design-language
[INFO] 
[INFO] --- frontend:1.15.1:install-node-and-npm (install node and npm) @ jenkins-design-language ---
[INFO] Installing node version v10.13.0
<<<<<<< HEAD
[INFO] Unpacking /home/poddingue/.m2/repository/com/github/eirslett/node/10.13.0/node-10.13.0-linux-x64.tar.gz into /tmp/plugin-builds/blueocean-commons/jenkins-design-language/node/tmp
[INFO] Copying node binary from /tmp/plugin-builds/blueocean-commons/jenkins-design-language/node/tmp/node-v10.13.0-linux-x64/bin/node to /tmp/plugin-builds/blueocean-commons/jenkins-design-language/node/node
[INFO] Installed node locally.
[INFO] Installing npm version 6.14.4
[INFO] Unpacking /home/poddingue/.m2/repository/com/github/eirslett/npm/6.14.4/npm-6.14.4.tar.gz into /tmp/plugin-builds/blueocean-commons/jenkins-design-language/node/node_modules
=======
[INFO] Downloading https://repo.jenkins-ci.org/nodejs-dist/v10.13.0/node-v10.13.0-linux-x64.tar.gz to /home/runner/.m2/repository/com/github/eirslett/node/10.13.0/node-10.13.0-linux-x64.tar.gz
[INFO] No proxies configured
[INFO] No proxy was configured, downloading directly
[INFO] Unpacking /home/runner/.m2/repository/com/github/eirslett/node/10.13.0/node-10.13.0-linux-x64.tar.gz into /tmp/plugin-builds/blueocean-commons/jenkins-design-language/node/tmp
[INFO] Copying node binary from /tmp/plugin-builds/blueocean-commons/jenkins-design-language/node/tmp/node-v10.13.0-linux-x64/bin/node to /tmp/plugin-builds/blueocean-commons/jenkins-design-language/node/node
[INFO] Installed node locally.
[INFO] Installing npm version 6.14.4
[INFO] Downloading https://repo.jenkins-ci.org/npm-dist/npm-6.14.4.tgz to /home/runner/.m2/repository/com/github/eirslett/npm/6.14.4/npm-6.14.4.tar.gz
[INFO] No proxies configured
[INFO] No proxy was configured, downloading directly
[INFO] Unpacking /home/runner/.m2/repository/com/github/eirslett/npm/6.14.4/npm-6.14.4.tar.gz into /tmp/plugin-builds/blueocean-commons/jenkins-design-language/node/node_modules
>>>>>>> ab7ada5f
[INFO] Installed npm locally.
[INFO] 
[INFO] --- frontend:1.15.1:npm (npm install) @ jenkins-design-language ---
[INFO] Running 'npm install' in /tmp/plugin-builds/blueocean-commons/jenkins-design-language
[INFO] 
[INFO] > node-sass@7.0.0 install /tmp/plugin-builds/blueocean-commons/jenkins-design-language/node_modules/node-sass
[INFO] > node scripts/install.js
[INFO] 
[INFO] Downloading binary from https://github.com/sass/node-sass/releases/download/v7.0.0/linux-x64-64_binding.node
[INFO] Cannot download "https://github.com/sass/node-sass/releases/download/v7.0.0/linux-x64-64_binding.node": 
[INFO] 
[INFO] HTTP error 404 Not Found
[INFO] 
[INFO] Hint: If github.com is not accessible in your location
[INFO]       try setting a proxy via HTTP_PROXY, e.g. 
[INFO] 
[INFO]       export HTTP_PROXY=http://example.com:1234
[INFO] 
[INFO] or configure npm proxy via
[INFO] 
[INFO]       npm config set proxy http://example.com:8080
[INFO] 
[INFO] > esbuild@0.15.7 postinstall /tmp/plugin-builds/blueocean-commons/jenkins-design-language/node_modules/esbuild
[INFO] > node install.js
[INFO] 
[INFO] 
[INFO] > node-sass@7.0.0 postinstall /tmp/plugin-builds/blueocean-commons/jenkins-design-language/node_modules/node-sass
[INFO] > node scripts/build.js
[INFO] 
[INFO] Building: /tmp/plugin-builds/blueocean-commons/jenkins-design-language/node/node /tmp/plugin-builds/blueocean-commons/jenkins-design-language/node_modules/node-gyp/bin/node-gyp.js rebuild --verbose --libsass_ext= --libsass_cflags= --libsass_ldflags= --libsass_library=
[INFO] gyp info it worked if it ends with ok
[INFO] gyp verb cli [ '/tmp/plugin-builds/blueocean-commons/jenkins-design-language/node/node',
[INFO] gyp verb cli   '/tmp/plugin-builds/blueocean-commons/jenkins-design-language/node_modules/node-gyp/bin/node-gyp.js',
[INFO] gyp verb cli   'rebuild',
[INFO] gyp verb cli   '--verbose',
[INFO] gyp verb cli   '--libsass_ext=',
[INFO] gyp verb cli   '--libsass_cflags=',
[INFO] gyp verb cli   '--libsass_ldflags=',
[INFO] gyp verb cli   '--libsass_library=' ]
[INFO] gyp info using node-gyp@7.1.2
[INFO] gyp info using node@10.13.0 | linux | x64
[INFO] gyp verb command rebuild []
[INFO] gyp verb command clean []
[INFO] gyp verb clean removing "build" directory
[INFO] gyp verb command configure []
[INFO] gyp verb find Python Python is not set from command line or npm configuration
[INFO] gyp verb find Python Python is not set from environment variable PYTHON
[INFO] gyp verb find Python checking if "python3" can be used
[INFO] gyp verb find Python - executing "python3" to get executable path
[INFO] gyp verb find Python - executable path is "/usr/bin/python3"
[INFO] gyp verb find Python - executing "/usr/bin/python3" to get version
[INFO] gyp verb find Python - version is "3.12.3"
[INFO] gyp info find Python using Python version 3.12.3 found at "/usr/bin/python3"
[INFO] gyp verb get node dir no --target version specified, falling back to host node version: 10.13.0
[INFO] gyp verb command install [ '10.13.0' ]
[INFO] gyp verb install input version string "10.13.0"
[INFO] gyp verb install installing version: 10.13.0
[INFO] gyp verb install --ensure was passed, so won't reinstall if already installed
[INFO] gyp verb install version not already installed, continuing with install 10.13.0
[INFO] gyp verb ensuring nodedir is created /home/runner/.cache/node-gyp/10.13.0
[INFO] gyp http GET https://nodejs.org/download/release/v10.13.0/node-v10.13.0-headers.tar.gz
[INFO] gyp http 200 https://nodejs.org/download/release/v10.13.0/node-v10.13.0-headers.tar.gz
[INFO] gyp verb extracted file from tarball node-v10.13.0/include/node/common.gypi
[INFO] gyp verb extracted file from tarball node-v10.13.0/include/node/config.gypi
[INFO] gyp verb extracted file from tarball node-v10.13.0/include/node/node.h
[INFO] gyp verb extracted file from tarball node-v10.13.0/include/node/node_api.h
[INFO] gyp verb extracted file from tarball node-v10.13.0/include/node/node_api_types.h
[INFO] gyp verb extracted file from tarball node-v10.13.0/include/node/node_buffer.h
[INFO] gyp verb extracted file from tarball node-v10.13.0/include/node/node_object_wrap.h
[INFO] gyp verb extracted file from tarball node-v10.13.0/include/node/node_version.h
[INFO] gyp verb extracted file from tarball node-v10.13.0/include/node/uv.h
[INFO] gyp verb extracted file from tarball node-v10.13.0/include/node/v8-inspector-protocol.h
[INFO] gyp verb extracted file from tarball node-v10.13.0/include/node/v8-inspector.h
[INFO] gyp verb extracted file from tarball node-v10.13.0/include/node/v8-platform.h
[INFO] gyp verb extracted file from tarball node-v10.13.0/include/node/v8-profiler.h
[INFO] gyp verb extracted file from tarball node-v10.13.0/include/node/v8-testing.h
[INFO] gyp verb extracted file from tarball node-v10.13.0/include/node/v8-util.h
[INFO] gyp verb extracted file from tarball node-v10.13.0/include/node/v8-value-serializer-version.h
[INFO] gyp verb extracted file from tarball node-v10.13.0/include/node/v8-version-string.h
[INFO] gyp verb extracted file from tarball node-v10.13.0/include/node/v8-version.h
[INFO] gyp verb extracted file from tarball node-v10.13.0/include/node/v8.h
[INFO] gyp verb extracted file from tarball node-v10.13.0/include/node/v8config.h
[INFO] gyp verb extracted file from tarball node-v10.13.0/include/node/zconf.h
[INFO] gyp verb extracted file from tarball node-v10.13.0/include/node/zlib.h
[INFO] gyp verb extracted file from tarball node-v10.13.0/include/node/uv/aix.h
[INFO] gyp verb extracted file from tarball node-v10.13.0/include/node/uv/android-ifaddrs.h
[INFO] gyp verb extracted file from tarball node-v10.13.0/include/node/uv/bsd.h
[INFO] gyp verb extracted file from tarball node-v10.13.0/include/node/uv/darwin.h
[INFO] gyp verb extracted file from tarball node-v10.13.0/include/node/uv/errno.h
[INFO] gyp verb extracted file from tarball node-v10.13.0/include/node/uv/linux.h
[INFO] gyp verb extracted file from tarball node-v10.13.0/include/node/uv/os390.h
[INFO] gyp verb extracted file from tarball node-v10.13.0/include/node/uv/posix.h
[INFO] gyp verb extracted file from tarball node-v10.13.0/include/node/uv/stdint-msvc2008.h
[INFO] gyp verb extracted file from tarball node-v10.13.0/include/node/uv/sunos.h
[INFO] gyp verb extracted file from tarball node-v10.13.0/include/node/uv/threadpool.h
[INFO] gyp verb extracted file from tarball node-v10.13.0/include/node/uv/tree.h
[INFO] gyp verb extracted file from tarball node-v10.13.0/include/node/uv/unix.h
[INFO] gyp verb extracted file from tarball node-v10.13.0/include/node/uv/version.h
[INFO] gyp verb extracted file from tarball node-v10.13.0/include/node/uv/win.h
[INFO] gyp verb extracted file from tarball node-v10.13.0/include/node/openssl/aes.h
[INFO] gyp verb extracted file from tarball node-v10.13.0/include/node/openssl/asn1.h
[INFO] gyp verb extracted file from tarball node-v10.13.0/include/node/openssl/asn1_mac.h
[INFO] gyp verb extracted file from tarball node-v10.13.0/include/node/openssl/asn1t.h
[INFO] gyp verb extracted file from tarball node-v10.13.0/include/node/openssl/async.h
[INFO] gyp verb extracted file from tarball node-v10.13.0/include/node/openssl/bio.h
[INFO] gyp verb extracted file from tarball node-v10.13.0/include/node/openssl/blowfish.h
[INFO] gyp verb extracted file from tarball node-v10.13.0/include/node/openssl/bn.h
[INFO] gyp verb extracted file from tarball node-v10.13.0/include/node/openssl/bn_conf.h
[INFO] gyp verb extracted file from tarball node-v10.13.0/include/node/openssl/bn_conf_asm.h
[INFO] gyp verb extracted file from tarball node-v10.13.0/include/node/openssl/bn_conf_no-asm.h
[INFO] gyp verb extracted file from tarball node-v10.13.0/include/node/openssl/buffer.h
[INFO] gyp verb extracted file from tarball node-v10.13.0/include/node/openssl/camellia.h
[INFO] gyp verb extracted file from tarball node-v10.13.0/include/node/openssl/cast.h
[INFO] gyp verb extracted file from tarball node-v10.13.0/include/node/openssl/cmac.h
[INFO] gyp verb extracted file from tarball node-v10.13.0/include/node/openssl/cms.h
[INFO] gyp verb extracted file from tarball node-v10.13.0/include/node/openssl/comp.h
[INFO] gyp verb extracted file from tarball node-v10.13.0/include/node/openssl/conf.h
[INFO] gyp verb extracted file from tarball node-v10.13.0/include/node/openssl/conf_api.h
[INFO] gyp verb extracted file from tarball node-v10.13.0/include/node/openssl/crypto.h
[INFO] gyp verb extracted file from tarball node-v10.13.0/include/node/openssl/ct.h
[INFO] gyp verb extracted file from tarball node-v10.13.0/include/node/openssl/des.h
[INFO] gyp verb extracted file from tarball node-v10.13.0/include/node/openssl/dh.h
[INFO] gyp verb extracted file from tarball node-v10.13.0/include/node/openssl/dsa.h
[INFO] gyp verb extracted file from tarball node-v10.13.0/include/node/openssl/dso_conf.h
[INFO] gyp verb extracted file from tarball node-v10.13.0/include/node/openssl/dso_conf_asm.h
[INFO] gyp verb extracted file from tarball node-v10.13.0/include/node/openssl/dso_conf_no-asm.h
[INFO] gyp verb extracted file from tarball node-v10.13.0/include/node/openssl/dtls1.h
[INFO] gyp verb extracted file from tarball node-v10.13.0/include/node/openssl/e_os2.h
[INFO] gyp verb extracted file from tarball node-v10.13.0/include/node/openssl/ebcdic.h
[INFO] gyp verb extracted file from tarball node-v10.13.0/include/node/openssl/ec.h
[INFO] gyp verb extracted file from tarball node-v10.13.0/include/node/openssl/ecdh.h
[INFO] gyp verb extracted file from tarball node-v10.13.0/include/node/openssl/ecdsa.h
[INFO] gyp verb extracted file from tarball node-v10.13.0/include/node/openssl/engine.h
[INFO] gyp verb extracted file from tarball node-v10.13.0/include/node/openssl/err.h
[INFO] gyp verb extracted file from tarball node-v10.13.0/include/node/openssl/evp.h
[INFO] gyp verb extracted file from tarball node-v10.13.0/include/node/openssl/hmac.h
[INFO] gyp verb extracted file from tarball node-v10.13.0/include/node/openssl/idea.h
[INFO] gyp verb extracted file from tarball node-v10.13.0/include/node/openssl/kdf.h
[INFO] gyp verb extracted file from tarball node-v10.13.0/include/node/openssl/lhash.h
[INFO] gyp verb extracted file from tarball node-v10.13.0/include/node/openssl/md2.h
[INFO] gyp verb extracted file from tarball node-v10.13.0/include/node/openssl/md4.h
[INFO] gyp verb extracted file from tarball node-v10.13.0/include/node/openssl/md5.h
[INFO] gyp verb extracted file from tarball node-v10.13.0/include/node/openssl/mdc2.h
[INFO] gyp verb extracted file from tarball node-v10.13.0/include/node/openssl/modes.h
[INFO] gyp verb extracted file from tarball node-v10.13.0/include/node/openssl/obj_mac.h
[INFO] gyp verb extracted file from tarball node-v10.13.0/include/node/openssl/objects.h
[INFO] gyp verb extracted file from tarball node-v10.13.0/include/node/openssl/ocsp.h
[INFO] gyp verb extracted file from tarball node-v10.13.0/include/node/openssl/opensslconf.h
[INFO] gyp verb extracted file from tarball node-v10.13.0/include/node/openssl/opensslconf_asm.h
[INFO] gyp verb extracted file from tarball node-v10.13.0/include/node/openssl/opensslconf_no-asm.h
[INFO] gyp verb extracted file from tarball node-v10.13.0/include/node/openssl/opensslv.h
[INFO] gyp verb extracted file from tarball node-v10.13.0/include/node/openssl/ossl_typ.h
[INFO] gyp verb extracted file from tarball node-v10.13.0/include/node/openssl/pem.h
[INFO] gyp verb extracted file from tarball node-v10.13.0/include/node/openssl/pem2.h
[INFO] gyp verb extracted file from tarball node-v10.13.0/include/node/openssl/pkcs12.h
[INFO] gyp verb extracted file from tarball node-v10.13.0/include/node/openssl/pkcs7.h
[INFO] gyp verb extracted file from tarball node-v10.13.0/include/node/openssl/rand.h
[INFO] gyp verb extracted file from tarball node-v10.13.0/include/node/openssl/rc2.h
[INFO] gyp verb extracted file from tarball node-v10.13.0/include/node/openssl/rc4.h
[INFO] gyp verb extracted file from tarball node-v10.13.0/include/node/openssl/rc5.h
[INFO] gyp verb extracted file from tarball node-v10.13.0/include/node/openssl/ripemd.h
[INFO] gyp verb extracted file from tarball node-v10.13.0/include/node/openssl/rsa.h
[INFO] gyp verb extracted file from tarball node-v10.13.0/include/node/openssl/safestack.h
[INFO] gyp verb extracted file from tarball node-v10.13.0/include/node/openssl/seed.h
[INFO] gyp verb extracted file from tarball node-v10.13.0/include/node/openssl/sha.h
[INFO] gyp verb extracted file from tarball node-v10.13.0/include/node/openssl/srp.h
[INFO] gyp verb extracted file from tarball node-v10.13.0/include/node/openssl/srtp.h
[INFO] gyp verb extracted file from tarball node-v10.13.0/include/node/openssl/ssl.h
[INFO] gyp verb extracted file from tarball node-v10.13.0/include/node/openssl/ssl2.h
[INFO] gyp verb extracted file from tarball node-v10.13.0/include/node/openssl/ssl3.h
[INFO] gyp verb extracted file from tarball node-v10.13.0/include/node/openssl/stack.h
[INFO] gyp verb extracted file from tarball node-v10.13.0/include/node/openssl/symhacks.h
[INFO] gyp verb extracted file from tarball node-v10.13.0/include/node/openssl/tls1.h
[INFO] gyp verb extracted file from tarball node-v10.13.0/include/node/openssl/ts.h
[INFO] gyp verb extracted file from tarball node-v10.13.0/include/node/openssl/txt_db.h
[INFO] gyp verb extracted file from tarball node-v10.13.0/include/node/openssl/ui.h
[INFO] gyp verb extracted file from tarball node-v10.13.0/include/node/openssl/whrlpool.h
[INFO] gyp verb extracted file from tarball node-v10.13.0/include/node/openssl/x509.h
[INFO] gyp verb extracted file from tarball node-v10.13.0/include/node/openssl/x509_vfy.h
[INFO] gyp verb extracted file from tarball node-v10.13.0/include/node/openssl/x509v3.h
[INFO] gyp verb extracted file from tarball node-v10.13.0/include/node/openssl/archs/VC-WIN64A/no-asm/include/progs.h
[INFO] gyp verb extracted file from tarball node-v10.13.0/include/node/openssl/archs/VC-WIN64A/no-asm/include/openssl/opensslconf.h
[INFO] gyp verb extracted file from tarball node-v10.13.0/include/node/openssl/archs/VC-WIN64A/no-asm/crypto/buildinf.h
[INFO] gyp verb extracted file from tarball node-v10.13.0/include/node/openssl/archs/VC-WIN64A/no-asm/crypto/include/internal/bn_conf.h
[INFO] gyp verb extracted file from tarball node-v10.13.0/include/node/openssl/archs/VC-WIN64A/no-asm/crypto/include/internal/dso_conf.h
[INFO] gyp verb extracted file from tarball node-v10.13.0/include/node/openssl/archs/VC-WIN64A/asm/include/progs.h
[INFO] gyp verb extracted file from tarball node-v10.13.0/include/node/openssl/archs/VC-WIN64A/asm/include/openssl/opensslconf.h
[INFO] gyp verb extracted file from tarball node-v10.13.0/include/node/openssl/archs/VC-WIN64A/asm/crypto/buildinf.h
[INFO] gyp verb extracted file from tarball node-v10.13.0/include/node/openssl/archs/VC-WIN64A/asm/crypto/include/internal/bn_conf.h
[INFO] gyp verb extracted file from tarball node-v10.13.0/include/node/openssl/archs/VC-WIN64A/asm/crypto/include/internal/dso_conf.h
[INFO] gyp verb extracted file from tarball node-v10.13.0/include/node/openssl/archs/VC-WIN32/no-asm/include/progs.h
[INFO] gyp verb extracted file from tarball node-v10.13.0/include/node/openssl/archs/VC-WIN32/no-asm/include/openssl/opensslconf.h
[INFO] gyp verb extracted file from tarball node-v10.13.0/include/node/openssl/archs/VC-WIN32/no-asm/crypto/buildinf.h
[INFO] gyp verb extracted file from tarball node-v10.13.0/include/node/openssl/archs/VC-WIN32/no-asm/crypto/include/internal/bn_conf.h
[INFO] gyp verb extracted file from tarball node-v10.13.0/include/node/openssl/archs/VC-WIN32/no-asm/crypto/include/internal/dso_conf.h
[INFO] gyp verb extracted file from tarball node-v10.13.0/include/node/openssl/archs/VC-WIN32/asm/include/progs.h
[INFO] gyp verb extracted file from tarball node-v10.13.0/include/node/openssl/archs/VC-WIN32/asm/include/openssl/opensslconf.h
[INFO] gyp verb extracted file from tarball node-v10.13.0/include/node/openssl/archs/VC-WIN32/asm/crypto/buildinf.h
[INFO] gyp verb extracted file from tarball node-v10.13.0/include/node/openssl/archs/VC-WIN32/asm/crypto/include/internal/bn_conf.h
[INFO] gyp verb extracted file from tarball node-v10.13.0/include/node/openssl/archs/VC-WIN32/asm/crypto/include/internal/dso_conf.h
[INFO] gyp verb extracted file from tarball node-v10.13.0/include/node/openssl/archs/solaris64-x86_64-gcc/no-asm/include/progs.h
[INFO] gyp verb extracted file from tarball node-v10.13.0/include/node/openssl/archs/solaris64-x86_64-gcc/no-asm/include/openssl/opensslconf.h
[INFO] gyp verb extracted file from tarball node-v10.13.0/include/node/openssl/archs/solaris64-x86_64-gcc/no-asm/crypto/buildinf.h
[INFO] gyp verb extracted file from tarball node-v10.13.0/include/node/openssl/archs/solaris64-x86_64-gcc/no-asm/crypto/include/internal/bn_conf.h
[INFO] gyp verb extracted file from tarball node-v10.13.0/include/node/openssl/archs/solaris64-x86_64-gcc/no-asm/crypto/include/internal/dso_conf.h
[INFO] gyp verb extracted file from tarball node-v10.13.0/include/node/openssl/archs/solaris64-x86_64-gcc/asm/include/progs.h
[INFO] gyp verb extracted file from tarball node-v10.13.0/include/node/openssl/archs/solaris64-x86_64-gcc/asm/include/openssl/opensslconf.h
[INFO] gyp verb extracted file from tarball node-v10.13.0/include/node/openssl/archs/solaris64-x86_64-gcc/asm/crypto/buildinf.h
[INFO] gyp verb extracted file from tarball node-v10.13.0/include/node/openssl/archs/solaris64-x86_64-gcc/asm/crypto/include/internal/bn_conf.h
[INFO] gyp verb extracted file from tarball node-v10.13.0/include/node/openssl/archs/solaris64-x86_64-gcc/asm/crypto/include/internal/dso_conf.h
[INFO] gyp verb extracted file from tarball node-v10.13.0/include/node/openssl/archs/solaris-x86-gcc/no-asm/include/progs.h
[INFO] gyp verb extracted file from tarball node-v10.13.0/include/node/openssl/archs/solaris-x86-gcc/no-asm/include/openssl/opensslconf.h
[INFO] gyp verb extracted file from tarball node-v10.13.0/include/node/openssl/archs/solaris-x86-gcc/no-asm/crypto/buildinf.h
[INFO] gyp verb extracted file from tarball node-v10.13.0/include/node/openssl/archs/solaris-x86-gcc/no-asm/crypto/include/internal/bn_conf.h
[INFO] gyp verb extracted file from tarball node-v10.13.0/include/node/openssl/archs/solaris-x86-gcc/no-asm/crypto/include/internal/dso_conf.h
[INFO] gyp verb extracted file from tarball node-v10.13.0/include/node/openssl/archs/solaris-x86-gcc/asm/include/progs.h
[INFO] gyp verb extracted file from tarball node-v10.13.0/include/node/openssl/archs/solaris-x86-gcc/asm/include/openssl/opensslconf.h
[INFO] gyp verb extracted file from tarball node-v10.13.0/include/node/openssl/archs/solaris-x86-gcc/asm/crypto/buildinf.h
[INFO] gyp verb extracted file from tarball node-v10.13.0/include/node/openssl/archs/solaris-x86-gcc/asm/crypto/include/internal/bn_conf.h
[INFO] gyp verb extracted file from tarball node-v10.13.0/include/node/openssl/archs/solaris-x86-gcc/asm/crypto/include/internal/dso_conf.h
[INFO] gyp verb extracted file from tarball node-v10.13.0/include/node/openssl/archs/linux64-s390x/no-asm/include/progs.h
[INFO] gyp verb extracted file from tarball node-v10.13.0/include/node/openssl/archs/linux64-s390x/no-asm/include/openssl/opensslconf.h
[INFO] gyp verb extracted file from tarball node-v10.13.0/include/node/openssl/archs/linux64-s390x/no-asm/crypto/buildinf.h
[INFO] gyp verb extracted file from tarball node-v10.13.0/include/node/openssl/archs/linux64-s390x/no-asm/crypto/include/internal/bn_conf.h
[INFO] gyp verb extracted file from tarball node-v10.13.0/include/node/openssl/archs/linux64-s390x/no-asm/crypto/include/internal/dso_conf.h
[INFO] gyp verb extracted file from tarball node-v10.13.0/include/node/openssl/archs/linux64-s390x/asm/include/progs.h
[INFO] gyp verb extracted file from tarball node-v10.13.0/include/node/openssl/archs/linux64-s390x/asm/include/openssl/opensslconf.h
[INFO] gyp verb extracted file from tarball node-v10.13.0/include/node/openssl/archs/linux64-s390x/asm/crypto/buildinf.h
[INFO] gyp verb extracted file from tarball node-v10.13.0/include/node/openssl/archs/linux64-s390x/asm/crypto/include/internal/bn_conf.h
[INFO] gyp verb extracted file from tarball node-v10.13.0/include/node/openssl/archs/linux64-s390x/asm/crypto/include/internal/dso_conf.h
[INFO] gyp verb extracted file from tarball node-v10.13.0/include/node/openssl/archs/linux32-s390x/no-asm/include/progs.h
[INFO] gyp verb extracted file from tarball node-v10.13.0/include/node/openssl/archs/linux32-s390x/no-asm/include/openssl/opensslconf.h
[INFO] gyp verb extracted file from tarball node-v10.13.0/include/node/openssl/archs/linux32-s390x/no-asm/crypto/buildinf.h
[INFO] gyp verb extracted file from tarball node-v10.13.0/include/node/openssl/archs/linux32-s390x/no-asm/crypto/include/internal/bn_conf.h
[INFO] gyp verb extracted file from tarball node-v10.13.0/include/node/openssl/archs/linux32-s390x/no-asm/crypto/include/internal/dso_conf.h
[INFO] gyp verb extracted file from tarball node-v10.13.0/include/node/openssl/archs/linux32-s390x/asm/include/progs.h
[INFO] gyp verb extracted file from tarball node-v10.13.0/include/node/openssl/archs/linux32-s390x/asm/include/openssl/opensslconf.h
[INFO] gyp verb extracted file from tarball node-v10.13.0/include/node/openssl/archs/linux32-s390x/asm/crypto/buildinf.h
[INFO] gyp verb extracted file from tarball node-v10.13.0/include/node/openssl/archs/linux32-s390x/asm/crypto/include/internal/bn_conf.h
[INFO] gyp verb extracted file from tarball node-v10.13.0/include/node/openssl/archs/linux32-s390x/asm/crypto/include/internal/dso_conf.h
[INFO] gyp verb extracted file from tarball node-v10.13.0/include/node/openssl/archs/linux-x86_64/no-asm/include/progs.h
[INFO] gyp verb extracted file from tarball node-v10.13.0/include/node/openssl/archs/linux-x86_64/no-asm/include/openssl/opensslconf.h
[INFO] gyp verb extracted file from tarball node-v10.13.0/include/node/openssl/archs/linux-x86_64/no-asm/crypto/buildinf.h
[INFO] gyp verb extracted file from tarball node-v10.13.0/include/node/openssl/archs/linux-x86_64/no-asm/crypto/include/internal/bn_conf.h
[INFO] gyp verb extracted file from tarball node-v10.13.0/include/node/openssl/archs/linux-x86_64/no-asm/crypto/include/internal/dso_conf.h
[INFO] gyp verb extracted file from tarball node-v10.13.0/include/node/openssl/archs/linux-x86_64/asm/include/progs.h
[INFO] gyp verb extracted file from tarball node-v10.13.0/include/node/openssl/archs/linux-x86_64/asm/include/openssl/opensslconf.h
[INFO] gyp verb extracted file from tarball node-v10.13.0/include/node/openssl/archs/linux-x86_64/asm/crypto/buildinf.h
[INFO] gyp verb extracted file from tarball node-v10.13.0/include/node/openssl/archs/linux-x86_64/asm/crypto/include/internal/bn_conf.h
[INFO] gyp verb extracted file from tarball node-v10.13.0/include/node/openssl/archs/linux-x86_64/asm/crypto/include/internal/dso_conf.h
[INFO] gyp verb extracted file from tarball node-v10.13.0/include/node/openssl/archs/linux-x32/no-asm/include/progs.h
[INFO] gyp verb extracted file from tarball node-v10.13.0/include/node/openssl/archs/linux-x32/no-asm/include/openssl/opensslconf.h
[INFO] gyp verb extracted file from tarball node-v10.13.0/include/node/openssl/archs/linux-x32/no-asm/crypto/buildinf.h
[INFO] gyp verb extracted file from tarball node-v10.13.0/include/node/openssl/archs/linux-x32/no-asm/crypto/include/internal/bn_conf.h
[INFO] gyp verb extracted file from tarball node-v10.13.0/include/node/openssl/archs/linux-x32/no-asm/crypto/include/internal/dso_conf.h
[INFO] gyp verb extracted file from tarball node-v10.13.0/include/node/openssl/archs/linux-x32/asm/include/progs.h
[INFO] gyp verb extracted file from tarball node-v10.13.0/include/node/openssl/archs/linux-x32/asm/include/openssl/opensslconf.h
[INFO] gyp verb extracted file from tarball node-v10.13.0/include/node/openssl/archs/linux-x32/asm/crypto/buildinf.h
[INFO] gyp verb extracted file from tarball node-v10.13.0/include/node/openssl/archs/linux-x32/asm/crypto/include/internal/bn_conf.h
[INFO] gyp verb extracted file from tarball node-v10.13.0/include/node/openssl/archs/linux-x32/asm/crypto/include/internal/dso_conf.h
[INFO] gyp verb extracted file from tarball node-v10.13.0/include/node/openssl/archs/linux-ppc64le/no-asm/include/progs.h
[INFO] gyp verb extracted file from tarball node-v10.13.0/include/node/openssl/archs/linux-ppc64le/no-asm/include/openssl/opensslconf.h
[INFO] gyp verb extracted file from tarball node-v10.13.0/include/node/openssl/archs/linux-ppc64le/no-asm/crypto/buildinf.h
[INFO] gyp verb extracted file from tarball node-v10.13.0/include/node/openssl/archs/linux-ppc64le/no-asm/crypto/include/internal/bn_conf.h
[INFO] gyp verb extracted file from tarball node-v10.13.0/include/node/openssl/archs/linux-ppc64le/no-asm/crypto/include/internal/dso_conf.h
[INFO] gyp verb extracted file from tarball node-v10.13.0/include/node/openssl/archs/linux-ppc64le/asm/include/progs.h
[INFO] gyp verb extracted file from tarball node-v10.13.0/include/node/openssl/archs/linux-ppc64le/asm/include/openssl/opensslconf.h
[INFO] gyp verb extracted file from tarball node-v10.13.0/include/node/openssl/archs/linux-ppc64le/asm/crypto/buildinf.h
[INFO] gyp verb extracted file from tarball node-v10.13.0/include/node/openssl/archs/linux-ppc64le/asm/crypto/include/internal/bn_conf.h
[INFO] gyp verb extracted file from tarball node-v10.13.0/include/node/openssl/archs/linux-ppc64le/asm/crypto/include/internal/dso_conf.h
[INFO] gyp verb extracted file from tarball node-v10.13.0/include/node/openssl/archs/linux-ppc64/no-asm/include/progs.h
[INFO] gyp verb extracted file from tarball node-v10.13.0/include/node/openssl/archs/linux-ppc64/no-asm/include/openssl/opensslconf.h
[INFO] gyp verb extracted file from tarball node-v10.13.0/include/node/openssl/archs/linux-ppc64/no-asm/crypto/buildinf.h
[INFO] gyp verb extracted file from tarball node-v10.13.0/include/node/openssl/archs/linux-ppc64/no-asm/crypto/include/internal/bn_conf.h
[INFO] gyp verb extracted file from tarball node-v10.13.0/include/node/openssl/archs/linux-ppc64/no-asm/crypto/include/internal/dso_conf.h
[INFO] gyp verb extracted file from tarball node-v10.13.0/include/node/openssl/archs/linux-ppc64/asm/include/progs.h
[INFO] gyp verb extracted file from tarball node-v10.13.0/include/node/openssl/archs/linux-ppc64/asm/include/openssl/opensslconf.h
[INFO] gyp verb extracted file from tarball node-v10.13.0/include/node/openssl/archs/linux-ppc64/asm/crypto/buildinf.h
[INFO] gyp verb extracted file from tarball node-v10.13.0/include/node/openssl/archs/linux-ppc64/asm/crypto/include/internal/bn_conf.h
[INFO] gyp verb extracted file from tarball node-v10.13.0/include/node/openssl/archs/linux-ppc64/asm/crypto/include/internal/dso_conf.h
[INFO] gyp verb extracted file from tarball node-v10.13.0/include/node/openssl/archs/linux-ppc/no-asm/include/progs.h
[INFO] gyp verb extracted file from tarball node-v10.13.0/include/node/openssl/archs/linux-ppc/no-asm/include/openssl/opensslconf.h
[INFO] gyp verb extracted file from tarball node-v10.13.0/include/node/openssl/archs/linux-ppc/no-asm/crypto/buildinf.h
[INFO] gyp verb extracted file from tarball node-v10.13.0/include/node/openssl/archs/linux-ppc/no-asm/crypto/include/internal/bn_conf.h
[INFO] gyp verb extracted file from tarball node-v10.13.0/include/node/openssl/archs/linux-ppc/no-asm/crypto/include/internal/dso_conf.h
[INFO] gyp verb extracted file from tarball node-v10.13.0/include/node/openssl/archs/linux-ppc/asm/include/progs.h
[INFO] gyp verb extracted file from tarball node-v10.13.0/include/node/openssl/archs/linux-ppc/asm/include/openssl/opensslconf.h
[INFO] gyp verb extracted file from tarball node-v10.13.0/include/node/openssl/archs/linux-ppc/asm/crypto/buildinf.h
[INFO] gyp verb extracted file from tarball node-v10.13.0/include/node/openssl/archs/linux-ppc/asm/crypto/include/internal/bn_conf.h
[INFO] gyp verb extracted file from tarball node-v10.13.0/include/node/openssl/archs/linux-ppc/asm/crypto/include/internal/dso_conf.h
[INFO] gyp verb extracted file from tarball node-v10.13.0/include/node/openssl/archs/linux-elf/no-asm/include/progs.h
[INFO] gyp verb extracted file from tarball node-v10.13.0/include/node/openssl/archs/linux-elf/no-asm/include/openssl/opensslconf.h
[INFO] gyp verb extracted file from tarball node-v10.13.0/include/node/openssl/archs/linux-elf/no-asm/crypto/buildinf.h
[INFO] gyp verb extracted file from tarball node-v10.13.0/include/node/openssl/archs/linux-elf/no-asm/crypto/include/internal/bn_conf.h
[INFO] gyp verb extracted file from tarball node-v10.13.0/include/node/openssl/archs/linux-elf/no-asm/crypto/include/internal/dso_conf.h
[INFO] gyp verb extracted file from tarball node-v10.13.0/include/node/openssl/archs/linux-elf/asm/include/progs.h
[INFO] gyp verb extracted file from tarball node-v10.13.0/include/node/openssl/archs/linux-elf/asm/include/openssl/opensslconf.h
[INFO] gyp verb extracted file from tarball node-v10.13.0/include/node/openssl/archs/linux-elf/asm/crypto/buildinf.h
[INFO] gyp verb extracted file from tarball node-v10.13.0/include/node/openssl/archs/linux-elf/asm/crypto/include/internal/bn_conf.h
[INFO] gyp verb extracted file from tarball node-v10.13.0/include/node/openssl/archs/linux-elf/asm/crypto/include/internal/dso_conf.h
[INFO] gyp verb extracted file from tarball node-v10.13.0/include/node/openssl/archs/linux-armv4/no-asm/include/progs.h
[INFO] gyp verb extracted file from tarball node-v10.13.0/include/node/openssl/archs/linux-armv4/no-asm/include/openssl/opensslconf.h
[INFO] gyp verb extracted file from tarball node-v10.13.0/include/node/openssl/archs/linux-armv4/no-asm/crypto/buildinf.h
[INFO] gyp verb extracted file from tarball node-v10.13.0/include/node/openssl/archs/linux-armv4/no-asm/crypto/include/internal/bn_conf.h
[INFO] gyp verb extracted file from tarball node-v10.13.0/include/node/openssl/archs/linux-armv4/no-asm/crypto/include/internal/dso_conf.h
[INFO] gyp verb extracted file from tarball node-v10.13.0/include/node/openssl/archs/linux-armv4/asm/include/progs.h
[INFO] gyp verb extracted file from tarball node-v10.13.0/include/node/openssl/archs/linux-armv4/asm/include/openssl/opensslconf.h
[INFO] gyp verb extracted file from tarball node-v10.13.0/include/node/openssl/archs/linux-armv4/asm/crypto/buildinf.h
[INFO] gyp verb extracted file from tarball node-v10.13.0/include/node/openssl/archs/linux-armv4/asm/crypto/include/internal/bn_conf.h
[INFO] gyp verb extracted file from tarball node-v10.13.0/include/node/openssl/archs/linux-armv4/asm/crypto/include/internal/dso_conf.h
[INFO] gyp verb extracted file from tarball node-v10.13.0/include/node/openssl/archs/linux-aarch64/no-asm/include/progs.h
[INFO] gyp verb extracted file from tarball node-v10.13.0/include/node/openssl/archs/linux-aarch64/no-asm/include/openssl/opensslconf.h
[INFO] gyp verb extracted file from tarball node-v10.13.0/include/node/openssl/archs/linux-aarch64/no-asm/crypto/buildinf.h
[INFO] gyp verb extracted file from tarball node-v10.13.0/include/node/openssl/archs/linux-aarch64/no-asm/crypto/include/internal/bn_conf.h
[INFO] gyp verb extracted file from tarball node-v10.13.0/include/node/openssl/archs/linux-aarch64/no-asm/crypto/include/internal/dso_conf.h
[INFO] gyp verb extracted file from tarball node-v10.13.0/include/node/openssl/archs/linux-aarch64/asm/include/progs.h
[INFO] gyp verb extracted file from tarball node-v10.13.0/include/node/openssl/archs/linux-aarch64/asm/include/openssl/opensslconf.h
[INFO] gyp verb extracted file from tarball node-v10.13.0/include/node/openssl/archs/linux-aarch64/asm/crypto/buildinf.h
[INFO] gyp verb extracted file from tarball node-v10.13.0/include/node/openssl/archs/linux-aarch64/asm/crypto/include/internal/bn_conf.h
[INFO] gyp verb extracted file from tarball node-v10.13.0/include/node/openssl/archs/linux-aarch64/asm/crypto/include/internal/dso_conf.h
[INFO] gyp verb extracted file from tarball node-v10.13.0/include/node/openssl/archs/darwin64-x86_64-cc/no-asm/include/progs.h
[INFO] gyp verb extracted file from tarball node-v10.13.0/include/node/openssl/archs/darwin64-x86_64-cc/no-asm/include/openssl/opensslconf.h
[INFO] gyp verb extracted file from tarball node-v10.13.0/include/node/openssl/archs/darwin64-x86_64-cc/no-asm/crypto/buildinf.h
[INFO] gyp verb extracted file from tarball node-v10.13.0/include/node/openssl/archs/darwin64-x86_64-cc/no-asm/crypto/include/internal/bn_conf.h
[INFO] gyp verb extracted file from tarball node-v10.13.0/include/node/openssl/archs/darwin64-x86_64-cc/no-asm/crypto/include/internal/dso_conf.h
[INFO] gyp verb extracted file from tarball node-v10.13.0/include/node/openssl/archs/darwin64-x86_64-cc/asm/include/progs.h
[INFO] gyp verb extracted file from tarball node-v10.13.0/include/node/openssl/archs/darwin64-x86_64-cc/asm/include/openssl/opensslconf.h
[INFO] gyp verb extracted file from tarball node-v10.13.0/include/node/openssl/archs/darwin64-x86_64-cc/asm/crypto/buildinf.h
[INFO] gyp verb extracted file from tarball node-v10.13.0/include/node/openssl/archs/darwin64-x86_64-cc/asm/crypto/include/internal/bn_conf.h
[INFO] gyp verb extracted file from tarball node-v10.13.0/include/node/openssl/archs/darwin64-x86_64-cc/asm/crypto/include/internal/dso_conf.h
[INFO] gyp verb extracted file from tarball node-v10.13.0/include/node/openssl/archs/darwin-i386-cc/no-asm/include/progs.h
[INFO] gyp verb extracted file from tarball node-v10.13.0/include/node/openssl/archs/darwin-i386-cc/no-asm/include/openssl/opensslconf.h
[INFO] gyp verb extracted file from tarball node-v10.13.0/include/node/openssl/archs/darwin-i386-cc/no-asm/crypto/buildinf.h
[INFO] gyp verb extracted file from tarball node-v10.13.0/include/node/openssl/archs/darwin-i386-cc/no-asm/crypto/include/internal/bn_conf.h
[INFO] gyp verb extracted file from tarball node-v10.13.0/include/node/openssl/archs/darwin-i386-cc/no-asm/crypto/include/internal/dso_conf.h
[INFO] gyp verb extracted file from tarball node-v10.13.0/include/node/openssl/archs/darwin-i386-cc/asm/include/progs.h
[INFO] gyp verb extracted file from tarball node-v10.13.0/include/node/openssl/archs/darwin-i386-cc/asm/include/openssl/opensslconf.h
[INFO] gyp verb extracted file from tarball node-v10.13.0/include/node/openssl/archs/darwin-i386-cc/asm/crypto/buildinf.h
[INFO] gyp verb extracted file from tarball node-v10.13.0/include/node/openssl/archs/darwin-i386-cc/asm/crypto/include/internal/bn_conf.h
[INFO] gyp verb extracted file from tarball node-v10.13.0/include/node/openssl/archs/darwin-i386-cc/asm/crypto/include/internal/dso_conf.h
[INFO] gyp verb extracted file from tarball node-v10.13.0/include/node/openssl/archs/BSD-x86_64/no-asm/include/progs.h
[INFO] gyp verb extracted file from tarball node-v10.13.0/include/node/openssl/archs/BSD-x86_64/no-asm/include/openssl/opensslconf.h
[INFO] gyp verb extracted file from tarball node-v10.13.0/include/node/openssl/archs/BSD-x86_64/no-asm/crypto/buildinf.h
[INFO] gyp verb extracted file from tarball node-v10.13.0/include/node/openssl/archs/BSD-x86_64/no-asm/crypto/include/internal/bn_conf.h
[INFO] gyp verb extracted file from tarball node-v10.13.0/include/node/openssl/archs/BSD-x86_64/no-asm/crypto/include/internal/dso_conf.h
[INFO] gyp verb extracted file from tarball node-v10.13.0/include/node/openssl/archs/BSD-x86_64/asm/include/progs.h
[INFO] gyp verb extracted file from tarball node-v10.13.0/include/node/openssl/archs/BSD-x86_64/asm/include/openssl/opensslconf.h
[INFO] gyp verb extracted file from tarball node-v10.13.0/include/node/openssl/archs/BSD-x86_64/asm/crypto/buildinf.h
[INFO] gyp verb extracted file from tarball node-v10.13.0/include/node/openssl/archs/BSD-x86_64/asm/crypto/include/internal/bn_conf.h
[INFO] gyp verb extracted file from tarball node-v10.13.0/include/node/openssl/archs/BSD-x86_64/asm/crypto/include/internal/dso_conf.h
[INFO] gyp verb extracted file from tarball node-v10.13.0/include/node/openssl/archs/aix64-gcc/no-asm/include/progs.h
[INFO] gyp verb extracted file from tarball node-v10.13.0/include/node/openssl/archs/aix64-gcc/no-asm/include/openssl/opensslconf.h
[INFO] gyp verb extracted file from tarball node-v10.13.0/include/node/openssl/archs/aix64-gcc/no-asm/crypto/buildinf.h
[INFO] gyp verb extracted file from tarball node-v10.13.0/include/node/openssl/archs/aix64-gcc/no-asm/crypto/include/internal/bn_conf.h
[INFO] gyp verb extracted file from tarball node-v10.13.0/include/node/openssl/archs/aix64-gcc/no-asm/crypto/include/internal/dso_conf.h
[INFO] gyp verb extracted file from tarball node-v10.13.0/include/node/openssl/archs/aix64-gcc/asm/include/progs.h
[INFO] gyp verb extracted file from tarball node-v10.13.0/include/node/openssl/archs/aix64-gcc/asm/include/openssl/opensslconf.h
[INFO] gyp verb extracted file from tarball node-v10.13.0/include/node/openssl/archs/aix64-gcc/asm/crypto/buildinf.h
[INFO] gyp verb extracted file from tarball node-v10.13.0/include/node/openssl/archs/aix64-gcc/asm/crypto/include/internal/bn_conf.h
[INFO] gyp verb extracted file from tarball node-v10.13.0/include/node/openssl/archs/aix64-gcc/asm/crypto/include/internal/dso_conf.h
[INFO] gyp verb extracted file from tarball node-v10.13.0/include/node/openssl/archs/aix-gcc/no-asm/include/progs.h
[INFO] gyp verb extracted file from tarball node-v10.13.0/include/node/openssl/archs/aix-gcc/no-asm/include/openssl/opensslconf.h
[INFO] gyp verb extracted file from tarball node-v10.13.0/include/node/openssl/archs/aix-gcc/no-asm/crypto/buildinf.h
[INFO] gyp verb extracted file from tarball node-v10.13.0/include/node/openssl/archs/aix-gcc/no-asm/crypto/include/internal/bn_conf.h
[INFO] gyp verb extracted file from tarball node-v10.13.0/include/node/openssl/archs/aix-gcc/no-asm/crypto/include/internal/dso_conf.h
[INFO] gyp verb extracted file from tarball node-v10.13.0/include/node/openssl/archs/aix-gcc/asm/include/progs.h
[INFO] gyp verb extracted file from tarball node-v10.13.0/include/node/openssl/archs/aix-gcc/asm/include/openssl/opensslconf.h
[INFO] gyp verb extracted file from tarball node-v10.13.0/include/node/openssl/archs/aix-gcc/asm/crypto/buildinf.h
[INFO] gyp verb extracted file from tarball node-v10.13.0/include/node/openssl/archs/aix-gcc/asm/crypto/include/internal/bn_conf.h
[INFO] gyp verb extracted file from tarball node-v10.13.0/include/node/openssl/archs/aix-gcc/asm/crypto/include/internal/dso_conf.h
[INFO] gyp verb extracted file from tarball node-v10.13.0/include/node/libplatform/libplatform-export.h
[INFO] gyp verb extracted file from tarball node-v10.13.0/include/node/libplatform/libplatform.h
[INFO] gyp verb extracted file from tarball node-v10.13.0/include/node/libplatform/v8-tracing.h
[INFO] gyp verb content checksum node-v10.13.0-headers.tar.gz 33b1eb17ab4e03b43aea4abdccdc31872e3e345d190eeb64714f1cf5280d5732
[INFO] gyp verb tarball done parsing tarball
[INFO] gyp verb check download content checksum, need to download `SHASUMS256.txt`... 
[INFO] gyp verb checksum url https://nodejs.org/download/release/v10.13.0/SHASUMS256.txt
[INFO] gyp http GET https://nodejs.org/download/release/v10.13.0/SHASUMS256.txt
[INFO] gyp http 200 https://nodejs.org/download/release/v10.13.0/SHASUMS256.txt
[INFO] gyp verb checksum data {"node-v10.13.0-aix-ppc64.tar.gz":"9e8d0b86ef67ea2bf660a50f560ba8eb5b91665af7489c5ba8475708624dbd30","node-v10.13.0-darwin-x64.tar.gz":"815a5d18516934a3963ace9f0574f7d41f0c0ce9186a19be3d89e039e57598c5","node-v10.13.0-darwin-x64.tar.xz":"d84966a26e44b98c5408dbab7c67c02af327eb9a9012fee9827f69cd8b722766","node-v10.13.0-headers.tar.gz":"33b1eb17ab4e03b43aea4abdccdc31872e3e345d190eeb64714f1cf5280d5732","node-v10.13.0-headers.tar.xz":"6678b6280e3829132d4a5b21714c35162eb5666cf4c8a3be7214e8b78b165d71","node-v10.13.0-linux-arm64.tar.gz":"de4e92103d228f5a5d0e67f8a681b1bce63036776bb7a46e014fae072d188036","node-v10.13.0-linux-arm64.tar.xz":"1537ebe64dc34a2a9b8ab6254213079789e9d59ed0ed26987afb1da37b6a8f87","node-v10.13.0-linux-armv6l.tar.gz":"6b99f473dbfeebf4d0360a70bc9d7566dd6a3a229714d7fcf1b72cb7639bf1e7","node-v10.13.0-linux-armv6l.tar.xz":"c170b4a8ad0e2f6518bfc01c7419fb47180118e39596c015049f0979215a0437","node-v10.13.0-linux-armv7l.tar.gz":"5c888b9e7f0438e0eb811988348917d1e7ca9ea17152d36d72752d3d73b7e9a7","node-v10.13.0-linux-armv7l.tar.xz":"43891e40147ac15fca955174c2556a7be38c4cec006daf824fe05bb3609be684","node-v10.13.0-linux-ppc64le.tar.gz":"41fb140bc0e345df13647dc7f1622fcfac2c68bb91260fc353b5f693bfbcb0b1","node-v10.13.0-linux-ppc64le.tar.xz":"e4df6165d68e5a59cfed6ba4a60f4d316f5ecdc2cd5f0ed0a1cac46d4679e74b","node-v10.13.0-linux-s390x.tar.gz":"3939987f3ae563fa9c43c1a25256c92fb3c3ba5c80ee5578bd5a1e94d3428b0f","node-v10.13.0-linux-s390x.tar.xz":"5b7c867ab5ec11f4e038ec381bcba9f346da8b8ec2bb099541e6a22a7602c763","node-v10.13.0-linux-x64.tar.gz":"b4b5d8f73148dcf277df413bb16827be476f4fa117cbbec2aaabc8cc0a8588e1","node-v10.13.0-linux-x64.tar.xz":"0dc6dba645550b66f8f00541a428c29da7c3cde32fb7eda2eb626a9db3bbf08d","node-v10.13.0.pkg":"4246d8ceafe3c5f8b3a5012b2fccc030e788a263d71eb83620397f25e001fc59","node-v10.13.0-sunos-x64.tar.gz":"3412f5d348f3693e25be4014badb8b607ed57db460eb1158ab673003541487e7","node-v10.13.0-sunos-x64.tar.xz":"bb0f3f4035c11ea8e26df231399476f9aa417c91af8b5c920e8639030bd260f3","node-v10.13.0.tar.gz":"aa06825fff375ece7c0d881ae0de5d402a857e8cabff9b4a50f2f0b7b44906be","node-v10.13.0.tar.xz":"8d80c96a0c28fb508c90de474b1967acd800896f184b8a18235a7e4613fae641","node-v10.13.0-win-x64.7z":"8de84e68f79c7f399d31e03a25d08ecef9f72facc971e613f7cd70a8e4896fed","node-v10.13.0-win-x64.zip":"eb09c9e9677f1919ec1ca78623c09b2a718ec5388b72b7662d5c41e5f628a52c","node-v10.13.0-win-x86.7z":"25736103dfc0aea43c960324b686008ab357d600518f7ff7f38429cf453f12f9","node-v10.13.0-win-x86.zip":"487bcae322a07d46aaad8d0cf0a33ee8c71cee8b9ea77fd78a1724a122443ae7","node-v10.13.0-x64.msi":"a4810c4198d358bdc789a22e52fd86cb49cb9f7585f62215c6b9d0797b55113a","node-v10.13.0-x86.msi":"9f9ff8b4b4dce9c52ee5cd777d444d008932a196254db5be48b954106b1ba096","win-x64/node.exe":"0bc0b675da429e09c9832123fd45e1a1721f3f68b3a201b7bd66466a9e9311b4","win-x64/node.lib":"c5126b09691549bbb4bc0a8bce1bf104dd872ade502421787f3d24b1d03d63b0","win-x64/node_pdb.7z":"f6f29280602f0d4442ea81f20857e6583fd7a474db98ab8a7305c34435694eb3","win-x64/node_pdb.zip":"58aa732ab9bffd272da366dc4eb2ed7eb559c791162ebf3f408881f739e316ef","win-x86/node.exe":"cc4784d620f026366b936e711023c54a45d37c04c84fc9de7b72c7e611ba843e","win-x86/node.lib":"bfbb48de49910400e871567f5b27767bfb75e241e351fd2e5e754d28885d111f","win-x86/node_pdb.7z":"17a01c8e945712798e14344a1ab42ef580c278be75e31ec5f8746ee131247168","win-x86/node_pdb.zip":"b0500f2397cd72c12b3b62d560748a153a50a62aab93616672ec224b43985718"}
[INFO] gyp verb download contents checksum {"node-v10.13.0-headers.tar.gz":"33b1eb17ab4e03b43aea4abdccdc31872e3e345d190eeb64714f1cf5280d5732"}
[INFO] gyp verb validating download checksum for node-v10.13.0-headers.tar.gz (33b1eb17ab4e03b43aea4abdccdc31872e3e345d190eeb64714f1cf5280d5732 == 33b1eb17ab4e03b43aea4abdccdc31872e3e345d190eeb64714f1cf5280d5732)
[INFO] gyp verb get node dir target node version installed: 10.13.0
[INFO] gyp verb build dir attempting to create "build" dir: /tmp/plugin-builds/blueocean-commons/jenkins-design-language/node_modules/node-sass/build
[INFO] gyp verb build dir "build" dir needed to be created? undefined
[INFO] gyp verb build/config.gypi creating config file
[INFO] gyp verb build/config.gypi writing out config file: /tmp/plugin-builds/blueocean-commons/jenkins-design-language/node_modules/node-sass/build/config.gypi
[INFO] gyp verb config.gypi checking for gypi file: /tmp/plugin-builds/blueocean-commons/jenkins-design-language/node_modules/node-sass/config.gypi
[INFO] gyp verb common.gypi checking for gypi file: /tmp/plugin-builds/blueocean-commons/jenkins-design-language/node_modules/node-sass/common.gypi
[INFO] gyp verb gyp gyp format was not specified; forcing "make"
[INFO] gyp info spawn /usr/bin/python3
[INFO] gyp info spawn args [ '/tmp/plugin-builds/blueocean-commons/jenkins-design-language/node_modules/node-gyp/gyp/gyp_main.py',
[INFO] gyp info spawn args   'binding.gyp',
[INFO] gyp info spawn args   '-f',
[INFO] gyp info spawn args   'make',
[INFO] gyp info spawn args   '-I',
[INFO] gyp info spawn args   '/tmp/plugin-builds/blueocean-commons/jenkins-design-language/node_modules/node-sass/build/config.gypi',
[INFO] gyp info spawn args   '-I',
[INFO] gyp info spawn args   '/tmp/plugin-builds/blueocean-commons/jenkins-design-language/node_modules/node-gyp/addon.gypi',
[INFO] gyp info spawn args   '-I',
[INFO] gyp info spawn args   '/home/runner/.cache/node-gyp/10.13.0/include/node/common.gypi',
[INFO] gyp info spawn args   '-Dlibrary=shared_library',
[INFO] gyp info spawn args   '-Dvisibility=default',
[INFO] gyp info spawn args   '-Dnode_root_dir=/home/runner/.cache/node-gyp/10.13.0',
[INFO] gyp info spawn args   '-Dnode_gyp_dir=/tmp/plugin-builds/blueocean-commons/jenkins-design-language/node_modules/node-gyp',
[INFO] gyp info spawn args   '-Dnode_lib_file=/home/runner/.cache/node-gyp/10.13.0/<(target_arch)/node.lib',
[INFO] gyp info spawn args   '-Dmodule_root_dir=/tmp/plugin-builds/blueocean-commons/jenkins-design-language/node_modules/node-sass',
[INFO] gyp info spawn args   '-Dnode_engine=v8',
[INFO] gyp info spawn args   '--depth=.',
[INFO] gyp info spawn args   '--no-parallel',
[INFO] gyp info spawn args   '--generator-output',
[INFO] gyp info spawn args   'build',
[INFO] gyp info spawn args   '-Goutput_dir=.' ]
[INFO] Traceback (most recent call last):
[INFO]   File "/tmp/plugin-builds/blueocean-commons/jenkins-design-language/node_modules/node-gyp/gyp/gyp_main.py", line 51, in <module>
[INFO]     sys.exit(gyp.script_main())
[INFO]              ^^^^^^^^^^^^^^^^^
[INFO]   File "/tmp/plugin-builds/blueocean-commons/jenkins-design-language/node_modules/node-gyp/gyp/pylib/gyp/__init__.py", line 670, in script_main
[INFO]     return main(sys.argv[1:])
[INFO]            ^^^^^^^^^^^^^^^^^^
[INFO]   File "/tmp/plugin-builds/blueocean-commons/jenkins-design-language/node_modules/node-gyp/gyp/pylib/gyp/__init__.py", line 662, in main
[INFO]     return gyp_main(args)
[INFO]            ^^^^^^^^^^^^^^
[INFO]   File "/tmp/plugin-builds/blueocean-commons/jenkins-design-language/node_modules/node-gyp/gyp/pylib/gyp/__init__.py", line 629, in gyp_main
[INFO]     [generator, flat_list, targets, data] = Load(
[INFO]                                             ^^^^^
[INFO]   File "/tmp/plugin-builds/blueocean-commons/jenkins-design-language/node_modules/node-gyp/gyp/pylib/gyp/__init__.py", line 150, in Load
[INFO]     result = gyp.input.Load(
[INFO]              ^^^^^^^^^^^^^^^
[INFO]   File "/tmp/plugin-builds/blueocean-commons/jenkins-design-language/node_modules/node-gyp/gyp/pylib/gyp/input.py", line 3021, in Load
[INFO]     LoadTargetBuildFile(
[INFO]   File "/tmp/plugin-builds/blueocean-commons/jenkins-design-language/node_modules/node-gyp/gyp/pylib/gyp/input.py", line 411, in LoadTargetBuildFile
[INFO]     build_file_data = LoadOneBuildFile(
[INFO]                       ^^^^^^^^^^^^^^^^^
[INFO]   File "/tmp/plugin-builds/blueocean-commons/jenkins-design-language/node_modules/node-gyp/gyp/pylib/gyp/input.py", line 239, in LoadOneBuildFile
[INFO]     build_file_contents = open(build_file_path, "rU").read()
[INFO]                           ^^^^^^^^^^^^^^^^^^^^^^^^^^^
[INFO] ValueError: invalid mode: 'rU' while trying to load binding.gyp
[INFO] gyp ERR! configure error 
[INFO] gyp ERR! stack Error: `gyp` failed with exit code: 1
[INFO] gyp ERR! stack     at ChildProcess.onCpExit (/tmp/plugin-builds/blueocean-commons/jenkins-design-language/node_modules/node-gyp/lib/configure.js:351:16)
[INFO] gyp ERR! stack     at ChildProcess.emit (events.js:182:13)
[INFO] gyp ERR! stack     at Process.ChildProcess._handle.onexit (internal/child_process.js:240:12)
[INFO] gyp ERR! System Linux 6.11.0-1015-azure
[INFO] gyp ERR! command "/tmp/plugin-builds/blueocean-commons/jenkins-design-language/node/node" "/tmp/plugin-builds/blueocean-commons/jenkins-design-language/node_modules/node-gyp/bin/node-gyp.js" "rebuild" "--verbose" "--libsass_ext=" "--libsass_cflags=" "--libsass_ldflags=" "--libsass_library="
[INFO] gyp ERR! cwd /tmp/plugin-builds/blueocean-commons/jenkins-design-language/node_modules/node-sass
[INFO] gyp ERR! node -v v10.13.0
[INFO] gyp ERR! node-gyp -v v7.1.2
[INFO] gyp ERR! not ok 
[INFO] Build failed with error code: 1
[INFO] npm WARN optional SKIPPING OPTIONAL DEPENDENCY: @esbuild/linux-loong64@0.15.7 (node_modules/@esbuild/linux-loong64):
[INFO] npm WARN notsup SKIPPING OPTIONAL DEPENDENCY: Unsupported platform for @esbuild/linux-loong64@0.15.7: wanted {"os":"linux","arch":"loong64"} (current: {"os":"linux","arch":"x64"})
[INFO] npm WARN optional SKIPPING OPTIONAL DEPENDENCY: fsevents@2.3.3 (node_modules/sass/node_modules/fsevents):
[INFO] npm WARN notsup SKIPPING OPTIONAL DEPENDENCY: Unsupported platform for fsevents@2.3.3: wanted {"os":"darwin","arch":"any"} (current: {"os":"linux","arch":"x64"})
[INFO] npm WARN optional SKIPPING OPTIONAL DEPENDENCY: fsevents@1.2.13 (node_modules/fsevents):
[INFO] npm WARN notsup SKIPPING OPTIONAL DEPENDENCY: Unsupported platform for fsevents@1.2.13: wanted {"os":"darwin","arch":"any"} (current: {"os":"linux","arch":"x64"})
[INFO] npm WARN optional SKIPPING OPTIONAL DEPENDENCY: esbuild-windows-arm64@0.15.7 (node_modules/esbuild-windows-arm64):
[INFO] npm WARN notsup SKIPPING OPTIONAL DEPENDENCY: Unsupported platform for esbuild-windows-arm64@0.15.7: wanted {"os":"win32","arch":"arm64"} (current: {"os":"linux","arch":"x64"})
[INFO] npm WARN optional SKIPPING OPTIONAL DEPENDENCY: esbuild-windows-64@0.15.7 (node_modules/esbuild-windows-64):
[INFO] npm WARN notsup SKIPPING OPTIONAL DEPENDENCY: Unsupported platform for esbuild-windows-64@0.15.7: wanted {"os":"win32","arch":"x64"} (current: {"os":"linux","arch":"x64"})
[INFO] npm WARN optional SKIPPING OPTIONAL DEPENDENCY: esbuild-windows-32@0.15.7 (node_modules/esbuild-windows-32):
[INFO] npm WARN notsup SKIPPING OPTIONAL DEPENDENCY: Unsupported platform for esbuild-windows-32@0.15.7: wanted {"os":"win32","arch":"ia32"} (current: {"os":"linux","arch":"x64"})
[INFO] npm WARN optional SKIPPING OPTIONAL DEPENDENCY: esbuild-sunos-64@0.15.7 (node_modules/esbuild-sunos-64):
[INFO] npm WARN notsup SKIPPING OPTIONAL DEPENDENCY: Unsupported platform for esbuild-sunos-64@0.15.7: wanted {"os":"sunos","arch":"x64"} (current: {"os":"linux","arch":"x64"})
[INFO] npm WARN optional SKIPPING OPTIONAL DEPENDENCY: esbuild-openbsd-64@0.15.7 (node_modules/esbuild-openbsd-64):
[INFO] npm WARN notsup SKIPPING OPTIONAL DEPENDENCY: Unsupported platform for esbuild-openbsd-64@0.15.7: wanted {"os":"openbsd","arch":"x64"} (current: {"os":"linux","arch":"x64"})
[INFO] npm WARN optional SKIPPING OPTIONAL DEPENDENCY: esbuild-netbsd-64@0.15.7 (node_modules/esbuild-netbsd-64):
[INFO] npm WARN notsup SKIPPING OPTIONAL DEPENDENCY: Unsupported platform for esbuild-netbsd-64@0.15.7: wanted {"os":"netbsd","arch":"x64"} (current: {"os":"linux","arch":"x64"})
[INFO] npm WARN optional SKIPPING OPTIONAL DEPENDENCY: esbuild-linux-s390x@0.15.7 (node_modules/esbuild-linux-s390x):
[INFO] npm WARN notsup SKIPPING OPTIONAL DEPENDENCY: Unsupported platform for esbuild-linux-s390x@0.15.7: wanted {"os":"linux","arch":"s390x"} (current: {"os":"linux","arch":"x64"})
[INFO] npm WARN optional SKIPPING OPTIONAL DEPENDENCY: esbuild-linux-riscv64@0.15.7 (node_modules/esbuild-linux-riscv64):
[INFO] npm WARN notsup SKIPPING OPTIONAL DEPENDENCY: Unsupported platform for esbuild-linux-riscv64@0.15.7: wanted {"os":"linux","arch":"riscv64"} (current: {"os":"linux","arch":"x64"})
[INFO] npm WARN optional SKIPPING OPTIONAL DEPENDENCY: esbuild-linux-ppc64le@0.15.7 (node_modules/esbuild-linux-ppc64le):
[INFO] npm WARN notsup SKIPPING OPTIONAL DEPENDENCY: Unsupported platform for esbuild-linux-ppc64le@0.15.7: wanted {"os":"linux","arch":"ppc64"} (current: {"os":"linux","arch":"x64"})
[INFO] npm WARN optional SKIPPING OPTIONAL DEPENDENCY: esbuild-linux-mips64le@0.15.7 (node_modules/esbuild-linux-mips64le):
[INFO] npm WARN notsup SKIPPING OPTIONAL DEPENDENCY: Unsupported platform for esbuild-linux-mips64le@0.15.7: wanted {"os":"linux","arch":"mips64el"} (current: {"os":"linux","arch":"x64"})
[INFO] npm WARN optional SKIPPING OPTIONAL DEPENDENCY: esbuild-linux-arm64@0.15.7 (node_modules/esbuild-linux-arm64):
[INFO] npm WARN notsup SKIPPING OPTIONAL DEPENDENCY: Unsupported platform for esbuild-linux-arm64@0.15.7: wanted {"os":"linux","arch":"arm64"} (current: {"os":"linux","arch":"x64"})
[INFO] npm WARN optional SKIPPING OPTIONAL DEPENDENCY: esbuild-linux-arm@0.15.7 (node_modules/esbuild-linux-arm):
[INFO] npm WARN notsup SKIPPING OPTIONAL DEPENDENCY: Unsupported platform for esbuild-linux-arm@0.15.7: wanted {"os":"linux","arch":"arm"} (current: {"os":"linux","arch":"x64"})
<<<<<<< HEAD
[INFO] npm WARN optional SKIPPING OPTIONAL DEPENDENCY: esbuild-linux-32@0.15.7 (node_modules/esbuild-linux-32):
[INFO] npm WARN notsup SKIPPING OPTIONAL DEPENDENCY: Unsupported platform for esbuild-linux-32@0.15.7: wanted {"os":"linux","arch":"ia32"} (current: {"os":"linux","arch":"x64"})
[INFO] npm WARN optional SKIPPING OPTIONAL DEPENDENCY: esbuild-freebsd-arm64@0.15.7 (node_modules/esbuild-freebsd-arm64):
[INFO] npm WARN notsup SKIPPING OPTIONAL DEPENDENCY: Unsupported platform for esbuild-freebsd-arm64@0.15.7: wanted {"os":"freebsd","arch":"arm64"} (current: {"os":"linux","arch":"x64"})
[INFO] npm WARN optional SKIPPING OPTIONAL DEPENDENCY: esbuild-freebsd-64@0.15.7 (node_modules/esbuild-freebsd-64):
[INFO] npm WARN notsup SKIPPING OPTIONAL DEPENDENCY: Unsupported platform for esbuild-freebsd-64@0.15.7: wanted {"os":"freebsd","arch":"x64"} (current: {"os":"linux","arch":"x64"})
=======
[INFO] npm WARN optional SKIPPING OPTIONAL DEPENDENCY: esbuild-freebsd-arm64@0.15.7 (node_modules/esbuild-freebsd-arm64):
[INFO] npm WARN notsup SKIPPING OPTIONAL DEPENDENCY: Unsupported platform for esbuild-freebsd-arm64@0.15.7: wanted {"os":"freebsd","arch":"arm64"} (current: {"os":"linux","arch":"x64"})
[INFO] npm WARN optional SKIPPING OPTIONAL DEPENDENCY: esbuild-linux-32@0.15.7 (node_modules/esbuild-linux-32):
[INFO] npm WARN notsup SKIPPING OPTIONAL DEPENDENCY: Unsupported platform for esbuild-linux-32@0.15.7: wanted {"os":"linux","arch":"ia32"} (current: {"os":"linux","arch":"x64"})
>>>>>>> ab7ada5f
[INFO] npm WARN optional SKIPPING OPTIONAL DEPENDENCY: esbuild-darwin-arm64@0.15.7 (node_modules/esbuild-darwin-arm64):
[INFO] npm WARN notsup SKIPPING OPTIONAL DEPENDENCY: Unsupported platform for esbuild-darwin-arm64@0.15.7: wanted {"os":"darwin","arch":"arm64"} (current: {"os":"linux","arch":"x64"})
[INFO] npm WARN optional SKIPPING OPTIONAL DEPENDENCY: esbuild-freebsd-64@0.15.7 (node_modules/esbuild-freebsd-64):
[INFO] npm WARN notsup SKIPPING OPTIONAL DEPENDENCY: Unsupported platform for esbuild-freebsd-64@0.15.7: wanted {"os":"freebsd","arch":"x64"} (current: {"os":"linux","arch":"x64"})
[INFO] npm WARN optional SKIPPING OPTIONAL DEPENDENCY: esbuild-darwin-64@0.15.7 (node_modules/esbuild-darwin-64):
[INFO] npm WARN notsup SKIPPING OPTIONAL DEPENDENCY: Unsupported platform for esbuild-darwin-64@0.15.7: wanted {"os":"darwin","arch":"x64"} (current: {"os":"linux","arch":"x64"})
[INFO] npm WARN optional SKIPPING OPTIONAL DEPENDENCY: esbuild-android-64@0.15.7 (node_modules/esbuild-android-64):
[INFO] npm WARN notsup SKIPPING OPTIONAL DEPENDENCY: Unsupported platform for esbuild-android-64@0.15.7: wanted {"os":"android","arch":"x64"} (current: {"os":"linux","arch":"x64"})
[INFO] npm WARN optional SKIPPING OPTIONAL DEPENDENCY: esbuild-android-arm64@0.15.7 (node_modules/esbuild-android-arm64):
[INFO] npm WARN notsup SKIPPING OPTIONAL DEPENDENCY: Unsupported platform for esbuild-android-arm64@0.15.7: wanted {"os":"android","arch":"arm64"} (current: {"os":"linux","arch":"x64"})
[INFO] 
[INFO] npm ERR! code ELIFECYCLE
[INFO] npm ERR! errno 1
[INFO] npm ERR! node-sass@7.0.0 postinstall: `node scripts/build.js`
[INFO] npm ERR! Exit status 1
[INFO] npm ERR! 
[INFO] npm ERR! Failed at the node-sass@7.0.0 postinstall script.
[INFO] npm ERR! This is probably not a problem with npm. There is likely additional logging output above.
[INFO] 
[INFO] npm ERR! A complete log of this run can be found in:
<<<<<<< HEAD
[INFO] npm ERR!     /home/poddingue/.npm/_logs/2025-07-09T09_29_24_118Z-debug.log
[INFO] ------------------------------------------------------------------------
[INFO] Reactor Summary for Blue Ocean Parent 1.27.22-SNAPSHOT:
[INFO] 
[INFO] Blue Ocean Parent .................................. SUCCESS [  7.642 s]
[INFO] Jenkins Design Language ............................ FAILURE [01:31 min]
=======
[INFO] npm ERR!     /home/runner/.npm/_logs/2025-07-08T02_30_32_730Z-debug.log
[INFO] ------------------------------------------------------------------------
[INFO] Reactor Summary for Blue Ocean Parent 1.27.22-SNAPSHOT:
[INFO] 
[INFO] Blue Ocean Parent .................................. SUCCESS [  4.387 s]
[INFO] Jenkins Design Language ............................ FAILURE [ 42.551 s]
>>>>>>> ab7ada5f
[INFO] Blue Ocean Core JS ................................. SKIPPED
[INFO] Common API for Blue Ocean .......................... SKIPPED
[INFO] REST API for Blue Ocean ............................ SKIPPED
[INFO] i18n for Blue Ocean ................................ SKIPPED
[INFO] Web for Blue Ocean ................................. SKIPPED
[INFO] Pipeline SCM API for Blue Ocean .................... SKIPPED
[INFO] JWT for Blue Ocean ................................. SKIPPED
[INFO] REST Implementation for Blue Ocean ................. SKIPPED
[INFO] Pipeline implementation for Blue Ocean ............. SKIPPED
[INFO] Events API for Blue Ocean .......................... SKIPPED
[INFO] Dashboard for Blue Ocean ........................... SKIPPED
[INFO] Personalization for Blue Ocean ..................... SKIPPED
[INFO] Config API for Blue Ocean .......................... SKIPPED
[INFO] GitHub Pipeline for Blue Ocean ..................... SKIPPED
[INFO] Git Pipeline for Blue Ocean ........................ SKIPPED
[INFO] Bitbucket Pipeline for Blue Ocean .................. SKIPPED
[INFO] Blue Ocean Pipeline Editor ......................... SKIPPED
[INFO] DEPRECATED Blue Ocean Executor Info ................ SKIPPED
[INFO] Blue Ocean ......................................... SKIPPED
[INFO] JIRA Integration for Blue Ocean .................... SKIPPED
[INFO] ------------------------------------------------------------------------
[INFO] BUILD FAILURE
[INFO] ------------------------------------------------------------------------
<<<<<<< HEAD
[INFO] Total time:  01:41 min
[INFO] Finished at: 2025-07-09T11:29:24+02:00
=======
[INFO] Total time:  47.717 s
[INFO] Finished at: 2025-07-08T02:30:32Z
>>>>>>> ab7ada5f
[INFO] ------------------------------------------------------------------------
[ERROR] Failed to execute goal com.github.eirslett:frontend-maven-plugin:1.15.1:npm (npm install) on project jenkins-design-language: Failed to run task: 'npm install' failed. org.apache.commons.exec.ExecuteException: Process exited with an error: 1 (Exit value: 1) -> [Help 1]
[ERROR] 
[ERROR] To see the full stack trace of the errors, re-run Maven with the -e switch.
[ERROR] Re-run Maven using the -X switch to enable full debug logging.
[ERROR] 
[ERROR] For more information about the errors and possible solutions, please read the following articles:
[ERROR] [Help 1] http://cwiki.apache.org/confluence/display/MAVEN/MojoFailureException
[ERROR] 
[ERROR] After correcting the problems, you can resume the build with the command
[ERROR]   mvn <args> -rf :jenkins-design-language<|MERGE_RESOLUTION|>--- conflicted
+++ resolved
@@ -39,22 +39,20 @@
 [INFO] Building Blue Ocean Parent 1.27.22-SNAPSHOT                       [1/22]
 [INFO]   from pom.xml
 [INFO] --------------------------------[ pom ]---------------------------------
-<<<<<<< HEAD
-=======
 Downloading from repo.jenkins-ci.org: https://repo.jenkins-ci.org/public/com/mashape/unirest/unirest-java/1.4.9/unirest-java-1.4.9.pom
 Downloading from repo.jenkins-ci.org: https://repo.jenkins-ci.org/public/org/mockito/mockito-core/5.15.2/mockito-core-5.15.2.pom
 Downloading from incrementals: https://repo.jenkins-ci.org/incrementals/com/mashape/unirest/unirest-java/1.4.9/unirest-java-1.4.9.pom
 Downloading from central: https://repo.maven.apache.org/maven2/com/mashape/unirest/unirest-java/1.4.9/unirest-java-1.4.9.pom
 Downloading from incrementals: https://repo.jenkins-ci.org/incrementals/org/mockito/mockito-core/5.15.2/mockito-core-5.15.2.pom
-Progress (1): 1.4/4.0 kB
-Progress (1): 2.8/4.0 kB
-Progress (1): 4.0 kB    
-                    
+Progress (1): 1.4/4.0 kB+Progress (1): 2.8/4.0 kB+Progress (1): 4.0 kB    +                     Downloaded from central: https://repo.maven.apache.org/maven2/com/mashape/unirest/unirest-java/1.4.9/unirest-java-1.4.9.pom (4.0 kB at 86 kB/s)
 Downloading from central: https://repo.maven.apache.org/maven2/org/mockito/mockito-core/5.15.2/mockito-core-5.15.2.pom
-Progress (1): 1.4/2.5 kB
-Progress (1): 2.5 kB    
-                    
+Progress (1): 1.4/2.5 kB+Progress (1): 2.5 kB    +                     Downloaded from central: https://repo.maven.apache.org/maven2/org/mockito/mockito-core/5.15.2/mockito-core-5.15.2.pom (2.5 kB at 309 kB/s)
 Downloading from repo.jenkins-ci.org: https://repo.jenkins-ci.org/public/net/bytebuddy/byte-buddy/1.17.2/byte-buddy-1.17.2.pom
 Downloading from repo.jenkins-ci.org: https://repo.jenkins-ci.org/public/net/bytebuddy/byte-buddy-agent/1.17.2/byte-buddy-agent-1.17.2.pom
@@ -62,64 +60,64 @@
 Downloading from incrementals: https://repo.jenkins-ci.org/incrementals/net/bytebuddy/byte-buddy/1.17.2/byte-buddy-1.17.2.pom
 Downloading from central: https://repo.maven.apache.org/maven2/net/bytebuddy/byte-buddy/1.17.2/byte-buddy-1.17.2.pom
 Downloading from central: https://repo.maven.apache.org/maven2/net/bytebuddy/byte-buddy-agent/1.17.2/byte-buddy-agent-1.17.2.pom
-Progress (1): 1.4/19 kB
-Progress (1): 2.8/19 kB
-Progress (1): 4.1/19 kB
-Progress (1): 5.5/19 kB
-Progress (1): 6.9/19 kB
-Progress (1): 8.3/19 kB
-Progress (1): 9.7/19 kB
-Progress (1): 11/19 kB 
-Progress (1): 12/19 kB
-Progress (1): 14/19 kB
-Progress (1): 15/19 kB
-Progress (1): 17/19 kB
-Progress (1): 18/19 kB
-Progress (1): 19/19 kB
-Progress (1): 19 kB   
-                   
+Progress (1): 1.4/19 kB+Progress (1): 2.8/19 kB+Progress (1): 4.1/19 kB+Progress (1): 5.5/19 kB+Progress (1): 6.9/19 kB+Progress (1): 8.3/19 kB+Progress (1): 9.7/19 kB+Progress (1): 11/19 kB +Progress (1): 12/19 kB+Progress (1): 14/19 kB+Progress (1): 15/19 kB+Progress (1): 17/19 kB+Progress (1): 18/19 kB+Progress (1): 19/19 kB+Progress (1): 19 kB   +                    Downloaded from central: https://repo.maven.apache.org/maven2/net/bytebuddy/byte-buddy/1.17.2/byte-buddy-1.17.2.pom (19 kB at 1.3 MB/s)
 Downloading from repo.jenkins-ci.org: https://repo.jenkins-ci.org/public/net/bytebuddy/byte-buddy-parent/1.17.2/byte-buddy-parent-1.17.2.pom
-Progress (1): 1.4/12 kB
-Progress (1): 2.8/12 kB
-Progress (1): 4.1/12 kB
-Progress (1): 5.5/12 kB
-Progress (1): 6.9/12 kB
-Progress (1): 8.2/12 kB
-Progress (1): 9.6/12 kB
-Progress (1): 11/12 kB 
-Progress (1): 12 kB   
-                   
+Progress (1): 1.4/12 kB+Progress (1): 2.8/12 kB+Progress (1): 4.1/12 kB+Progress (1): 5.5/12 kB+Progress (1): 6.9/12 kB+Progress (1): 8.2/12 kB+Progress (1): 9.6/12 kB+Progress (1): 11/12 kB +Progress (1): 12 kB   +                    Downloaded from central: https://repo.maven.apache.org/maven2/net/bytebuddy/byte-buddy-agent/1.17.2/byte-buddy-agent-1.17.2.pom (12 kB at 531 kB/s)
 Downloading from incrementals: https://repo.jenkins-ci.org/incrementals/net/bytebuddy/byte-buddy-parent/1.17.2/byte-buddy-parent-1.17.2.pom
 Downloading from central: https://repo.maven.apache.org/maven2/net/bytebuddy/byte-buddy-parent/1.17.2/byte-buddy-parent-1.17.2.pom
-Progress (1): 1.4/63 kB
-Progress (1): 2.8/63 kB
-Progress (1): 4.1/63 kB
-Progress (1): 5.5/63 kB
-Progress (1): 6.9/63 kB
-Progress (1): 8.3/63 kB
-Progress (1): 9.7/63 kB
-Progress (1): 11/63 kB 
-Progress (1): 12/63 kB
-Progress (1): 14/63 kB
-Progress (1): 15/63 kB
-Progress (1): 17/63 kB
-Progress (1): 18/63 kB
-Progress (1): 19/63 kB
-Progress (1): 21/63 kB
-Progress (1): 22/63 kB
-Progress (1): 23/63 kB
-Progress (1): 25/63 kB
-Progress (1): 26/63 kB
-Progress (1): 28/63 kB
-Progress (1): 29/63 kB
-Progress (1): 30/63 kB
-Progress (1): 32/63 kB
-Progress (1): 33/63 kB
-Progress (1): 49/63 kB
-Progress (1): 63 kB   
-                   
+Progress (1): 1.4/63 kB+Progress (1): 2.8/63 kB+Progress (1): 4.1/63 kB+Progress (1): 5.5/63 kB+Progress (1): 6.9/63 kB+Progress (1): 8.3/63 kB+Progress (1): 9.7/63 kB+Progress (1): 11/63 kB +Progress (1): 12/63 kB+Progress (1): 14/63 kB+Progress (1): 15/63 kB+Progress (1): 17/63 kB+Progress (1): 18/63 kB+Progress (1): 19/63 kB+Progress (1): 21/63 kB+Progress (1): 22/63 kB+Progress (1): 23/63 kB+Progress (1): 25/63 kB+Progress (1): 26/63 kB+Progress (1): 28/63 kB+Progress (1): 29/63 kB+Progress (1): 30/63 kB+Progress (1): 32/63 kB+Progress (1): 33/63 kB+Progress (1): 49/63 kB+Progress (1): 63 kB   +                    Downloaded from central: https://repo.maven.apache.org/maven2/net/bytebuddy/byte-buddy-parent/1.17.2/byte-buddy-parent-1.17.2.pom (63 kB at 4.9 MB/s)
 Downloading from repo.jenkins-ci.org: https://repo.jenkins-ci.org/public/org/mockito/mockito-core/5.15.2/mockito-core-5.15.2.jar
 Downloading from repo.jenkins-ci.org: https://repo.jenkins-ci.org/public/net/bytebuddy/byte-buddy/1.17.2/byte-buddy-1.17.2.jar
@@ -130,674 +128,673 @@
 Downloading from incrementals: https://repo.jenkins-ci.org/incrementals/net/bytebuddy/byte-buddy-agent/1.17.2/byte-buddy-agent-1.17.2.jar
 Downloading from incrementals: https://repo.jenkins-ci.org/incrementals/com/mashape/unirest/unirest-java/1.4.9/unirest-java-1.4.9.jar
 Downloading from central: https://repo.maven.apache.org/maven2/org/mockito/mockito-core/5.15.2/mockito-core-5.15.2.jar
-Progress (1): 16/710 kB
-Progress (1): 32/710 kB
-Progress (1): 49/710 kB
-Progress (1): 65/710 kB
-Progress (1): 81/710 kB
-Progress (1): 98/710 kB
-Progress (1): 114/710 kB
-Progress (1): 130/710 kB
-Progress (1): 147/710 kB
-Progress (1): 163/710 kB
-Progress (1): 180/710 kB
-Progress (1): 196/710 kB
-Progress (1): 212/710 kB
-Progress (1): 229/710 kB
-Progress (1): 245/710 kB
-Progress (1): 262/710 kB
-Progress (1): 278/710 kB
-Progress (1): 294/710 kB
-Progress (1): 311/710 kB
-Progress (1): 327/710 kB
-Progress (1): 343/710 kB
-Progress (1): 360/710 kB
-Progress (1): 376/710 kB
-Progress (1): 393/710 kB
-Progress (1): 402/710 kB
-Progress (1): 418/710 kB
-Progress (1): 435/710 kB
-Progress (1): 451/710 kB
-Progress (1): 468/710 kB
-Progress (1): 484/710 kB
-Progress (1): 500/710 kB
-Progress (1): 517/710 kB
-Progress (1): 533/710 kB
-Progress (1): 549/710 kB
-Progress (1): 566/710 kB
-Progress (1): 582/710 kB
-Progress (1): 599/710 kB
-Progress (1): 615/710 kB
-Progress (1): 631/710 kB
-Progress (1): 648/710 kB
-Progress (1): 664/710 kB
-Progress (1): 681/710 kB
-Progress (1): 697/710 kB
-Progress (1): 710 kB    
-                    
+Progress (1): 16/710 kB+Progress (1): 32/710 kB+Progress (1): 49/710 kB+Progress (1): 65/710 kB+Progress (1): 81/710 kB+Progress (1): 98/710 kB+Progress (1): 114/710 kB+Progress (1): 130/710 kB+Progress (1): 147/710 kB+Progress (1): 163/710 kB+Progress (1): 180/710 kB+Progress (1): 196/710 kB+Progress (1): 212/710 kB+Progress (1): 229/710 kB+Progress (1): 245/710 kB+Progress (1): 262/710 kB+Progress (1): 278/710 kB+Progress (1): 294/710 kB+Progress (1): 311/710 kB+Progress (1): 327/710 kB+Progress (1): 343/710 kB+Progress (1): 360/710 kB+Progress (1): 376/710 kB+Progress (1): 393/710 kB+Progress (1): 402/710 kB+Progress (1): 418/710 kB+Progress (1): 435/710 kB+Progress (1): 451/710 kB+Progress (1): 468/710 kB+Progress (1): 484/710 kB+Progress (1): 500/710 kB+Progress (1): 517/710 kB+Progress (1): 533/710 kB+Progress (1): 549/710 kB+Progress (1): 566/710 kB+Progress (1): 582/710 kB+Progress (1): 599/710 kB+Progress (1): 615/710 kB+Progress (1): 631/710 kB+Progress (1): 648/710 kB+Progress (1): 664/710 kB+Progress (1): 681/710 kB+Progress (1): 697/710 kB+Progress (1): 710 kB    +                     Downloaded from central: https://repo.maven.apache.org/maven2/org/mockito/mockito-core/5.15.2/mockito-core-5.15.2.jar (710 kB at 11 MB/s)
 Downloading from central: https://repo.maven.apache.org/maven2/net/bytebuddy/byte-buddy/1.17.2/byte-buddy-1.17.2.jar
 Downloading from central: https://repo.maven.apache.org/maven2/net/bytebuddy/byte-buddy-agent/1.17.2/byte-buddy-agent-1.17.2.jar
 Downloading from central: https://repo.maven.apache.org/maven2/com/mashape/unirest/unirest-java/1.4.9/unirest-java-1.4.9.jar
-Progress (1): 0/8.9 MB
-Progress (2): 0/8.9 MB | 1.4/366 kB
-Progress (2): 0/8.9 MB | 2.8/366 kB
-Progress (2): 0/8.9 MB | 4.1/366 kB
-Progress (2): 0/8.9 MB | 5.5/366 kB
-Progress (2): 0/8.9 MB | 6.9/366 kB
-Progress (2): 0/8.9 MB | 8.3/366 kB
-Progress (2): 0/8.9 MB | 9.7/366 kB
-Progress (2): 0/8.9 MB | 11/366 kB 
-Progress (2): 0/8.9 MB | 12/366 kB
-Progress (2): 0/8.9 MB | 14/366 kB
-Progress (2): 0/8.9 MB | 15/366 kB
-Progress (2): 0/8.9 MB | 16/366 kB
-Progress (2): 0/8.9 MB | 33/366 kB
-Progress (2): 0/8.9 MB | 49/366 kB
-Progress (2): 0/8.9 MB | 49/366 kB
-Progress (2): 0/8.9 MB | 66/366 kB
-Progress (2): 0/8.9 MB | 66/366 kB
-Progress (2): 0/8.9 MB | 79/366 kB
-Progress (2): 0.1/8.9 MB | 79/366 kB
-Progress (2): 0.1/8.9 MB | 79/366 kB
-Progress (2): 0.1/8.9 MB | 95/366 kB
-Progress (2): 0.1/8.9 MB | 112/366 kB
-Progress (2): 0.1/8.9 MB | 128/366 kB
-Progress (2): 0.1/8.9 MB | 145/366 kB
-Progress (2): 0.1/8.9 MB | 161/366 kB
-Progress (3): 0.1/8.9 MB | 161/366 kB | 1.4/45 kB
-Progress (3): 0.1/8.9 MB | 161/366 kB | 2.8/45 kB
-Progress (3): 0.1/8.9 MB | 161/366 kB | 4.1/45 kB
-Progress (3): 0.1/8.9 MB | 161/366 kB | 5.5/45 kB
-Progress (3): 0.1/8.9 MB | 161/366 kB | 6.9/45 kB
-Progress (3): 0.1/8.9 MB | 161/366 kB | 8.3/45 kB
-Progress (3): 0.1/8.9 MB | 161/366 kB | 9.7/45 kB
-Progress (3): 0.1/8.9 MB | 161/366 kB | 11/45 kB 
-Progress (3): 0.1/8.9 MB | 161/366 kB | 12/45 kB
-Progress (3): 0.1/8.9 MB | 161/366 kB | 14/45 kB
-Progress (3): 0.1/8.9 MB | 161/366 kB | 15/45 kB
-Progress (3): 0.1/8.9 MB | 161/366 kB | 16/45 kB
-Progress (3): 0.1/8.9 MB | 161/366 kB | 17/45 kB
-Progress (3): 0.1/8.9 MB | 161/366 kB | 19/45 kB
-Progress (3): 0.1/8.9 MB | 161/366 kB | 20/45 kB
-Progress (3): 0.1/8.9 MB | 161/366 kB | 20/45 kB
-Progress (3): 0.1/8.9 MB | 161/366 kB | 21/45 kB
-Progress (3): 0.1/8.9 MB | 161/366 kB | 23/45 kB
-Progress (3): 0.1/8.9 MB | 161/366 kB | 24/45 kB
-Progress (3): 0.1/8.9 MB | 161/366 kB | 25/45 kB
-Progress (3): 0.1/8.9 MB | 161/366 kB | 27/45 kB
-Progress (3): 0.1/8.9 MB | 161/366 kB | 28/45 kB
-Progress (3): 0.1/8.9 MB | 161/366 kB | 28/45 kB
-Progress (3): 0.1/8.9 MB | 161/366 kB | 30/45 kB
-Progress (3): 0.1/8.9 MB | 161/366 kB | 31/45 kB
-Progress (3): 0.1/8.9 MB | 161/366 kB | 32/45 kB
-Progress (3): 0.1/8.9 MB | 161/366 kB | 34/45 kB
-Progress (3): 0.1/8.9 MB | 161/366 kB | 35/45 kB
-Progress (3): 0.1/8.9 MB | 161/366 kB | 35/45 kB
-Progress (3): 0.1/8.9 MB | 177/366 kB | 35/45 kB
-Progress (3): 0.1/8.9 MB | 177/366 kB | 35/45 kB
-Progress (3): 0.1/8.9 MB | 194/366 kB | 35/45 kB
-Progress (3): 0.1/8.9 MB | 210/366 kB | 35/45 kB
-Progress (3): 0.1/8.9 MB | 227/366 kB | 35/45 kB
-Progress (3): 0.1/8.9 MB | 243/366 kB | 35/45 kB
-Progress (3): 0.1/8.9 MB | 243/366 kB | 36/45 kB
-Progress (3): 0.1/8.9 MB | 243/366 kB | 38/45 kB
-Progress (3): 0.1/8.9 MB | 243/366 kB | 39/45 kB
-Progress (3): 0.1/8.9 MB | 243/366 kB | 41/45 kB
-Progress (3): 0.1/8.9 MB | 243/366 kB | 42/45 kB
-Progress (3): 0.1/8.9 MB | 243/366 kB | 43/45 kB
-Progress (3): 0.1/8.9 MB | 243/366 kB | 45 kB   
-Progress (3): 0.2/8.9 MB | 243/366 kB | 45 kB
-                                             
+Progress (1): 0/8.9 MB+Progress (2): 0/8.9 MB | 1.4/366 kB+Progress (2): 0/8.9 MB | 2.8/366 kB+Progress (2): 0/8.9 MB | 4.1/366 kB+Progress (2): 0/8.9 MB | 5.5/366 kB+Progress (2): 0/8.9 MB | 6.9/366 kB+Progress (2): 0/8.9 MB | 8.3/366 kB+Progress (2): 0/8.9 MB | 9.7/366 kB+Progress (2): 0/8.9 MB | 11/366 kB +Progress (2): 0/8.9 MB | 12/366 kB+Progress (2): 0/8.9 MB | 14/366 kB+Progress (2): 0/8.9 MB | 15/366 kB+Progress (2): 0/8.9 MB | 16/366 kB+Progress (2): 0/8.9 MB | 33/366 kB+Progress (2): 0/8.9 MB | 49/366 kB+Progress (2): 0/8.9 MB | 49/366 kB+Progress (2): 0/8.9 MB | 66/366 kB+Progress (2): 0/8.9 MB | 66/366 kB+Progress (2): 0/8.9 MB | 79/366 kB+Progress (2): 0.1/8.9 MB | 79/366 kB+Progress (2): 0.1/8.9 MB | 79/366 kB+Progress (2): 0.1/8.9 MB | 95/366 kB+Progress (2): 0.1/8.9 MB | 112/366 kB+Progress (2): 0.1/8.9 MB | 128/366 kB+Progress (2): 0.1/8.9 MB | 145/366 kB+Progress (2): 0.1/8.9 MB | 161/366 kB+Progress (3): 0.1/8.9 MB | 161/366 kB | 1.4/45 kB+Progress (3): 0.1/8.9 MB | 161/366 kB | 2.8/45 kB+Progress (3): 0.1/8.9 MB | 161/366 kB | 4.1/45 kB+Progress (3): 0.1/8.9 MB | 161/366 kB | 5.5/45 kB+Progress (3): 0.1/8.9 MB | 161/366 kB | 6.9/45 kB+Progress (3): 0.1/8.9 MB | 161/366 kB | 8.3/45 kB+Progress (3): 0.1/8.9 MB | 161/366 kB | 9.7/45 kB+Progress (3): 0.1/8.9 MB | 161/366 kB | 11/45 kB +Progress (3): 0.1/8.9 MB | 161/366 kB | 12/45 kB+Progress (3): 0.1/8.9 MB | 161/366 kB | 14/45 kB+Progress (3): 0.1/8.9 MB | 161/366 kB | 15/45 kB+Progress (3): 0.1/8.9 MB | 161/366 kB | 16/45 kB+Progress (3): 0.1/8.9 MB | 161/366 kB | 17/45 kB+Progress (3): 0.1/8.9 MB | 161/366 kB | 19/45 kB+Progress (3): 0.1/8.9 MB | 161/366 kB | 20/45 kB+Progress (3): 0.1/8.9 MB | 161/366 kB | 20/45 kB+Progress (3): 0.1/8.9 MB | 161/366 kB | 21/45 kB+Progress (3): 0.1/8.9 MB | 161/366 kB | 23/45 kB+Progress (3): 0.1/8.9 MB | 161/366 kB | 24/45 kB+Progress (3): 0.1/8.9 MB | 161/366 kB | 25/45 kB+Progress (3): 0.1/8.9 MB | 161/366 kB | 27/45 kB+Progress (3): 0.1/8.9 MB | 161/366 kB | 28/45 kB+Progress (3): 0.1/8.9 MB | 161/366 kB | 28/45 kB+Progress (3): 0.1/8.9 MB | 161/366 kB | 30/45 kB+Progress (3): 0.1/8.9 MB | 161/366 kB | 31/45 kB+Progress (3): 0.1/8.9 MB | 161/366 kB | 32/45 kB+Progress (3): 0.1/8.9 MB | 161/366 kB | 34/45 kB+Progress (3): 0.1/8.9 MB | 161/366 kB | 35/45 kB+Progress (3): 0.1/8.9 MB | 161/366 kB | 35/45 kB+Progress (3): 0.1/8.9 MB | 177/366 kB | 35/45 kB+Progress (3): 0.1/8.9 MB | 177/366 kB | 35/45 kB+Progress (3): 0.1/8.9 MB | 194/366 kB | 35/45 kB+Progress (3): 0.1/8.9 MB | 210/366 kB | 35/45 kB+Progress (3): 0.1/8.9 MB | 227/366 kB | 35/45 kB+Progress (3): 0.1/8.9 MB | 243/366 kB | 35/45 kB+Progress (3): 0.1/8.9 MB | 243/366 kB | 36/45 kB+Progress (3): 0.1/8.9 MB | 243/366 kB | 38/45 kB+Progress (3): 0.1/8.9 MB | 243/366 kB | 39/45 kB+Progress (3): 0.1/8.9 MB | 243/366 kB | 41/45 kB+Progress (3): 0.1/8.9 MB | 243/366 kB | 42/45 kB+Progress (3): 0.1/8.9 MB | 243/366 kB | 43/45 kB+Progress (3): 0.1/8.9 MB | 243/366 kB | 45 kB   +Progress (3): 0.2/8.9 MB | 243/366 kB | 45 kB+                                              Downloaded from central: https://repo.maven.apache.org/maven2/com/mashape/unirest/unirest-java/1.4.9/unirest-java-1.4.9.jar (45 kB at 1.5 MB/s)
-Progress (2): 0.2/8.9 MB | 259/366 kB
-Progress (2): 0.2/8.9 MB | 259/366 kB
-Progress (2): 0.2/8.9 MB | 276/366 kB
-Progress (2): 0.2/8.9 MB | 276/366 kB
-Progress (2): 0.2/8.9 MB | 292/366 kB
-Progress (2): 0.2/8.9 MB | 292/366 kB
-Progress (2): 0.2/8.9 MB | 308/366 kB
-Progress (2): 0.2/8.9 MB | 325/366 kB
-Progress (2): 0.2/8.9 MB | 341/366 kB
-Progress (2): 0.2/8.9 MB | 358/366 kB
-Progress (2): 0.2/8.9 MB | 366 kB    
-                                 
+Progress (2): 0.2/8.9 MB | 259/366 kB+Progress (2): 0.2/8.9 MB | 259/366 kB+Progress (2): 0.2/8.9 MB | 276/366 kB+Progress (2): 0.2/8.9 MB | 276/366 kB+Progress (2): 0.2/8.9 MB | 292/366 kB+Progress (2): 0.2/8.9 MB | 292/366 kB+Progress (2): 0.2/8.9 MB | 308/366 kB+Progress (2): 0.2/8.9 MB | 325/366 kB+Progress (2): 0.2/8.9 MB | 341/366 kB+Progress (2): 0.2/8.9 MB | 358/366 kB+Progress (2): 0.2/8.9 MB | 366 kB    +                                  Downloaded from central: https://repo.maven.apache.org/maven2/net/bytebuddy/byte-buddy-agent/1.17.2/byte-buddy-agent-1.17.2.jar (366 kB at 11 MB/s)
-Progress (1): 0.2/8.9 MB
-Progress (1): 0.2/8.9 MB
-Progress (1): 0.3/8.9 MB
-Progress (1): 0.3/8.9 MB
-Progress (1): 0.3/8.9 MB
-Progress (1): 0.3/8.9 MB
-Progress (1): 0.3/8.9 MB
-Progress (1): 0.3/8.9 MB
-Progress (1): 0.4/8.9 MB
-Progress (1): 0.4/8.9 MB
-Progress (1): 0.4/8.9 MB
-Progress (1): 0.4/8.9 MB
-Progress (1): 0.4/8.9 MB
-Progress (1): 0.4/8.9 MB
-Progress (1): 0.5/8.9 MB
-Progress (1): 0.5/8.9 MB
-Progress (1): 0.5/8.9 MB
-Progress (1): 0.5/8.9 MB
-Progress (1): 0.5/8.9 MB
-Progress (1): 0.5/8.9 MB
-Progress (1): 0.6/8.9 MB
-Progress (1): 0.6/8.9 MB
-Progress (1): 0.6/8.9 MB
-Progress (1): 0.6/8.9 MB
-Progress (1): 0.6/8.9 MB
-Progress (1): 0.6/8.9 MB
-Progress (1): 0.7/8.9 MB
-Progress (1): 0.7/8.9 MB
-Progress (1): 0.7/8.9 MB
-Progress (1): 0.7/8.9 MB
-Progress (1): 0.7/8.9 MB
-Progress (1): 0.7/8.9 MB
-Progress (1): 0.8/8.9 MB
-Progress (1): 0.8/8.9 MB
-Progress (1): 0.8/8.9 MB
-Progress (1): 0.8/8.9 MB
-Progress (1): 0.8/8.9 MB
-Progress (1): 0.8/8.9 MB
-Progress (1): 0.9/8.9 MB
-Progress (1): 0.9/8.9 MB
-Progress (1): 0.9/8.9 MB
-Progress (1): 0.9/8.9 MB
-Progress (1): 0.9/8.9 MB
-Progress (1): 0.9/8.9 MB
-Progress (1): 0.9/8.9 MB
-Progress (1): 1.0/8.9 MB
-Progress (1): 1.0/8.9 MB
-Progress (1): 1.0/8.9 MB
-Progress (1): 1.0/8.9 MB
-Progress (1): 1.0/8.9 MB
-Progress (1): 1.0/8.9 MB
-Progress (1): 1.1/8.9 MB
-Progress (1): 1.1/8.9 MB
-Progress (1): 1.1/8.9 MB
-Progress (1): 1.1/8.9 MB
-Progress (1): 1.1/8.9 MB
-Progress (1): 1.1/8.9 MB
-Progress (1): 1.2/8.9 MB
-Progress (1): 1.2/8.9 MB
-Progress (1): 1.2/8.9 MB
-Progress (1): 1.2/8.9 MB
-Progress (1): 1.2/8.9 MB
-Progress (1): 1.2/8.9 MB
-Progress (1): 1.3/8.9 MB
-Progress (1): 1.3/8.9 MB
-Progress (1): 1.3/8.9 MB
-Progress (1): 1.3/8.9 MB
-Progress (1): 1.3/8.9 MB
-Progress (1): 1.3/8.9 MB
-Progress (1): 1.4/8.9 MB
-Progress (1): 1.4/8.9 MB
-Progress (1): 1.4/8.9 MB
-Progress (1): 1.4/8.9 MB
-Progress (1): 1.4/8.9 MB
-Progress (1): 1.4/8.9 MB
-Progress (1): 1.5/8.9 MB
-Progress (1): 1.5/8.9 MB
-Progress (1): 1.5/8.9 MB
-Progress (1): 1.5/8.9 MB
-Progress (1): 1.5/8.9 MB
-Progress (1): 1.5/8.9 MB
-Progress (1): 1.6/8.9 MB
-Progress (1): 1.6/8.9 MB
-Progress (1): 1.6/8.9 MB
-Progress (1): 1.6/8.9 MB
-Progress (1): 1.6/8.9 MB
-Progress (1): 1.6/8.9 MB
-Progress (1): 1.7/8.9 MB
-Progress (1): 1.7/8.9 MB
-Progress (1): 1.7/8.9 MB
-Progress (1): 1.7/8.9 MB
-Progress (1): 1.7/8.9 MB
-Progress (1): 1.7/8.9 MB
-Progress (1): 1.8/8.9 MB
-Progress (1): 1.8/8.9 MB
-Progress (1): 1.8/8.9 MB
-Progress (1): 1.8/8.9 MB
-Progress (1): 1.8/8.9 MB
-Progress (1): 1.8/8.9 MB
-Progress (1): 1.9/8.9 MB
-Progress (1): 1.9/8.9 MB
-Progress (1): 1.9/8.9 MB
-Progress (1): 1.9/8.9 MB
-Progress (1): 1.9/8.9 MB
-Progress (1): 1.9/8.9 MB
-Progress (1): 1.9/8.9 MB
-Progress (1): 2.0/8.9 MB
-Progress (1): 2.0/8.9 MB
-Progress (1): 2.0/8.9 MB
-Progress (1): 2.0/8.9 MB
-Progress (1): 2.0/8.9 MB
-Progress (1): 2.0/8.9 MB
-Progress (1): 2.1/8.9 MB
-Progress (1): 2.1/8.9 MB
-Progress (1): 2.1/8.9 MB
-Progress (1): 2.1/8.9 MB
-Progress (1): 2.1/8.9 MB
-Progress (1): 2.1/8.9 MB
-Progress (1): 2.2/8.9 MB
-Progress (1): 2.2/8.9 MB
-Progress (1): 2.2/8.9 MB
-Progress (1): 2.2/8.9 MB
-Progress (1): 2.2/8.9 MB
-Progress (1): 2.2/8.9 MB
-Progress (1): 2.3/8.9 MB
-Progress (1): 2.3/8.9 MB
-Progress (1): 2.3/8.9 MB
-Progress (1): 2.3/8.9 MB
-Progress (1): 2.3/8.9 MB
-Progress (1): 2.3/8.9 MB
-Progress (1): 2.4/8.9 MB
-Progress (1): 2.4/8.9 MB
-Progress (1): 2.4/8.9 MB
-Progress (1): 2.4/8.9 MB
-Progress (1): 2.4/8.9 MB
-Progress (1): 2.4/8.9 MB
-Progress (1): 2.5/8.9 MB
-Progress (1): 2.5/8.9 MB
-Progress (1): 2.5/8.9 MB
-Progress (1): 2.5/8.9 MB
-Progress (1): 2.5/8.9 MB
-Progress (1): 2.5/8.9 MB
-Progress (1): 2.6/8.9 MB
-Progress (1): 2.6/8.9 MB
-Progress (1): 2.6/8.9 MB
-Progress (1): 2.6/8.9 MB
-Progress (1): 2.6/8.9 MB
-Progress (1): 2.6/8.9 MB
-Progress (1): 2.7/8.9 MB
-Progress (1): 2.7/8.9 MB
-Progress (1): 2.7/8.9 MB
-Progress (1): 2.7/8.9 MB
-Progress (1): 2.7/8.9 MB
-Progress (1): 2.7/8.9 MB
-Progress (1): 2.8/8.9 MB
-Progress (1): 2.8/8.9 MB
-Progress (1): 2.8/8.9 MB
-Progress (1): 2.8/8.9 MB
-Progress (1): 2.8/8.9 MB
-Progress (1): 2.8/8.9 MB
-Progress (1): 2.8/8.9 MB
-Progress (1): 2.9/8.9 MB
-Progress (1): 2.9/8.9 MB
-Progress (1): 2.9/8.9 MB
-Progress (1): 2.9/8.9 MB
-Progress (1): 2.9/8.9 MB
-Progress (1): 2.9/8.9 MB
-Progress (1): 3.0/8.9 MB
-Progress (1): 3.0/8.9 MB
-Progress (1): 3.0/8.9 MB
-Progress (1): 3.0/8.9 MB
-Progress (1): 3.0/8.9 MB
-Progress (1): 3.0/8.9 MB
-Progress (1): 3.1/8.9 MB
-Progress (1): 3.1/8.9 MB
-Progress (1): 3.1/8.9 MB
-Progress (1): 3.1/8.9 MB
-Progress (1): 3.1/8.9 MB
-Progress (1): 3.1/8.9 MB
-Progress (1): 3.2/8.9 MB
-Progress (1): 3.2/8.9 MB
-Progress (1): 3.2/8.9 MB
-Progress (1): 3.2/8.9 MB
-Progress (1): 3.2/8.9 MB
-Progress (1): 3.2/8.9 MB
-Progress (1): 3.3/8.9 MB
-Progress (1): 3.3/8.9 MB
-Progress (1): 3.3/8.9 MB
-Progress (1): 3.3/8.9 MB
-Progress (1): 3.3/8.9 MB
-Progress (1): 3.3/8.9 MB
-Progress (1): 3.4/8.9 MB
-Progress (1): 3.4/8.9 MB
-Progress (1): 3.4/8.9 MB
-Progress (1): 3.4/8.9 MB
-Progress (1): 3.4/8.9 MB
-Progress (1): 3.4/8.9 MB
-Progress (1): 3.5/8.9 MB
-Progress (1): 3.5/8.9 MB
-Progress (1): 3.5/8.9 MB
-Progress (1): 3.5/8.9 MB
-Progress (1): 3.5/8.9 MB
-Progress (1): 3.5/8.9 MB
-Progress (1): 3.6/8.9 MB
-Progress (1): 3.6/8.9 MB
-Progress (1): 3.6/8.9 MB
-Progress (1): 3.6/8.9 MB
-Progress (1): 3.6/8.9 MB
-Progress (1): 3.6/8.9 MB
-Progress (1): 3.7/8.9 MB
-Progress (1): 3.7/8.9 MB
-Progress (1): 3.7/8.9 MB
-Progress (1): 3.7/8.9 MB
-Progress (1): 3.7/8.9 MB
-Progress (1): 3.7/8.9 MB
-Progress (1): 3.8/8.9 MB
-Progress (1): 3.8/8.9 MB
-Progress (1): 3.8/8.9 MB
-Progress (1): 3.8/8.9 MB
-Progress (1): 3.8/8.9 MB
-Progress (1): 3.8/8.9 MB
-Progress (1): 3.8/8.9 MB
-Progress (1): 3.9/8.9 MB
-Progress (1): 3.9/8.9 MB
-Progress (1): 3.9/8.9 MB
-Progress (1): 3.9/8.9 MB
-Progress (1): 3.9/8.9 MB
-Progress (1): 3.9/8.9 MB
-Progress (1): 4.0/8.9 MB
-Progress (1): 4.0/8.9 MB
-Progress (1): 4.0/8.9 MB
-Progress (1): 4.0/8.9 MB
-Progress (1): 4.0/8.9 MB
-Progress (1): 4.0/8.9 MB
-Progress (1): 4.1/8.9 MB
-Progress (1): 4.1/8.9 MB
-Progress (1): 4.1/8.9 MB
-Progress (1): 4.1/8.9 MB
-Progress (1): 4.1/8.9 MB
-Progress (1): 4.1/8.9 MB
-Progress (1): 4.2/8.9 MB
-Progress (1): 4.2/8.9 MB
-Progress (1): 4.2/8.9 MB
-Progress (1): 4.2/8.9 MB
-Progress (1): 4.2/8.9 MB
-Progress (1): 4.2/8.9 MB
-Progress (1): 4.3/8.9 MB
-Progress (1): 4.3/8.9 MB
-Progress (1): 4.3/8.9 MB
-Progress (1): 4.3/8.9 MB
-Progress (1): 4.3/8.9 MB
-Progress (1): 4.3/8.9 MB
-Progress (1): 4.4/8.9 MB
-Progress (1): 4.4/8.9 MB
-Progress (1): 4.4/8.9 MB
-Progress (1): 4.4/8.9 MB
-Progress (1): 4.4/8.9 MB
-Progress (1): 4.4/8.9 MB
-Progress (1): 4.5/8.9 MB
-Progress (1): 4.5/8.9 MB
-Progress (1): 4.5/8.9 MB
-Progress (1): 4.5/8.9 MB
-Progress (1): 4.5/8.9 MB
-Progress (1): 4.5/8.9 MB
-Progress (1): 4.6/8.9 MB
-Progress (1): 4.6/8.9 MB
-Progress (1): 4.6/8.9 MB
-Progress (1): 4.6/8.9 MB
-Progress (1): 4.6/8.9 MB
-Progress (1): 4.6/8.9 MB
-Progress (1): 4.7/8.9 MB
-Progress (1): 4.7/8.9 MB
-Progress (1): 4.7/8.9 MB
-Progress (1): 4.7/8.9 MB
-Progress (1): 4.7/8.9 MB
-Progress (1): 4.7/8.9 MB
-Progress (1): 4.8/8.9 MB
-Progress (1): 4.8/8.9 MB
-Progress (1): 4.8/8.9 MB
-Progress (1): 4.8/8.9 MB
-Progress (1): 4.8/8.9 MB
-Progress (1): 4.8/8.9 MB
-Progress (1): 4.8/8.9 MB
-Progress (1): 4.9/8.9 MB
-Progress (1): 4.9/8.9 MB
-Progress (1): 4.9/8.9 MB
-Progress (1): 4.9/8.9 MB
-Progress (1): 4.9/8.9 MB
-Progress (1): 4.9/8.9 MB
-Progress (1): 5.0/8.9 MB
-Progress (1): 5.0/8.9 MB
-Progress (1): 5.0/8.9 MB
-Progress (1): 5.0/8.9 MB
-Progress (1): 5.0/8.9 MB
-Progress (1): 5.0/8.9 MB
-Progress (1): 5.1/8.9 MB
-Progress (1): 5.1/8.9 MB
-Progress (1): 5.1/8.9 MB
-Progress (1): 5.1/8.9 MB
-Progress (1): 5.1/8.9 MB
-Progress (1): 5.1/8.9 MB
-Progress (1): 5.2/8.9 MB
-Progress (1): 5.2/8.9 MB
-Progress (1): 5.2/8.9 MB
-Progress (1): 5.2/8.9 MB
-Progress (1): 5.2/8.9 MB
-Progress (1): 5.2/8.9 MB
-Progress (1): 5.3/8.9 MB
-Progress (1): 5.3/8.9 MB
-Progress (1): 5.3/8.9 MB
-Progress (1): 5.3/8.9 MB
-Progress (1): 5.3/8.9 MB
-Progress (1): 5.3/8.9 MB
-Progress (1): 5.4/8.9 MB
-Progress (1): 5.4/8.9 MB
-Progress (1): 5.4/8.9 MB
-Progress (1): 5.4/8.9 MB
-Progress (1): 5.4/8.9 MB
-Progress (1): 5.4/8.9 MB
-Progress (1): 5.5/8.9 MB
-Progress (1): 5.5/8.9 MB
-Progress (1): 5.5/8.9 MB
-Progress (1): 5.5/8.9 MB
-Progress (1): 5.5/8.9 MB
-Progress (1): 5.5/8.9 MB
-Progress (1): 5.6/8.9 MB
-Progress (1): 5.6/8.9 MB
-Progress (1): 5.6/8.9 MB
-Progress (1): 5.6/8.9 MB
-Progress (1): 5.6/8.9 MB
-Progress (1): 5.6/8.9 MB
-Progress (1): 5.7/8.9 MB
-Progress (1): 5.7/8.9 MB
-Progress (1): 5.7/8.9 MB
-Progress (1): 5.7/8.9 MB
-Progress (1): 5.7/8.9 MB
-Progress (1): 5.7/8.9 MB
-Progress (1): 5.7/8.9 MB
-Progress (1): 5.8/8.9 MB
-Progress (1): 5.8/8.9 MB
-Progress (1): 5.8/8.9 MB
-Progress (1): 5.8/8.9 MB
-Progress (1): 5.8/8.9 MB
-Progress (1): 5.8/8.9 MB
-Progress (1): 5.9/8.9 MB
-Progress (1): 5.9/8.9 MB
-Progress (1): 5.9/8.9 MB
-Progress (1): 5.9/8.9 MB
-Progress (1): 5.9/8.9 MB
-Progress (1): 5.9/8.9 MB
-Progress (1): 6.0/8.9 MB
-Progress (1): 6.0/8.9 MB
-Progress (1): 6.0/8.9 MB
-Progress (1): 6.0/8.9 MB
-Progress (1): 6.0/8.9 MB
-Progress (1): 6.0/8.9 MB
-Progress (1): 6.1/8.9 MB
-Progress (1): 6.1/8.9 MB
-Progress (1): 6.1/8.9 MB
-Progress (1): 6.1/8.9 MB
-Progress (1): 6.1/8.9 MB
-Progress (1): 6.1/8.9 MB
-Progress (1): 6.2/8.9 MB
-Progress (1): 6.2/8.9 MB
-Progress (1): 6.2/8.9 MB
-Progress (1): 6.2/8.9 MB
-Progress (1): 6.2/8.9 MB
-Progress (1): 6.2/8.9 MB
-Progress (1): 6.3/8.9 MB
-Progress (1): 6.3/8.9 MB
-Progress (1): 6.3/8.9 MB
-Progress (1): 6.3/8.9 MB
-Progress (1): 6.3/8.9 MB
-Progress (1): 6.3/8.9 MB
-Progress (1): 6.4/8.9 MB
-Progress (1): 6.4/8.9 MB
-Progress (1): 6.4/8.9 MB
-Progress (1): 6.4/8.9 MB
-Progress (1): 6.4/8.9 MB
-Progress (1): 6.4/8.9 MB
-Progress (1): 6.5/8.9 MB
-Progress (1): 6.5/8.9 MB
-Progress (1): 6.5/8.9 MB
-Progress (1): 6.5/8.9 MB
-Progress (1): 6.5/8.9 MB
-Progress (1): 6.5/8.9 MB
-Progress (1): 6.6/8.9 MB
-Progress (1): 6.6/8.9 MB
-Progress (1): 6.6/8.9 MB
-Progress (1): 6.6/8.9 MB
-Progress (1): 6.6/8.9 MB
-Progress (1): 6.6/8.9 MB
-Progress (1): 6.7/8.9 MB
-Progress (1): 6.7/8.9 MB
-Progress (1): 6.7/8.9 MB
-Progress (1): 6.7/8.9 MB
-Progress (1): 6.7/8.9 MB
-Progress (1): 6.7/8.9 MB
-Progress (1): 6.7/8.9 MB
-Progress (1): 6.8/8.9 MB
-Progress (1): 6.8/8.9 MB
-Progress (1): 6.8/8.9 MB
-Progress (1): 6.8/8.9 MB
-Progress (1): 6.8/8.9 MB
-Progress (1): 6.8/8.9 MB
-Progress (1): 6.9/8.9 MB
-Progress (1): 6.9/8.9 MB
-Progress (1): 6.9/8.9 MB
-Progress (1): 6.9/8.9 MB
-Progress (1): 6.9/8.9 MB
-Progress (1): 6.9/8.9 MB
-Progress (1): 7.0/8.9 MB
-Progress (1): 7.0/8.9 MB
-Progress (1): 7.0/8.9 MB
-Progress (1): 7.0/8.9 MB
-Progress (1): 7.0/8.9 MB
-Progress (1): 7.0/8.9 MB
-Progress (1): 7.1/8.9 MB
-Progress (1): 7.1/8.9 MB
-Progress (1): 7.1/8.9 MB
-Progress (1): 7.1/8.9 MB
-Progress (1): 7.1/8.9 MB
-Progress (1): 7.1/8.9 MB
-Progress (1): 7.2/8.9 MB
-Progress (1): 7.2/8.9 MB
-Progress (1): 7.2/8.9 MB
-Progress (1): 7.2/8.9 MB
-Progress (1): 7.2/8.9 MB
-Progress (1): 7.2/8.9 MB
-Progress (1): 7.3/8.9 MB
-Progress (1): 7.3/8.9 MB
-Progress (1): 7.3/8.9 MB
-Progress (1): 7.3/8.9 MB
-Progress (1): 7.3/8.9 MB
-Progress (1): 7.3/8.9 MB
-Progress (1): 7.4/8.9 MB
-Progress (1): 7.4/8.9 MB
-Progress (1): 7.4/8.9 MB
-Progress (1): 7.4/8.9 MB
-Progress (1): 7.4/8.9 MB
-Progress (1): 7.4/8.9 MB
-Progress (1): 7.5/8.9 MB
-Progress (1): 7.5/8.9 MB
-Progress (1): 7.5/8.9 MB
-Progress (1): 7.5/8.9 MB
-Progress (1): 7.5/8.9 MB
-Progress (1): 7.5/8.9 MB
-Progress (1): 7.6/8.9 MB
-Progress (1): 7.6/8.9 MB
-Progress (1): 7.6/8.9 MB
-Progress (1): 7.6/8.9 MB
-Progress (1): 7.6/8.9 MB
-Progress (1): 7.6/8.9 MB
-Progress (1): 7.7/8.9 MB
-Progress (1): 7.7/8.9 MB
-Progress (1): 7.7/8.9 MB
-Progress (1): 7.7/8.9 MB
-Progress (1): 7.7/8.9 MB
-Progress (1): 7.7/8.9 MB
-Progress (1): 7.7/8.9 MB
-Progress (1): 7.8/8.9 MB
-Progress (1): 7.8/8.9 MB
-Progress (1): 7.8/8.9 MB
-Progress (1): 7.8/8.9 MB
-Progress (1): 7.8/8.9 MB
-Progress (1): 7.8/8.9 MB
-Progress (1): 7.9/8.9 MB
-Progress (1): 7.9/8.9 MB
-Progress (1): 7.9/8.9 MB
-Progress (1): 7.9/8.9 MB
-Progress (1): 7.9/8.9 MB
-Progress (1): 7.9/8.9 MB
-Progress (1): 8.0/8.9 MB
-Progress (1): 8.0/8.9 MB
-Progress (1): 8.0/8.9 MB
-Progress (1): 8.0/8.9 MB
-Progress (1): 8.0/8.9 MB
-Progress (1): 8.0/8.9 MB
-Progress (1): 8.1/8.9 MB
-Progress (1): 8.1/8.9 MB
-Progress (1): 8.1/8.9 MB
-Progress (1): 8.1/8.9 MB
-Progress (1): 8.1/8.9 MB
-Progress (1): 8.1/8.9 MB
-Progress (1): 8.2/8.9 MB
-Progress (1): 8.2/8.9 MB
-Progress (1): 8.2/8.9 MB
-Progress (1): 8.2/8.9 MB
-Progress (1): 8.2/8.9 MB
-Progress (1): 8.2/8.9 MB
-Progress (1): 8.3/8.9 MB
-Progress (1): 8.3/8.9 MB
-Progress (1): 8.3/8.9 MB
-Progress (1): 8.3/8.9 MB
-Progress (1): 8.3/8.9 MB
-Progress (1): 8.3/8.9 MB
-Progress (1): 8.4/8.9 MB
-Progress (1): 8.4/8.9 MB
-Progress (1): 8.4/8.9 MB
-Progress (1): 8.4/8.9 MB
-Progress (1): 8.4/8.9 MB
-Progress (1): 8.4/8.9 MB
-Progress (1): 8.5/8.9 MB
-Progress (1): 8.5/8.9 MB
-Progress (1): 8.5/8.9 MB
-Progress (1): 8.5/8.9 MB
-Progress (1): 8.5/8.9 MB
-Progress (1): 8.5/8.9 MB
-Progress (1): 8.6/8.9 MB
-Progress (1): 8.6/8.9 MB
-Progress (1): 8.6/8.9 MB
-Progress (1): 8.6/8.9 MB
-Progress (1): 8.6/8.9 MB
-Progress (1): 8.6/8.9 MB
-Progress (1): 8.6/8.9 MB
-Progress (1): 8.7/8.9 MB
-Progress (1): 8.7/8.9 MB
-Progress (1): 8.7/8.9 MB
-Progress (1): 8.7/8.9 MB
-Progress (1): 8.7/8.9 MB
-Progress (1): 8.7/8.9 MB
-Progress (1): 8.8/8.9 MB
-Progress (1): 8.8/8.9 MB
-Progress (1): 8.8/8.9 MB
-Progress (1): 8.8/8.9 MB
-Progress (1): 8.8/8.9 MB
-Progress (1): 8.8/8.9 MB
-Progress (1): 8.9/8.9 MB
-Progress (1): 8.9/8.9 MB
-Progress (1): 8.9/8.9 MB
-Progress (1): 8.9/8.9 MB
-Progress (1): 8.9 MB    
-                    
+Progress (1): 0.2/8.9 MB+Progress (1): 0.2/8.9 MB+Progress (1): 0.3/8.9 MB+Progress (1): 0.3/8.9 MB+Progress (1): 0.3/8.9 MB+Progress (1): 0.3/8.9 MB+Progress (1): 0.3/8.9 MB+Progress (1): 0.3/8.9 MB+Progress (1): 0.4/8.9 MB+Progress (1): 0.4/8.9 MB+Progress (1): 0.4/8.9 MB+Progress (1): 0.4/8.9 MB+Progress (1): 0.4/8.9 MB+Progress (1): 0.4/8.9 MB+Progress (1): 0.5/8.9 MB+Progress (1): 0.5/8.9 MB+Progress (1): 0.5/8.9 MB+Progress (1): 0.5/8.9 MB+Progress (1): 0.5/8.9 MB+Progress (1): 0.5/8.9 MB+Progress (1): 0.6/8.9 MB+Progress (1): 0.6/8.9 MB+Progress (1): 0.6/8.9 MB+Progress (1): 0.6/8.9 MB+Progress (1): 0.6/8.9 MB+Progress (1): 0.6/8.9 MB+Progress (1): 0.7/8.9 MB+Progress (1): 0.7/8.9 MB+Progress (1): 0.7/8.9 MB+Progress (1): 0.7/8.9 MB+Progress (1): 0.7/8.9 MB+Progress (1): 0.7/8.9 MB+Progress (1): 0.8/8.9 MB+Progress (1): 0.8/8.9 MB+Progress (1): 0.8/8.9 MB+Progress (1): 0.8/8.9 MB+Progress (1): 0.8/8.9 MB+Progress (1): 0.8/8.9 MB+Progress (1): 0.9/8.9 MB+Progress (1): 0.9/8.9 MB+Progress (1): 0.9/8.9 MB+Progress (1): 0.9/8.9 MB+Progress (1): 0.9/8.9 MB+Progress (1): 0.9/8.9 MB+Progress (1): 0.9/8.9 MB+Progress (1): 1.0/8.9 MB+Progress (1): 1.0/8.9 MB+Progress (1): 1.0/8.9 MB+Progress (1): 1.0/8.9 MB+Progress (1): 1.0/8.9 MB+Progress (1): 1.0/8.9 MB+Progress (1): 1.1/8.9 MB+Progress (1): 1.1/8.9 MB+Progress (1): 1.1/8.9 MB+Progress (1): 1.1/8.9 MB+Progress (1): 1.1/8.9 MB+Progress (1): 1.1/8.9 MB+Progress (1): 1.2/8.9 MB+Progress (1): 1.2/8.9 MB+Progress (1): 1.2/8.9 MB+Progress (1): 1.2/8.9 MB+Progress (1): 1.2/8.9 MB+Progress (1): 1.2/8.9 MB+Progress (1): 1.3/8.9 MB+Progress (1): 1.3/8.9 MB+Progress (1): 1.3/8.9 MB+Progress (1): 1.3/8.9 MB+Progress (1): 1.3/8.9 MB+Progress (1): 1.3/8.9 MB+Progress (1): 1.4/8.9 MB+Progress (1): 1.4/8.9 MB+Progress (1): 1.4/8.9 MB+Progress (1): 1.4/8.9 MB+Progress (1): 1.4/8.9 MB+Progress (1): 1.4/8.9 MB+Progress (1): 1.5/8.9 MB+Progress (1): 1.5/8.9 MB+Progress (1): 1.5/8.9 MB+Progress (1): 1.5/8.9 MB+Progress (1): 1.5/8.9 MB+Progress (1): 1.5/8.9 MB+Progress (1): 1.6/8.9 MB+Progress (1): 1.6/8.9 MB+Progress (1): 1.6/8.9 MB+Progress (1): 1.6/8.9 MB+Progress (1): 1.6/8.9 MB+Progress (1): 1.6/8.9 MB+Progress (1): 1.7/8.9 MB+Progress (1): 1.7/8.9 MB+Progress (1): 1.7/8.9 MB+Progress (1): 1.7/8.9 MB+Progress (1): 1.7/8.9 MB+Progress (1): 1.7/8.9 MB+Progress (1): 1.8/8.9 MB+Progress (1): 1.8/8.9 MB+Progress (1): 1.8/8.9 MB+Progress (1): 1.8/8.9 MB+Progress (1): 1.8/8.9 MB+Progress (1): 1.8/8.9 MB+Progress (1): 1.9/8.9 MB+Progress (1): 1.9/8.9 MB+Progress (1): 1.9/8.9 MB+Progress (1): 1.9/8.9 MB+Progress (1): 1.9/8.9 MB+Progress (1): 1.9/8.9 MB+Progress (1): 1.9/8.9 MB+Progress (1): 2.0/8.9 MB+Progress (1): 2.0/8.9 MB+Progress (1): 2.0/8.9 MB+Progress (1): 2.0/8.9 MB+Progress (1): 2.0/8.9 MB+Progress (1): 2.0/8.9 MB+Progress (1): 2.1/8.9 MB+Progress (1): 2.1/8.9 MB+Progress (1): 2.1/8.9 MB+Progress (1): 2.1/8.9 MB+Progress (1): 2.1/8.9 MB+Progress (1): 2.1/8.9 MB+Progress (1): 2.2/8.9 MB+Progress (1): 2.2/8.9 MB+Progress (1): 2.2/8.9 MB+Progress (1): 2.2/8.9 MB+Progress (1): 2.2/8.9 MB+Progress (1): 2.2/8.9 MB+Progress (1): 2.3/8.9 MB+Progress (1): 2.3/8.9 MB+Progress (1): 2.3/8.9 MB+Progress (1): 2.3/8.9 MB+Progress (1): 2.3/8.9 MB+Progress (1): 2.3/8.9 MB+Progress (1): 2.4/8.9 MB+Progress (1): 2.4/8.9 MB+Progress (1): 2.4/8.9 MB+Progress (1): 2.4/8.9 MB+Progress (1): 2.4/8.9 MB+Progress (1): 2.4/8.9 MB+Progress (1): 2.5/8.9 MB+Progress (1): 2.5/8.9 MB+Progress (1): 2.5/8.9 MB+Progress (1): 2.5/8.9 MB+Progress (1): 2.5/8.9 MB+Progress (1): 2.5/8.9 MB+Progress (1): 2.6/8.9 MB+Progress (1): 2.6/8.9 MB+Progress (1): 2.6/8.9 MB+Progress (1): 2.6/8.9 MB+Progress (1): 2.6/8.9 MB+Progress (1): 2.6/8.9 MB+Progress (1): 2.7/8.9 MB+Progress (1): 2.7/8.9 MB+Progress (1): 2.7/8.9 MB+Progress (1): 2.7/8.9 MB+Progress (1): 2.7/8.9 MB+Progress (1): 2.7/8.9 MB+Progress (1): 2.8/8.9 MB+Progress (1): 2.8/8.9 MB+Progress (1): 2.8/8.9 MB+Progress (1): 2.8/8.9 MB+Progress (1): 2.8/8.9 MB+Progress (1): 2.8/8.9 MB+Progress (1): 2.8/8.9 MB+Progress (1): 2.9/8.9 MB+Progress (1): 2.9/8.9 MB+Progress (1): 2.9/8.9 MB+Progress (1): 2.9/8.9 MB+Progress (1): 2.9/8.9 MB+Progress (1): 2.9/8.9 MB+Progress (1): 3.0/8.9 MB+Progress (1): 3.0/8.9 MB+Progress (1): 3.0/8.9 MB+Progress (1): 3.0/8.9 MB+Progress (1): 3.0/8.9 MB+Progress (1): 3.0/8.9 MB+Progress (1): 3.1/8.9 MB+Progress (1): 3.1/8.9 MB+Progress (1): 3.1/8.9 MB+Progress (1): 3.1/8.9 MB+Progress (1): 3.1/8.9 MB+Progress (1): 3.1/8.9 MB+Progress (1): 3.2/8.9 MB+Progress (1): 3.2/8.9 MB+Progress (1): 3.2/8.9 MB+Progress (1): 3.2/8.9 MB+Progress (1): 3.2/8.9 MB+Progress (1): 3.2/8.9 MB+Progress (1): 3.3/8.9 MB+Progress (1): 3.3/8.9 MB+Progress (1): 3.3/8.9 MB+Progress (1): 3.3/8.9 MB+Progress (1): 3.3/8.9 MB+Progress (1): 3.3/8.9 MB+Progress (1): 3.4/8.9 MB+Progress (1): 3.4/8.9 MB+Progress (1): 3.4/8.9 MB+Progress (1): 3.4/8.9 MB+Progress (1): 3.4/8.9 MB+Progress (1): 3.4/8.9 MB+Progress (1): 3.5/8.9 MB+Progress (1): 3.5/8.9 MB+Progress (1): 3.5/8.9 MB+Progress (1): 3.5/8.9 MB+Progress (1): 3.5/8.9 MB+Progress (1): 3.5/8.9 MB+Progress (1): 3.6/8.9 MB+Progress (1): 3.6/8.9 MB+Progress (1): 3.6/8.9 MB+Progress (1): 3.6/8.9 MB+Progress (1): 3.6/8.9 MB+Progress (1): 3.6/8.9 MB+Progress (1): 3.7/8.9 MB+Progress (1): 3.7/8.9 MB+Progress (1): 3.7/8.9 MB+Progress (1): 3.7/8.9 MB+Progress (1): 3.7/8.9 MB+Progress (1): 3.7/8.9 MB+Progress (1): 3.8/8.9 MB+Progress (1): 3.8/8.9 MB+Progress (1): 3.8/8.9 MB+Progress (1): 3.8/8.9 MB+Progress (1): 3.8/8.9 MB+Progress (1): 3.8/8.9 MB+Progress (1): 3.8/8.9 MB+Progress (1): 3.9/8.9 MB+Progress (1): 3.9/8.9 MB+Progress (1): 3.9/8.9 MB+Progress (1): 3.9/8.9 MB+Progress (1): 3.9/8.9 MB+Progress (1): 3.9/8.9 MB+Progress (1): 4.0/8.9 MB+Progress (1): 4.0/8.9 MB+Progress (1): 4.0/8.9 MB+Progress (1): 4.0/8.9 MB+Progress (1): 4.0/8.9 MB+Progress (1): 4.0/8.9 MB+Progress (1): 4.1/8.9 MB+Progress (1): 4.1/8.9 MB+Progress (1): 4.1/8.9 MB+Progress (1): 4.1/8.9 MB+Progress (1): 4.1/8.9 MB+Progress (1): 4.1/8.9 MB+Progress (1): 4.2/8.9 MB+Progress (1): 4.2/8.9 MB+Progress (1): 4.2/8.9 MB+Progress (1): 4.2/8.9 MB+Progress (1): 4.2/8.9 MB+Progress (1): 4.2/8.9 MB+Progress (1): 4.3/8.9 MB+Progress (1): 4.3/8.9 MB+Progress (1): 4.3/8.9 MB+Progress (1): 4.3/8.9 MB+Progress (1): 4.3/8.9 MB+Progress (1): 4.3/8.9 MB+Progress (1): 4.4/8.9 MB+Progress (1): 4.4/8.9 MB+Progress (1): 4.4/8.9 MB+Progress (1): 4.4/8.9 MB+Progress (1): 4.4/8.9 MB+Progress (1): 4.4/8.9 MB+Progress (1): 4.5/8.9 MB+Progress (1): 4.5/8.9 MB+Progress (1): 4.5/8.9 MB+Progress (1): 4.5/8.9 MB+Progress (1): 4.5/8.9 MB+Progress (1): 4.5/8.9 MB+Progress (1): 4.6/8.9 MB+Progress (1): 4.6/8.9 MB+Progress (1): 4.6/8.9 MB+Progress (1): 4.6/8.9 MB+Progress (1): 4.6/8.9 MB+Progress (1): 4.6/8.9 MB+Progress (1): 4.7/8.9 MB+Progress (1): 4.7/8.9 MB+Progress (1): 4.7/8.9 MB+Progress (1): 4.7/8.9 MB+Progress (1): 4.7/8.9 MB+Progress (1): 4.7/8.9 MB+Progress (1): 4.8/8.9 MB+Progress (1): 4.8/8.9 MB+Progress (1): 4.8/8.9 MB+Progress (1): 4.8/8.9 MB+Progress (1): 4.8/8.9 MB+Progress (1): 4.8/8.9 MB+Progress (1): 4.8/8.9 MB+Progress (1): 4.9/8.9 MB+Progress (1): 4.9/8.9 MB+Progress (1): 4.9/8.9 MB+Progress (1): 4.9/8.9 MB+Progress (1): 4.9/8.9 MB+Progress (1): 4.9/8.9 MB+Progress (1): 5.0/8.9 MB+Progress (1): 5.0/8.9 MB+Progress (1): 5.0/8.9 MB+Progress (1): 5.0/8.9 MB+Progress (1): 5.0/8.9 MB+Progress (1): 5.0/8.9 MB+Progress (1): 5.1/8.9 MB+Progress (1): 5.1/8.9 MB+Progress (1): 5.1/8.9 MB+Progress (1): 5.1/8.9 MB+Progress (1): 5.1/8.9 MB+Progress (1): 5.1/8.9 MB+Progress (1): 5.2/8.9 MB+Progress (1): 5.2/8.9 MB+Progress (1): 5.2/8.9 MB+Progress (1): 5.2/8.9 MB+Progress (1): 5.2/8.9 MB+Progress (1): 5.2/8.9 MB+Progress (1): 5.3/8.9 MB+Progress (1): 5.3/8.9 MB+Progress (1): 5.3/8.9 MB+Progress (1): 5.3/8.9 MB+Progress (1): 5.3/8.9 MB+Progress (1): 5.3/8.9 MB+Progress (1): 5.4/8.9 MB+Progress (1): 5.4/8.9 MB+Progress (1): 5.4/8.9 MB+Progress (1): 5.4/8.9 MB+Progress (1): 5.4/8.9 MB+Progress (1): 5.4/8.9 MB+Progress (1): 5.5/8.9 MB+Progress (1): 5.5/8.9 MB+Progress (1): 5.5/8.9 MB+Progress (1): 5.5/8.9 MB+Progress (1): 5.5/8.9 MB+Progress (1): 5.5/8.9 MB+Progress (1): 5.6/8.9 MB+Progress (1): 5.6/8.9 MB+Progress (1): 5.6/8.9 MB+Progress (1): 5.6/8.9 MB+Progress (1): 5.6/8.9 MB+Progress (1): 5.6/8.9 MB+Progress (1): 5.7/8.9 MB+Progress (1): 5.7/8.9 MB+Progress (1): 5.7/8.9 MB+Progress (1): 5.7/8.9 MB+Progress (1): 5.7/8.9 MB+Progress (1): 5.7/8.9 MB+Progress (1): 5.7/8.9 MB+Progress (1): 5.8/8.9 MB+Progress (1): 5.8/8.9 MB+Progress (1): 5.8/8.9 MB+Progress (1): 5.8/8.9 MB+Progress (1): 5.8/8.9 MB+Progress (1): 5.8/8.9 MB+Progress (1): 5.9/8.9 MB+Progress (1): 5.9/8.9 MB+Progress (1): 5.9/8.9 MB+Progress (1): 5.9/8.9 MB+Progress (1): 5.9/8.9 MB+Progress (1): 5.9/8.9 MB+Progress (1): 6.0/8.9 MB+Progress (1): 6.0/8.9 MB+Progress (1): 6.0/8.9 MB+Progress (1): 6.0/8.9 MB+Progress (1): 6.0/8.9 MB+Progress (1): 6.0/8.9 MB+Progress (1): 6.1/8.9 MB+Progress (1): 6.1/8.9 MB+Progress (1): 6.1/8.9 MB+Progress (1): 6.1/8.9 MB+Progress (1): 6.1/8.9 MB+Progress (1): 6.1/8.9 MB+Progress (1): 6.2/8.9 MB+Progress (1): 6.2/8.9 MB+Progress (1): 6.2/8.9 MB+Progress (1): 6.2/8.9 MB+Progress (1): 6.2/8.9 MB+Progress (1): 6.2/8.9 MB+Progress (1): 6.3/8.9 MB+Progress (1): 6.3/8.9 MB+Progress (1): 6.3/8.9 MB+Progress (1): 6.3/8.9 MB+Progress (1): 6.3/8.9 MB+Progress (1): 6.3/8.9 MB+Progress (1): 6.4/8.9 MB+Progress (1): 6.4/8.9 MB+Progress (1): 6.4/8.9 MB+Progress (1): 6.4/8.9 MB+Progress (1): 6.4/8.9 MB+Progress (1): 6.4/8.9 MB+Progress (1): 6.5/8.9 MB+Progress (1): 6.5/8.9 MB+Progress (1): 6.5/8.9 MB+Progress (1): 6.5/8.9 MB+Progress (1): 6.5/8.9 MB+Progress (1): 6.5/8.9 MB+Progress (1): 6.6/8.9 MB+Progress (1): 6.6/8.9 MB+Progress (1): 6.6/8.9 MB+Progress (1): 6.6/8.9 MB+Progress (1): 6.6/8.9 MB+Progress (1): 6.6/8.9 MB+Progress (1): 6.7/8.9 MB+Progress (1): 6.7/8.9 MB+Progress (1): 6.7/8.9 MB+Progress (1): 6.7/8.9 MB+Progress (1): 6.7/8.9 MB+Progress (1): 6.7/8.9 MB+Progress (1): 6.7/8.9 MB+Progress (1): 6.8/8.9 MB+Progress (1): 6.8/8.9 MB+Progress (1): 6.8/8.9 MB+Progress (1): 6.8/8.9 MB+Progress (1): 6.8/8.9 MB+Progress (1): 6.8/8.9 MB+Progress (1): 6.9/8.9 MB+Progress (1): 6.9/8.9 MB+Progress (1): 6.9/8.9 MB+Progress (1): 6.9/8.9 MB+Progress (1): 6.9/8.9 MB+Progress (1): 6.9/8.9 MB+Progress (1): 7.0/8.9 MB+Progress (1): 7.0/8.9 MB+Progress (1): 7.0/8.9 MB+Progress (1): 7.0/8.9 MB+Progress (1): 7.0/8.9 MB+Progress (1): 7.0/8.9 MB+Progress (1): 7.1/8.9 MB+Progress (1): 7.1/8.9 MB+Progress (1): 7.1/8.9 MB+Progress (1): 7.1/8.9 MB+Progress (1): 7.1/8.9 MB+Progress (1): 7.1/8.9 MB+Progress (1): 7.2/8.9 MB+Progress (1): 7.2/8.9 MB+Progress (1): 7.2/8.9 MB+Progress (1): 7.2/8.9 MB+Progress (1): 7.2/8.9 MB+Progress (1): 7.2/8.9 MB+Progress (1): 7.3/8.9 MB+Progress (1): 7.3/8.9 MB+Progress (1): 7.3/8.9 MB+Progress (1): 7.3/8.9 MB+Progress (1): 7.3/8.9 MB+Progress (1): 7.3/8.9 MB+Progress (1): 7.4/8.9 MB+Progress (1): 7.4/8.9 MB+Progress (1): 7.4/8.9 MB+Progress (1): 7.4/8.9 MB+Progress (1): 7.4/8.9 MB+Progress (1): 7.4/8.9 MB+Progress (1): 7.5/8.9 MB+Progress (1): 7.5/8.9 MB+Progress (1): 7.5/8.9 MB+Progress (1): 7.5/8.9 MB+Progress (1): 7.5/8.9 MB+Progress (1): 7.5/8.9 MB+Progress (1): 7.6/8.9 MB+Progress (1): 7.6/8.9 MB+Progress (1): 7.6/8.9 MB+Progress (1): 7.6/8.9 MB+Progress (1): 7.6/8.9 MB+Progress (1): 7.6/8.9 MB+Progress (1): 7.7/8.9 MB+Progress (1): 7.7/8.9 MB+Progress (1): 7.7/8.9 MB+Progress (1): 7.7/8.9 MB+Progress (1): 7.7/8.9 MB+Progress (1): 7.7/8.9 MB+Progress (1): 7.7/8.9 MB+Progress (1): 7.8/8.9 MB+Progress (1): 7.8/8.9 MB+Progress (1): 7.8/8.9 MB+Progress (1): 7.8/8.9 MB+Progress (1): 7.8/8.9 MB+Progress (1): 7.8/8.9 MB+Progress (1): 7.9/8.9 MB+Progress (1): 7.9/8.9 MB+Progress (1): 7.9/8.9 MB+Progress (1): 7.9/8.9 MB+Progress (1): 7.9/8.9 MB+Progress (1): 7.9/8.9 MB+Progress (1): 8.0/8.9 MB+Progress (1): 8.0/8.9 MB+Progress (1): 8.0/8.9 MB+Progress (1): 8.0/8.9 MB+Progress (1): 8.0/8.9 MB+Progress (1): 8.0/8.9 MB+Progress (1): 8.1/8.9 MB+Progress (1): 8.1/8.9 MB+Progress (1): 8.1/8.9 MB+Progress (1): 8.1/8.9 MB+Progress (1): 8.1/8.9 MB+Progress (1): 8.1/8.9 MB+Progress (1): 8.2/8.9 MB+Progress (1): 8.2/8.9 MB+Progress (1): 8.2/8.9 MB+Progress (1): 8.2/8.9 MB+Progress (1): 8.2/8.9 MB+Progress (1): 8.2/8.9 MB+Progress (1): 8.3/8.9 MB+Progress (1): 8.3/8.9 MB+Progress (1): 8.3/8.9 MB+Progress (1): 8.3/8.9 MB+Progress (1): 8.3/8.9 MB+Progress (1): 8.3/8.9 MB+Progress (1): 8.4/8.9 MB+Progress (1): 8.4/8.9 MB+Progress (1): 8.4/8.9 MB+Progress (1): 8.4/8.9 MB+Progress (1): 8.4/8.9 MB+Progress (1): 8.4/8.9 MB+Progress (1): 8.5/8.9 MB+Progress (1): 8.5/8.9 MB+Progress (1): 8.5/8.9 MB+Progress (1): 8.5/8.9 MB+Progress (1): 8.5/8.9 MB+Progress (1): 8.5/8.9 MB+Progress (1): 8.6/8.9 MB+Progress (1): 8.6/8.9 MB+Progress (1): 8.6/8.9 MB+Progress (1): 8.6/8.9 MB+Progress (1): 8.6/8.9 MB+Progress (1): 8.6/8.9 MB+Progress (1): 8.6/8.9 MB+Progress (1): 8.7/8.9 MB+Progress (1): 8.7/8.9 MB+Progress (1): 8.7/8.9 MB+Progress (1): 8.7/8.9 MB+Progress (1): 8.7/8.9 MB+Progress (1): 8.7/8.9 MB+Progress (1): 8.8/8.9 MB+Progress (1): 8.8/8.9 MB+Progress (1): 8.8/8.9 MB+Progress (1): 8.8/8.9 MB+Progress (1): 8.8/8.9 MB+Progress (1): 8.8/8.9 MB+Progress (1): 8.9/8.9 MB+Progress (1): 8.9/8.9 MB+Progress (1): 8.9/8.9 MB+Progress (1): 8.9/8.9 MB+Progress (1): 8.9 MB    +                     Downloaded from central: https://repo.maven.apache.org/maven2/net/bytebuddy/byte-buddy/1.17.2/byte-buddy-1.17.2.jar (8.9 MB at 53 MB/s)
->>>>>>> ab7ada5f
 [INFO] 
 [INFO] --- clean:3.4.0:clean (default-clean) @ blueocean-parent ---
 [INFO] 
@@ -851,39 +848,36 @@
 [INFO] Building Jenkins Design Language 1.27.22-SNAPSHOT                 [2/22]
 [INFO]   from jenkins-design-language/pom.xml
 [INFO] --------------------------------[ hpi ]---------------------------------
-<<<<<<< HEAD
-=======
 Downloading from repo.jenkins-ci.org: https://repo.jenkins-ci.org/public/io/jenkins/blueocean/blueocean-maven-plugin/0.0.3/blueocean-maven-plugin-0.0.3.pom
-Progress (1): 0.4/8.6 kB
-Progress (1): 1.8/8.6 kB
-Progress (1): 3.2/8.6 kB
-Progress (1): 4.6/8.6 kB
-Progress (1): 6.0/8.6 kB
-Progress (1): 7.4/8.6 kB
-Progress (1): 8.6 kB    
-                    
+Progress (1): 0.4/8.6 kB+Progress (1): 1.8/8.6 kB+Progress (1): 3.2/8.6 kB+Progress (1): 4.6/8.6 kB+Progress (1): 6.0/8.6 kB+Progress (1): 7.4/8.6 kB+Progress (1): 8.6 kB    +                     Downloaded from repo.jenkins-ci.org: https://repo.jenkins-ci.org/public/io/jenkins/blueocean/blueocean-maven-plugin/0.0.3/blueocean-maven-plugin-0.0.3.pom (8.6 kB at 55 kB/s)
 Downloading from repo.jenkins-ci.org: https://repo.jenkins-ci.org/public/io/jenkins/blueocean/blueocean-maven-plugin/0.0.3/blueocean-maven-plugin-0.0.3.jar
-Progress (1): 0.4/22 kB
-Progress (1): 1.8/22 kB
-Progress (1): 3.2/22 kB
-Progress (1): 4.6/22 kB
-Progress (1): 6.0/22 kB
-Progress (1): 7.4/22 kB
-Progress (1): 8.8/22 kB
-Progress (1): 10/22 kB 
-Progress (1): 12/22 kB
-Progress (1): 13/22 kB
-Progress (1): 14/22 kB
-Progress (1): 16/22 kB
-Progress (1): 17/22 kB
-Progress (1): 19/22 kB
-Progress (1): 20/22 kB
-Progress (1): 21/22 kB
-Progress (1): 22 kB   
-                   
+Progress (1): 0.4/22 kB+Progress (1): 1.8/22 kB+Progress (1): 3.2/22 kB+Progress (1): 4.6/22 kB+Progress (1): 6.0/22 kB+Progress (1): 7.4/22 kB+Progress (1): 8.8/22 kB+Progress (1): 10/22 kB +Progress (1): 12/22 kB+Progress (1): 13/22 kB+Progress (1): 14/22 kB+Progress (1): 16/22 kB+Progress (1): 17/22 kB+Progress (1): 19/22 kB+Progress (1): 20/22 kB+Progress (1): 21/22 kB+Progress (1): 22 kB   +                    Downloaded from repo.jenkins-ci.org: https://repo.jenkins-ci.org/public/io/jenkins/blueocean/blueocean-maven-plugin/0.0.3/blueocean-maven-plugin-0.0.3.jar (22 kB at 143 kB/s)
->>>>>>> ab7ada5f
 [INFO] 
 [INFO] --- clean:3.4.0:clean (default-clean) @ jenkins-design-language ---
 [INFO] 
@@ -905,8 +899,6 @@
 [INFO] Rule 0: org.apache.maven.enforcer.rules.dependency.BannedDependencies passed
 [INFO] 
 [INFO] --- blueocean:0.0.3:process-node-dependencies (upstream-dependencies) @ jenkins-design-language ---
-<<<<<<< HEAD
-=======
 Downloading from repo.jenkins-ci.org: https://repo.jenkins-ci.org/public/org/apache/maven/maven-project/2.2.0/maven-project-2.2.0.pom
 Downloading from repo.jenkins-ci.org: https://repo.jenkins-ci.org/public/org/apache/maven/maven-plugin-api/2.0/maven-plugin-api-2.0.pom
 Downloading from repo.jenkins-ci.org: https://repo.jenkins-ci.org/public/org/jenkins-ci/tools/maven-hpi-plugin/3.17/maven-hpi-plugin-3.17.pom
@@ -914,26 +906,26 @@
 Downloading from repo.jenkins-ci.org: https://repo.jenkins-ci.org/public/commons-io/commons-io/2.10.0/commons-io-2.10.0.pom
 Downloading from incrementals: https://repo.jenkins-ci.org/incrementals/org/apache/maven/maven-project/2.2.0/maven-project-2.2.0.pom
 Downloading from incrementals: https://repo.jenkins-ci.org/incrementals/org/apache/maven/maven-plugin-api/2.0/maven-plugin-api-2.0.pom
-Progress (1): 0.4/13 kB
-Progress (1): 1.8/13 kB
-Progress (1): 3.2/13 kB
-Progress (1): 4.6/13 kB
-Progress (1): 6.0/13 kB
-Progress (1): 7.4/13 kB
-Progress (1): 8.8/13 kB
-Progress (1): 10/13 kB 
-Progress (1): 12/13 kB
-Progress (1): 13 kB   
-                   
+Progress (1): 0.4/13 kB+Progress (1): 1.8/13 kB+Progress (1): 3.2/13 kB+Progress (1): 4.6/13 kB+Progress (1): 6.0/13 kB+Progress (1): 7.4/13 kB+Progress (1): 8.8/13 kB+Progress (1): 10/13 kB +Progress (1): 12/13 kB+Progress (1): 13 kB   +                    Downloaded from repo.jenkins-ci.org: https://repo.jenkins-ci.org/public/org/jenkins-ci/tools/maven-hpi-plugin/3.17/maven-hpi-plugin-3.17.pom (13 kB at 84 kB/s)
 Downloading from central: https://repo.maven.apache.org/maven2/org/apache/maven/maven-project/2.2.0/maven-project-2.2.0.pom
 Downloading from repo.jenkins-ci.org: https://repo.jenkins-ci.org/public/com/github/spotbugs/spotbugs-annotations/4.2.3/spotbugs-annotations-4.2.3.pom
 Downloading from central: https://repo.maven.apache.org/maven2/org/apache/maven/maven-plugin-api/2.0/maven-plugin-api-2.0.pom
-Progress (1): 2.8 kB
-                    
+Progress (1): 2.8 kB+                     Downloaded from central: https://repo.maven.apache.org/maven2/org/apache/maven/maven-project/2.2.0/maven-project-2.2.0.pom (2.8 kB at 555 kB/s)
-Progress (1): 601 B
-                   
+Progress (1): 601 B+                    Downloading from repo.jenkins-ci.org: https://repo.jenkins-ci.org/public/org/apache/maven/maven/2.2.0/maven-2.2.0.pom
 Downloaded from central: https://repo.maven.apache.org/maven2/org/apache/maven/maven-plugin-api/2.0/maven-plugin-api-2.0.pom (601 B at 120 kB/s)
 Downloading from repo.jenkins-ci.org: https://repo.jenkins-ci.org/public/org/apache/maven/maven/2.0/maven-2.0.pom
@@ -943,35 +935,35 @@
 Downloading from incrementals: https://repo.jenkins-ci.org/incrementals/org/kohsuke/stapler/json-lib/2.1/json-lib-2.1.pom
 Downloading from central: https://repo.maven.apache.org/maven2/org/apache/maven/maven/2.0/maven-2.0.pom
 Downloading from central: https://repo.maven.apache.org/maven2/org/apache/maven/maven/2.2.0/maven-2.2.0.pom
-Progress (1): 8.8 kB
-                    
+Progress (1): 8.8 kB+                     Downloaded from central: https://repo.maven.apache.org/maven2/org/apache/maven/maven/2.0/maven-2.0.pom (8.8 kB at 2.2 MB/s)
-Progress (1): 16/22 kB
-Progress (1): 22 kB   
-                   
+Progress (1): 16/22 kB+Progress (1): 22 kB   +                    Downloaded from central: https://repo.maven.apache.org/maven2/org/apache/maven/maven/2.2.0/maven-2.2.0.pom (22 kB at 5.6 MB/s)
 Downloading from repo.jenkins-ci.org: https://repo.jenkins-ci.org/public/org/apache/maven/maven-profile/2.2.0/maven-profile-2.2.0.pom
 Downloading from repo.jenkins-ci.org: https://repo.jenkins-ci.org/public/org/apache/maven/maven-settings/2.2.0/maven-settings-2.2.0.pom
 Downloading from incrementals: https://repo.jenkins-ci.org/incrementals/com/github/spotbugs/spotbugs-annotations/4.2.3/spotbugs-annotations-4.2.3.pom
 Downloading from central: https://repo.maven.apache.org/maven2/org/kohsuke/stapler/json-lib/2.1/json-lib-2.1.pom
 Downloading from central: https://repo.maven.apache.org/maven2/commons-io/commons-io/2.10.0/commons-io-2.10.0.pom
-Progress (1): 16/21 kB
-Progress (1): 21 kB   
-Progress (2): 21 kB | 11 kB
-                           
+Progress (1): 16/21 kB+Progress (1): 21 kB   +Progress (2): 21 kB | 11 kB+                            Downloaded from central: https://repo.maven.apache.org/maven2/commons-io/commons-io/2.10.0/commons-io-2.10.0.pom (21 kB at 5.1 MB/s)
 Downloaded from central: https://repo.maven.apache.org/maven2/org/kohsuke/stapler/json-lib/2.1/json-lib-2.1.pom (11 kB at 2.3 MB/s)
 Downloading from repo.jenkins-ci.org: https://repo.jenkins-ci.org/public/org/apache/maven/maven-model/2.2.0/maven-model-2.2.0.pom
 Downloading from repo.jenkins-ci.org: https://repo.jenkins-ci.org/public/org/apache/maven/maven-artifact-manager/2.2.0/maven-artifact-manager-2.2.0.pom
 Downloading from incrementals: https://repo.jenkins-ci.org/incrementals/org/apache/maven/maven-profile/2.2.0/maven-profile-2.2.0.pom
 Downloading from central: https://repo.maven.apache.org/maven2/com/github/spotbugs/spotbugs-annotations/4.2.3/spotbugs-annotations-4.2.3.pom
-Progress (1): 3.1 kB
-                    
+Progress (1): 3.1 kB+                     Downloaded from central: https://repo.maven.apache.org/maven2/com/github/spotbugs/spotbugs-annotations/4.2.3/spotbugs-annotations-4.2.3.pom (3.1 kB at 241 kB/s)
 Downloading from repo.jenkins-ci.org: https://repo.jenkins-ci.org/public/org/apache/maven/maven-plugin-registry/2.2.0/maven-plugin-registry-2.2.0.pom
 Downloading from central: https://repo.maven.apache.org/maven2/org/apache/maven/maven-profile/2.2.0/maven-profile-2.2.0.pom
-Progress (1): 2.2 kB
-                    
+Progress (1): 2.2 kB+                     Downloaded from central: https://repo.maven.apache.org/maven2/org/apache/maven/maven-profile/2.2.0/maven-profile-2.2.0.pom (2.2 kB at 543 kB/s)
 Downloading from repo.jenkins-ci.org: https://repo.jenkins-ci.org/public/org/apache/maven/maven-artifact/2.2.0/maven-artifact-2.2.0.pom
 Downloading from incrementals: https://repo.jenkins-ci.org/incrementals/org/apache/maven/maven-settings/2.2.0/maven-settings-2.2.0.pom
@@ -980,28 +972,28 @@
 Downloading from incrementals: https://repo.jenkins-ci.org/incrementals/org/apache/maven/maven-artifact-manager/2.2.0/maven-artifact-manager-2.2.0.pom
 Downloading from incrementals: https://repo.jenkins-ci.org/incrementals/org/apache/maven/maven-artifact/2.2.0/maven-artifact-2.2.0.pom
 Downloading from central: https://repo.maven.apache.org/maven2/org/apache/maven/maven-settings/2.2.0/maven-settings-2.2.0.pom
-Progress (1): 2.2 kB
-                    
+Progress (1): 2.2 kB+                     Downloaded from central: https://repo.maven.apache.org/maven2/org/apache/maven/maven-settings/2.2.0/maven-settings-2.2.0.pom (2.2 kB at 545 kB/s)
 Downloading from repo.jenkins-ci.org: https://repo.jenkins-ci.org/public/com/ibm/icu/icu4j/67.1/icu4j-67.1.pom
 Downloading from central: https://repo.maven.apache.org/maven2/org/apache/maven/maven-plugin-registry/2.2.0/maven-plugin-registry-2.2.0.pom
-Progress (1): 1.9 kB
-                    
+Progress (1): 1.9 kB+                     Downloaded from central: https://repo.maven.apache.org/maven2/org/apache/maven/maven-plugin-registry/2.2.0/maven-plugin-registry-2.2.0.pom (1.9 kB at 643 kB/s)
 Downloading from repo.jenkins-ci.org: https://repo.jenkins-ci.org/public/org/apache/maven/maven-plugin-api/2.2.0/maven-plugin-api-2.2.0.pom
 Downloading from central: https://repo.maven.apache.org/maven2/org/apache/maven/maven-model/2.2.0/maven-model-2.2.0.pom
 Downloading from central: https://repo.maven.apache.org/maven2/org/apache/maven/maven-artifact/2.2.0/maven-artifact-2.2.0.pom
 Downloading from central: https://repo.maven.apache.org/maven2/org/apache/maven/maven-artifact-manager/2.2.0/maven-artifact-manager-2.2.0.pom
-Progress (1): 3.2 kB
-Progress (2): 3.2 kB | 1.6 kB
-                             
+Progress (1): 3.2 kB+Progress (2): 3.2 kB | 1.6 kB+                              Downloaded from central: https://repo.maven.apache.org/maven2/org/apache/maven/maven-model/2.2.0/maven-model-2.2.0.pom (3.2 kB at 810 kB/s)
 Downloaded from central: https://repo.maven.apache.org/maven2/org/apache/maven/maven-artifact/2.2.0/maven-artifact-2.2.0.pom (1.6 kB at 395 kB/s)
 Downloading from repo.jenkins-ci.org: https://repo.jenkins-ci.org/public/org/apache/maven/maven-archiver/2.0.1/maven-archiver-2.0.1.pom
-Progress (1): 1.4/3.1 kB
-Progress (1): 2.8/3.1 kB
-Progress (1): 3.1 kB    
-                    
+Progress (1): 1.4/3.1 kB+Progress (1): 2.8/3.1 kB+Progress (1): 3.1 kB    +                     Downloaded from central: https://repo.maven.apache.org/maven2/org/apache/maven/maven-artifact-manager/2.2.0/maven-artifact-manager-2.2.0.pom (3.1 kB at 388 kB/s)
 Downloading from repo.jenkins-ci.org: https://repo.jenkins-ci.org/public/org/eclipse/jetty/jetty-maven-plugin/9.4.32.v20200930/jetty-maven-plugin-9.4.32.v20200930.pom
 Downloading from repo.jenkins-ci.org: https://repo.jenkins-ci.org/public/org/apache/maven/plugins/maven-dependency-plugin/2.10/maven-dependency-plugin-2.10.pom
@@ -1011,173 +1003,173 @@
 Downloading from incrementals: https://repo.jenkins-ci.org/incrementals/org/apache/maven/maven-plugin-api/2.2.0/maven-plugin-api-2.2.0.pom
 Downloading from central: https://repo.maven.apache.org/maven2/org/apache/maven/plugins/maven-dependency-plugin/2.10/maven-dependency-plugin-2.10.pom
 Downloading from central: https://repo.maven.apache.org/maven2/org/apache/maven/maven-archiver/2.0.1/maven-archiver-2.0.1.pom
-Progress (1): 1.4/12 kB
-Progress (1): 2.8/12 kB
-Progress (1): 4.1/12 kB
-Progress (1): 5.5/12 kB
-Progress (1): 6.9/12 kB
-Progress (1): 8.3/12 kB
-Progress (1): 9.7/12 kB
-Progress (1): 11/12 kB 
-Progress (1): 12 kB   
-                   
+Progress (1): 1.4/12 kB+Progress (1): 2.8/12 kB+Progress (1): 4.1/12 kB+Progress (1): 5.5/12 kB+Progress (1): 6.9/12 kB+Progress (1): 8.3/12 kB+Progress (1): 9.7/12 kB+Progress (1): 11/12 kB +Progress (1): 12 kB   +                    Downloaded from central: https://repo.maven.apache.org/maven2/org/apache/maven/plugins/maven-dependency-plugin/2.10/maven-dependency-plugin-2.10.pom (12 kB at 3.0 MB/s)
 Downloading from repo.jenkins-ci.org: https://repo.jenkins-ci.org/public/org/apache/maven/plugins/maven-plugins/27/maven-plugins-27.pom
-Progress (1): 912 B
-                   
+Progress (1): 912 B+                    Downloaded from central: https://repo.maven.apache.org/maven2/org/apache/maven/maven-archiver/2.0.1/maven-archiver-2.0.1.pom (912 B at 114 kB/s)
 Downloading from repo.jenkins-ci.org: https://repo.jenkins-ci.org/public/org/apache/maven/maven/2.0.1/maven-2.0.1.pom
 Downloading from incrementals: https://repo.jenkins-ci.org/incrementals/org/eclipse/jetty/jetty-maven-plugin/9.4.32.v20200930/jetty-maven-plugin-9.4.32.v20200930.pom
 Downloading from central: https://repo.maven.apache.org/maven2/com/ibm/icu/icu4j/67.1/icu4j-67.1.pom
-Progress (1): 4.9 kB
-                    
+Progress (1): 4.9 kB+                     Downloaded from central: https://repo.maven.apache.org/maven2/com/ibm/icu/icu4j/67.1/icu4j-67.1.pom (4.9 kB at 1.6 MB/s)
 Downloading from repo.jenkins-ci.org: https://repo.jenkins-ci.org/public/org/codehaus/plexus/plexus-interactivity-api/1.0/plexus-interactivity-api-1.0.pom
 Downloading from central: https://repo.maven.apache.org/maven2/org/apache/maven/maven-plugin-api/2.2.0/maven-plugin-api-2.2.0.pom
-Progress (1): 1.5 kB
-                    
+Progress (1): 1.5 kB+                     Downloaded from central: https://repo.maven.apache.org/maven2/org/apache/maven/maven-plugin-api/2.2.0/maven-plugin-api-2.2.0.pom (1.5 kB at 292 kB/s)
 Downloading from repo.jenkins-ci.org: https://repo.jenkins-ci.org/public/org/jenkins-ci/version-number/1.7/version-number-1.7.pom
 Downloading from incrementals: https://repo.jenkins-ci.org/incrementals/org/apache/maven/plugins/maven-plugins/27/maven-plugins-27.pom
 Downloading from incrementals: https://repo.jenkins-ci.org/incrementals/org/apache/maven/maven/2.0.1/maven-2.0.1.pom
 Downloading from central: https://repo.maven.apache.org/maven2/org/eclipse/jetty/jetty-maven-plugin/9.4.32.v20200930/jetty-maven-plugin-9.4.32.v20200930.pom
-Progress (1): 9.1 kB
-                    
+Progress (1): 9.1 kB+                     Downloaded from central: https://repo.maven.apache.org/maven2/org/eclipse/jetty/jetty-maven-plugin/9.4.32.v20200930/jetty-maven-plugin-9.4.32.v20200930.pom (9.1 kB at 1.1 MB/s)
 Downloading from repo.jenkins-ci.org: https://repo.jenkins-ci.org/public/org/eclipse/jetty/jetty-project/9.4.32.v20200930/jetty-project-9.4.32.v20200930.pom
-Progress (1): 0.4/1.8 kB
-Progress (1): 1.8 kB    
-                    
+Progress (1): 0.4/1.8 kB+Progress (1): 1.8 kB    +                     Downloaded from repo.jenkins-ci.org: https://repo.jenkins-ci.org/public/org/jenkins-ci/version-number/1.7/version-number-1.7.pom (1.8 kB at 23 kB/s)
 Downloading from repo.jenkins-ci.org: https://repo.jenkins-ci.org/public/org/jenkins-ci/jenkins/1.52/jenkins-1.52.pom
 Downloading from central: https://repo.maven.apache.org/maven2/org/apache/maven/plugins/maven-plugins/27/maven-plugins-27.pom
 Downloading from central: https://repo.maven.apache.org/maven2/org/apache/maven/maven/2.0.1/maven-2.0.1.pom
-Progress (1): 11 kB
-                   
+Progress (1): 11 kB+                    Downloaded from central: https://repo.maven.apache.org/maven2/org/apache/maven/plugins/maven-plugins/27/maven-plugins-27.pom (11 kB at 3.8 MB/s)
-Progress (1): 11 kB
-                   
+Progress (1): 11 kB+                    Downloading from repo.jenkins-ci.org: https://repo.jenkins-ci.org/public/io/jenkins/lib/support-log-formatter/1.0/support-log-formatter-1.0.pom
 Downloaded from central: https://repo.maven.apache.org/maven2/org/apache/maven/maven/2.0.1/maven-2.0.1.pom (11 kB at 2.3 MB/s)
 Downloading from repo.jenkins-ci.org: https://repo.jenkins-ci.org/public/net/sf/ezmorph/ezmorph/1.0.3/ezmorph-1.0.3.pom
-Progress (1): 0.5/39 kB
-Progress (1): 1.9/39 kB
-Progress (1): 3.3/39 kB
-Progress (1): 4.7/39 kB
-Progress (1): 6.1/39 kB
-                       
+Progress (1): 0.5/39 kB+Progress (1): 1.9/39 kB+Progress (1): 3.3/39 kB+Progress (1): 4.7/39 kB+Progress (1): 6.1/39 kB+                        Downloading from incrementals: https://repo.jenkins-ci.org/incrementals/org/codehaus/plexus/plexus-interactivity-api/1.0/plexus-interactivity-api-1.0.pom
-Progress (2): 6.1/39 kB | 0.4/2.0 kB
-Progress (2): 6.1/39 kB | 1.8/2.0 kB
-Progress (2): 6.1/39 kB | 2.0 kB    
-                                
+Progress (2): 6.1/39 kB | 0.4/2.0 kB+Progress (2): 6.1/39 kB | 1.8/2.0 kB+Progress (2): 6.1/39 kB | 2.0 kB    +                                 Downloaded from repo.jenkins-ci.org: https://repo.jenkins-ci.org/public/io/jenkins/lib/support-log-formatter/1.0/support-log-formatter-1.0.pom (2.0 kB at 26 kB/s)
 Downloading from repo.jenkins-ci.org: https://repo.jenkins-ci.org/public/org/jenkins-ci/jenkins/1.51/jenkins-1.51.pom
 Downloading from incrementals: https://repo.jenkins-ci.org/incrementals/net/sf/ezmorph/ezmorph/1.0.3/ezmorph-1.0.3.pom
-Progress (1): 7.5/39 kB
-Progress (1): 8.9/39 kB
-Progress (1): 10/39 kB 
-Progress (1): 12/39 kB
-Progress (1): 13/39 kB
-Progress (1): 14/39 kB
-Progress (1): 16/39 kB
-Progress (1): 17/39 kB
-Progress (1): 19/39 kB
-Progress (1): 20/39 kB
-Progress (1): 21/39 kB
-Progress (1): 23/39 kB
-Progress (1): 24/39 kB
-Progress (1): 26/39 kB
-Progress (1): 27/39 kB
-Progress (1): 28/39 kB
-Progress (1): 30/39 kB
-Progress (1): 31/39 kB
-Progress (1): 33/39 kB
-                      
+Progress (1): 7.5/39 kB+Progress (1): 8.9/39 kB+Progress (1): 10/39 kB +Progress (1): 12/39 kB+Progress (1): 13/39 kB+Progress (1): 14/39 kB+Progress (1): 16/39 kB+Progress (1): 17/39 kB+Progress (1): 19/39 kB+Progress (1): 20/39 kB+Progress (1): 21/39 kB+Progress (1): 23/39 kB+Progress (1): 24/39 kB+Progress (1): 26/39 kB+Progress (1): 27/39 kB+Progress (1): 28/39 kB+Progress (1): 30/39 kB+Progress (1): 31/39 kB+Progress (1): 33/39 kB+                       Downloading from central: https://repo.maven.apache.org/maven2/org/codehaus/plexus/plexus-interactivity-api/1.0/plexus-interactivity-api-1.0.pom
-Progress (2): 33/39 kB | 823 B
-                              
+Progress (2): 33/39 kB | 823 B+                               Downloaded from central: https://repo.maven.apache.org/maven2/org/codehaus/plexus/plexus-interactivity-api/1.0/plexus-interactivity-api-1.0.pom (823 B at 165 kB/s)
 Downloading from repo.jenkins-ci.org: https://repo.jenkins-ci.org/public/org/codehaus/plexus/plexus-interactivity/1.0/plexus-interactivity-1.0.pom
 Downloading from incrementals: https://repo.jenkins-ci.org/incrementals/org/eclipse/jetty/jetty-project/9.4.32.v20200930/jetty-project-9.4.32.v20200930.pom
-Progress (2): 33/39 kB | 0.5/39 kB
-Progress (2): 33/39 kB | 1.9/39 kB
-Progress (2): 33/39 kB | 3.3/39 kB
-Progress (2): 33/39 kB | 4.7/39 kB
-Progress (2): 33/39 kB | 6.1/39 kB
-                                  
+Progress (2): 33/39 kB | 0.5/39 kB+Progress (2): 33/39 kB | 1.9/39 kB+Progress (2): 33/39 kB | 3.3/39 kB+Progress (2): 33/39 kB | 4.7/39 kB+Progress (2): 33/39 kB | 6.1/39 kB+                                   Downloading from central: https://repo.maven.apache.org/maven2/net/sf/ezmorph/ezmorph/1.0.3/ezmorph-1.0.3.pom
-Progress (3): 33/39 kB | 6.1/39 kB | 6.8 kB
-                                           
+Progress (3): 33/39 kB | 6.1/39 kB | 6.8 kB+                                            Downloaded from central: https://repo.maven.apache.org/maven2/net/sf/ezmorph/ezmorph/1.0.3/ezmorph-1.0.3.pom (6.8 kB at 1.7 MB/s)
 Downloading from repo.jenkins-ci.org: https://repo.jenkins-ci.org/public/org/apache/maven/maven-repository-metadata/2.2.0/maven-repository-metadata-2.2.0.pom
-Progress (2): 34/39 kB | 6.1/39 kB
-Progress (2): 35/39 kB | 6.1/39 kB
-Progress (2): 37/39 kB | 6.1/39 kB
-Progress (2): 38/39 kB | 6.1/39 kB
-Progress (2): 39 kB | 6.1/39 kB   
-                               
+Progress (2): 34/39 kB | 6.1/39 kB+Progress (2): 35/39 kB | 6.1/39 kB+Progress (2): 37/39 kB | 6.1/39 kB+Progress (2): 38/39 kB | 6.1/39 kB+Progress (2): 39 kB | 6.1/39 kB   +                                Downloaded from repo.jenkins-ci.org: https://repo.jenkins-ci.org/public/org/jenkins-ci/jenkins/1.52/jenkins-1.52.pom (39 kB at 179 kB/s)
 Downloading from repo.jenkins-ci.org: https://repo.jenkins-ci.org/public/org/apache/maven/maven-project/2.0.1/maven-project-2.0.1.pom
 Downloading from incrementals: https://repo.jenkins-ci.org/incrementals/org/codehaus/plexus/plexus-interactivity/1.0/plexus-interactivity-1.0.pom
 Downloading from central: https://repo.maven.apache.org/maven2/org/eclipse/jetty/jetty-project/9.4.32.v20200930/jetty-project-9.4.32.v20200930.pom
-Progress (2): 6.1/39 kB | 16/64 kB
-Progress (2): 6.1/39 kB | 33/64 kB
-Progress (2): 6.1/39 kB | 49/64 kB
-Progress (2): 6.1/39 kB | 64 kB   
-                               
+Progress (2): 6.1/39 kB | 16/64 kB+Progress (2): 6.1/39 kB | 33/64 kB+Progress (2): 6.1/39 kB | 49/64 kB+Progress (2): 6.1/39 kB | 64 kB   +                                Downloaded from central: https://repo.maven.apache.org/maven2/org/eclipse/jetty/jetty-project/9.4.32.v20200930/jetty-project-9.4.32.v20200930.pom (64 kB at 8.0 MB/s)
 Downloading from repo.jenkins-ci.org: https://repo.jenkins-ci.org/public/org/codehaus/plexus/plexus-archiver/1.0-alpha-4/plexus-archiver-1.0-alpha-4.pom
-Progress (1): 7.5/39 kB
-Progress (1): 8.9/39 kB
-Progress (1): 10/39 kB 
-Progress (1): 12/39 kB
-Progress (1): 13/39 kB
-Progress (1): 14/39 kB
-Progress (1): 16/39 kB
-Progress (1): 16/39 kB
-Progress (1): 17/39 kB
-Progress (1): 19/39 kB
-Progress (1): 20/39 kB
-Progress (1): 22/39 kB
-Progress (1): 23/39 kB
-Progress (1): 24/39 kB
-Progress (1): 26/39 kB
-Progress (1): 27/39 kB
-Progress (1): 29/39 kB
-Progress (1): 30/39 kB
-Progress (1): 31/39 kB
-Progress (1): 33/39 kB
-                      
+Progress (1): 7.5/39 kB+Progress (1): 8.9/39 kB+Progress (1): 10/39 kB +Progress (1): 12/39 kB+Progress (1): 13/39 kB+Progress (1): 14/39 kB+Progress (1): 16/39 kB+Progress (1): 16/39 kB+Progress (1): 17/39 kB+Progress (1): 19/39 kB+Progress (1): 20/39 kB+Progress (1): 22/39 kB+Progress (1): 23/39 kB+Progress (1): 24/39 kB+Progress (1): 26/39 kB+Progress (1): 27/39 kB+Progress (1): 29/39 kB+Progress (1): 30/39 kB+Progress (1): 31/39 kB+Progress (1): 33/39 kB+                       Downloading from central: https://repo.maven.apache.org/maven2/org/codehaus/plexus/plexus-interactivity/1.0/plexus-interactivity-1.0.pom
-Progress (2): 33/39 kB | 1.6 kB
-                               
+Progress (2): 33/39 kB | 1.6 kB+                                Downloaded from central: https://repo.maven.apache.org/maven2/org/codehaus/plexus/plexus-interactivity/1.0/plexus-interactivity-1.0.pom (1.6 kB at 410 kB/s)
 Downloading from repo.jenkins-ci.org: https://repo.jenkins-ci.org/public/org/apache/maven/maven-artifact/2.0.1/maven-artifact-2.0.1.pom
-Progress (1): 34/39 kB
-Progress (1): 36/39 kB
-Progress (1): 37/39 kB
-Progress (1): 38/39 kB
-Progress (1): 39 kB   
-                   
+Progress (1): 34/39 kB+Progress (1): 36/39 kB+Progress (1): 37/39 kB+Progress (1): 38/39 kB+Progress (1): 39 kB   +                    Downloaded from repo.jenkins-ci.org: https://repo.jenkins-ci.org/public/org/jenkins-ci/jenkins/1.51/jenkins-1.51.pom (39 kB at 179 kB/s)
 Downloading from repo.jenkins-ci.org: https://repo.jenkins-ci.org/public/org/apache/maven/shared/maven-artifact-transfer/0.11.0/maven-artifact-transfer-0.11.0.pom
 Downloading from incrementals: https://repo.jenkins-ci.org/incrementals/org/codehaus/plexus/plexus-archiver/1.0-alpha-4/plexus-archiver-1.0-alpha-4.pom
 Downloading from incrementals: https://repo.jenkins-ci.org/incrementals/org/apache/maven/maven-repository-metadata/2.2.0/maven-repository-metadata-2.2.0.pom
 Downloading from central: https://repo.maven.apache.org/maven2/org/codehaus/plexus/plexus-archiver/1.0-alpha-4/plexus-archiver-1.0-alpha-4.pom
 Downloading from incrementals: https://repo.jenkins-ci.org/incrementals/org/apache/maven/maven-project/2.0.1/maven-project-2.0.1.pom
-Progress (1): 439 B
-                   
+Progress (1): 439 B+                    Downloaded from central: https://repo.maven.apache.org/maven2/org/codehaus/plexus/plexus-archiver/1.0-alpha-4/plexus-archiver-1.0-alpha-4.pom (439 B at 110 kB/s)
 Downloading from repo.jenkins-ci.org: https://repo.jenkins-ci.org/public/org/codehaus/plexus/plexus-components/1.1.4/plexus-components-1.1.4.pom
 Downloading from central: https://repo.maven.apache.org/maven2/org/apache/maven/maven-repository-metadata/2.2.0/maven-repository-metadata-2.2.0.pom
-Progress (1): 1.9 kB
-                    
+Progress (1): 1.9 kB+                     Downloaded from central: https://repo.maven.apache.org/maven2/org/apache/maven/maven-repository-metadata/2.2.0/maven-repository-metadata-2.2.0.pom (1.9 kB at 624 kB/s)
 Downloading from repo.jenkins-ci.org: https://repo.jenkins-ci.org/public/org/apache/maven/maven-core/3.6.3/maven-core-3.6.3.pom
 Downloading from central: https://repo.maven.apache.org/maven2/org/apache/maven/maven-project/2.0.1/maven-project-2.0.1.pom
-Progress (1): 1.7 kB
-                    
+Progress (1): 1.7 kB+                     Downloaded from central: https://repo.maven.apache.org/maven2/org/apache/maven/maven-project/2.0.1/maven-project-2.0.1.pom (1.7 kB at 211 kB/s)
 Downloading from repo.jenkins-ci.org: https://repo.jenkins-ci.org/public/org/apache/maven/plugin-tools/maven-plugin-tools-api/3.5.2/maven-plugin-tools-api-3.5.2.pom
 Downloading from incrementals: https://repo.jenkins-ci.org/incrementals/org/apache/maven/maven-artifact/2.0.1/maven-artifact-2.0.1.pom
@@ -1185,46 +1177,46 @@
 Downloading from incrementals: https://repo.jenkins-ci.org/incrementals/org/codehaus/plexus/plexus-components/1.1.4/plexus-components-1.1.4.pom
 Downloading from central: https://repo.maven.apache.org/maven2/org/apache/maven/shared/maven-artifact-transfer/0.11.0/maven-artifact-transfer-0.11.0.pom
 Downloading from central: https://repo.maven.apache.org/maven2/org/apache/maven/maven-artifact/2.0.1/maven-artifact-2.0.1.pom
-Progress (1): 11 kB
-                   
+Progress (1): 11 kB+                    Downloaded from central: https://repo.maven.apache.org/maven2/org/apache/maven/shared/maven-artifact-transfer/0.11.0/maven-artifact-transfer-0.11.0.pom (11 kB at 2.3 MB/s)
 Downloading from repo.jenkins-ci.org: https://repo.jenkins-ci.org/public/org/eclipse/jetty/jetty-util/9.4.32.v20200930/jetty-util-9.4.32.v20200930.pom
-Progress (1): 765 B
-                   
+Progress (1): 765 B+                    Downloaded from central: https://repo.maven.apache.org/maven2/org/apache/maven/maven-artifact/2.0.1/maven-artifact-2.0.1.pom (765 B at 153 kB/s)
 Downloading from repo.jenkins-ci.org: https://repo.jenkins-ci.org/public/org/eclipse/jetty/jetty-webapp/9.4.32.v20200930/jetty-webapp-9.4.32.v20200930.pom
 Downloading from incrementals: https://repo.jenkins-ci.org/incrementals/org/apache/maven/maven-core/3.6.3/maven-core-3.6.3.pom
 Downloading from central: https://repo.maven.apache.org/maven2/org/codehaus/plexus/plexus-components/1.1.4/plexus-components-1.1.4.pom
 Downloading from incrementals: https://repo.jenkins-ci.org/incrementals/org/apache/maven/plugin-tools/maven-plugin-tools-api/3.5.2/maven-plugin-tools-api-3.5.2.pom
-Progress (1): 2.1 kB
-                    
+Progress (1): 2.1 kB+                     Downloaded from central: https://repo.maven.apache.org/maven2/org/codehaus/plexus/plexus-components/1.1.4/plexus-components-1.1.4.pom (2.1 kB at 414 kB/s)
 Downloading from repo.jenkins-ci.org: https://repo.jenkins-ci.org/public/org/eclipse/jetty/jetty-quickstart/9.4.32.v20200930/jetty-quickstart-9.4.32.v20200930.pom
 Downloading from incrementals: https://repo.jenkins-ci.org/incrementals/org/eclipse/jetty/jetty-util/9.4.32.v20200930/jetty-util-9.4.32.v20200930.pom
 Downloading from incrementals: https://repo.jenkins-ci.org/incrementals/org/eclipse/jetty/jetty-webapp/9.4.32.v20200930/jetty-webapp-9.4.32.v20200930.pom
 Downloading from central: https://repo.maven.apache.org/maven2/org/apache/maven/maven-core/3.6.3/maven-core-3.6.3.pom
-Progress (1): 8.8 kB
-                    
+Progress (1): 8.8 kB+                     Downloaded from central: https://repo.maven.apache.org/maven2/org/apache/maven/maven-core/3.6.3/maven-core-3.6.3.pom (8.8 kB at 1.1 MB/s)
 Downloading from repo.jenkins-ci.org: https://repo.jenkins-ci.org/public/org/eclipse/jetty/jetty-jaas/9.4.32.v20200930/jetty-jaas-9.4.32.v20200930.pom
 Downloading from central: https://repo.maven.apache.org/maven2/org/apache/maven/plugin-tools/maven-plugin-tools-api/3.5.2/maven-plugin-tools-api-3.5.2.pom
-Progress (1): 2.9 kB
-                    
+Progress (1): 2.9 kB+                     Downloaded from central: https://repo.maven.apache.org/maven2/org/apache/maven/plugin-tools/maven-plugin-tools-api/3.5.2/maven-plugin-tools-api-3.5.2.pom (2.9 kB at 584 kB/s)
 Downloading from incrementals: https://repo.jenkins-ci.org/incrementals/org/eclipse/jetty/jetty-quickstart/9.4.32.v20200930/jetty-quickstart-9.4.32.v20200930.pom
 Downloading from repo.jenkins-ci.org: https://repo.jenkins-ci.org/public/org/apache/maven/plugin-tools/maven-plugin-tools/3.5.2/maven-plugin-tools-3.5.2.pom
 Downloading from central: https://repo.maven.apache.org/maven2/org/eclipse/jetty/jetty-util/9.4.32.v20200930/jetty-util-9.4.32.v20200930.pom
 Downloading from central: https://repo.maven.apache.org/maven2/org/eclipse/jetty/jetty-webapp/9.4.32.v20200930/jetty-webapp-9.4.32.v20200930.pom
-Progress (1): 4.1 kB
-Progress (2): 4.1 kB | 3.3 kB
-                             
+Progress (1): 4.1 kB+Progress (2): 4.1 kB | 3.3 kB+                              Downloaded from central: https://repo.maven.apache.org/maven2/org/eclipse/jetty/jetty-util/9.4.32.v20200930/jetty-util-9.4.32.v20200930.pom (4.1 kB at 59 kB/s)
 Downloaded from central: https://repo.maven.apache.org/maven2/org/eclipse/jetty/jetty-webapp/9.4.32.v20200930/jetty-webapp-9.4.32.v20200930.pom (3.3 kB at 49 kB/s)
 Downloading from central: https://repo.maven.apache.org/maven2/org/eclipse/jetty/jetty-quickstart/9.4.32.v20200930/jetty-quickstart-9.4.32.v20200930.pom
 Downloading from repo.jenkins-ci.org: https://repo.jenkins-ci.org/public/org/eclipse/jetty/jetty-plus/9.4.32.v20200930/jetty-plus-9.4.32.v20200930.pom
 Downloading from repo.jenkins-ci.org: https://repo.jenkins-ci.org/public/org/eclipse/jetty/jetty-jndi/9.4.32.v20200930/jetty-jndi-9.4.32.v20200930.pom
-Progress (1): 3.1 kB
-                    
+Progress (1): 3.1 kB+                     Downloaded from central: https://repo.maven.apache.org/maven2/org/eclipse/jetty/jetty-quickstart/9.4.32.v20200930/jetty-quickstart-9.4.32.v20200930.pom (3.1 kB at 776 kB/s)
 Downloading from repo.jenkins-ci.org: https://repo.jenkins-ci.org/public/org/eclipse/jetty/jetty-server/9.4.32.v20200930/jetty-server-9.4.32.v20200930.pom
 Downloading from incrementals: https://repo.jenkins-ci.org/incrementals/org/eclipse/jetty/jetty-jaas/9.4.32.v20200930/jetty-jaas-9.4.32.v20200930.pom
@@ -1235,27 +1227,27 @@
 Downloading from central: https://repo.maven.apache.org/maven2/org/eclipse/jetty/jetty-jaas/9.4.32.v20200930/jetty-jaas-9.4.32.v20200930.pom
 Downloading from central: https://repo.maven.apache.org/maven2/org/eclipse/jetty/jetty-plus/9.4.32.v20200930/jetty-plus-9.4.32.v20200930.pom
 Downloading from central: https://repo.maven.apache.org/maven2/org/eclipse/jetty/jetty-jndi/9.4.32.v20200930/jetty-jndi-9.4.32.v20200930.pom
-Progress (1): 4.0 kB
-                    
+Progress (1): 4.0 kB+                     Downloaded from central: https://repo.maven.apache.org/maven2/org/eclipse/jetty/jetty-jaas/9.4.32.v20200930/jetty-jaas-9.4.32.v20200930.pom (4.0 kB at 334 kB/s)
 Downloading from repo.jenkins-ci.org: https://repo.jenkins-ci.org/public/org/eclipse/jetty/jetty-servlet/9.4.32.v20200930/jetty-servlet-9.4.32.v20200930.pom
-Progress (1): 2.8 kB
-                    
+Progress (1): 2.8 kB+                     Downloaded from central: https://repo.maven.apache.org/maven2/org/eclipse/jetty/jetty-jndi/9.4.32.v20200930/jetty-jndi-9.4.32.v20200930.pom (2.8 kB at 550 kB/s)
 Downloading from central: https://repo.maven.apache.org/maven2/org/eclipse/jetty/jetty-server/9.4.32.v20200930/jetty-server-9.4.32.v20200930.pom
 Downloading from repo.jenkins-ci.org: https://repo.jenkins-ci.org/public/org/eclipse/jetty/jetty-client/9.4.32.v20200930/jetty-client-9.4.32.v20200930.pom
-Progress (1): 1.4/2.8 kB
-Progress (1): 2.8 kB    
-                    
+Progress (1): 1.4/2.8 kB+Progress (1): 2.8 kB    +                     Downloaded from central: https://repo.maven.apache.org/maven2/org/eclipse/jetty/jetty-plus/9.4.32.v20200930/jetty-plus-9.4.32.v20200930.pom (2.8 kB at 284 kB/s)
 Downloading from repo.jenkins-ci.org: https://repo.jenkins-ci.org/public/org/eclipse/jetty/jetty-http/9.4.32.v20200930/jetty-http-9.4.32.v20200930.pom
-Progress (1): 2.7 kB
-                    
+Progress (1): 2.7 kB+                     Downloaded from central: https://repo.maven.apache.org/maven2/org/eclipse/jetty/jetty-server/9.4.32.v20200930/jetty-server-9.4.32.v20200930.pom (2.7 kB at 452 kB/s)
 Downloading from repo.jenkins-ci.org: https://repo.jenkins-ci.org/public/org/eclipse/jetty/jetty-io/9.4.32.v20200930/jetty-io-9.4.32.v20200930.pom
 Downloading from central: https://repo.maven.apache.org/maven2/org/apache/maven/plugin-tools/maven-plugin-tools/3.5.2/maven-plugin-tools-3.5.2.pom
-Progress (1): 15 kB
-                   
+Progress (1): 15 kB+                    Downloaded from central: https://repo.maven.apache.org/maven2/org/apache/maven/plugin-tools/maven-plugin-tools/3.5.2/maven-plugin-tools-3.5.2.pom (15 kB at 3.8 MB/s)
 Downloading from repo.jenkins-ci.org: https://repo.jenkins-ci.org/public/org/eclipse/jetty/jetty-jmx/9.4.32.v20200930/jetty-jmx-9.4.32.v20200930.pom
 Downloading from incrementals: https://repo.jenkins-ci.org/incrementals/org/eclipse/jetty/jetty-servlet/9.4.32.v20200930/jetty-servlet-9.4.32.v20200930.pom
@@ -1264,40 +1256,40 @@
 Downloading from incrementals: https://repo.jenkins-ci.org/incrementals/org/eclipse/jetty/jetty-io/9.4.32.v20200930/jetty-io-9.4.32.v20200930.pom
 Downloading from incrementals: https://repo.jenkins-ci.org/incrementals/org/eclipse/jetty/jetty-jmx/9.4.32.v20200930/jetty-jmx-9.4.32.v20200930.pom
 Downloading from central: https://repo.maven.apache.org/maven2/org/eclipse/jetty/jetty-servlet/9.4.32.v20200930/jetty-servlet-9.4.32.v20200930.pom
-Progress (1): 2.3 kB
-                    
+Progress (1): 2.3 kB+                     Downloaded from central: https://repo.maven.apache.org/maven2/org/eclipse/jetty/jetty-servlet/9.4.32.v20200930/jetty-servlet-9.4.32.v20200930.pom (2.3 kB at 570 kB/s)
 Downloading from central: https://repo.maven.apache.org/maven2/org/eclipse/jetty/jetty-client/9.4.32.v20200930/jetty-client-9.4.32.v20200930.pom
 Downloading from central: https://repo.maven.apache.org/maven2/org/eclipse/jetty/jetty-http/9.4.32.v20200930/jetty-http-9.4.32.v20200930.pom
 Downloading from repo.jenkins-ci.org: https://repo.jenkins-ci.org/public/org/eclipse/jetty/jetty-annotations/9.4.32.v20200930/jetty-annotations-9.4.32.v20200930.pom
-Progress (1): 5.1 kB
-                    
+Progress (1): 5.1 kB+                     Downloaded from central: https://repo.maven.apache.org/maven2/org/eclipse/jetty/jetty-client/9.4.32.v20200930/jetty-client-9.4.32.v20200930.pom (5.1 kB at 1.0 MB/s)
-Progress (1): 4.2 kB
-                    
+Progress (1): 4.2 kB+                     Downloaded from central: https://repo.maven.apache.org/maven2/org/eclipse/jetty/jetty-http/9.4.32.v20200930/jetty-http-9.4.32.v20200930.pom (4.2 kB at 839 kB/s)
 Downloading from repo.jenkins-ci.org: https://repo.jenkins-ci.org/public/org/eclipse/jetty/websocket/javax-websocket-server-impl/9.4.32.v20200930/javax-websocket-server-impl-9.4.32.v20200930.pom
 Downloading from central: https://repo.maven.apache.org/maven2/org/eclipse/jetty/jetty-io/9.4.32.v20200930/jetty-io-9.4.32.v20200930.pom
 Downloading from repo.jenkins-ci.org: https://repo.jenkins-ci.org/public/org/eclipse/jetty/websocket/websocket-server/9.4.32.v20200930/websocket-server-9.4.32.v20200930.pom
-Progress (1): 1.3 kB
-                    
+Progress (1): 1.3 kB+                     Downloaded from central: https://repo.maven.apache.org/maven2/org/eclipse/jetty/jetty-io/9.4.32.v20200930/jetty-io-9.4.32.v20200930.pom (1.3 kB at 252 kB/s)
 Downloading from repo.jenkins-ci.org: https://repo.jenkins-ci.org/public/org/eclipse/jetty/apache-jsp/9.4.32.v20200930/apache-jsp-9.4.32.v20200930.pom
 Downloading from central: https://repo.maven.apache.org/maven2/org/eclipse/jetty/jetty-jmx/9.4.32.v20200930/jetty-jmx-9.4.32.v20200930.pom
-Progress (1): 1.5 kB
-                    
+Progress (1): 1.5 kB+                     Downloaded from central: https://repo.maven.apache.org/maven2/org/eclipse/jetty/jetty-jmx/9.4.32.v20200930/jetty-jmx-9.4.32.v20200930.pom (1.5 kB at 244 kB/s)
 Downloading from repo.jenkins-ci.org: https://repo.jenkins-ci.org/public/org/eclipse/jetty/apache-jstl/9.4.32.v20200930/apache-jstl-9.4.32.v20200930.pom
 Downloading from incrementals: https://repo.jenkins-ci.org/incrementals/org/eclipse/jetty/websocket/websocket-server/9.4.32.v20200930/websocket-server-9.4.32.v20200930.pom
 Downloading from incrementals: https://repo.jenkins-ci.org/incrementals/org/eclipse/jetty/apache-jsp/9.4.32.v20200930/apache-jsp-9.4.32.v20200930.pom
 Downloading from central: https://repo.maven.apache.org/maven2/org/eclipse/jetty/websocket/websocket-server/9.4.32.v20200930/websocket-server-9.4.32.v20200930.pom
 Downloading from central: https://repo.maven.apache.org/maven2/org/eclipse/jetty/apache-jsp/9.4.32.v20200930/apache-jsp-9.4.32.v20200930.pom
-Progress (1): 4.1 kB
-                    
+Progress (1): 4.1 kB+                     Downloaded from central: https://repo.maven.apache.org/maven2/org/eclipse/jetty/websocket/websocket-server/9.4.32.v20200930/websocket-server-9.4.32.v20200930.pom (4.1 kB at 583 kB/s)
 Downloading from repo.jenkins-ci.org: https://repo.jenkins-ci.org/public/org/eclipse/jetty/websocket/websocket-parent/9.4.32.v20200930/websocket-parent-9.4.32.v20200930.pom
-Progress (1): 4.3 kB
-                    
+Progress (1): 4.3 kB+                     Downloaded from central: https://repo.maven.apache.org/maven2/org/eclipse/jetty/apache-jsp/9.4.32.v20200930/apache-jsp-9.4.32.v20200930.pom (4.3 kB at 1.4 MB/s)
 Downloading from repo.jenkins-ci.org: https://repo.jenkins-ci.org/public/javax/transaction/javax.transaction-api/1.3/javax.transaction-api-1.3.pom
 Downloading from incrementals: https://repo.jenkins-ci.org/incrementals/org/eclipse/jetty/jetty-annotations/9.4.32.v20200930/jetty-annotations-9.4.32.v20200930.pom
@@ -1305,22 +1297,22 @@
 Downloading from incrementals: https://repo.jenkins-ci.org/incrementals/org/eclipse/jetty/apache-jstl/9.4.32.v20200930/apache-jstl-9.4.32.v20200930.pom
 Downloading from incrementals: https://repo.jenkins-ci.org/incrementals/org/eclipse/jetty/websocket/websocket-parent/9.4.32.v20200930/websocket-parent-9.4.32.v20200930.pom
 Downloading from central: https://repo.maven.apache.org/maven2/org/eclipse/jetty/jetty-annotations/9.4.32.v20200930/jetty-annotations-9.4.32.v20200930.pom
-Progress (1): 2.7 kB
-                    
+Progress (1): 2.7 kB+                     Downloaded from central: https://repo.maven.apache.org/maven2/org/eclipse/jetty/jetty-annotations/9.4.32.v20200930/jetty-annotations-9.4.32.v20200930.pom (2.7 kB at 668 kB/s)
 Downloading from repo.jenkins-ci.org: https://repo.jenkins-ci.org/public/org/apache/maven/maven-core/2.2.1/maven-core-2.2.1.pom
 Downloading from central: https://repo.maven.apache.org/maven2/org/eclipse/jetty/websocket/javax-websocket-server-impl/9.4.32.v20200930/javax-websocket-server-impl-9.4.32.v20200930.pom
-Progress (1): 3.5 kB
-                    
+Progress (1): 3.5 kB+                     Downloaded from central: https://repo.maven.apache.org/maven2/org/eclipse/jetty/websocket/javax-websocket-server-impl/9.4.32.v20200930/javax-websocket-server-impl-9.4.32.v20200930.pom (3.5 kB at 584 kB/s)
 Downloading from central: https://repo.maven.apache.org/maven2/org/eclipse/jetty/apache-jstl/9.4.32.v20200930/apache-jstl-9.4.32.v20200930.pom
-Progress (1): 2.3 kB
-                    
+Progress (1): 2.3 kB+                     Downloaded from central: https://repo.maven.apache.org/maven2/org/eclipse/jetty/apache-jstl/9.4.32.v20200930/apache-jstl-9.4.32.v20200930.pom (2.3 kB at 565 kB/s)
 Downloading from repo.jenkins-ci.org: https://repo.jenkins-ci.org/public/org/apache/maven/reporting/maven-reporting-impl/2.2/maven-reporting-impl-2.2.pom
 Downloading from central: https://repo.maven.apache.org/maven2/org/eclipse/jetty/websocket/websocket-parent/9.4.32.v20200930/websocket-parent-9.4.32.v20200930.pom
-Progress (1): 1.6 kB
-                    
+Progress (1): 1.6 kB+                     Downloaded from central: https://repo.maven.apache.org/maven2/org/eclipse/jetty/websocket/websocket-parent/9.4.32.v20200930/websocket-parent-9.4.32.v20200930.pom (1.6 kB at 393 kB/s)
 Downloading from repo.jenkins-ci.org: https://repo.jenkins-ci.org/public/commons-io/commons-io/1.4/commons-io-1.4.pom
 Downloading from repo.jenkins-ci.org: https://repo.jenkins-ci.org/public/org/apache/maven/doxia/doxia-sink-api/1.4/doxia-sink-api-1.4.pom
@@ -1330,28 +1322,28 @@
 Downloading from incrementals: https://repo.jenkins-ci.org/incrementals/commons-io/commons-io/1.4/commons-io-1.4.pom
 Downloading from incrementals: https://repo.jenkins-ci.org/incrementals/org/apache/maven/doxia/doxia-sink-api/1.4/doxia-sink-api-1.4.pom
 Downloading from central: https://repo.maven.apache.org/maven2/org/apache/maven/maven-core/2.2.1/maven-core-2.2.1.pom
-Progress (1): 12 kB
-                   
+Progress (1): 12 kB+                    Downloaded from central: https://repo.maven.apache.org/maven2/org/apache/maven/maven-core/2.2.1/maven-core-2.2.1.pom (12 kB at 3.9 MB/s)
 Downloading from repo.jenkins-ci.org: https://repo.jenkins-ci.org/public/org/apache/maven/doxia/doxia-site-renderer/1.4/doxia-site-renderer-1.4.pom
 Downloading from central: https://repo.maven.apache.org/maven2/javax/transaction/javax.transaction-api/1.3/javax.transaction-api-1.3.pom
-Progress (1): 14 kB
-                   
+Progress (1): 14 kB+                    Downloaded from central: https://repo.maven.apache.org/maven2/javax/transaction/javax.transaction-api/1.3/javax.transaction-api-1.3.pom (14 kB at 4.8 MB/s)
 Downloading from repo.jenkins-ci.org: https://repo.jenkins-ci.org/public/org/codehaus/plexus/plexus-archiver/2.9/plexus-archiver-2.9.pom
 Downloading from central: https://repo.maven.apache.org/maven2/org/apache/maven/reporting/maven-reporting-impl/2.2/maven-reporting-impl-2.2.pom
-Progress (1): 4.7 kB
-                    
+Progress (1): 4.7 kB+                     Downloaded from central: https://repo.maven.apache.org/maven2/org/apache/maven/reporting/maven-reporting-impl/2.2/maven-reporting-impl-2.2.pom (4.7 kB at 591 kB/s)
 Downloading from repo.jenkins-ci.org: https://repo.jenkins-ci.org/public/org/apache/maven/shared/maven-shared-components/17/maven-shared-components-17.pom
 Downloading from central: https://repo.maven.apache.org/maven2/commons-io/commons-io/1.4/commons-io-1.4.pom
-Progress (1): 13 kB
-                   
+Progress (1): 13 kB+                    Downloaded from central: https://repo.maven.apache.org/maven2/commons-io/commons-io/1.4/commons-io-1.4.pom (13 kB at 4.4 MB/s)
 Downloading from central: https://repo.maven.apache.org/maven2/org/apache/maven/doxia/doxia-sink-api/1.4/doxia-sink-api-1.4.pom
 Downloading from repo.jenkins-ci.org: https://repo.jenkins-ci.org/public/org/apache/commons/commons-parent/7/commons-parent-7.pom
-Progress (1): 1.5 kB
-                    
+Progress (1): 1.5 kB+                     Downloaded from central: https://repo.maven.apache.org/maven2/org/apache/maven/doxia/doxia-sink-api/1.4/doxia-sink-api-1.4.pom (1.5 kB at 766 kB/s)
 Downloading from repo.jenkins-ci.org: https://repo.jenkins-ci.org/public/org/apache/maven/doxia/doxia/1.4/doxia-1.4.pom
 Downloading from incrementals: https://repo.jenkins-ci.org/incrementals/org/apache/maven/doxia/doxia-site-renderer/1.4/doxia-site-renderer-1.4.pom
@@ -1360,27 +1352,27 @@
 Downloading from incrementals: https://repo.jenkins-ci.org/incrementals/org/apache/commons/commons-parent/7/commons-parent-7.pom
 Downloading from incrementals: https://repo.jenkins-ci.org/incrementals/org/apache/maven/doxia/doxia/1.4/doxia-1.4.pom
 Downloading from central: https://repo.maven.apache.org/maven2/org/apache/maven/doxia/doxia-site-renderer/1.4/doxia-site-renderer-1.4.pom
-Progress (1): 6.1 kB
-                    
+Progress (1): 6.1 kB+                     Downloaded from central: https://repo.maven.apache.org/maven2/org/apache/maven/doxia/doxia-site-renderer/1.4/doxia-site-renderer-1.4.pom (6.1 kB at 1.2 MB/s)
 Downloading from repo.jenkins-ci.org: https://repo.jenkins-ci.org/public/org/apache/maven/doxia/doxia-sitetools/1.4/doxia-sitetools-1.4.pom
 Downloading from central: https://repo.maven.apache.org/maven2/org/codehaus/plexus/plexus-archiver/2.9/plexus-archiver-2.9.pom
-Progress (1): 4.4 kB
-                    
+Progress (1): 4.4 kB+                     Downloaded from central: https://repo.maven.apache.org/maven2/org/codehaus/plexus/plexus-archiver/2.9/plexus-archiver-2.9.pom (4.4 kB at 1.1 MB/s)
 Downloading from repo.jenkins-ci.org: https://repo.jenkins-ci.org/public/org/codehaus/plexus/plexus-io/2.4/plexus-io-2.4.pom
 Downloading from central: https://repo.maven.apache.org/maven2/org/apache/maven/shared/maven-shared-components/17/maven-shared-components-17.pom
-Progress (1): 8.7 kB
-                    
+Progress (1): 8.7 kB+                     Downloaded from central: https://repo.maven.apache.org/maven2/org/apache/maven/shared/maven-shared-components/17/maven-shared-components-17.pom (8.7 kB at 2.9 MB/s)
 Downloading from repo.jenkins-ci.org: https://repo.jenkins-ci.org/public/org/apache/maven/maven-parent/21/maven-parent-21.pom
 Downloading from central: https://repo.maven.apache.org/maven2/org/apache/commons/commons-parent/7/commons-parent-7.pom
 Downloading from central: https://repo.maven.apache.org/maven2/org/apache/maven/doxia/doxia/1.4/doxia-1.4.pom
-Progress (1): 16/17 kB
-Progress (2): 16/17 kB | 16/18 kB
-Progress (2): 16/17 kB | 18 kB   
-Progress (2): 17 kB | 18 kB   
-                           
+Progress (1): 16/17 kB+Progress (2): 16/17 kB | 16/18 kB+Progress (2): 16/17 kB | 18 kB   +Progress (2): 17 kB | 18 kB   +                            Downloaded from central: https://repo.maven.apache.org/maven2/org/apache/maven/doxia/doxia/1.4/doxia-1.4.pom (18 kB at 6.0 MB/s)
 Downloaded from central: https://repo.maven.apache.org/maven2/org/apache/commons/commons-parent/7/commons-parent-7.pom (17 kB at 4.4 MB/s)
 Downloading from repo.jenkins-ci.org: https://repo.jenkins-ci.org/public/org/apache/maven/shared/maven-dependency-analyzer/1.6/maven-dependency-analyzer-1.6.pom
@@ -1389,20 +1381,20 @@
 Downloading from incrementals: https://repo.jenkins-ci.org/incrementals/org/codehaus/plexus/plexus-io/2.4/plexus-io-2.4.pom
 Downloading from incrementals: https://repo.jenkins-ci.org/incrementals/org/apache/maven/maven-parent/21/maven-parent-21.pom
 Downloading from central: https://repo.maven.apache.org/maven2/org/apache/maven/doxia/doxia-sitetools/1.4/doxia-sitetools-1.4.pom
-Progress (1): 16/17 kB
-Progress (1): 17 kB   
-                   
+Progress (1): 16/17 kB+Progress (1): 17 kB   +                    Downloaded from central: https://repo.maven.apache.org/maven2/org/apache/maven/doxia/doxia-sitetools/1.4/doxia-sitetools-1.4.pom (17 kB at 5.7 MB/s)
 Downloading from repo.jenkins-ci.org: https://repo.jenkins-ci.org/public/org/apache/maven/shared/maven-common-artifact-filters/1.4/maven-common-artifact-filters-1.4.pom
 Downloading from central: https://repo.maven.apache.org/maven2/org/codehaus/plexus/plexus-io/2.4/plexus-io-2.4.pom
-Progress (1): 3.7 kB
-                    
+Progress (1): 3.7 kB+                     Downloaded from central: https://repo.maven.apache.org/maven2/org/codehaus/plexus/plexus-io/2.4/plexus-io-2.4.pom (3.7 kB at 1.2 MB/s)
 Downloading from repo.jenkins-ci.org: https://repo.jenkins-ci.org/public/org/codehaus/plexus/plexus-components/1.2/plexus-components-1.2.pom
 Downloading from central: https://repo.maven.apache.org/maven2/org/apache/maven/maven-parent/21/maven-parent-21.pom
-Progress (1): 16/26 kB
-Progress (1): 26 kB   
-                   
+Progress (1): 16/26 kB+Progress (1): 26 kB   +                    Downloaded from central: https://repo.maven.apache.org/maven2/org/apache/maven/maven-parent/21/maven-parent-21.pom (26 kB at 8.8 MB/s)
 Downloading from repo.jenkins-ci.org: https://repo.jenkins-ci.org/public/org/apache/maven/shared/maven-invoker/2.1.1/maven-invoker-2.1.1.pom
 Downloading from incrementals: https://repo.jenkins-ci.org/incrementals/org/apache/maven/shared/maven-common-artifact-filters/1.4/maven-common-artifact-filters-1.4.pom
@@ -1411,201 +1403,201 @@
 Downloading from incrementals: https://repo.jenkins-ci.org/incrementals/org/apache/maven/shared/maven-invoker/2.1.1/maven-invoker-2.1.1.pom
 Downloading from central: https://repo.maven.apache.org/maven2/org/apache/maven/shared/maven-common-artifact-filters/1.4/maven-common-artifact-filters-1.4.pom
 Downloading from central: https://repo.maven.apache.org/maven2/org/apache/maven/shared/maven-dependency-tree/2.2/maven-dependency-tree-2.2.pom
-Progress (1): 3.8 kB
-                    
+Progress (1): 3.8 kB+                     Downloaded from central: https://repo.maven.apache.org/maven2/org/apache/maven/shared/maven-common-artifact-filters/1.4/maven-common-artifact-filters-1.4.pom (3.8 kB at 1.3 MB/s)
 Downloading from repo.jenkins-ci.org: https://repo.jenkins-ci.org/public/classworlds/classworlds/1.1/classworlds-1.1.pom
-Progress (1): 7.3 kB
-                    
+Progress (1): 7.3 kB+                     Downloaded from central: https://repo.maven.apache.org/maven2/org/apache/maven/shared/maven-dependency-tree/2.2/maven-dependency-tree-2.2.pom (7.3 kB at 1.0 MB/s)
 Downloading from repo.jenkins-ci.org: https://repo.jenkins-ci.org/public/org/apache/maven/shared/maven-shared-components/20/maven-shared-components-20.pom
 Downloading from central: https://repo.maven.apache.org/maven2/org/apache/maven/shared/maven-dependency-analyzer/1.6/maven-dependency-analyzer-1.6.pom
-Progress (1): 5.4 kB
-                    
+Progress (1): 5.4 kB+                     Downloaded from central: https://repo.maven.apache.org/maven2/org/apache/maven/shared/maven-dependency-analyzer/1.6/maven-dependency-analyzer-1.6.pom (5.4 kB at 681 kB/s)
 Downloading from repo.jenkins-ci.org: https://repo.jenkins-ci.org/public/org/codehaus/plexus/plexus-container-default/1.0-alpha-8/plexus-container-default-1.0-alpha-8.pom
 Downloading from incrementals: https://repo.jenkins-ci.org/incrementals/org/codehaus/plexus/plexus-components/1.2/plexus-components-1.2.pom
 Downloading from central: https://repo.maven.apache.org/maven2/org/apache/maven/shared/maven-invoker/2.1.1/maven-invoker-2.1.1.pom
-Progress (1): 5.6 kB
-                    
+Progress (1): 5.6 kB+                     Downloaded from central: https://repo.maven.apache.org/maven2/org/apache/maven/shared/maven-invoker/2.1.1/maven-invoker-2.1.1.pom (5.6 kB at 795 kB/s)
 Downloading from repo.jenkins-ci.org: https://repo.jenkins-ci.org/public/org/apache/maven/shared/maven-shared-components/18/maven-shared-components-18.pom
 Downloading from incrementals: https://repo.jenkins-ci.org/incrementals/classworlds/classworlds/1.1/classworlds-1.1.pom
 Downloading from incrementals: https://repo.jenkins-ci.org/incrementals/org/apache/maven/shared/maven-shared-components/20/maven-shared-components-20.pom
 Downloading from incrementals: https://repo.jenkins-ci.org/incrementals/org/codehaus/plexus/plexus-container-default/1.0-alpha-8/plexus-container-default-1.0-alpha-8.pom
 Downloading from central: https://repo.maven.apache.org/maven2/org/codehaus/plexus/plexus-components/1.2/plexus-components-1.2.pom
-Progress (1): 3.1 kB
-                    
+Progress (1): 3.1 kB+                     Downloaded from central: https://repo.maven.apache.org/maven2/org/codehaus/plexus/plexus-components/1.2/plexus-components-1.2.pom (3.1 kB at 1.0 MB/s)
 Downloading from repo.jenkins-ci.org: https://repo.jenkins-ci.org/public/org/apache/maven/shared/maven-common-artifact-filters/3.0.1/maven-common-artifact-filters-3.0.1.pom
 Downloading from incrementals: https://repo.jenkins-ci.org/incrementals/org/apache/maven/shared/maven-shared-components/18/maven-shared-components-18.pom
 Downloading from central: https://repo.maven.apache.org/maven2/classworlds/classworlds/1.1/classworlds-1.1.pom
-Progress (1): 3.3 kB
-                    
+Progress (1): 3.3 kB+                     Downloaded from central: https://repo.maven.apache.org/maven2/classworlds/classworlds/1.1/classworlds-1.1.pom (3.3 kB at 665 kB/s)
 Downloading from repo.jenkins-ci.org: https://repo.jenkins-ci.org/public/org/apache/maven/maven-settings/3.6.3/maven-settings-3.6.3.pom
 Downloading from central: https://repo.maven.apache.org/maven2/org/apache/maven/shared/maven-shared-components/20/maven-shared-components-20.pom
-Progress (1): 5.1 kB
-                    
+Progress (1): 5.1 kB+                     Downloaded from central: https://repo.maven.apache.org/maven2/org/apache/maven/shared/maven-shared-components/20/maven-shared-components-20.pom (5.1 kB at 851 kB/s)
 Downloading from repo.jenkins-ci.org: https://repo.jenkins-ci.org/public/org/apache/maven/maven-settings-builder/3.6.3/maven-settings-builder-3.6.3.pom
 Downloading from central: https://repo.maven.apache.org/maven2/org/codehaus/plexus/plexus-container-default/1.0-alpha-8/plexus-container-default-1.0-alpha-8.pom
-Progress (1): 7.3 kB
-                    
+Progress (1): 7.3 kB+                     Downloaded from central: https://repo.maven.apache.org/maven2/org/codehaus/plexus/plexus-container-default/1.0-alpha-8/plexus-container-default-1.0-alpha-8.pom (7.3 kB at 726 kB/s)
 Downloading from repo.jenkins-ci.org: https://repo.jenkins-ci.org/public/org/apache/maven/maven-builder-support/3.6.3/maven-builder-support-3.6.3.pom
 Downloading from incrementals: https://repo.jenkins-ci.org/incrementals/org/apache/maven/shared/maven-common-artifact-filters/3.0.1/maven-common-artifact-filters-3.0.1.pom
 Downloading from central: https://repo.maven.apache.org/maven2/org/apache/maven/shared/maven-shared-components/18/maven-shared-components-18.pom
-Progress (1): 4.9 kB
-                    
+Progress (1): 4.9 kB+                     Downloaded from central: https://repo.maven.apache.org/maven2/org/apache/maven/shared/maven-shared-components/18/maven-shared-components-18.pom (4.9 kB at 987 kB/s)
 Downloading from repo.jenkins-ci.org: https://repo.jenkins-ci.org/public/org/apache/maven/maven-repository-metadata/3.6.3/maven-repository-metadata-3.6.3.pom
 Downloading from incrementals: https://repo.jenkins-ci.org/incrementals/org/apache/maven/maven-settings/3.6.3/maven-settings-3.6.3.pom
 Downloading from incrementals: https://repo.jenkins-ci.org/incrementals/org/apache/maven/maven-settings-builder/3.6.3/maven-settings-builder-3.6.3.pom
 Downloading from central: https://repo.maven.apache.org/maven2/org/apache/maven/shared/maven-common-artifact-filters/3.0.1/maven-common-artifact-filters-3.0.1.pom
 Downloading from incrementals: https://repo.jenkins-ci.org/incrementals/org/apache/maven/maven-builder-support/3.6.3/maven-builder-support-3.6.3.pom
-Progress (1): 4.8 kB
-                    
+Progress (1): 4.8 kB+                     Downloaded from central: https://repo.maven.apache.org/maven2/org/apache/maven/shared/maven-common-artifact-filters/3.0.1/maven-common-artifact-filters-3.0.1.pom (4.8 kB at 806 kB/s)
 Downloading from repo.jenkins-ci.org: https://repo.jenkins-ci.org/public/org/apache/maven/maven-model-builder/3.6.3/maven-model-builder-3.6.3.pom
 Downloading from incrementals: https://repo.jenkins-ci.org/incrementals/org/apache/maven/maven-repository-metadata/3.6.3/maven-repository-metadata-3.6.3.pom
 Downloading from central: https://repo.maven.apache.org/maven2/org/apache/maven/maven-settings/3.6.3/maven-settings-3.6.3.pom
-Progress (1): 1.9 kB
-                    
+Progress (1): 1.9 kB+                     Downloaded from central: https://repo.maven.apache.org/maven2/org/apache/maven/maven-settings/3.6.3/maven-settings-3.6.3.pom (1.9 kB at 90 kB/s)
 Downloading from central: https://repo.maven.apache.org/maven2/org/apache/maven/maven-settings-builder/3.6.3/maven-settings-builder-3.6.3.pom
 Downloading from repo.jenkins-ci.org: https://repo.jenkins-ci.org/public/org/apache/maven/maven-resolver-provider/3.6.3/maven-resolver-provider-3.6.3.pom
 Downloading from central: https://repo.maven.apache.org/maven2/org/apache/maven/maven-builder-support/3.6.3/maven-builder-support-3.6.3.pom
-Progress (1): 2.5 kB
-                    
+Progress (1): 2.5 kB+                     Downloaded from central: https://repo.maven.apache.org/maven2/org/apache/maven/maven-settings-builder/3.6.3/maven-settings-builder-3.6.3.pom (2.5 kB at 231 kB/s)
 Downloading from repo.jenkins-ci.org: https://repo.jenkins-ci.org/public/org/apache/maven/resolver/maven-resolver-impl/1.4.1/maven-resolver-impl-1.4.1.pom
-Progress (1): 1.4 kB
-                    
+Progress (1): 1.4 kB+                     Downloaded from central: https://repo.maven.apache.org/maven2/org/apache/maven/maven-builder-support/3.6.3/maven-builder-support-3.6.3.pom (1.4 kB at 234 kB/s)
 Downloading from repo.jenkins-ci.org: https://repo.jenkins-ci.org/public/org/apache/maven/resolver/maven-resolver-spi/1.4.1/maven-resolver-spi-1.4.1.pom
 Downloading from incrementals: https://repo.jenkins-ci.org/incrementals/org/apache/maven/maven-model-builder/3.6.3/maven-model-builder-3.6.3.pom
 Downloading from central: https://repo.maven.apache.org/maven2/org/apache/maven/maven-repository-metadata/3.6.3/maven-repository-metadata-3.6.3.pom
-Progress (1): 1.9 kB
-                    
+Progress (1): 1.9 kB+                     Downloaded from central: https://repo.maven.apache.org/maven2/org/apache/maven/maven-repository-metadata/3.6.3/maven-repository-metadata-3.6.3.pom (1.9 kB at 974 kB/s)
 Downloading from repo.jenkins-ci.org: https://repo.jenkins-ci.org/public/org/apache/maven/maven-plugin-descriptor/2.2.1/maven-plugin-descriptor-2.2.1.pom
 Downloading from incrementals: https://repo.jenkins-ci.org/incrementals/org/apache/maven/maven-resolver-provider/3.6.3/maven-resolver-provider-3.6.3.pom
 Downloading from incrementals: https://repo.jenkins-ci.org/incrementals/org/apache/maven/resolver/maven-resolver-spi/1.4.1/maven-resolver-spi-1.4.1.pom
 Downloading from central: https://repo.maven.apache.org/maven2/org/apache/maven/maven-model-builder/3.6.3/maven-model-builder-3.6.3.pom
-Progress (1): 3.4 kB
-                    
+Progress (1): 3.4 kB+                     Downloaded from central: https://repo.maven.apache.org/maven2/org/apache/maven/maven-model-builder/3.6.3/maven-model-builder-3.6.3.pom (3.4 kB at 308 kB/s)
 Downloading from repo.jenkins-ci.org: https://repo.jenkins-ci.org/public/org/eclipse/jetty/jetty-xml/9.4.32.v20200930/jetty-xml-9.4.32.v20200930.pom
 Downloading from incrementals: https://repo.jenkins-ci.org/incrementals/org/apache/maven/maven-plugin-descriptor/2.2.1/maven-plugin-descriptor-2.2.1.pom
 Downloading from central: https://repo.maven.apache.org/maven2/org/apache/maven/maven-resolver-provider/3.6.3/maven-resolver-provider-3.6.3.pom
-Progress (1): 4.3 kB
-                    
+Progress (1): 4.3 kB+                     Downloaded from central: https://repo.maven.apache.org/maven2/org/apache/maven/maven-resolver-provider/3.6.3/maven-resolver-provider-3.6.3.pom (4.3 kB at 1.4 MB/s)
 Downloading from repo.jenkins-ci.org: https://repo.jenkins-ci.org/public/org/eclipse/jetty/jetty-security/9.4.32.v20200930/jetty-security-9.4.32.v20200930.pom
 Downloading from central: https://repo.maven.apache.org/maven2/org/apache/maven/resolver/maven-resolver-spi/1.4.1/maven-resolver-spi-1.4.1.pom
-Progress (1): 2.6 kB
-                    
+Progress (1): 2.6 kB+                     Downloaded from central: https://repo.maven.apache.org/maven2/org/apache/maven/resolver/maven-resolver-spi/1.4.1/maven-resolver-spi-1.4.1.pom (2.6 kB at 883 kB/s)
 Downloading from repo.jenkins-ci.org: https://repo.jenkins-ci.org/public/javax/annotation/javax.annotation-api/1.3/javax.annotation-api-1.3.pom
 Downloading from incrementals: https://repo.jenkins-ci.org/incrementals/org/eclipse/jetty/jetty-xml/9.4.32.v20200930/jetty-xml-9.4.32.v20200930.pom
 Downloading from incrementals: https://repo.jenkins-ci.org/incrementals/org/apache/maven/resolver/maven-resolver-impl/1.4.1/maven-resolver-impl-1.4.1.pom
 Downloading from central: https://repo.maven.apache.org/maven2/org/apache/maven/maven-plugin-descriptor/2.2.1/maven-plugin-descriptor-2.2.1.pom
-Progress (1): 2.1 kB
-                    
+Progress (1): 2.1 kB+                     Downloaded from central: https://repo.maven.apache.org/maven2/org/apache/maven/maven-plugin-descriptor/2.2.1/maven-plugin-descriptor-2.2.1.pom (2.1 kB at 344 kB/s)
 Downloading from repo.jenkins-ci.org: https://repo.jenkins-ci.org/public/org/ow2/asm/asm/7.3.1/asm-7.3.1.pom
 Downloading from incrementals: https://repo.jenkins-ci.org/incrementals/org/eclipse/jetty/jetty-security/9.4.32.v20200930/jetty-security-9.4.32.v20200930.pom
 Downloading from central: https://repo.maven.apache.org/maven2/org/eclipse/jetty/jetty-xml/9.4.32.v20200930/jetty-xml-9.4.32.v20200930.pom
 Downloading from central: https://repo.maven.apache.org/maven2/org/apache/maven/resolver/maven-resolver-impl/1.4.1/maven-resolver-impl-1.4.1.pom
-Progress (1): 1.8 kB
-                    
+Progress (1): 1.8 kB+                     Downloaded from central: https://repo.maven.apache.org/maven2/org/eclipse/jetty/jetty-xml/9.4.32.v20200930/jetty-xml-9.4.32.v20200930.pom (1.8 kB at 230 kB/s)
 Downloading from repo.jenkins-ci.org: https://repo.jenkins-ci.org/public/org/ow2/asm/asm-commons/7.3.1/asm-commons-7.3.1.pom
-Progress (1): 4.1 kB
-                    
+Progress (1): 4.1 kB+                     Downloaded from central: https://repo.maven.apache.org/maven2/org/apache/maven/resolver/maven-resolver-impl/1.4.1/maven-resolver-impl-1.4.1.pom (4.1 kB at 1.0 MB/s)
 Downloading from repo.jenkins-ci.org: https://repo.jenkins-ci.org/public/org/eclipse/jetty/websocket/javax-websocket-client-impl/9.4.32.v20200930/javax-websocket-client-impl-9.4.32.v20200930.pom
 Downloading from incrementals: https://repo.jenkins-ci.org/incrementals/org/ow2/asm/asm/7.3.1/asm-7.3.1.pom
 Downloading from central: https://repo.maven.apache.org/maven2/org/eclipse/jetty/jetty-security/9.4.32.v20200930/jetty-security-9.4.32.v20200930.pom
-Progress (1): 2.3 kB
-                    
+Progress (1): 2.3 kB+                     Downloaded from central: https://repo.maven.apache.org/maven2/org/eclipse/jetty/jetty-security/9.4.32.v20200930/jetty-security-9.4.32.v20200930.pom (2.3 kB at 453 kB/s)
 Downloading from repo.jenkins-ci.org: https://repo.jenkins-ci.org/public/javax/websocket/javax.websocket-api/1.0/javax.websocket-api-1.0.pom
 Downloading from incrementals: https://repo.jenkins-ci.org/incrementals/org/ow2/asm/asm-commons/7.3.1/asm-commons-7.3.1.pom
 Downloading from incrementals: https://repo.jenkins-ci.org/incrementals/javax/annotation/javax.annotation-api/1.3/javax.annotation-api-1.3.pom
 Downloading from central: https://repo.maven.apache.org/maven2/org/ow2/asm/asm/7.3.1/asm-7.3.1.pom
-Progress (1): 2.9 kB
-                    
+Progress (1): 2.9 kB+                     Downloaded from central: https://repo.maven.apache.org/maven2/org/ow2/asm/asm/7.3.1/asm-7.3.1.pom (2.9 kB at 983 kB/s)
 Downloading from repo.jenkins-ci.org: https://repo.jenkins-ci.org/public/org/eclipse/jetty/websocket/websocket-common/9.4.32.v20200930/websocket-common-9.4.32.v20200930.pom
 Downloading from incrementals: https://repo.jenkins-ci.org/incrementals/javax/websocket/javax.websocket-api/1.0/javax.websocket-api-1.0.pom
 Downloading from central: https://repo.maven.apache.org/maven2/javax/annotation/javax.annotation-api/1.3/javax.annotation-api-1.3.pom
 Downloading from central: https://repo.maven.apache.org/maven2/org/ow2/asm/asm-commons/7.3.1/asm-commons-7.3.1.pom
-Progress (1): 13 kB
-                   
+Progress (1): 13 kB+                    Downloaded from central: https://repo.maven.apache.org/maven2/javax/annotation/javax.annotation-api/1.3/javax.annotation-api-1.3.pom (13 kB at 3.4 MB/s)
-Progress (1): 3.7 kB
-                    
+Progress (1): 3.7 kB+                     Downloading from repo.jenkins-ci.org: https://repo.jenkins-ci.org/public/org/eclipse/jetty/websocket/websocket-client/9.4.32.v20200930/websocket-client-9.4.32.v20200930.pom
 Downloaded from central: https://repo.maven.apache.org/maven2/org/ow2/asm/asm-commons/7.3.1/asm-commons-7.3.1.pom (3.7 kB at 920 kB/s)
 Downloading from repo.jenkins-ci.org: https://repo.jenkins-ci.org/public/org/eclipse/jetty/websocket/websocket-servlet/9.4.32.v20200930/websocket-servlet-9.4.32.v20200930.pom
 Downloading from incrementals: https://repo.jenkins-ci.org/incrementals/org/eclipse/jetty/websocket/javax-websocket-client-impl/9.4.32.v20200930/javax-websocket-client-impl-9.4.32.v20200930.pom
 Downloading from incrementals: https://repo.jenkins-ci.org/incrementals/org/eclipse/jetty/websocket/websocket-common/9.4.32.v20200930/websocket-common-9.4.32.v20200930.pom
 Downloading from central: https://repo.maven.apache.org/maven2/javax/websocket/javax.websocket-api/1.0/javax.websocket-api-1.0.pom
-Progress (1): 8.4 kB
-                    
+Progress (1): 8.4 kB+                     Downloaded from central: https://repo.maven.apache.org/maven2/javax/websocket/javax.websocket-api/1.0/javax.websocket-api-1.0.pom (8.4 kB at 2.8 MB/s)
 Downloading from repo.jenkins-ci.org: https://repo.jenkins-ci.org/public/javax/websocket/javax.websocket-all/1.0/javax.websocket-all-1.0.pom
 Downloading from incrementals: https://repo.jenkins-ci.org/incrementals/org/eclipse/jetty/websocket/websocket-servlet/9.4.32.v20200930/websocket-servlet-9.4.32.v20200930.pom
 Downloading from incrementals: https://repo.jenkins-ci.org/incrementals/org/eclipse/jetty/websocket/websocket-client/9.4.32.v20200930/websocket-client-9.4.32.v20200930.pom
 Downloading from central: https://repo.maven.apache.org/maven2/org/eclipse/jetty/websocket/javax-websocket-client-impl/9.4.32.v20200930/javax-websocket-client-impl-9.4.32.v20200930.pom
 Downloading from central: https://repo.maven.apache.org/maven2/org/eclipse/jetty/websocket/websocket-common/9.4.32.v20200930/websocket-common-9.4.32.v20200930.pom
-Progress (1): 3.8 kB
-                    
+Progress (1): 3.8 kB+                     Downloaded from central: https://repo.maven.apache.org/maven2/org/eclipse/jetty/websocket/javax-websocket-client-impl/9.4.32.v20200930/javax-websocket-client-impl-9.4.32.v20200930.pom (3.8 kB at 950 kB/s)
-Progress (1): 3.6 kB
-                    
+Progress (1): 3.6 kB+                     Downloading from repo.jenkins-ci.org: https://repo.jenkins-ci.org/public/org/eclipse/jetty/toolchain/jetty-schemas/3.1.2/jetty-schemas-3.1.2.pom
 Downloaded from central: https://repo.maven.apache.org/maven2/org/eclipse/jetty/websocket/websocket-common/9.4.32.v20200930/websocket-common-9.4.32.v20200930.pom (3.6 kB at 898 kB/s)
 Downloading from repo.jenkins-ci.org: https://repo.jenkins-ci.org/public/org/mortbay/jasper/apache-jsp/8.5.54/apache-jsp-8.5.54.pom
 Downloading from incrementals: https://repo.jenkins-ci.org/incrementals/javax/websocket/javax.websocket-all/1.0/javax.websocket-all-1.0.pom
 Downloading from central: https://repo.maven.apache.org/maven2/org/eclipse/jetty/websocket/websocket-client/9.4.32.v20200930/websocket-client-9.4.32.v20200930.pom
 Downloading from central: https://repo.maven.apache.org/maven2/org/eclipse/jetty/websocket/websocket-servlet/9.4.32.v20200930/websocket-servlet-9.4.32.v20200930.pom
-Progress (1): 4.6 kB
-                    
+Progress (1): 4.6 kB+                     Downloaded from central: https://repo.maven.apache.org/maven2/org/eclipse/jetty/websocket/websocket-client/9.4.32.v20200930/websocket-client-9.4.32.v20200930.pom (4.6 kB at 1.1 MB/s)
 Downloading from repo.jenkins-ci.org: https://repo.jenkins-ci.org/public/org/apache/maven/doxia/doxia-sink-api/1.2/doxia-sink-api-1.2.pom
 Downloading from incrementals: https://repo.jenkins-ci.org/incrementals/org/eclipse/jetty/toolchain/jetty-schemas/3.1.2/jetty-schemas-3.1.2.pom
 Downloading from central: https://repo.maven.apache.org/maven2/javax/websocket/javax.websocket-all/1.0/javax.websocket-all-1.0.pom
-Progress (1): 9.8 kB
-                    
+Progress (1): 9.8 kB+                     Downloaded from central: https://repo.maven.apache.org/maven2/javax/websocket/javax.websocket-all/1.0/javax.websocket-all-1.0.pom (9.8 kB at 2.5 MB/s)
 Downloading from repo.jenkins-ci.org: https://repo.jenkins-ci.org/public/net/java/jvnet-parent/4/jvnet-parent-4.pom
-Progress (1): 2.2 kB
-                    
+Progress (1): 2.2 kB+                     Downloaded from central: https://repo.maven.apache.org/maven2/org/eclipse/jetty/websocket/websocket-servlet/9.4.32.v20200930/websocket-servlet-9.4.32.v20200930.pom (2.2 kB at 29 kB/s)
 Downloading from repo.jenkins-ci.org: https://repo.jenkins-ci.org/public/org/apache/maven/doxia/doxia-core/1.2/doxia-core-1.2.pom
 Downloading from incrementals: https://repo.jenkins-ci.org/incrementals/org/apache/maven/doxia/doxia-sink-api/1.2/doxia-sink-api-1.2.pom
 Downloading from central: https://repo.maven.apache.org/maven2/org/eclipse/jetty/toolchain/jetty-schemas/3.1.2/jetty-schemas-3.1.2.pom
-Progress (1): 5.3 kB
-                    
+Progress (1): 5.3 kB+                     Downloaded from central: https://repo.maven.apache.org/maven2/org/eclipse/jetty/toolchain/jetty-schemas/3.1.2/jetty-schemas-3.1.2.pom (5.3 kB at 252 kB/s)
 Downloading from repo.jenkins-ci.org: https://repo.jenkins-ci.org/public/org/apache/maven/doxia/doxia-site-renderer/1.2/doxia-site-renderer-1.2.pom
 Downloading from incrementals: https://repo.jenkins-ci.org/incrementals/org/mortbay/jasper/apache-jsp/8.5.54/apache-jsp-8.5.54.pom
 Downloading from incrementals: https://repo.jenkins-ci.org/incrementals/net/java/jvnet-parent/4/jvnet-parent-4.pom
 Downloading from central: https://repo.maven.apache.org/maven2/org/apache/maven/doxia/doxia-sink-api/1.2/doxia-sink-api-1.2.pom
-Progress (1): 1.6 kB
-                    
+Progress (1): 1.6 kB+                     Downloaded from central: https://repo.maven.apache.org/maven2/org/apache/maven/doxia/doxia-sink-api/1.2/doxia-sink-api-1.2.pom (1.6 kB at 410 kB/s)
 Downloading from repo.jenkins-ci.org: https://repo.jenkins-ci.org/public/org/apache/maven/doxia/doxia/1.2/doxia-1.2.pom
 Downloading from central: https://repo.maven.apache.org/maven2/org/mortbay/jasper/apache-jsp/8.5.54/apache-jsp-8.5.54.pom
 Downloading from incrementals: https://repo.jenkins-ci.org/incrementals/org/apache/maven/doxia/doxia-site-renderer/1.2/doxia-site-renderer-1.2.pom
 Downloading from central: https://repo.maven.apache.org/maven2/net/java/jvnet-parent/4/jvnet-parent-4.pom
-Progress (1): 16/17 kB
-Progress (1): 17 kB   
-Progress (2): 17 kB | 7.8 kB
-                            
+Progress (1): 16/17 kB+Progress (1): 17 kB   +Progress (2): 17 kB | 7.8 kB+                             Downloaded from central: https://repo.maven.apache.org/maven2/org/mortbay/jasper/apache-jsp/8.5.54/apache-jsp-8.5.54.pom (17 kB at 2.4 MB/s)
 Downloaded from central: https://repo.maven.apache.org/maven2/net/java/jvnet-parent/4/jvnet-parent-4.pom (7.8 kB at 3.9 MB/s)
 Downloading from repo.jenkins-ci.org: https://repo.jenkins-ci.org/public/org/mortbay/jasper/jasper-jsp/8.5.54/jasper-jsp-8.5.54.pom
@@ -1613,45 +1605,45 @@
 Downloading from incrementals: https://repo.jenkins-ci.org/incrementals/org/apache/maven/doxia/doxia/1.2/doxia-1.2.pom
 Downloading from incrementals: https://repo.jenkins-ci.org/incrementals/org/apache/maven/doxia/doxia-core/1.2/doxia-core-1.2.pom
 Downloading from central: https://repo.maven.apache.org/maven2/org/apache/maven/doxia/doxia-site-renderer/1.2/doxia-site-renderer-1.2.pom
-Progress (1): 6.2 kB
-                    
+Progress (1): 6.2 kB+                     Downloaded from central: https://repo.maven.apache.org/maven2/org/apache/maven/doxia/doxia-site-renderer/1.2/doxia-site-renderer-1.2.pom (6.2 kB at 2.1 MB/s)
 Downloading from repo.jenkins-ci.org: https://repo.jenkins-ci.org/public/org/apache/maven/doxia/doxia-sitetools/1.2/doxia-sitetools-1.2.pom
 Downloading from incrementals: https://repo.jenkins-ci.org/incrementals/org/mortbay/jasper/jasper-jsp/8.5.54/jasper-jsp-8.5.54.pom
 Downloading from incrementals: https://repo.jenkins-ci.org/incrementals/org/apache/maven/doxia/doxia-logging-api/1.4/doxia-logging-api-1.4.pom
 Downloading from central: https://repo.maven.apache.org/maven2/org/apache/maven/doxia/doxia/1.2/doxia-1.2.pom
-Progress (1): 16/19 kB
-Progress (1): 19 kB   
-                   
+Progress (1): 16/19 kB+Progress (1): 19 kB   +                    Downloaded from central: https://repo.maven.apache.org/maven2/org/apache/maven/doxia/doxia/1.2/doxia-1.2.pom (19 kB at 6.3 MB/s)
 Downloading from central: https://repo.maven.apache.org/maven2/org/apache/maven/doxia/doxia-core/1.2/doxia-core-1.2.pom
 Downloading from repo.jenkins-ci.org: https://repo.jenkins-ci.org/public/org/apache/maven/maven-parent/19/maven-parent-19.pom
-Progress (1): 4.0 kB
-                    
+Progress (1): 4.0 kB+                     Downloaded from central: https://repo.maven.apache.org/maven2/org/apache/maven/doxia/doxia-core/1.2/doxia-core-1.2.pom (4.0 kB at 2.0 MB/s)
 Downloading from central: https://repo.maven.apache.org/maven2/org/mortbay/jasper/jasper-jsp/8.5.54/jasper-jsp-8.5.54.pom
 Downloading from incrementals: https://repo.jenkins-ci.org/incrementals/org/apache/maven/doxia/doxia-sitetools/1.2/doxia-sitetools-1.2.pom
 Downloading from central: https://repo.maven.apache.org/maven2/org/apache/maven/doxia/doxia-logging-api/1.4/doxia-logging-api-1.4.pom
-Progress (1): 1.5 kB
-                    
+Progress (1): 1.5 kB+                     Downloaded from central: https://repo.maven.apache.org/maven2/org/apache/maven/doxia/doxia-logging-api/1.4/doxia-logging-api-1.4.pom (1.5 kB at 768 kB/s)
-Progress (1): 8.1 kB
-                    
+Progress (1): 8.1 kB+                     Downloading from repo.jenkins-ci.org: https://repo.jenkins-ci.org/public/org/apache/maven/doxia/doxia-core/1.4/doxia-core-1.4.pom
 Downloaded from central: https://repo.maven.apache.org/maven2/org/mortbay/jasper/jasper-jsp/8.5.54/jasper-jsp-8.5.54.pom (8.1 kB at 1.2 MB/s)
 Downloading from repo.jenkins-ci.org: https://repo.jenkins-ci.org/public/org/apache/maven/doxia/doxia-decoration-model/1.4/doxia-decoration-model-1.4.pom
 Downloading from incrementals: https://repo.jenkins-ci.org/incrementals/org/apache/maven/maven-parent/19/maven-parent-19.pom
 Downloading from central: https://repo.maven.apache.org/maven2/org/apache/maven/doxia/doxia-sitetools/1.2/doxia-sitetools-1.2.pom
 Downloading from central: https://repo.maven.apache.org/maven2/org/apache/maven/maven-parent/19/maven-parent-19.pom
-Progress (1): 16/25 kB
-Progress (1): 25 kB   
-                   
+Progress (1): 16/25 kB+Progress (1): 25 kB   +                    Downloaded from central: https://repo.maven.apache.org/maven2/org/apache/maven/maven-parent/19/maven-parent-19.pom (25 kB at 8.3 MB/s)
 Downloading from repo.jenkins-ci.org: https://repo.jenkins-ci.org/public/org/apache/maven/doxia/doxia-module-fml/1.4/doxia-module-fml-1.4.pom
 Downloading from repo.jenkins-ci.org: https://repo.jenkins-ci.org/public/org/apache/maven/doxia/doxia-module-xhtml/1.4/doxia-module-xhtml-1.4.pom
-Progress (1): 16/16 kB
-Progress (1): 16 kB   
-                   
+Progress (1): 16/16 kB+Progress (1): 16 kB   +                    Downloaded from central: https://repo.maven.apache.org/maven2/org/apache/maven/doxia/doxia-sitetools/1.2/doxia-sitetools-1.2.pom (16 kB at 156 kB/s)
 Downloading from repo.jenkins-ci.org: https://repo.jenkins-ci.org/public/org/codehaus/plexus/plexus-velocity/1.1.7/plexus-velocity-1.1.7.pom
 Downloading from incrementals: https://repo.jenkins-ci.org/incrementals/org/apache/maven/doxia/doxia-core/1.4/doxia-core-1.4.pom
@@ -1659,40 +1651,40 @@
 Downloading from incrementals: https://repo.jenkins-ci.org/incrementals/org/apache/maven/doxia/doxia-module-xhtml/1.4/doxia-module-xhtml-1.4.pom
 Downloading from incrementals: https://repo.jenkins-ci.org/incrementals/org/codehaus/plexus/plexus-velocity/1.1.7/plexus-velocity-1.1.7.pom
 Downloading from central: https://repo.maven.apache.org/maven2/org/apache/maven/doxia/doxia-core/1.4/doxia-core-1.4.pom
-Progress (1): 4.1 kB
-                    
+Progress (1): 4.1 kB+                     Downloaded from central: https://repo.maven.apache.org/maven2/org/apache/maven/doxia/doxia-core/1.4/doxia-core-1.4.pom (4.1 kB at 1.4 MB/s)
 Downloading from repo.jenkins-ci.org: https://repo.jenkins-ci.org/public/org/apache/velocity/velocity/1.5/velocity-1.5.pom
 Downloading from central: https://repo.maven.apache.org/maven2/org/apache/maven/doxia/doxia-module-fml/1.4/doxia-module-fml-1.4.pom
 Downloading from central: https://repo.maven.apache.org/maven2/org/apache/maven/doxia/doxia-module-xhtml/1.4/doxia-module-xhtml-1.4.pom
-Progress (1): 1.6 kB
-Progress (2): 1.6 kB | 4.8 kB
-                             
+Progress (1): 1.6 kB+Progress (2): 1.6 kB | 4.8 kB+                              Downloaded from central: https://repo.maven.apache.org/maven2/org/apache/maven/doxia/doxia-module-xhtml/1.4/doxia-module-xhtml-1.4.pom (1.6 kB at 544 kB/s)
 Downloaded from central: https://repo.maven.apache.org/maven2/org/apache/maven/doxia/doxia-module-fml/1.4/doxia-module-fml-1.4.pom (4.8 kB at 1.6 MB/s)
 Downloading from repo.jenkins-ci.org: https://repo.jenkins-ci.org/public/org/apache/maven/doxia/doxia-modules/1.4/doxia-modules-1.4.pom
 Downloading from central: https://repo.maven.apache.org/maven2/org/codehaus/plexus/plexus-velocity/1.1.7/plexus-velocity-1.1.7.pom
-Progress (1): 2.0 kB
-                    
+Progress (1): 2.0 kB+                     Downloaded from central: https://repo.maven.apache.org/maven2/org/codehaus/plexus/plexus-velocity/1.1.7/plexus-velocity-1.1.7.pom (2.0 kB at 652 kB/s)
 Downloading from repo.jenkins-ci.org: https://repo.jenkins-ci.org/public/commons-io/commons-io/2.2/commons-io-2.2.pom
 Downloading from incrementals: https://repo.jenkins-ci.org/incrementals/org/apache/velocity/velocity/1.5/velocity-1.5.pom
 Downloading from incrementals: https://repo.jenkins-ci.org/incrementals/org/apache/maven/doxia/doxia-modules/1.4/doxia-modules-1.4.pom
 Downloading from incrementals: https://repo.jenkins-ci.org/incrementals/commons-io/commons-io/2.2/commons-io-2.2.pom
 Downloading from central: https://repo.maven.apache.org/maven2/org/apache/velocity/velocity/1.5/velocity-1.5.pom
-Progress (1): 7.8 kB
-                    
+Progress (1): 7.8 kB+                     Downloaded from central: https://repo.maven.apache.org/maven2/org/apache/velocity/velocity/1.5/velocity-1.5.pom (7.8 kB at 2.6 MB/s)
 Downloading from repo.jenkins-ci.org: https://repo.jenkins-ci.org/public/org/ow2/asm/asm/5.0.2/asm-5.0.2.pom
 Downloading from central: https://repo.maven.apache.org/maven2/org/apache/maven/doxia/doxia-modules/1.4/doxia-modules-1.4.pom
-Progress (1): 2.6 kB
-                    
+Progress (1): 2.6 kB+                     Downloaded from central: https://repo.maven.apache.org/maven2/org/apache/maven/doxia/doxia-modules/1.4/doxia-modules-1.4.pom (2.6 kB at 524 kB/s)
 Downloading from repo.jenkins-ci.org: https://repo.jenkins-ci.org/public/org/codehaus/plexus/plexus-utils/1.5.1/plexus-utils-1.5.1.pom
 Downloading from repo.jenkins-ci.org: https://repo.jenkins-ci.org/public/org/apache/maven/maven-project/2.0.5/maven-project-2.0.5.pom
 Downloading from central: https://repo.maven.apache.org/maven2/commons-io/commons-io/2.2/commons-io-2.2.pom
-Progress (1): 11 kB
-                   
+Progress (1): 11 kB+                    Downloaded from central: https://repo.maven.apache.org/maven2/commons-io/commons-io/2.2/commons-io-2.2.pom (11 kB at 3.7 MB/s)
 Downloading from repo.jenkins-ci.org: https://repo.jenkins-ci.org/public/org/apache/commons/commons-parent/24/commons-parent-24.pom
 Downloading from incrementals: https://repo.jenkins-ci.org/incrementals/org/apache/maven/doxia/doxia-decoration-model/1.4/doxia-decoration-model-1.4.pom
@@ -1700,110 +1692,110 @@
 Downloading from incrementals: https://repo.jenkins-ci.org/incrementals/org/codehaus/plexus/plexus-utils/1.5.1/plexus-utils-1.5.1.pom
 Downloading from incrementals: https://repo.jenkins-ci.org/incrementals/org/apache/maven/maven-project/2.0.5/maven-project-2.0.5.pom
 Downloading from central: https://repo.maven.apache.org/maven2/org/apache/maven/doxia/doxia-decoration-model/1.4/doxia-decoration-model-1.4.pom
-Progress (1): 2.7 kB
-                    
+Progress (1): 2.7 kB+                     Downloading from incrementals: https://repo.jenkins-ci.org/incrementals/org/apache/commons/commons-parent/24/commons-parent-24.pom
 Downloaded from central: https://repo.maven.apache.org/maven2/org/apache/maven/doxia/doxia-decoration-model/1.4/doxia-decoration-model-1.4.pom (2.7 kB at 891 kB/s)
 Downloading from repo.jenkins-ci.org: https://repo.jenkins-ci.org/public/org/apache/maven/maven-model/2.0.5/maven-model-2.0.5.pom
 Downloading from central: https://repo.maven.apache.org/maven2/org/ow2/asm/asm/5.0.2/asm-5.0.2.pom
-Progress (1): 1.9 kB
-                    
+Progress (1): 1.9 kB+                     Downloaded from central: https://repo.maven.apache.org/maven2/org/ow2/asm/asm/5.0.2/asm-5.0.2.pom (1.9 kB at 484 kB/s)
 Downloading from repo.jenkins-ci.org: https://repo.jenkins-ci.org/public/org/ow2/asm/asm-parent/5.0.2/asm-parent-5.0.2.pom
 Downloading from central: https://repo.maven.apache.org/maven2/org/apache/maven/maven-project/2.0.5/maven-project-2.0.5.pom
 Downloading from central: https://repo.maven.apache.org/maven2/org/codehaus/plexus/plexus-utils/1.5.1/plexus-utils-1.5.1.pom
-Progress (1): 2.3 kB
-                    
+Progress (1): 2.3 kB+                     Downloaded from central: https://repo.maven.apache.org/maven2/org/codehaus/plexus/plexus-utils/1.5.1/plexus-utils-1.5.1.pom (2.3 kB at 765 kB/s)
 Downloading from repo.jenkins-ci.org: https://repo.jenkins-ci.org/public/org/apache/maven/maven-artifact/2.0.5/maven-artifact-2.0.5.pom
-Progress (1): 1.8 kB
-                    
+Progress (1): 1.8 kB+                     Downloaded from central: https://repo.maven.apache.org/maven2/org/apache/maven/maven-project/2.0.5/maven-project-2.0.5.pom (1.8 kB at 368 kB/s)
 Downloading from repo.jenkins-ci.org: https://repo.jenkins-ci.org/public/org/apache/maven/maven/2.0.5/maven-2.0.5.pom
 Downloading from central: https://repo.maven.apache.org/maven2/org/apache/commons/commons-parent/24/commons-parent-24.pom
-Progress (1): 16/47 kB
-Progress (1): 33/47 kB
-Progress (1): 47 kB   
-                   
+Progress (1): 16/47 kB+Progress (1): 33/47 kB+Progress (1): 47 kB   +                    Downloaded from central: https://repo.maven.apache.org/maven2/org/apache/commons/commons-parent/24/commons-parent-24.pom (47 kB at 16 MB/s)
 Downloading from repo.jenkins-ci.org: https://repo.jenkins-ci.org/public/org/apache/maven/maven-artifact/2.0.8/maven-artifact-2.0.8.pom
 Downloading from incrementals: https://repo.jenkins-ci.org/incrementals/org/ow2/asm/asm-parent/5.0.2/asm-parent-5.0.2.pom
 Downloading from incrementals: https://repo.jenkins-ci.org/incrementals/org/apache/maven/maven/2.0.5/maven-2.0.5.pom
 Downloading from central: https://repo.maven.apache.org/maven2/org/ow2/asm/asm-parent/5.0.2/asm-parent-5.0.2.pom
 Downloading from incrementals: https://repo.jenkins-ci.org/incrementals/org/apache/maven/maven-artifact/2.0.8/maven-artifact-2.0.8.pom
-Progress (1): 5.5 kB
-                    
+Progress (1): 5.5 kB+                     Downloaded from central: https://repo.maven.apache.org/maven2/org/ow2/asm/asm-parent/5.0.2/asm-parent-5.0.2.pom (5.5 kB at 1.8 MB/s)
 Downloading from repo.jenkins-ci.org: https://repo.jenkins-ci.org/public/org/ow2/ow2/1.3/ow2-1.3.pom
 Downloading from incrementals: https://repo.jenkins-ci.org/incrementals/org/apache/maven/maven-model/2.0.5/maven-model-2.0.5.pom
 Downloading from central: https://repo.maven.apache.org/maven2/org/apache/maven/maven/2.0.5/maven-2.0.5.pom
-Progress (1): 5.7 kB
-                    
+Progress (1): 5.7 kB+                     Downloaded from central: https://repo.maven.apache.org/maven2/org/apache/maven/maven/2.0.5/maven-2.0.5.pom (5.7 kB at 2.9 MB/s)
 Downloading from repo.jenkins-ci.org: https://repo.jenkins-ci.org/public/org/apache/maven/maven-model/2.0.8/maven-model-2.0.8.pom
 Downloading from incrementals: https://repo.jenkins-ci.org/incrementals/org/apache/maven/maven-artifact/2.0.5/maven-artifact-2.0.5.pom
 Downloading from central: https://repo.maven.apache.org/maven2/org/apache/maven/maven-artifact/2.0.8/maven-artifact-2.0.8.pom
-Progress (1): 1.6 kB
-                    
+Progress (1): 1.6 kB+                     Downloaded from central: https://repo.maven.apache.org/maven2/org/apache/maven/maven-artifact/2.0.8/maven-artifact-2.0.8.pom (1.6 kB at 540 kB/s)
 Downloading from repo.jenkins-ci.org: https://repo.jenkins-ci.org/public/org/apache/maven/maven/2.0.8/maven-2.0.8.pom
 Downloading from incrementals: https://repo.jenkins-ci.org/incrementals/org/ow2/ow2/1.3/ow2-1.3.pom
 Downloading from central: https://repo.maven.apache.org/maven2/org/apache/maven/maven-model/2.0.5/maven-model-2.0.5.pom
-Progress (1): 2.7 kB
-                    
+Progress (1): 2.7 kB+                     Downloaded from central: https://repo.maven.apache.org/maven2/org/apache/maven/maven-model/2.0.5/maven-model-2.0.5.pom (2.7 kB at 907 kB/s)
 Downloading from repo.jenkins-ci.org: https://repo.jenkins-ci.org/public/org/apache/maven/maven-project/2.0.8/maven-project-2.0.8.pom
 Downloading from incrementals: https://repo.jenkins-ci.org/incrementals/org/apache/maven/maven-model/2.0.8/maven-model-2.0.8.pom
 Downloading from central: https://repo.maven.apache.org/maven2/org/apache/maven/maven-artifact/2.0.5/maven-artifact-2.0.5.pom
-Progress (1): 727 B
-                   
+Progress (1): 727 B+                    Downloaded from central: https://repo.maven.apache.org/maven2/org/apache/maven/maven-artifact/2.0.5/maven-artifact-2.0.5.pom (727 B at 364 kB/s)
 Downloading from repo.jenkins-ci.org: https://repo.jenkins-ci.org/public/org/apache/maven/maven-plugin-api/2.0.8/maven-plugin-api-2.0.8.pom
 Downloading from incrementals: https://repo.jenkins-ci.org/incrementals/org/apache/maven/maven/2.0.8/maven-2.0.8.pom
 Downloading from central: https://repo.maven.apache.org/maven2/org/ow2/ow2/1.3/ow2-1.3.pom
-Progress (1): 9.5 kB
-                    
+Progress (1): 9.5 kB+                     Downloaded from central: https://repo.maven.apache.org/maven2/org/ow2/ow2/1.3/ow2-1.3.pom (9.5 kB at 3.2 MB/s)
 Downloading from incrementals: https://repo.jenkins-ci.org/incrementals/org/apache/maven/maven-project/2.0.8/maven-project-2.0.8.pom
 Downloading from repo.jenkins-ci.org: https://repo.jenkins-ci.org/public/org/codehaus/plexus/plexus-container-default/1.5.5/plexus-container-default-1.5.5.pom
 Downloading from central: https://repo.maven.apache.org/maven2/org/apache/maven/maven-model/2.0.8/maven-model-2.0.8.pom
-Progress (1): 3.1 kB
-                    
+Progress (1): 3.1 kB+                     Downloaded from central: https://repo.maven.apache.org/maven2/org/apache/maven/maven-model/2.0.8/maven-model-2.0.8.pom (3.1 kB at 1.0 MB/s)
 Downloading from incrementals: https://repo.jenkins-ci.org/incrementals/org/apache/maven/maven-plugin-api/2.0.8/maven-plugin-api-2.0.8.pom
 Downloading from central: https://repo.maven.apache.org/maven2/org/apache/maven/maven/2.0.8/maven-2.0.8.pom
-Progress (1): 12 kB
-                   
+Progress (1): 12 kB+                    Downloaded from central: https://repo.maven.apache.org/maven2/org/apache/maven/maven/2.0.8/maven-2.0.8.pom (12 kB at 4.0 MB/s)
 Downloading from repo.jenkins-ci.org: https://repo.jenkins-ci.org/public/org/apache/maven/maven-parent/6/maven-parent-6.pom
 Downloading from central: https://repo.maven.apache.org/maven2/org/apache/maven/maven-project/2.0.8/maven-project-2.0.8.pom
-Progress (1): 2.7 kB
-                    
+Progress (1): 2.7 kB+                     Downloaded from central: https://repo.maven.apache.org/maven2/org/apache/maven/maven-project/2.0.8/maven-project-2.0.8.pom (2.7 kB at 903 kB/s)
 Downloading from incrementals: https://repo.jenkins-ci.org/incrementals/org/codehaus/plexus/plexus-container-default/1.5.5/plexus-container-default-1.5.5.pom
 Downloading from central: https://repo.maven.apache.org/maven2/org/apache/maven/maven-plugin-api/2.0.8/maven-plugin-api-2.0.8.pom
-Progress (1): 1.5 kB
-                    
+Progress (1): 1.5 kB+                     Downloaded from central: https://repo.maven.apache.org/maven2/org/apache/maven/maven-plugin-api/2.0.8/maven-plugin-api-2.0.8.pom (1.5 kB at 498 kB/s)
 Downloading from central: https://repo.maven.apache.org/maven2/org/codehaus/plexus/plexus-container-default/1.5.5/plexus-container-default-1.5.5.pom
-Progress (1): 2.8 kB
-                    
+Progress (1): 2.8 kB+                     Downloaded from central: https://repo.maven.apache.org/maven2/org/codehaus/plexus/plexus-container-default/1.5.5/plexus-container-default-1.5.5.pom (2.8 kB at 918 kB/s)
 Downloading from repo.jenkins-ci.org: https://repo.jenkins-ci.org/public/org/ow2/asm/asm-tree/7.3.1/asm-tree-7.3.1.pom
 Downloading from incrementals: https://repo.jenkins-ci.org/incrementals/org/apache/maven/maven-parent/6/maven-parent-6.pom
 Downloading from incrementals: https://repo.jenkins-ci.org/incrementals/org/ow2/asm/asm-tree/7.3.1/asm-tree-7.3.1.pom
 Downloading from central: https://repo.maven.apache.org/maven2/org/apache/maven/maven-parent/6/maven-parent-6.pom
 Downloading from central: https://repo.maven.apache.org/maven2/org/ow2/asm/asm-tree/7.3.1/asm-tree-7.3.1.pom
-Progress (1): 16/20 kB
-Progress (1): 20 kB   
-                   
+Progress (1): 16/20 kB+Progress (1): 20 kB   +                    Downloaded from central: https://repo.maven.apache.org/maven2/org/apache/maven/maven-parent/6/maven-parent-6.pom (20 kB at 5.0 MB/s)
 Downloading from repo.jenkins-ci.org: https://repo.jenkins-ci.org/public/org/eclipse/jetty/websocket/websocket-api/9.4.32.v20200930/websocket-api-9.4.32.v20200930.pom
 Downloading from repo.jenkins-ci.org: https://repo.jenkins-ci.org/public/org/mortbay/jasper/apache-el/8.5.54/apache-el-8.5.54.pom
 Downloading from repo.jenkins-ci.org: https://repo.jenkins-ci.org/public/org/ow2/asm/asm-analysis/7.3.1/asm-analysis-7.3.1.pom
 Downloading from repo.jenkins-ci.org: https://repo.jenkins-ci.org/public/javax/websocket/javax.websocket-client-api/1.0/javax.websocket-client-api-1.0.pom
-Progress (1): 3.1 kB
-                    
+Progress (1): 3.1 kB+                     Downloaded from central: https://repo.maven.apache.org/maven2/org/ow2/asm/asm-tree/7.3.1/asm-tree-7.3.1.pom (3.1 kB at 523 kB/s)
 Downloading from repo.jenkins-ci.org: https://repo.jenkins-ci.org/public/org/eclipse/jdt/ecj/3.19.0/ecj-3.19.0.pom
 Downloading from incrementals: https://repo.jenkins-ci.org/incrementals/org/mortbay/jasper/apache-el/8.5.54/apache-el-8.5.54.pom
@@ -1813,19 +1805,19 @@
 Downloading from central: https://repo.maven.apache.org/maven2/org/mortbay/jasper/apache-el/8.5.54/apache-el-8.5.54.pom
 Downloading from central: https://repo.maven.apache.org/maven2/org/ow2/asm/asm-analysis/7.3.1/asm-analysis-7.3.1.pom
 Downloading from central: https://repo.maven.apache.org/maven2/javax/websocket/javax.websocket-client-api/1.0/javax.websocket-client-api-1.0.pom
-Progress (1): 3.2 kB
-Progress (2): 3.2 kB | 8.1 kB
-                             
+Progress (1): 3.2 kB+Progress (2): 3.2 kB | 8.1 kB+                              Downloaded from central: https://repo.maven.apache.org/maven2/org/ow2/asm/asm-analysis/7.3.1/asm-analysis-7.3.1.pom (3.2 kB at 1.1 MB/s)
 Downloaded from central: https://repo.maven.apache.org/maven2/org/mortbay/jasper/apache-el/8.5.54/apache-el-8.5.54.pom (8.1 kB at 2.0 MB/s)
 Downloading from central: https://repo.maven.apache.org/maven2/org/eclipse/jdt/ecj/3.19.0/ecj-3.19.0.pom
 Downloading from repo.jenkins-ci.org: https://repo.jenkins-ci.org/public/org/apache/maven/doxia/doxia-logging-api/1.2/doxia-logging-api-1.2.pom
 Downloading from repo.jenkins-ci.org: https://repo.jenkins-ci.org/public/xerces/xercesImpl/2.9.1/xercesImpl-2.9.1.pom
-Progress (1): 2.8 kB
-                    
+Progress (1): 2.8 kB+                     Downloaded from central: https://repo.maven.apache.org/maven2/javax/websocket/javax.websocket-client-api/1.0/javax.websocket-client-api-1.0.pom (2.8 kB at 931 kB/s)
-Progress (1): 1.7 kB
-                    
+Progress (1): 1.7 kB+                     Downloaded from central: https://repo.maven.apache.org/maven2/org/eclipse/jdt/ecj/3.19.0/ecj-3.19.0.pom (1.7 kB at 834 kB/s)
 Downloading from repo.jenkins-ci.org: https://repo.jenkins-ci.org/public/org/codehaus/plexus/plexus-container-default/1.0-alpha-20/plexus-container-default-1.0-alpha-20.pom
 Downloading from repo.jenkins-ci.org: https://repo.jenkins-ci.org/public/commons-lang/commons-lang/2.1/commons-lang-2.1.pom
@@ -1834,37 +1826,37 @@
 Downloading from incrementals: https://repo.jenkins-ci.org/incrementals/commons-lang/commons-lang/2.1/commons-lang-2.1.pom
 Downloading from incrementals: https://repo.jenkins-ci.org/incrementals/org/codehaus/plexus/plexus-container-default/1.0-alpha-20/plexus-container-default-1.0-alpha-20.pom
 Downloading from central: https://repo.maven.apache.org/maven2/org/eclipse/jetty/websocket/websocket-api/9.4.32.v20200930/websocket-api-9.4.32.v20200930.pom
-Progress (1): 2.5 kB
-                    
+Progress (1): 2.5 kB+                     Downloaded from central: https://repo.maven.apache.org/maven2/org/eclipse/jetty/websocket/websocket-api/9.4.32.v20200930/websocket-api-9.4.32.v20200930.pom (2.5 kB at 630 kB/s)
 Downloading from central: https://repo.maven.apache.org/maven2/commons-lang/commons-lang/2.1/commons-lang-2.1.pom
 Downloading from central: https://repo.maven.apache.org/maven2/org/apache/maven/doxia/doxia-logging-api/1.2/doxia-logging-api-1.2.pom
-Progress (1): 9.9 kB
-                    
+Progress (1): 9.9 kB+                     Downloaded from central: https://repo.maven.apache.org/maven2/commons-lang/commons-lang/2.1/commons-lang-2.1.pom (9.9 kB at 2.5 MB/s)
-Progress (1): 1.6 kB
-                    
+Progress (1): 1.6 kB+                     Downloaded from central: https://repo.maven.apache.org/maven2/org/apache/maven/doxia/doxia-logging-api/1.2/doxia-logging-api-1.2.pom (1.6 kB at 549 kB/s)
 Downloading from central: https://repo.maven.apache.org/maven2/org/codehaus/plexus/plexus-container-default/1.0-alpha-20/plexus-container-default-1.0-alpha-20.pom
-Progress (1): 3.0 kB
-                    
+Progress (1): 3.0 kB+                     Downloaded from central: https://repo.maven.apache.org/maven2/org/codehaus/plexus/plexus-container-default/1.0-alpha-20/plexus-container-default-1.0-alpha-20.pom (3.0 kB at 997 kB/s)
 Downloading from repo.jenkins-ci.org: https://repo.jenkins-ci.org/public/org/codehaus/plexus/plexus-containers/1.0-alpha-20/plexus-containers-1.0-alpha-20.pom
 Downloading from incrementals: https://repo.jenkins-ci.org/incrementals/xerces/xercesImpl/2.9.1/xercesImpl-2.9.1.pom
 Downloading from incrementals: https://repo.jenkins-ci.org/incrementals/org/codehaus/plexus/plexus-containers/1.0-alpha-20/plexus-containers-1.0-alpha-20.pom
 Downloading from central: https://repo.maven.apache.org/maven2/xerces/xercesImpl/2.9.1/xercesImpl-2.9.1.pom
-Progress (1): 1.4 kB
-                    
+Progress (1): 1.4 kB+                     Downloaded from central: https://repo.maven.apache.org/maven2/xerces/xercesImpl/2.9.1/xercesImpl-2.9.1.pom (1.4 kB at 454 kB/s)
 Downloading from repo.jenkins-ci.org: https://repo.jenkins-ci.org/public/xml-apis/xml-apis/1.3.04/xml-apis-1.3.04.pom
 Downloading from central: https://repo.maven.apache.org/maven2/org/codehaus/plexus/plexus-containers/1.0-alpha-20/plexus-containers-1.0-alpha-20.pom
-Progress (1): 1.9 kB
-                    
+Progress (1): 1.9 kB+                     Downloaded from central: https://repo.maven.apache.org/maven2/org/codehaus/plexus/plexus-containers/1.0-alpha-20/plexus-containers-1.0-alpha-20.pom (1.9 kB at 629 kB/s)
 Downloading from incrementals: https://repo.jenkins-ci.org/incrementals/xml-apis/xml-apis/1.3.04/xml-apis-1.3.04.pom
 Downloading from central: https://repo.maven.apache.org/maven2/xml-apis/xml-apis/1.3.04/xml-apis-1.3.04.pom
-Progress (1): 1.8 kB
-                    
+Progress (1): 1.8 kB+                     Downloaded from central: https://repo.maven.apache.org/maven2/xml-apis/xml-apis/1.3.04/xml-apis-1.3.04.pom (1.8 kB at 607 kB/s)
 Downloading from repo.jenkins-ci.org: https://repo.jenkins-ci.org/public/org/apache/maven/maven-plugin-api/2.0/maven-plugin-api-2.0.jar
 Downloading from repo.jenkins-ci.org: https://repo.jenkins-ci.org/public/org/apache/maven/maven-project/2.2.0/maven-project-2.2.0.jar
@@ -1879,123 +1871,123 @@
 Downloading from repo.jenkins-ci.org: https://repo.jenkins-ci.org/public/com/ibm/icu/icu4j/67.1/icu4j-67.1.jar
 Downloading from repo.jenkins-ci.org: https://repo.jenkins-ci.org/public/org/apache/maven/maven-archiver/2.0.1/maven-archiver-2.0.1.jar
 Downloading from repo.jenkins-ci.org: https://repo.jenkins-ci.org/public/org/codehaus/plexus/plexus-archiver/1.0-alpha-4/plexus-archiver-1.0-alpha-4.jar
-Progress (1): 0.4/148 kB
-Progress (1): 1.8/148 kB
-Progress (1): 3.2/148 kB
-Progress (1): 4.6/148 kB
-Progress (1): 6.0/148 kB
-                        
+Progress (1): 0.4/148 kB+Progress (1): 1.8/148 kB+Progress (1): 3.2/148 kB+Progress (1): 4.6/148 kB+Progress (1): 6.0/148 kB+                         Downloading from repo.jenkins-ci.org: https://repo.jenkins-ci.org/public/org/eclipse/jetty/jetty-maven-plugin/9.4.32.v20200930/jetty-maven-plugin-9.4.32.v20200930.jar
-Progress (1): 7.4/148 kB
-Progress (1): 8.8/148 kB
-Progress (1): 10/148 kB 
-Progress (1): 12/148 kB
-Progress (1): 13/148 kB
-Progress (1): 14/148 kB
-Progress (1): 16/148 kB
-Progress (1): 17/148 kB
-Progress (1): 19/148 kB
-Progress (1): 20/148 kB
-Progress (1): 21/148 kB
-Progress (1): 23/148 kB
-Progress (1): 24/148 kB
-Progress (1): 26/148 kB
-Progress (1): 27/148 kB
-Progress (1): 28/148 kB
-Progress (1): 30/148 kB
-Progress (1): 31/148 kB
-Progress (1): 33/148 kB
-                       
+Progress (1): 7.4/148 kB+Progress (1): 8.8/148 kB+Progress (1): 10/148 kB +Progress (1): 12/148 kB+Progress (1): 13/148 kB+Progress (1): 14/148 kB+Progress (1): 16/148 kB+Progress (1): 17/148 kB+Progress (1): 19/148 kB+Progress (1): 20/148 kB+Progress (1): 21/148 kB+Progress (1): 23/148 kB+Progress (1): 24/148 kB+Progress (1): 26/148 kB+Progress (1): 27/148 kB+Progress (1): 28/148 kB+Progress (1): 30/148 kB+Progress (1): 31/148 kB+Progress (1): 33/148 kB+                        Downloading from repo.jenkins-ci.org: https://repo.jenkins-ci.org/public/org/apache/maven/shared/maven-artifact-transfer/0.11.0/maven-artifact-transfer-0.11.0.jar
 Downloading from repo.jenkins-ci.org: https://repo.jenkins-ci.org/public/org/apache/maven/maven-core/3.6.3/maven-core-3.6.3.jar
-Progress (1): 34/148 kB
-Progress (1): 35/148 kB
-Progress (1): 37/148 kB
-Progress (1): 38/148 kB
-Progress (1): 40/148 kB
-Progress (1): 41/148 kB
-Progress (1): 42/148 kB
-Progress (1): 44/148 kB
-Progress (1): 45/148 kB
-Progress (1): 47/148 kB
-Progress (1): 48/148 kB
-Progress (1): 49/148 kB
-Progress (1): 51/148 kB
-Progress (1): 52/148 kB
-Progress (1): 54/148 kB
-Progress (1): 55/148 kB
-Progress (1): 56/148 kB
-Progress (1): 58/148 kB
-Progress (1): 59/148 kB
-Progress (1): 61/148 kB
-Progress (1): 62/148 kB
-Progress (1): 63/148 kB
-Progress (1): 65/148 kB
-Progress (1): 66/148 kB
-Progress (1): 68/148 kB
-Progress (1): 69/148 kB
-Progress (1): 70/148 kB
-Progress (1): 72/148 kB
-Progress (1): 73/148 kB
-Progress (1): 75/148 kB
-Progress (1): 76/148 kB
-Progress (1): 77/148 kB
-Progress (1): 79/148 kB
-Progress (1): 80/148 kB
-Progress (1): 82/148 kB
-                       
+Progress (1): 34/148 kB+Progress (1): 35/148 kB+Progress (1): 37/148 kB+Progress (1): 38/148 kB+Progress (1): 40/148 kB+Progress (1): 41/148 kB+Progress (1): 42/148 kB+Progress (1): 44/148 kB+Progress (1): 45/148 kB+Progress (1): 47/148 kB+Progress (1): 48/148 kB+Progress (1): 49/148 kB+Progress (1): 51/148 kB+Progress (1): 52/148 kB+Progress (1): 54/148 kB+Progress (1): 55/148 kB+Progress (1): 56/148 kB+Progress (1): 58/148 kB+Progress (1): 59/148 kB+Progress (1): 61/148 kB+Progress (1): 62/148 kB+Progress (1): 63/148 kB+Progress (1): 65/148 kB+Progress (1): 66/148 kB+Progress (1): 68/148 kB+Progress (1): 69/148 kB+Progress (1): 70/148 kB+Progress (1): 72/148 kB+Progress (1): 73/148 kB+Progress (1): 75/148 kB+Progress (1): 76/148 kB+Progress (1): 77/148 kB+Progress (1): 79/148 kB+Progress (1): 80/148 kB+Progress (1): 82/148 kB+                        Downloading from repo.jenkins-ci.org: https://repo.jenkins-ci.org/public/org/apache/maven/maven-settings-builder/3.6.3/maven-settings-builder-3.6.3.jar
 Downloading from repo.jenkins-ci.org: https://repo.jenkins-ci.org/public/org/apache/maven/maven-builder-support/3.6.3/maven-builder-support-3.6.3.jar
 Downloading from repo.jenkins-ci.org: https://repo.jenkins-ci.org/public/org/apache/maven/maven-model-builder/3.6.3/maven-model-builder-3.6.3.jar
-Progress (1): 83/148 kB
-Progress (1): 84/148 kB
-Progress (1): 86/148 kB
-Progress (1): 87/148 kB
-Progress (1): 89/148 kB
-Progress (1): 90/148 kB
-Progress (1): 91/148 kB
-Progress (1): 93/148 kB
-Progress (1): 94/148 kB
-Progress (1): 96/148 kB
-Progress (1): 97/148 kB
-Progress (1): 98/148 kB
-Progress (1): 100/148 kB
-Progress (1): 101/148 kB
-Progress (1): 103/148 kB
-Progress (1): 104/148 kB
-Progress (1): 105/148 kB
-Progress (1): 107/148 kB
-Progress (1): 108/148 kB
-Progress (1): 110/148 kB
-Progress (1): 111/148 kB
-Progress (1): 112/148 kB
-Progress (1): 114/148 kB
-Progress (1): 115/148 kB
-Progress (1): 117/148 kB
-Progress (1): 118/148 kB
-Progress (1): 119/148 kB
-Progress (1): 121/148 kB
-Progress (1): 122/148 kB
-Progress (1): 124/148 kB
-Progress (1): 125/148 kB
-Progress (1): 126/148 kB
-Progress (1): 128/148 kB
-Progress (1): 129/148 kB
-Progress (1): 130/148 kB
-Progress (1): 132/148 kB
-Progress (1): 133/148 kB
-Progress (1): 135/148 kB
-Progress (1): 136/148 kB
-Progress (1): 137/148 kB
-Progress (1): 139/148 kB
-Progress (1): 140/148 kB
-Progress (1): 142/148 kB
-Progress (1): 143/148 kB
-Progress (1): 144/148 kB
-Progress (1): 146/148 kB
-Progress (1): 147/148 kB
-Progress (1): 148 kB    
-                    
+Progress (1): 83/148 kB+Progress (1): 84/148 kB+Progress (1): 86/148 kB+Progress (1): 87/148 kB+Progress (1): 89/148 kB+Progress (1): 90/148 kB+Progress (1): 91/148 kB+Progress (1): 93/148 kB+Progress (1): 94/148 kB+Progress (1): 96/148 kB+Progress (1): 97/148 kB+Progress (1): 98/148 kB+Progress (1): 100/148 kB+Progress (1): 101/148 kB+Progress (1): 103/148 kB+Progress (1): 104/148 kB+Progress (1): 105/148 kB+Progress (1): 107/148 kB+Progress (1): 108/148 kB+Progress (1): 110/148 kB+Progress (1): 111/148 kB+Progress (1): 112/148 kB+Progress (1): 114/148 kB+Progress (1): 115/148 kB+Progress (1): 117/148 kB+Progress (1): 118/148 kB+Progress (1): 119/148 kB+Progress (1): 121/148 kB+Progress (1): 122/148 kB+Progress (1): 124/148 kB+Progress (1): 125/148 kB+Progress (1): 126/148 kB+Progress (1): 128/148 kB+Progress (1): 129/148 kB+Progress (1): 130/148 kB+Progress (1): 132/148 kB+Progress (1): 133/148 kB+Progress (1): 135/148 kB+Progress (1): 136/148 kB+Progress (1): 137/148 kB+Progress (1): 139/148 kB+Progress (1): 140/148 kB+Progress (1): 142/148 kB+Progress (1): 143/148 kB+Progress (1): 144/148 kB+Progress (1): 146/148 kB+Progress (1): 147/148 kB+Progress (1): 148 kB    +                     Downloaded from repo.jenkins-ci.org: https://repo.jenkins-ci.org/public/org/jenkins-ci/tools/maven-hpi-plugin/3.17/maven-hpi-plugin-3.17.jar (148 kB at 328 kB/s)
 Downloading from repo.jenkins-ci.org: https://repo.jenkins-ci.org/public/org/apache/maven/maven-resolver-provider/3.6.3/maven-resolver-provider-3.6.3.jar
 Downloading from repo.jenkins-ci.org: https://repo.jenkins-ci.org/public/org/apache/maven/resolver/maven-resolver-impl/1.4.1/maven-resolver-impl-1.4.1.jar
@@ -2064,28 +2056,28 @@
 Downloading from repo.jenkins-ci.org: https://repo.jenkins-ci.org/public/org/kohsuke/stapler/json-lib/2.1/json-lib-2.1-jdk15.jar
 Downloading from repo.jenkins-ci.org: https://repo.jenkins-ci.org/public/commons-collections/commons-collections/3.2/commons-collections-3.2.jar
 Downloading from repo.jenkins-ci.org: https://repo.jenkins-ci.org/public/commons-lang/commons-lang/2.3/commons-lang-2.3.jar
-Progress (1): 0.4/13 kB
-Progress (1): 1.8/13 kB
-Progress (1): 3.2/13 kB
-Progress (1): 4.6/13 kB
-Progress (1): 6.0/13 kB
-Progress (2): 6.0/13 kB | 0.4/6.8 kB
-Progress (2): 6.0/13 kB | 1.8/6.8 kB
-Progress (2): 6.0/13 kB | 3.2/6.8 kB
-Progress (2): 6.0/13 kB | 4.6/6.8 kB
-Progress (2): 6.0/13 kB | 6.0/6.8 kB
-Progress (2): 6.0/13 kB | 6.8 kB    
-                                
+Progress (1): 0.4/13 kB+Progress (1): 1.8/13 kB+Progress (1): 3.2/13 kB+Progress (1): 4.6/13 kB+Progress (1): 6.0/13 kB+Progress (2): 6.0/13 kB | 0.4/6.8 kB+Progress (2): 6.0/13 kB | 1.8/6.8 kB+Progress (2): 6.0/13 kB | 3.2/6.8 kB+Progress (2): 6.0/13 kB | 4.6/6.8 kB+Progress (2): 6.0/13 kB | 6.0/6.8 kB+Progress (2): 6.0/13 kB | 6.8 kB    +                                 Downloaded from repo.jenkins-ci.org: https://repo.jenkins-ci.org/public/io/jenkins/lib/support-log-formatter/1.0/support-log-formatter-1.0.jar (6.8 kB at 3.0 kB/s)
 Downloading from repo.jenkins-ci.org: https://repo.jenkins-ci.org/public/net/sf/ezmorph/ezmorph/1.0.3/ezmorph-1.0.3.jar
 Downloading from repo.jenkins-ci.org: https://repo.jenkins-ci.org/public/commons-io/commons-io/2.10.0/commons-io-2.10.0.jar
-Progress (1): 7.4/13 kB
-Progress (1): 8.8/13 kB
-Progress (1): 10/13 kB 
-Progress (1): 12/13 kB
-Progress (1): 13/13 kB
-Progress (1): 13 kB   
-                   
+Progress (1): 7.4/13 kB+Progress (1): 8.8/13 kB+Progress (1): 10/13 kB +Progress (1): 12/13 kB+Progress (1): 13/13 kB+Progress (1): 13 kB   +                    Downloaded from repo.jenkins-ci.org: https://repo.jenkins-ci.org/public/org/jenkins-ci/version-number/1.7/version-number-1.7.jar (13 kB at 5.8 kB/s)
 Downloading from repo.jenkins-ci.org: https://repo.jenkins-ci.org/public/com/github/spotbugs/spotbugs-annotations/4.2.3/spotbugs-annotations-4.2.3.jar
 Downloading from incrementals: https://repo.jenkins-ci.org/incrementals/org/apache/maven/maven-plugin-api/2.0/maven-plugin-api-2.0.jar
@@ -2175,2103 +2167,2095 @@
 Downloading from incrementals: https://repo.jenkins-ci.org/incrementals/commons-io/commons-io/2.10.0/commons-io-2.10.0.jar
 Downloading from incrementals: https://repo.jenkins-ci.org/incrementals/com/github/spotbugs/spotbugs-annotations/4.2.3/spotbugs-annotations-4.2.3.jar
 Downloading from central: https://repo.maven.apache.org/maven2/org/apache/maven/maven-plugin-api/2.0/maven-plugin-api-2.0.jar
-Progress (1): 10 kB
-                   
+Progress (1): 10 kB+                    Downloaded from central: https://repo.maven.apache.org/maven2/org/apache/maven/maven-plugin-api/2.0/maven-plugin-api-2.0.jar (10 kB at 2.0 MB/s)
 Downloading from central: https://repo.maven.apache.org/maven2/org/apache/maven/maven-project/2.2.0/maven-project-2.2.0.jar
 Downloading from central: https://repo.maven.apache.org/maven2/org/apache/maven/maven-settings/2.2.0/maven-settings-2.2.0.jar
 Downloading from central: https://repo.maven.apache.org/maven2/org/apache/maven/maven-profile/2.2.0/maven-profile-2.2.0.jar
 Downloading from central: https://repo.maven.apache.org/maven2/org/apache/maven/maven-model/2.2.0/maven-model-2.2.0.jar
 Downloading from central: https://repo.maven.apache.org/maven2/org/apache/maven/maven-artifact-manager/2.2.0/maven-artifact-manager-2.2.0.jar
-Progress (1): 16/156 kB
-Progress (1): 33/156 kB
-Progress (1): 49/156 kB
-Progress (1): 66/156 kB
-Progress (1): 82/156 kB
-Progress (1): 98/156 kB
-Progress (1): 115/156 kB
-Progress (1): 131/156 kB
-Progress (1): 147/156 kB
-Progress (1): 156 kB    
-                    
+Progress (1): 16/156 kB+Progress (1): 33/156 kB+Progress (1): 49/156 kB+Progress (1): 66/156 kB+Progress (1): 82/156 kB+Progress (1): 98/156 kB+Progress (1): 115/156 kB+Progress (1): 131/156 kB+Progress (1): 147/156 kB+Progress (1): 156 kB    +                     Downloaded from central: https://repo.maven.apache.org/maven2/org/apache/maven/maven-project/2.2.0/maven-project-2.2.0.jar (156 kB at 31 MB/s)
 Downloading from central: https://repo.maven.apache.org/maven2/org/apache/maven/maven-repository-metadata/2.2.0/maven-repository-metadata-2.2.0.jar
-Progress (1): 16/35 kB
-Progress (1): 33/35 kB
-Progress (1): 35 kB   
-Progress (2): 35 kB | 16/49 kB
-Progress (2): 35 kB | 33/49 kB
-Progress (2): 35 kB | 49 kB   
-                           
+Progress (1): 16/35 kB+Progress (1): 33/35 kB+Progress (1): 35 kB   +Progress (2): 35 kB | 16/49 kB+Progress (2): 35 kB | 33/49 kB+Progress (2): 35 kB | 49 kB   +                            Downloaded from central: https://repo.maven.apache.org/maven2/org/apache/maven/maven-profile/2.2.0/maven-profile-2.2.0.jar (35 kB at 5.1 MB/s)
 Downloading from central: https://repo.maven.apache.org/maven2/org/apache/maven/maven-plugin-registry/2.2.0/maven-plugin-registry-2.2.0.jar
 Downloaded from central: https://repo.maven.apache.org/maven2/org/apache/maven/maven-settings/2.2.0/maven-settings-2.2.0.jar (49 kB at 7.0 MB/s)
 Downloading from central: https://repo.maven.apache.org/maven2/org/apache/maven/maven-artifact/2.2.0/maven-artifact-2.2.0.jar
-Progress (1): 16/26 kB
-Progress (1): 26 kB   
-Progress (2): 26 kB | 16/80 kB
-                              
+Progress (1): 16/26 kB+Progress (1): 26 kB   +Progress (2): 26 kB | 16/80 kB+                               Downloaded from central: https://repo.maven.apache.org/maven2/org/apache/maven/maven-repository-metadata/2.2.0/maven-repository-metadata-2.2.0.jar (26 kB at 3.2 MB/s)
 Downloading from central: https://repo.maven.apache.org/maven2/com/ibm/icu/icu4j/67.1/icu4j-67.1.jar
-Progress (1): 32/80 kB
-Progress (1): 49/80 kB
-Progress (1): 65/80 kB
-Progress (1): 80 kB   
-                   
+Progress (1): 32/80 kB+Progress (1): 49/80 kB+Progress (1): 65/80 kB+Progress (1): 80 kB   +                    Downloaded from central: https://repo.maven.apache.org/maven2/org/apache/maven/maven-artifact/2.2.0/maven-artifact-2.2.0.jar (80 kB at 8.9 MB/s)
 Downloading from central: https://repo.maven.apache.org/maven2/org/apache/maven/maven-archiver/2.0.1/maven-archiver-2.0.1.jar
-Progress (1): 16/30 kB
-Progress (1): 30 kB   
-                   
+Progress (1): 16/30 kB+Progress (1): 30 kB   +                    Downloaded from central: https://repo.maven.apache.org/maven2/org/apache/maven/maven-plugin-registry/2.2.0/maven-plugin-registry-2.2.0.jar (30 kB at 2.7 MB/s)
 Downloading from central: https://repo.maven.apache.org/maven2/org/codehaus/plexus/plexus-archiver/1.0-alpha-4/plexus-archiver-1.0-alpha-4.jar
-Progress (1): 16/65 kB
-Progress (1): 33/65 kB
-Progress (1): 49/65 kB
-Progress (1): 65 kB   
-                   
+Progress (1): 16/65 kB+Progress (1): 33/65 kB+Progress (1): 49/65 kB+Progress (1): 65 kB   +                    Downloaded from central: https://repo.maven.apache.org/maven2/org/apache/maven/maven-artifact-manager/2.2.0/maven-artifact-manager-2.2.0.jar (65 kB at 4.7 MB/s)
 Downloading from central: https://repo.maven.apache.org/maven2/org/eclipse/jetty/jetty-maven-plugin/9.4.32.v20200930/jetty-maven-plugin-9.4.32.v20200930.jar
-Progress (1): 9.6 kB
-                    
+Progress (1): 9.6 kB+                     Downloaded from central: https://repo.maven.apache.org/maven2/org/apache/maven/maven-archiver/2.0.1/maven-archiver-2.0.1.jar (9.6 kB at 637 kB/s)
 Downloading from central: https://repo.maven.apache.org/maven2/org/apache/maven/shared/maven-artifact-transfer/0.11.0/maven-artifact-transfer-0.11.0.jar
-Progress (1): 1.4/87 kB
-Progress (1): 2.8/87 kB
-Progress (1): 4.1/87 kB
-Progress (1): 5.5/87 kB
-Progress (1): 6.9/87 kB
-Progress (1): 8.3/87 kB
-Progress (1): 9.7/87 kB
-Progress (1): 11/87 kB 
-Progress (1): 12/87 kB
-Progress (1): 14/87 kB
-Progress (1): 15/87 kB
-Progress (1): 17/87 kB
-Progress (1): 18/87 kB
-Progress (1): 19/87 kB
-Progress (1): 21/87 kB
-Progress (1): 22/87 kB
-Progress (1): 23/87 kB
-Progress (1): 25/87 kB
-Progress (1): 26/87 kB
-Progress (1): 28/87 kB
-Progress (1): 29/87 kB
-Progress (1): 30/87 kB
-Progress (1): 32/87 kB
-Progress (1): 33/87 kB
-Progress (1): 34/87 kB
-Progress (1): 36/87 kB
-Progress (1): 37/87 kB
-Progress (1): 39/87 kB
-Progress (1): 40/87 kB
-Progress (1): 41/87 kB
-Progress (1): 43/87 kB
-Progress (1): 44/87 kB
-Progress (1): 46/87 kB
-Progress (1): 47/87 kB
-Progress (1): 48/87 kB
-Progress (1): 50/87 kB
-Progress (1): 51/87 kB
-Progress (1): 52/87 kB
-Progress (1): 54/87 kB
-Progress (1): 55/87 kB
-Progress (1): 57/87 kB
-Progress (1): 58/87 kB
-Progress (1): 59/87 kB
-Progress (1): 61/87 kB
-Progress (1): 62/87 kB
-Progress (1): 78/87 kB
-Progress (1): 87 kB   
-                   
+Progress (1): 1.4/87 kB+Progress (1): 2.8/87 kB+Progress (1): 4.1/87 kB+Progress (1): 5.5/87 kB+Progress (1): 6.9/87 kB+Progress (1): 8.3/87 kB+Progress (1): 9.7/87 kB+Progress (1): 11/87 kB +Progress (1): 12/87 kB+Progress (1): 14/87 kB+Progress (1): 15/87 kB+Progress (1): 17/87 kB+Progress (1): 18/87 kB+Progress (1): 19/87 kB+Progress (1): 21/87 kB+Progress (1): 22/87 kB+Progress (1): 23/87 kB+Progress (1): 25/87 kB+Progress (1): 26/87 kB+Progress (1): 28/87 kB+Progress (1): 29/87 kB+Progress (1): 30/87 kB+Progress (1): 32/87 kB+Progress (1): 33/87 kB+Progress (1): 34/87 kB+Progress (1): 36/87 kB+Progress (1): 37/87 kB+Progress (1): 39/87 kB+Progress (1): 40/87 kB+Progress (1): 41/87 kB+Progress (1): 43/87 kB+Progress (1): 44/87 kB+Progress (1): 46/87 kB+Progress (1): 47/87 kB+Progress (1): 48/87 kB+Progress (1): 50/87 kB+Progress (1): 51/87 kB+Progress (1): 52/87 kB+Progress (1): 54/87 kB+Progress (1): 55/87 kB+Progress (1): 57/87 kB+Progress (1): 58/87 kB+Progress (1): 59/87 kB+Progress (1): 61/87 kB+Progress (1): 62/87 kB+Progress (1): 78/87 kB+Progress (1): 87 kB   +                    Downloaded from central: https://repo.maven.apache.org/maven2/org/apache/maven/maven-model/2.2.0/maven-model-2.2.0.jar (87 kB at 4.9 MB/s)
 Downloading from central: https://repo.maven.apache.org/maven2/org/apache/maven/maven-core/3.6.3/maven-core-3.6.3.jar
-Progress (1): 0/13 MB
-Progress (2): 0/13 MB | 16/128 kB
-Progress (2): 0/13 MB | 16/128 kB
-Progress (2): 0/13 MB | 33/128 kB
-Progress (2): 0/13 MB | 49/128 kB
-Progress (2): 0/13 MB | 66/128 kB
-Progress (2): 0/13 MB | 66/128 kB
-Progress (2): 0/13 MB | 82/128 kB
-Progress (2): 0.1/13 MB | 82/128 kB
-Progress (2): 0.1/13 MB | 98/128 kB
-Progress (2): 0.1/13 MB | 98/128 kB
-Progress (2): 0.1/13 MB | 115/128 kB
-Progress (2): 0.1/13 MB | 115/128 kB
-Progress (2): 0.1/13 MB | 128 kB    
-Progress (2): 0.1/13 MB | 128 kB
-Progress (2): 0.1/13 MB | 128 kB
-                                
+Progress (1): 0/13 MB+Progress (2): 0/13 MB | 16/128 kB+Progress (2): 0/13 MB | 16/128 kB+Progress (2): 0/13 MB | 33/128 kB+Progress (2): 0/13 MB | 49/128 kB+Progress (2): 0/13 MB | 66/128 kB+Progress (2): 0/13 MB | 66/128 kB+Progress (2): 0/13 MB | 82/128 kB+Progress (2): 0.1/13 MB | 82/128 kB+Progress (2): 0.1/13 MB | 98/128 kB+Progress (2): 0.1/13 MB | 98/128 kB+Progress (2): 0.1/13 MB | 115/128 kB+Progress (2): 0.1/13 MB | 115/128 kB+Progress (2): 0.1/13 MB | 128 kB    +Progress (2): 0.1/13 MB | 128 kB+Progress (2): 0.1/13 MB | 128 kB+                                 Downloaded from central: https://repo.maven.apache.org/maven2/org/apache/maven/shared/maven-artifact-transfer/0.11.0/maven-artifact-transfer-0.11.0.jar (128 kB at 7.1 MB/s)
 Downloading from central: https://repo.maven.apache.org/maven2/org/apache/maven/maven-settings-builder/3.6.3/maven-settings-builder-3.6.3.jar
-Progress (1): 0.1/13 MB
-Progress (2): 0.1/13 MB | 16/127 kB
-Progress (2): 0.2/13 MB | 16/127 kB
-Progress (2): 0.2/13 MB | 16/127 kB
-Progress (2): 0.2/13 MB | 16/127 kB
-Progress (3): 0.2/13 MB | 16/127 kB | 16/131 kB
-Progress (3): 0.2/13 MB | 16/127 kB | 16/131 kB
-Progress (3): 0.2/13 MB | 16/127 kB | 33/131 kB
-Progress (3): 0.2/13 MB | 16/127 kB | 33/131 kB
-Progress (3): 0.2/13 MB | 16/127 kB | 49/131 kB
-Progress (3): 0.2/13 MB | 16/127 kB | 49/131 kB
-Progress (3): 0.2/13 MB | 16/127 kB | 66/131 kB
-Progress (3): 0.3/13 MB | 16/127 kB | 66/131 kB
-Progress (3): 0.3/13 MB | 16/127 kB | 82/131 kB
-Progress (3): 0.3/13 MB | 16/127 kB | 82/131 kB
-Progress (3): 0.3/13 MB | 16/127 kB | 98/131 kB
-Progress (3): 0.3/13 MB | 16/127 kB | 98/131 kB
-Progress (3): 0.3/13 MB | 16/127 kB | 115/131 kB
-Progress (3): 0.3/13 MB | 16/127 kB | 115/131 kB
-Progress (3): 0.3/13 MB | 16/127 kB | 131 kB    
-Progress (3): 0.3/13 MB | 16/127 kB | 131 kB
-Progress (3): 0.3/13 MB | 16/127 kB | 131 kB
-                                            
+Progress (1): 0.1/13 MB+Progress (2): 0.1/13 MB | 16/127 kB+Progress (2): 0.2/13 MB | 16/127 kB+Progress (2): 0.2/13 MB | 16/127 kB+Progress (2): 0.2/13 MB | 16/127 kB+Progress (3): 0.2/13 MB | 16/127 kB | 16/131 kB+Progress (3): 0.2/13 MB | 16/127 kB | 16/131 kB+Progress (3): 0.2/13 MB | 16/127 kB | 33/131 kB+Progress (3): 0.2/13 MB | 16/127 kB | 33/131 kB+Progress (3): 0.2/13 MB | 16/127 kB | 49/131 kB+Progress (3): 0.2/13 MB | 16/127 kB | 49/131 kB+Progress (3): 0.2/13 MB | 16/127 kB | 66/131 kB+Progress (3): 0.3/13 MB | 16/127 kB | 66/131 kB+Progress (3): 0.3/13 MB | 16/127 kB | 82/131 kB+Progress (3): 0.3/13 MB | 16/127 kB | 82/131 kB+Progress (3): 0.3/13 MB | 16/127 kB | 98/131 kB+Progress (3): 0.3/13 MB | 16/127 kB | 98/131 kB+Progress (3): 0.3/13 MB | 16/127 kB | 115/131 kB+Progress (3): 0.3/13 MB | 16/127 kB | 115/131 kB+Progress (3): 0.3/13 MB | 16/127 kB | 131 kB    +Progress (3): 0.3/13 MB | 16/127 kB | 131 kB+Progress (3): 0.3/13 MB | 16/127 kB | 131 kB+                                             Downloaded from central: https://repo.maven.apache.org/maven2/org/codehaus/plexus/plexus-archiver/1.0-alpha-4/plexus-archiver-1.0-alpha-4.jar (131 kB at 5.7 MB/s)
 Downloading from central: https://repo.maven.apache.org/maven2/org/apache/maven/maven-builder-support/3.6.3/maven-builder-support-3.6.3.jar
-Progress (3): 0.3/13 MB | 16/127 kB | 16/633 kB
-Progress (3): 0.4/13 MB | 16/127 kB | 16/633 kB
-Progress (3): 0.4/13 MB | 16/127 kB | 33/633 kB
-Progress (3): 0.4/13 MB | 16/127 kB | 33/633 kB
-Progress (3): 0.4/13 MB | 16/127 kB | 49/633 kB
-Progress (3): 0.4/13 MB | 16/127 kB | 49/633 kB
-Progress (3): 0.4/13 MB | 16/127 kB | 66/633 kB
-Progress (3): 0.4/13 MB | 16/127 kB | 66/633 kB
-Progress (3): 0.4/13 MB | 16/127 kB | 82/633 kB
-Progress (3): 0.4/13 MB | 16/127 kB | 82/633 kB
-Progress (3): 0.4/13 MB | 32/127 kB | 82/633 kB
-Progress (3): 0.4/13 MB | 32/127 kB | 96/633 kB
-Progress (3): 0.4/13 MB | 32/127 kB | 96/633 kB
-Progress (3): 0.4/13 MB | 32/127 kB | 112/633 kB
-Progress (3): 0.5/13 MB | 32/127 kB | 112/633 kB
-Progress (3): 0.5/13 MB | 49/127 kB | 112/633 kB
-Progress (3): 0.5/13 MB | 49/127 kB | 128/633 kB
-Progress (3): 0.5/13 MB | 49/127 kB | 128/633 kB
-Progress (3): 0.5/13 MB | 65/127 kB | 128/633 kB
-Progress (3): 0.5/13 MB | 81/127 kB | 128/633 kB
-Progress (4): 0.5/13 MB | 81/127 kB | 128/633 kB | 16/42 kB
-Progress (4): 0.5/13 MB | 98/127 kB | 128/633 kB | 16/42 kB
-Progress (4): 0.5/13 MB | 98/127 kB | 128/633 kB | 33/42 kB
-Progress (4): 0.5/13 MB | 114/127 kB | 128/633 kB | 33/42 kB
-Progress (4): 0.5/13 MB | 114/127 kB | 128/633 kB | 42 kB   
-Progress (4): 0.5/13 MB | 127 kB | 128/633 kB | 42 kB    
-                                                     
+Progress (3): 0.3/13 MB | 16/127 kB | 16/633 kB+Progress (3): 0.4/13 MB | 16/127 kB | 16/633 kB+Progress (3): 0.4/13 MB | 16/127 kB | 33/633 kB+Progress (3): 0.4/13 MB | 16/127 kB | 33/633 kB+Progress (3): 0.4/13 MB | 16/127 kB | 49/633 kB+Progress (3): 0.4/13 MB | 16/127 kB | 49/633 kB+Progress (3): 0.4/13 MB | 16/127 kB | 66/633 kB+Progress (3): 0.4/13 MB | 16/127 kB | 66/633 kB+Progress (3): 0.4/13 MB | 16/127 kB | 82/633 kB+Progress (3): 0.4/13 MB | 16/127 kB | 82/633 kB+Progress (3): 0.4/13 MB | 32/127 kB | 82/633 kB+Progress (3): 0.4/13 MB | 32/127 kB | 96/633 kB+Progress (3): 0.4/13 MB | 32/127 kB | 96/633 kB+Progress (3): 0.4/13 MB | 32/127 kB | 112/633 kB+Progress (3): 0.5/13 MB | 32/127 kB | 112/633 kB+Progress (3): 0.5/13 MB | 49/127 kB | 112/633 kB+Progress (3): 0.5/13 MB | 49/127 kB | 128/633 kB+Progress (3): 0.5/13 MB | 49/127 kB | 128/633 kB+Progress (3): 0.5/13 MB | 65/127 kB | 128/633 kB+Progress (3): 0.5/13 MB | 81/127 kB | 128/633 kB+Progress (4): 0.5/13 MB | 81/127 kB | 128/633 kB | 16/42 kB+Progress (4): 0.5/13 MB | 98/127 kB | 128/633 kB | 16/42 kB+Progress (4): 0.5/13 MB | 98/127 kB | 128/633 kB | 33/42 kB+Progress (4): 0.5/13 MB | 114/127 kB | 128/633 kB | 33/42 kB+Progress (4): 0.5/13 MB | 114/127 kB | 128/633 kB | 42 kB   +Progress (4): 0.5/13 MB | 127 kB | 128/633 kB | 42 kB    +                                                      Downloaded from central: https://repo.maven.apache.org/maven2/org/apache/maven/maven-settings-builder/3.6.3/maven-settings-builder-3.6.3.jar (42 kB at 1.8 MB/s)
 Downloading from central: https://repo.maven.apache.org/maven2/org/apache/maven/maven-model-builder/3.6.3/maven-model-builder-3.6.3.jar
 Downloaded from central: https://repo.maven.apache.org/maven2/org/eclipse/jetty/jetty-maven-plugin/9.4.32.v20200930/jetty-maven-plugin-9.4.32.v20200930.jar (127 kB at 5.5 MB/s)
 Downloading from central: https://repo.maven.apache.org/maven2/org/apache/maven/maven-resolver-provider/3.6.3/maven-resolver-provider-3.6.3.jar
-Progress (2): 0.5/13 MB | 128/633 kB
-Progress (2): 0.5/13 MB | 128/633 kB
-Progress (2): 0.5/13 MB | 128/633 kB
-Progress (2): 0.5/13 MB | 128/633 kB
-Progress (2): 0.6/13 MB | 128/633 kB
-Progress (2): 0.6/13 MB | 128/633 kB
-Progress (2): 0.6/13 MB | 128/633 kB
-Progress (3): 0.6/13 MB | 128/633 kB | 2.7/14 kB
-Progress (3): 0.6/13 MB | 145/633 kB | 2.7/14 kB
-Progress (3): 0.6/13 MB | 145/633 kB | 9.6/14 kB
-Progress (3): 0.6/13 MB | 145/633 kB | 14 kB    
-Progress (3): 0.6/13 MB | 145/633 kB | 14 kB
-Progress (3): 0.6/13 MB | 161/633 kB | 14 kB
-Progress (3): 0.6/13 MB | 161/633 kB | 14 kB
-Progress (3): 0.6/13 MB | 178/633 kB | 14 kB
-Progress (3): 0.6/13 MB | 178/633 kB | 14 kB
-                                            
+Progress (2): 0.5/13 MB | 128/633 kB+Progress (2): 0.5/13 MB | 128/633 kB+Progress (2): 0.5/13 MB | 128/633 kB+Progress (2): 0.5/13 MB | 128/633 kB+Progress (2): 0.6/13 MB | 128/633 kB+Progress (2): 0.6/13 MB | 128/633 kB+Progress (2): 0.6/13 MB | 128/633 kB+Progress (3): 0.6/13 MB | 128/633 kB | 2.7/14 kB+Progress (3): 0.6/13 MB | 145/633 kB | 2.7/14 kB+Progress (3): 0.6/13 MB | 145/633 kB | 9.6/14 kB+Progress (3): 0.6/13 MB | 145/633 kB | 14 kB    +Progress (3): 0.6/13 MB | 145/633 kB | 14 kB+Progress (3): 0.6/13 MB | 161/633 kB | 14 kB+Progress (3): 0.6/13 MB | 161/633 kB | 14 kB+Progress (3): 0.6/13 MB | 178/633 kB | 14 kB+Progress (3): 0.6/13 MB | 178/633 kB | 14 kB+                                             Downloaded from central: https://repo.maven.apache.org/maven2/org/apache/maven/maven-builder-support/3.6.3/maven-builder-support-3.6.3.jar (14 kB at 570 kB/s)
 Downloading from central: https://repo.maven.apache.org/maven2/org/apache/maven/resolver/maven-resolver-impl/1.4.1/maven-resolver-impl-1.4.1.jar
-Progress (2): 0.6/13 MB | 194/633 kB
-Progress (2): 0.7/13 MB | 194/633 kB
-Progress (2): 0.7/13 MB | 210/633 kB
-Progress (2): 0.7/13 MB | 210/633 kB
-Progress (2): 0.7/13 MB | 227/633 kB
-Progress (2): 0.7/13 MB | 227/633 kB
-Progress (2): 0.7/13 MB | 243/633 kB
-Progress (2): 0.7/13 MB | 243/633 kB
-Progress (2): 0.7/13 MB | 260/633 kB
-Progress (2): 0.7/13 MB | 260/633 kB
-Progress (2): 0.7/13 MB | 276/633 kB
-Progress (2): 0.7/13 MB | 276/633 kB
-Progress (2): 0.7/13 MB | 292/633 kB
-Progress (2): 0.7/13 MB | 292/633 kB
-Progress (2): 0.7/13 MB | 309/633 kB
-Progress (2): 0.8/13 MB | 309/633 kB
-Progress (2): 0.8/13 MB | 325/633 kB
-Progress (2): 0.8/13 MB | 325/633 kB
-Progress (3): 0.8/13 MB | 325/633 kB | 16/66 kB
-Progress (3): 0.8/13 MB | 341/633 kB | 16/66 kB
-Progress (3): 0.8/13 MB | 358/633 kB | 16/66 kB
-Progress (3): 0.8/13 MB | 358/633 kB | 16/66 kB
-Progress (3): 0.8/13 MB | 374/633 kB | 16/66 kB
-Progress (3): 0.8/13 MB | 374/633 kB | 16/66 kB
-Progress (4): 0.8/13 MB | 374/633 kB | 16/66 kB | 15/192 kB
-Progress (4): 0.8/13 MB | 391/633 kB | 16/66 kB | 15/192 kB
-Progress (4): 0.8/13 MB | 391/633 kB | 32/66 kB | 15/192 kB
-Progress (4): 0.8/13 MB | 391/633 kB | 32/66 kB | 15/192 kB
-Progress (4): 0.8/13 MB | 391/633 kB | 49/66 kB | 15/192 kB
-Progress (4): 0.8/13 MB | 391/633 kB | 49/66 kB | 31/192 kB
-Progress (4): 0.8/13 MB | 407/633 kB | 49/66 kB | 31/192 kB
-Progress (4): 0.8/13 MB | 407/633 kB | 49/66 kB | 31/192 kB
-Progress (4): 0.8/13 MB | 407/633 kB | 65/66 kB | 31/192 kB
-Progress (4): 0.8/13 MB | 423/633 kB | 65/66 kB | 31/192 kB
-Progress (4): 0.9/13 MB | 423/633 kB | 65/66 kB | 31/192 kB
-Progress (4): 0.9/13 MB | 423/633 kB | 65/66 kB | 48/192 kB
-Progress (4): 0.9/13 MB | 423/633 kB | 66 kB | 48/192 kB   
-Progress (4): 0.9/13 MB | 440/633 kB | 66 kB | 48/192 kB
-Progress (4): 0.9/13 MB | 440/633 kB | 66 kB | 48/192 kB
-Progress (4): 0.9/13 MB | 440/633 kB | 66 kB | 64/192 kB
-Progress (4): 0.9/13 MB | 456/633 kB | 66 kB | 64/192 kB
-Progress (4): 0.9/13 MB | 456/633 kB | 66 kB | 80/192 kB
-Progress (4): 0.9/13 MB | 456/633 kB | 66 kB | 80/192 kB
-                                                        
+Progress (2): 0.6/13 MB | 194/633 kB+Progress (2): 0.7/13 MB | 194/633 kB+Progress (2): 0.7/13 MB | 210/633 kB+Progress (2): 0.7/13 MB | 210/633 kB+Progress (2): 0.7/13 MB | 227/633 kB+Progress (2): 0.7/13 MB | 227/633 kB+Progress (2): 0.7/13 MB | 243/633 kB+Progress (2): 0.7/13 MB | 243/633 kB+Progress (2): 0.7/13 MB | 260/633 kB+Progress (2): 0.7/13 MB | 260/633 kB+Progress (2): 0.7/13 MB | 276/633 kB+Progress (2): 0.7/13 MB | 276/633 kB+Progress (2): 0.7/13 MB | 292/633 kB+Progress (2): 0.7/13 MB | 292/633 kB+Progress (2): 0.7/13 MB | 309/633 kB+Progress (2): 0.8/13 MB | 309/633 kB+Progress (2): 0.8/13 MB | 325/633 kB+Progress (2): 0.8/13 MB | 325/633 kB+Progress (3): 0.8/13 MB | 325/633 kB | 16/66 kB+Progress (3): 0.8/13 MB | 341/633 kB | 16/66 kB+Progress (3): 0.8/13 MB | 358/633 kB | 16/66 kB+Progress (3): 0.8/13 MB | 358/633 kB | 16/66 kB+Progress (3): 0.8/13 MB | 374/633 kB | 16/66 kB+Progress (3): 0.8/13 MB | 374/633 kB | 16/66 kB+Progress (4): 0.8/13 MB | 374/633 kB | 16/66 kB | 15/192 kB+Progress (4): 0.8/13 MB | 391/633 kB | 16/66 kB | 15/192 kB+Progress (4): 0.8/13 MB | 391/633 kB | 32/66 kB | 15/192 kB+Progress (4): 0.8/13 MB | 391/633 kB | 32/66 kB | 15/192 kB+Progress (4): 0.8/13 MB | 391/633 kB | 49/66 kB | 15/192 kB+Progress (4): 0.8/13 MB | 391/633 kB | 49/66 kB | 31/192 kB+Progress (4): 0.8/13 MB | 407/633 kB | 49/66 kB | 31/192 kB+Progress (4): 0.8/13 MB | 407/633 kB | 49/66 kB | 31/192 kB+Progress (4): 0.8/13 MB | 407/633 kB | 65/66 kB | 31/192 kB+Progress (4): 0.8/13 MB | 423/633 kB | 65/66 kB | 31/192 kB+Progress (4): 0.9/13 MB | 423/633 kB | 65/66 kB | 31/192 kB+Progress (4): 0.9/13 MB | 423/633 kB | 65/66 kB | 48/192 kB+Progress (4): 0.9/13 MB | 423/633 kB | 66 kB | 48/192 kB   +Progress (4): 0.9/13 MB | 440/633 kB | 66 kB | 48/192 kB+Progress (4): 0.9/13 MB | 440/633 kB | 66 kB | 48/192 kB+Progress (4): 0.9/13 MB | 440/633 kB | 66 kB | 64/192 kB+Progress (4): 0.9/13 MB | 456/633 kB | 66 kB | 64/192 kB+Progress (4): 0.9/13 MB | 456/633 kB | 66 kB | 80/192 kB+Progress (4): 0.9/13 MB | 456/633 kB | 66 kB | 80/192 kB+                                                         Downloaded from central: https://repo.maven.apache.org/maven2/org/apache/maven/maven-resolver-provider/3.6.3/maven-resolver-provider-3.6.3.jar (66 kB at 2.4 MB/s)
-Progress (3): 0.9/13 MB | 473/633 kB | 80/192 kB
-                                                
+Progress (3): 0.9/13 MB | 473/633 kB | 80/192 kB+                                                 Downloading from central: https://repo.maven.apache.org/maven2/org/apache/maven/resolver/maven-resolver-spi/1.4.1/maven-resolver-spi-1.4.1.jar
-Progress (3): 0.9/13 MB | 473/633 kB | 97/192 kB
-Progress (3): 0.9/13 MB | 473/633 kB | 97/192 kB
-Progress (3): 0.9/13 MB | 489/633 kB | 97/192 kB
-Progress (3): 0.9/13 MB | 489/633 kB | 97/192 kB
-Progress (3): 0.9/13 MB | 489/633 kB | 113/192 kB
-Progress (3): 0.9/13 MB | 505/633 kB | 113/192 kB
-Progress (3): 0.9/13 MB | 505/633 kB | 113/192 kB
-Progress (3): 0.9/13 MB | 505/633 kB | 130/192 kB
-Progress (3): 0.9/13 MB | 522/633 kB | 130/192 kB
-Progress (3): 1.0/13 MB | 522/633 kB | 130/192 kB
-Progress (3): 1.0/13 MB | 522/633 kB | 146/192 kB
-Progress (3): 1.0/13 MB | 522/633 kB | 146/192 kB
-Progress (3): 1.0/13 MB | 538/633 kB | 146/192 kB
-Progress (3): 1.0/13 MB | 538/633 kB | 162/192 kB
-Progress (3): 1.0/13 MB | 538/633 kB | 162/192 kB
-Progress (3): 1.0/13 MB | 554/633 kB | 162/192 kB
-Progress (3): 1.0/13 MB | 554/633 kB | 179/192 kB
-Progress (3): 1.0/13 MB | 554/633 kB | 179/192 kB
-Progress (3): 1.0/13 MB | 571/633 kB | 179/192 kB
-Progress (3): 1.0/13 MB | 571/633 kB | 179/192 kB
-Progress (3): 1.0/13 MB | 587/633 kB | 179/192 kB
-Progress (3): 1.0/13 MB | 587/633 kB | 192 kB    
-Progress (3): 1.0/13 MB | 587/633 kB | 192 kB
-Progress (3): 1.0/13 MB | 604/633 kB | 192 kB
-Progress (3): 1.1/13 MB | 604/633 kB | 192 kB
-Progress (3): 1.1/13 MB | 620/633 kB | 192 kB
-                                             
+Progress (3): 0.9/13 MB | 473/633 kB | 97/192 kB+Progress (3): 0.9/13 MB | 473/633 kB | 97/192 kB+Progress (3): 0.9/13 MB | 489/633 kB | 97/192 kB+Progress (3): 0.9/13 MB | 489/633 kB | 97/192 kB+Progress (3): 0.9/13 MB | 489/633 kB | 113/192 kB+Progress (3): 0.9/13 MB | 505/633 kB | 113/192 kB+Progress (3): 0.9/13 MB | 505/633 kB | 113/192 kB+Progress (3): 0.9/13 MB | 505/633 kB | 130/192 kB+Progress (3): 0.9/13 MB | 522/633 kB | 130/192 kB+Progress (3): 1.0/13 MB | 522/633 kB | 130/192 kB+Progress (3): 1.0/13 MB | 522/633 kB | 146/192 kB+Progress (3): 1.0/13 MB | 522/633 kB | 146/192 kB+Progress (3): 1.0/13 MB | 538/633 kB | 146/192 kB+Progress (3): 1.0/13 MB | 538/633 kB | 162/192 kB+Progress (3): 1.0/13 MB | 538/633 kB | 162/192 kB+Progress (3): 1.0/13 MB | 554/633 kB | 162/192 kB+Progress (3): 1.0/13 MB | 554/633 kB | 179/192 kB+Progress (3): 1.0/13 MB | 554/633 kB | 179/192 kB+Progress (3): 1.0/13 MB | 571/633 kB | 179/192 kB+Progress (3): 1.0/13 MB | 571/633 kB | 179/192 kB+Progress (3): 1.0/13 MB | 587/633 kB | 179/192 kB+Progress (3): 1.0/13 MB | 587/633 kB | 192 kB    +Progress (3): 1.0/13 MB | 587/633 kB | 192 kB+Progress (3): 1.0/13 MB | 604/633 kB | 192 kB+Progress (3): 1.1/13 MB | 604/633 kB | 192 kB+Progress (3): 1.1/13 MB | 620/633 kB | 192 kB+                                              Downloaded from central: https://repo.maven.apache.org/maven2/org/apache/maven/maven-model-builder/3.6.3/maven-model-builder-3.6.3.jar (192 kB at 6.6 MB/s)
 Downloading from central: https://repo.maven.apache.org/maven2/org/apache/maven/plugin-tools/maven-plugin-tools-api/3.5.2/maven-plugin-tools-api-3.5.2.jar
-Progress (2): 1.1/13 MB | 620/633 kB
-Progress (2): 1.1/13 MB | 633 kB    
-Progress (2): 1.1/13 MB | 633 kB
-Progress (2): 1.1/13 MB | 633 kB
-Progress (2): 1.1/13 MB | 633 kB
-                                
+Progress (2): 1.1/13 MB | 620/633 kB+Progress (2): 1.1/13 MB | 633 kB    +Progress (2): 1.1/13 MB | 633 kB+Progress (2): 1.1/13 MB | 633 kB+Progress (2): 1.1/13 MB | 633 kB+                                 Downloaded from central: https://repo.maven.apache.org/maven2/org/apache/maven/maven-core/3.6.3/maven-core-3.6.3.jar (633 kB at 21 MB/s)
 Downloading from central: https://repo.maven.apache.org/maven2/org/apache/maven/maven-plugin-descriptor/2.2.1/maven-plugin-descriptor-2.2.1.jar
-Progress (1): 1.1/13 MB
-Progress (1): 1.2/13 MB
-Progress (1): 1.2/13 MB
-Progress (2): 1.2/13 MB | 16/181 kB
-Progress (2): 1.2/13 MB | 16/181 kB
-Progress (2): 1.2/13 MB | 33/181 kB
-Progress (2): 1.2/13 MB | 33/181 kB
-Progress (3): 1.2/13 MB | 33/181 kB | 16/37 kB
-Progress (3): 1.2/13 MB | 49/181 kB | 16/37 kB
-Progress (3): 1.2/13 MB | 49/181 kB | 16/37 kB
-Progress (3): 1.2/13 MB | 66/181 kB | 16/37 kB
-Progress (3): 1.2/13 MB | 66/181 kB | 32/37 kB
-Progress (3): 1.2/13 MB | 66/181 kB | 32/37 kB
-Progress (3): 1.2/13 MB | 66/181 kB | 37 kB   
-Progress (3): 1.2/13 MB | 82/181 kB | 37 kB
-Progress (3): 1.3/13 MB | 82/181 kB | 37 kB
-Progress (3): 1.3/13 MB | 98/181 kB | 37 kB
-Progress (3): 1.3/13 MB | 98/181 kB | 37 kB
-Progress (3): 1.3/13 MB | 114/181 kB | 37 kB
-                                            
+Progress (1): 1.1/13 MB+Progress (1): 1.2/13 MB+Progress (1): 1.2/13 MB+Progress (2): 1.2/13 MB | 16/181 kB+Progress (2): 1.2/13 MB | 16/181 kB+Progress (2): 1.2/13 MB | 33/181 kB+Progress (2): 1.2/13 MB | 33/181 kB+Progress (3): 1.2/13 MB | 33/181 kB | 16/37 kB+Progress (3): 1.2/13 MB | 49/181 kB | 16/37 kB+Progress (3): 1.2/13 MB | 49/181 kB | 16/37 kB+Progress (3): 1.2/13 MB | 66/181 kB | 16/37 kB+Progress (3): 1.2/13 MB | 66/181 kB | 32/37 kB+Progress (3): 1.2/13 MB | 66/181 kB | 32/37 kB+Progress (3): 1.2/13 MB | 66/181 kB | 37 kB   +Progress (3): 1.2/13 MB | 82/181 kB | 37 kB+Progress (3): 1.3/13 MB | 82/181 kB | 37 kB+Progress (3): 1.3/13 MB | 98/181 kB | 37 kB+Progress (3): 1.3/13 MB | 98/181 kB | 37 kB+Progress (3): 1.3/13 MB | 114/181 kB | 37 kB+                                             Downloaded from central: https://repo.maven.apache.org/maven2/org/apache/maven/resolver/maven-resolver-spi/1.4.1/maven-resolver-spi-1.4.1.jar (37 kB at 1.2 MB/s)
-Progress (2): 1.3/13 MB | 114/181 kB
-Progress (2): 1.3/13 MB | 131/181 kB
-Progress (2): 1.3/13 MB | 131/181 kB
-Progress (2): 1.3/13 MB | 147/181 kB
-Progress (2): 1.3/13 MB | 147/181 kB
-Progress (2): 1.3/13 MB | 164/181 kB
-Progress (2): 1.3/13 MB | 164/181 kB
-Progress (2): 1.3/13 MB | 180/181 kB
-Progress (2): 1.4/13 MB | 180/181 kB
-Progress (2): 1.4/13 MB | 181 kB    
-Progress (2): 1.4/13 MB | 181 kB
-                                
+Progress (2): 1.3/13 MB | 114/181 kB+Progress (2): 1.3/13 MB | 131/181 kB+Progress (2): 1.3/13 MB | 131/181 kB+Progress (2): 1.3/13 MB | 147/181 kB+Progress (2): 1.3/13 MB | 147/181 kB+Progress (2): 1.3/13 MB | 164/181 kB+Progress (2): 1.3/13 MB | 164/181 kB+Progress (2): 1.3/13 MB | 180/181 kB+Progress (2): 1.4/13 MB | 180/181 kB+Progress (2): 1.4/13 MB | 181 kB    +Progress (2): 1.4/13 MB | 181 kB+                                 Downloading from central: https://repo.maven.apache.org/maven2/org/eclipse/jetty/jetty-util/9.4.32.v20200930/jetty-util-9.4.32.v20200930.jar
-Progress (2): 1.4/13 MB | 181 kB
-                                
+Progress (2): 1.4/13 MB | 181 kB+                                 Downloaded from central: https://repo.maven.apache.org/maven2/org/apache/maven/resolver/maven-resolver-impl/1.4.1/maven-resolver-impl-1.4.1.jar (181 kB at 5.6 MB/s)
 Downloading from central: https://repo.maven.apache.org/maven2/org/eclipse/jetty/jetty-webapp/9.4.32.v20200930/jetty-webapp-9.4.32.v20200930.jar
-Progress (1): 1.4/13 MB
-Progress (1): 1.4/13 MB
-Progress (1): 1.4/13 MB
-Progress (1): 1.5/13 MB
-Progress (2): 1.5/13 MB | 16/39 kB
-Progress (2): 1.5/13 MB | 16/39 kB
-Progress (2): 1.5/13 MB | 33/39 kB
-Progress (2): 1.5/13 MB | 33/39 kB
-Progress (2): 1.5/13 MB | 39 kB   
-Progress (2): 1.5/13 MB | 39 kB
-                               
+Progress (1): 1.4/13 MB+Progress (1): 1.4/13 MB+Progress (1): 1.4/13 MB+Progress (1): 1.5/13 MB+Progress (2): 1.5/13 MB | 16/39 kB+Progress (2): 1.5/13 MB | 16/39 kB+Progress (2): 1.5/13 MB | 33/39 kB+Progress (2): 1.5/13 MB | 33/39 kB+Progress (2): 1.5/13 MB | 39 kB   +Progress (2): 1.5/13 MB | 39 kB+                                Downloaded from central: https://repo.maven.apache.org/maven2/org/apache/maven/maven-plugin-descriptor/2.2.1/maven-plugin-descriptor-2.2.1.jar (39 kB at 1.2 MB/s)
-Progress (1): 1.5/13 MB
-                       
+Progress (1): 1.5/13 MB+                        Downloading from central: https://repo.maven.apache.org/maven2/org/eclipse/jetty/jetty-xml/9.4.32.v20200930/jetty-xml-9.4.32.v20200930.jar
-Progress (1): 1.5/13 MB
-Progress (1): 1.6/13 MB
-Progress (1): 1.6/13 MB
-Progress (1): 1.6/13 MB
-Progress (1): 1.6/13 MB
-Progress (2): 1.6/13 MB | 16/24 kB
-Progress (2): 1.6/13 MB | 16/24 kB
-Progress (2): 1.6/13 MB | 24 kB   
-Progress (2): 1.6/13 MB | 24 kB
-Progress (2): 1.7/13 MB | 24 kB
-                               
+Progress (1): 1.5/13 MB+Progress (1): 1.6/13 MB+Progress (1): 1.6/13 MB+Progress (1): 1.6/13 MB+Progress (1): 1.6/13 MB+Progress (2): 1.6/13 MB | 16/24 kB+Progress (2): 1.6/13 MB | 16/24 kB+Progress (2): 1.6/13 MB | 24 kB   +Progress (2): 1.6/13 MB | 24 kB+Progress (2): 1.7/13 MB | 24 kB+                                Downloaded from central: https://repo.maven.apache.org/maven2/org/apache/maven/plugin-tools/maven-plugin-tools-api/3.5.2/maven-plugin-tools-api-3.5.2.jar (24 kB at 673 kB/s)
 Downloading from central: https://repo.maven.apache.org/maven2/org/eclipse/jetty/jetty-quickstart/9.4.32.v20200930/jetty-quickstart-9.4.32.v20200930.jar
-Progress (1): 1.7/13 MB
-Progress (1): 1.7/13 MB
-Progress (1): 1.7/13 MB
-Progress (1): 1.7/13 MB
-Progress (1): 1.7/13 MB
-Progress (1): 1.7/13 MB
-Progress (2): 1.7/13 MB | 16/140 kB
-Progress (2): 1.8/13 MB | 16/140 kB
-Progress (2): 1.8/13 MB | 33/140 kB
-Progress (2): 1.8/13 MB | 33/140 kB
-Progress (2): 1.8/13 MB | 49/140 kB
-Progress (2): 1.8/13 MB | 49/140 kB
-Progress (2): 1.8/13 MB | 62/140 kB
-Progress (2): 1.8/13 MB | 62/140 kB
-Progress (2): 1.8/13 MB | 79/140 kB
-Progress (2): 1.8/13 MB | 79/140 kB
-Progress (2): 1.8/13 MB | 95/140 kB
-Progress (2): 1.8/13 MB | 95/140 kB
-Progress (2): 1.8/13 MB | 111/140 kB
-Progress (2): 1.9/13 MB | 111/140 kB
-Progress (2): 1.9/13 MB | 128/140 kB
-Progress (2): 1.9/13 MB | 128/140 kB
-Progress (2): 1.9/13 MB | 140 kB    
-Progress (2): 1.9/13 MB | 140 kB
-Progress (2): 1.9/13 MB | 140 kB
-                                
+Progress (1): 1.7/13 MB+Progress (1): 1.7/13 MB+Progress (1): 1.7/13 MB+Progress (1): 1.7/13 MB+Progress (1): 1.7/13 MB+Progress (1): 1.7/13 MB+Progress (2): 1.7/13 MB | 16/140 kB+Progress (2): 1.8/13 MB | 16/140 kB+Progress (2): 1.8/13 MB | 33/140 kB+Progress (2): 1.8/13 MB | 33/140 kB+Progress (2): 1.8/13 MB | 49/140 kB+Progress (2): 1.8/13 MB | 49/140 kB+Progress (2): 1.8/13 MB | 62/140 kB+Progress (2): 1.8/13 MB | 62/140 kB+Progress (2): 1.8/13 MB | 79/140 kB+Progress (2): 1.8/13 MB | 79/140 kB+Progress (2): 1.8/13 MB | 95/140 kB+Progress (2): 1.8/13 MB | 95/140 kB+Progress (2): 1.8/13 MB | 111/140 kB+Progress (2): 1.9/13 MB | 111/140 kB+Progress (2): 1.9/13 MB | 128/140 kB+Progress (2): 1.9/13 MB | 128/140 kB+Progress (2): 1.9/13 MB | 140 kB    +Progress (2): 1.9/13 MB | 140 kB+Progress (2): 1.9/13 MB | 140 kB+                                 Downloaded from central: https://repo.maven.apache.org/maven2/org/eclipse/jetty/jetty-webapp/9.4.32.v20200930/jetty-webapp-9.4.32.v20200930.jar (140 kB at 3.8 MB/s)
 Downloading from central: https://repo.maven.apache.org/maven2/org/eclipse/jetty/jetty-jaas/9.4.32.v20200930/jetty-jaas-9.4.32.v20200930.jar
-Progress (1): 1.9/13 MB
-Progress (1): 1.9/13 MB
-Progress (1): 2.0/13 MB
-Progress (1): 2.0/13 MB
-Progress (1): 2.0/13 MB
-Progress (1): 2.0/13 MB
-Progress (1): 2.0/13 MB
-Progress (1): 2.0/13 MB
-Progress (1): 2.1/13 MB
-Progress (1): 2.1/13 MB
-Progress (1): 2.1/13 MB
-Progress (1): 2.1/13 MB
-Progress (1): 2.1/13 MB
-Progress (1): 2.1/13 MB
-Progress (1): 2.2/13 MB
-Progress (2): 2.2/13 MB | 2.7/565 kB
-Progress (2): 2.2/13 MB | 9.6/565 kB
-Progress (2): 2.2/13 MB | 14/565 kB 
-Progress (2): 2.2/13 MB | 14/565 kB
-Progress (2): 2.2/13 MB | 16/565 kB
-Progress (2): 2.2/13 MB | 21/565 kB
-Progress (2): 2.2/13 MB | 22/565 kB
-Progress (2): 2.2/13 MB | 23/565 kB
-Progress (2): 2.2/13 MB | 25/565 kB
-Progress (2): 2.2/13 MB | 25/565 kB
-Progress (2): 2.2/13 MB | 26/565 kB
-Progress (2): 2.2/13 MB | 27/565 kB
-Progress (2): 2.2/13 MB | 29/565 kB
-Progress (2): 2.2/13 MB | 30/565 kB
-Progress (2): 2.2/13 MB | 32/565 kB
-Progress (2): 2.2/13 MB | 32/565 kB
-Progress (2): 2.2/13 MB | 34/565 kB
-Progress (2): 2.2/13 MB | 37/565 kB
-Progress (2): 2.2/13 MB | 38/565 kB
-Progress (2): 2.2/13 MB | 40/565 kB
-Progress (2): 2.2/13 MB | 40/565 kB
-Progress (2): 2.2/13 MB | 41/565 kB
-Progress (2): 2.2/13 MB | 43/565 kB
-Progress (2): 2.2/13 MB | 44/565 kB
-Progress (2): 2.2/13 MB | 45/565 kB
-Progress (2): 2.2/13 MB | 45/565 kB
-Progress (2): 2.2/13 MB | 47/565 kB
-Progress (2): 2.2/13 MB | 48/565 kB
-Progress (2): 2.2/13 MB | 52/565 kB
-Progress (2): 2.2/13 MB | 53/565 kB
-Progress (2): 2.3/13 MB | 53/565 kB
-Progress (2): 2.3/13 MB | 56/565 kB
-Progress (2): 2.3/13 MB | 63/565 kB
-Progress (2): 2.3/13 MB | 63/565 kB
-Progress (2): 2.3/13 MB | 79/565 kB
-Progress (2): 2.3/13 MB | 95/565 kB
-Progress (2): 2.3/13 MB | 95/565 kB
-Progress (2): 2.3/13 MB | 112/565 kB
-Progress (2): 2.3/13 MB | 112/565 kB
-Progress (2): 2.3/13 MB | 128/565 kB
-Progress (3): 2.3/13 MB | 128/565 kB | 16/46 kB
-Progress (3): 2.3/13 MB | 144/565 kB | 16/46 kB
-Progress (3): 2.3/13 MB | 144/565 kB | 16/46 kB
-Progress (3): 2.3/13 MB | 161/565 kB | 16/46 kB
-Progress (3): 2.3/13 MB | 161/565 kB | 16/46 kB
-Progress (3): 2.3/13 MB | 177/565 kB | 16/46 kB
-Progress (3): 2.4/13 MB | 177/565 kB | 16/46 kB
-Progress (3): 2.4/13 MB | 177/565 kB | 32/46 kB
-Progress (3): 2.4/13 MB | 194/565 kB | 32/46 kB
-Progress (3): 2.4/13 MB | 194/565 kB | 32/46 kB
-Progress (3): 2.4/13 MB | 194/565 kB | 46 kB   
-Progress (3): 2.4/13 MB | 210/565 kB | 46 kB
-Progress (3): 2.4/13 MB | 210/565 kB | 46 kB
-Progress (3): 2.4/13 MB | 226/565 kB | 46 kB
-Progress (3): 2.4/13 MB | 226/565 kB | 46 kB
-Progress (3): 2.4/13 MB | 243/565 kB | 46 kB
-                                            
+Progress (1): 1.9/13 MB+Progress (1): 1.9/13 MB+Progress (1): 2.0/13 MB+Progress (1): 2.0/13 MB+Progress (1): 2.0/13 MB+Progress (1): 2.0/13 MB+Progress (1): 2.0/13 MB+Progress (1): 2.0/13 MB+Progress (1): 2.1/13 MB+Progress (1): 2.1/13 MB+Progress (1): 2.1/13 MB+Progress (1): 2.1/13 MB+Progress (1): 2.1/13 MB+Progress (1): 2.1/13 MB+Progress (1): 2.2/13 MB+Progress (2): 2.2/13 MB | 2.7/565 kB+Progress (2): 2.2/13 MB | 9.6/565 kB+Progress (2): 2.2/13 MB | 14/565 kB +Progress (2): 2.2/13 MB | 14/565 kB+Progress (2): 2.2/13 MB | 16/565 kB+Progress (2): 2.2/13 MB | 21/565 kB+Progress (2): 2.2/13 MB | 22/565 kB+Progress (2): 2.2/13 MB | 23/565 kB+Progress (2): 2.2/13 MB | 25/565 kB+Progress (2): 2.2/13 MB | 25/565 kB+Progress (2): 2.2/13 MB | 26/565 kB+Progress (2): 2.2/13 MB | 27/565 kB+Progress (2): 2.2/13 MB | 29/565 kB+Progress (2): 2.2/13 MB | 30/565 kB+Progress (2): 2.2/13 MB | 32/565 kB+Progress (2): 2.2/13 MB | 32/565 kB+Progress (2): 2.2/13 MB | 34/565 kB+Progress (2): 2.2/13 MB | 37/565 kB+Progress (2): 2.2/13 MB | 38/565 kB+Progress (2): 2.2/13 MB | 40/565 kB+Progress (2): 2.2/13 MB | 40/565 kB+Progress (2): 2.2/13 MB | 41/565 kB+Progress (2): 2.2/13 MB | 43/565 kB+Progress (2): 2.2/13 MB | 44/565 kB+Progress (2): 2.2/13 MB | 45/565 kB+Progress (2): 2.2/13 MB | 45/565 kB+Progress (2): 2.2/13 MB | 47/565 kB+Progress (2): 2.2/13 MB | 48/565 kB+Progress (2): 2.2/13 MB | 52/565 kB+Progress (2): 2.2/13 MB | 53/565 kB+Progress (2): 2.3/13 MB | 53/565 kB+Progress (2): 2.3/13 MB | 56/565 kB+Progress (2): 2.3/13 MB | 63/565 kB+Progress (2): 2.3/13 MB | 63/565 kB+Progress (2): 2.3/13 MB | 79/565 kB+Progress (2): 2.3/13 MB | 95/565 kB+Progress (2): 2.3/13 MB | 95/565 kB+Progress (2): 2.3/13 MB | 112/565 kB+Progress (2): 2.3/13 MB | 112/565 kB+Progress (2): 2.3/13 MB | 128/565 kB+Progress (3): 2.3/13 MB | 128/565 kB | 16/46 kB+Progress (3): 2.3/13 MB | 144/565 kB | 16/46 kB+Progress (3): 2.3/13 MB | 144/565 kB | 16/46 kB+Progress (3): 2.3/13 MB | 161/565 kB | 16/46 kB+Progress (3): 2.3/13 MB | 161/565 kB | 16/46 kB+Progress (3): 2.3/13 MB | 177/565 kB | 16/46 kB+Progress (3): 2.4/13 MB | 177/565 kB | 16/46 kB+Progress (3): 2.4/13 MB | 177/565 kB | 32/46 kB+Progress (3): 2.4/13 MB | 194/565 kB | 32/46 kB+Progress (3): 2.4/13 MB | 194/565 kB | 32/46 kB+Progress (3): 2.4/13 MB | 194/565 kB | 46 kB   +Progress (3): 2.4/13 MB | 210/565 kB | 46 kB+Progress (3): 2.4/13 MB | 210/565 kB | 46 kB+Progress (3): 2.4/13 MB | 226/565 kB | 46 kB+Progress (3): 2.4/13 MB | 226/565 kB | 46 kB+Progress (3): 2.4/13 MB | 243/565 kB | 46 kB+                                             Downloaded from central: https://repo.maven.apache.org/maven2/org/eclipse/jetty/jetty-quickstart/9.4.32.v20200930/jetty-quickstart-9.4.32.v20200930.jar (46 kB at 1.1 MB/s)
 Downloading from central: https://repo.maven.apache.org/maven2/org/eclipse/jetty/jetty-security/9.4.32.v20200930/jetty-security-9.4.32.v20200930.jar
-Progress (2): 2.4/13 MB | 243/565 kB
-Progress (2): 2.4/13 MB | 259/565 kB
-Progress (2): 2.4/13 MB | 259/565 kB
-Progress (2): 2.4/13 MB | 276/565 kB
-Progress (2): 2.5/13 MB | 276/565 kB
-Progress (2): 2.5/13 MB | 276/565 kB
-Progress (2): 2.5/13 MB | 292/565 kB
-Progress (2): 2.5/13 MB | 292/565 kB
-Progress (2): 2.5/13 MB | 308/565 kB
-Progress (2): 2.5/13 MB | 308/565 kB
-Progress (2): 2.5/13 MB | 325/565 kB
-Progress (2): 2.5/13 MB | 325/565 kB
-Progress (2): 2.5/13 MB | 341/565 kB
-Progress (2): 2.5/13 MB | 341/565 kB
-Progress (2): 2.5/13 MB | 357/565 kB
-Progress (2): 2.6/13 MB | 357/565 kB
-Progress (2): 2.6/13 MB | 374/565 kB
-Progress (2): 2.6/13 MB | 374/565 kB
-Progress (2): 2.6/13 MB | 390/565 kB
-Progress (2): 2.6/13 MB | 390/565 kB
-Progress (2): 2.6/13 MB | 407/565 kB
-Progress (2): 2.6/13 MB | 423/565 kB
-Progress (2): 2.6/13 MB | 423/565 kB
-Progress (2): 2.6/13 MB | 439/565 kB
-Progress (2): 2.6/13 MB | 439/565 kB
-Progress (2): 2.6/13 MB | 456/565 kB
-Progress (2): 2.6/13 MB | 456/565 kB
-Progress (2): 2.7/13 MB | 456/565 kB
-Progress (2): 2.7/13 MB | 472/565 kB
-Progress (2): 2.7/13 MB | 488/565 kB
-Progress (2): 2.7/13 MB | 488/565 kB
-Progress (2): 2.7/13 MB | 505/565 kB
-Progress (2): 2.7/13 MB | 505/565 kB
-Progress (2): 2.7/13 MB | 505/565 kB
-Progress (2): 2.7/13 MB | 521/565 kB
-Progress (2): 2.7/13 MB | 538/565 kB
-Progress (2): 2.7/13 MB | 554/565 kB
-Progress (2): 2.7/13 MB | 565 kB    
-Progress (2): 2.7/13 MB | 565 kB
-                                
+Progress (2): 2.4/13 MB | 243/565 kB+Progress (2): 2.4/13 MB | 259/565 kB+Progress (2): 2.4/13 MB | 259/565 kB+Progress (2): 2.4/13 MB | 276/565 kB+Progress (2): 2.5/13 MB | 276/565 kB+Progress (2): 2.5/13 MB | 276/565 kB+Progress (2): 2.5/13 MB | 292/565 kB+Progress (2): 2.5/13 MB | 292/565 kB+Progress (2): 2.5/13 MB | 308/565 kB+Progress (2): 2.5/13 MB | 308/565 kB+Progress (2): 2.5/13 MB | 325/565 kB+Progress (2): 2.5/13 MB | 325/565 kB+Progress (2): 2.5/13 MB | 341/565 kB+Progress (2): 2.5/13 MB | 341/565 kB+Progress (2): 2.5/13 MB | 357/565 kB+Progress (2): 2.6/13 MB | 357/565 kB+Progress (2): 2.6/13 MB | 374/565 kB+Progress (2): 2.6/13 MB | 374/565 kB+Progress (2): 2.6/13 MB | 390/565 kB+Progress (2): 2.6/13 MB | 390/565 kB+Progress (2): 2.6/13 MB | 407/565 kB+Progress (2): 2.6/13 MB | 423/565 kB+Progress (2): 2.6/13 MB | 423/565 kB+Progress (2): 2.6/13 MB | 439/565 kB+Progress (2): 2.6/13 MB | 439/565 kB+Progress (2): 2.6/13 MB | 456/565 kB+Progress (2): 2.6/13 MB | 456/565 kB+Progress (2): 2.7/13 MB | 456/565 kB+Progress (2): 2.7/13 MB | 472/565 kB+Progress (2): 2.7/13 MB | 488/565 kB+Progress (2): 2.7/13 MB | 488/565 kB+Progress (2): 2.7/13 MB | 505/565 kB+Progress (2): 2.7/13 MB | 505/565 kB+Progress (2): 2.7/13 MB | 505/565 kB+Progress (2): 2.7/13 MB | 521/565 kB+Progress (2): 2.7/13 MB | 538/565 kB+Progress (2): 2.7/13 MB | 554/565 kB+Progress (2): 2.7/13 MB | 565 kB    +Progress (2): 2.7/13 MB | 565 kB+                                 Downloaded from central: https://repo.maven.apache.org/maven2/org/eclipse/jetty/jetty-util/9.4.32.v20200930/jetty-util-9.4.32.v20200930.jar (565 kB at 12 MB/s)
 Downloading from central: https://repo.maven.apache.org/maven2/org/eclipse/jetty/jetty-plus/9.4.32.v20200930/jetty-plus-9.4.32.v20200930.jar
-Progress (1): 2.7/13 MB
-Progress (1): 2.7/13 MB
-Progress (1): 2.8/13 MB
-Progress (2): 2.8/13 MB | 16/118 kB
-Progress (2): 2.8/13 MB | 33/118 kB
-Progress (2): 2.8/13 MB | 33/118 kB
-Progress (2): 2.8/13 MB | 49/118 kB
-Progress (2): 2.8/13 MB | 66/118 kB
-Progress (2): 2.8/13 MB | 66/118 kB
-Progress (2): 2.8/13 MB | 82/118 kB
-Progress (2): 2.8/13 MB | 82/118 kB
-Progress (2): 2.8/13 MB | 98/118 kB
-Progress (2): 2.8/13 MB | 115/118 kB
-Progress (2): 2.8/13 MB | 115/118 kB
-Progress (2): 2.8/13 MB | 118 kB    
-Progress (2): 2.8/13 MB | 118 kB
-                                
+Progress (1): 2.7/13 MB+Progress (1): 2.7/13 MB+Progress (1): 2.8/13 MB+Progress (2): 2.8/13 MB | 16/118 kB+Progress (2): 2.8/13 MB | 33/118 kB+Progress (2): 2.8/13 MB | 33/118 kB+Progress (2): 2.8/13 MB | 49/118 kB+Progress (2): 2.8/13 MB | 66/118 kB+Progress (2): 2.8/13 MB | 66/118 kB+Progress (2): 2.8/13 MB | 82/118 kB+Progress (2): 2.8/13 MB | 82/118 kB+Progress (2): 2.8/13 MB | 98/118 kB+Progress (2): 2.8/13 MB | 115/118 kB+Progress (2): 2.8/13 MB | 115/118 kB+Progress (2): 2.8/13 MB | 118 kB    +Progress (2): 2.8/13 MB | 118 kB+                                 Downloaded from central: https://repo.maven.apache.org/maven2/org/eclipse/jetty/jetty-security/9.4.32.v20200930/jetty-security-9.4.32.v20200930.jar (118 kB at 2.4 MB/s)
-Progress (1): 2.9/13 MB
-                       
+Progress (1): 2.9/13 MB+                        Downloading from central: https://repo.maven.apache.org/maven2/org/eclipse/jetty/jetty-jndi/9.4.32.v20200930/jetty-jndi-9.4.32.v20200930.jar
-Progress (1): 2.9/13 MB
-Progress (1): 2.9/13 MB
-Progress (1): 2.9/13 MB
-Progress (1): 2.9/13 MB
-Progress (1): 2.9/13 MB
-Progress (1): 3.0/13 MB
-Progress (1): 3.0/13 MB
-Progress (1): 3.0/13 MB
-Progress (1): 3.0/13 MB
-Progress (2): 3.0/13 MB | 16/66 kB
-Progress (2): 3.0/13 MB | 16/66 kB
-Progress (2): 3.0/13 MB | 33/66 kB
-Progress (2): 3.0/13 MB | 33/66 kB
-Progress (2): 3.0/13 MB | 49/66 kB
-Progress (2): 3.1/13 MB | 49/66 kB
-Progress (2): 3.1/13 MB | 66/66 kB
-Progress (2): 3.1/13 MB | 66 kB   
-Progress (2): 3.1/13 MB | 66 kB
-Progress (2): 3.1/13 MB | 66 kB
-                               
+Progress (1): 2.9/13 MB+Progress (1): 2.9/13 MB+Progress (1): 2.9/13 MB+Progress (1): 2.9/13 MB+Progress (1): 2.9/13 MB+Progress (1): 3.0/13 MB+Progress (1): 3.0/13 MB+Progress (1): 3.0/13 MB+Progress (1): 3.0/13 MB+Progress (2): 3.0/13 MB | 16/66 kB+Progress (2): 3.0/13 MB | 16/66 kB+Progress (2): 3.0/13 MB | 33/66 kB+Progress (2): 3.0/13 MB | 33/66 kB+Progress (2): 3.0/13 MB | 49/66 kB+Progress (2): 3.1/13 MB | 49/66 kB+Progress (2): 3.1/13 MB | 66/66 kB+Progress (2): 3.1/13 MB | 66 kB   +Progress (2): 3.1/13 MB | 66 kB+Progress (2): 3.1/13 MB | 66 kB+                                Downloaded from central: https://repo.maven.apache.org/maven2/org/eclipse/jetty/jetty-plus/9.4.32.v20200930/jetty-plus-9.4.32.v20200930.jar (66 kB at 1.3 MB/s)
 Downloading from central: https://repo.maven.apache.org/maven2/org/eclipse/jetty/jetty-server/9.4.32.v20200930/jetty-server-9.4.32.v20200930.jar
-Progress (1): 3.1/13 MB
-Progress (1): 3.1/13 MB
-Progress (1): 3.1/13 MB
-Progress (1): 3.2/13 MB
-Progress (1): 3.2/13 MB
-Progress (1): 3.2/13 MB
-Progress (1): 3.2/13 MB
-Progress (1): 3.2/13 MB
-Progress (1): 3.2/13 MB
-Progress (1): 3.3/13 MB
-Progress (1): 3.3/13 MB
-Progress (1): 3.3/13 MB
-Progress (1): 3.3/13 MB
-Progress (1): 3.3/13 MB
-Progress (1): 3.3/13 MB
-Progress (1): 3.4/13 MB
-Progress (1): 3.4/13 MB
-Progress (1): 3.4/13 MB
-Progress (1): 3.4/13 MB
-Progress (1): 3.4/13 MB
-Progress (1): 3.4/13 MB
-Progress (1): 3.5/13 MB
-Progress (1): 3.5/13 MB
-Progress (1): 3.5/13 MB
-Progress (1): 3.5/13 MB
-Progress (1): 3.5/13 MB
-Progress (1): 3.5/13 MB
-Progress (1): 3.6/13 MB
-Progress (1): 3.6/13 MB
-Progress (1): 3.6/13 MB
-Progress (1): 3.6/13 MB
-Progress (1): 3.6/13 MB
-Progress (1): 3.6/13 MB
-Progress (1): 3.6/13 MB
-Progress (1): 3.7/13 MB
-Progress (1): 3.7/13 MB
-Progress (1): 3.7/13 MB
-Progress (1): 3.7/13 MB
-Progress (1): 3.7/13 MB
-Progress (1): 3.7/13 MB
-Progress (1): 3.8/13 MB
-Progress (1): 3.8/13 MB
-Progress (1): 3.8/13 MB
-Progress (1): 3.8/13 MB
-Progress (1): 3.8/13 MB
-Progress (1): 3.8/13 MB
-Progress (1): 3.9/13 MB
-Progress (1): 3.9/13 MB
-Progress (1): 3.9/13 MB
-Progress (1): 3.9/13 MB
-Progress (1): 3.9/13 MB
-Progress (1): 3.9/13 MB
-Progress (1): 4.0/13 MB
-Progress (1): 4.0/13 MB
-Progress (1): 4.0/13 MB
-Progress (1): 4.0/13 MB
-Progress (2): 4.0/13 MB | 16/47 kB
-Progress (2): 4.0/13 MB | 16/47 kB
-Progress (2): 4.0/13 MB | 16/47 kB
-Progress (2): 4.0/13 MB | 33/47 kB
-Progress (2): 4.0/13 MB | 47 kB   
-                               
+Progress (1): 3.1/13 MB+Progress (1): 3.1/13 MB+Progress (1): 3.1/13 MB+Progress (1): 3.2/13 MB+Progress (1): 3.2/13 MB+Progress (1): 3.2/13 MB+Progress (1): 3.2/13 MB+Progress (1): 3.2/13 MB+Progress (1): 3.2/13 MB+Progress (1): 3.3/13 MB+Progress (1): 3.3/13 MB+Progress (1): 3.3/13 MB+Progress (1): 3.3/13 MB+Progress (1): 3.3/13 MB+Progress (1): 3.3/13 MB+Progress (1): 3.4/13 MB+Progress (1): 3.4/13 MB+Progress (1): 3.4/13 MB+Progress (1): 3.4/13 MB+Progress (1): 3.4/13 MB+Progress (1): 3.4/13 MB+Progress (1): 3.5/13 MB+Progress (1): 3.5/13 MB+Progress (1): 3.5/13 MB+Progress (1): 3.5/13 MB+Progress (1): 3.5/13 MB+Progress (1): 3.5/13 MB+Progress (1): 3.6/13 MB+Progress (1): 3.6/13 MB+Progress (1): 3.6/13 MB+Progress (1): 3.6/13 MB+Progress (1): 3.6/13 MB+Progress (1): 3.6/13 MB+Progress (1): 3.6/13 MB+Progress (1): 3.7/13 MB+Progress (1): 3.7/13 MB+Progress (1): 3.7/13 MB+Progress (1): 3.7/13 MB+Progress (1): 3.7/13 MB+Progress (1): 3.7/13 MB+Progress (1): 3.8/13 MB+Progress (1): 3.8/13 MB+Progress (1): 3.8/13 MB+Progress (1): 3.8/13 MB+Progress (1): 3.8/13 MB+Progress (1): 3.8/13 MB+Progress (1): 3.9/13 MB+Progress (1): 3.9/13 MB+Progress (1): 3.9/13 MB+Progress (1): 3.9/13 MB+Progress (1): 3.9/13 MB+Progress (1): 3.9/13 MB+Progress (1): 4.0/13 MB+Progress (1): 4.0/13 MB+Progress (1): 4.0/13 MB+Progress (1): 4.0/13 MB+Progress (2): 4.0/13 MB | 16/47 kB+Progress (2): 4.0/13 MB | 16/47 kB+Progress (2): 4.0/13 MB | 16/47 kB+Progress (2): 4.0/13 MB | 33/47 kB+Progress (2): 4.0/13 MB | 47 kB   +                                Downloaded from central: https://repo.maven.apache.org/maven2/org/eclipse/jetty/jetty-jndi/9.4.32.v20200930/jetty-jndi-9.4.32.v20200930.jar (47 kB at 743 kB/s)
 Downloading from central: https://repo.maven.apache.org/maven2/javax/servlet/javax.servlet-api/3.1.0/javax.servlet-api-3.1.0.jar
-Progress (2): 4.0/13 MB | 16/706 kB
-Progress (2): 4.0/13 MB | 33/706 kB
-Progress (2): 4.0/13 MB | 49/706 kB
-Progress (2): 4.0/13 MB | 66/706 kB
-Progress (2): 4.0/13 MB | 82/706 kB
-Progress (2): 4.0/13 MB | 98/706 kB
-Progress (2): 4.0/13 MB | 115/706 kB
-Progress (2): 4.0/13 MB | 131/706 kB
-Progress (2): 4.0/13 MB | 147/706 kB
-Progress (2): 4.0/13 MB | 164/706 kB
-Progress (2): 4.0/13 MB | 180/706 kB
-Progress (2): 4.0/13 MB | 197/706 kB
-Progress (2): 4.0/13 MB | 213/706 kB
-Progress (2): 4.0/13 MB | 229/706 kB
-Progress (2): 4.1/13 MB | 229/706 kB
-Progress (2): 4.1/13 MB | 246/706 kB
-Progress (2): 4.1/13 MB | 246/706 kB
-Progress (2): 4.1/13 MB | 262/706 kB
-Progress (2): 4.1/13 MB | 262/706 kB
-Progress (2): 4.1/13 MB | 262/706 kB
-Progress (2): 4.1/13 MB | 262/706 kB
-Progress (3): 4.1/13 MB | 262/706 kB | 16/96 kB
-Progress (3): 4.1/13 MB | 262/706 kB | 33/96 kB
-Progress (3): 4.1/13 MB | 262/706 kB | 33/96 kB
-Progress (3): 4.2/13 MB | 262/706 kB | 33/96 kB
-Progress (3): 4.2/13 MB | 262/706 kB | 49/96 kB
-Progress (3): 4.2/13 MB | 262/706 kB | 66/96 kB
-Progress (3): 4.2/13 MB | 262/706 kB | 66/96 kB
-Progress (3): 4.2/13 MB | 262/706 kB | 82/96 kB
-Progress (3): 4.2/13 MB | 262/706 kB | 82/96 kB
-Progress (3): 4.2/13 MB | 262/706 kB | 96 kB   
-Progress (3): 4.2/13 MB | 262/706 kB | 96 kB
-Progress (3): 4.2/13 MB | 262/706 kB | 96 kB
-                                            
+Progress (2): 4.0/13 MB | 16/706 kB+Progress (2): 4.0/13 MB | 33/706 kB+Progress (2): 4.0/13 MB | 49/706 kB+Progress (2): 4.0/13 MB | 66/706 kB+Progress (2): 4.0/13 MB | 82/706 kB+Progress (2): 4.0/13 MB | 98/706 kB+Progress (2): 4.0/13 MB | 115/706 kB+Progress (2): 4.0/13 MB | 131/706 kB+Progress (2): 4.0/13 MB | 147/706 kB+Progress (2): 4.0/13 MB | 164/706 kB+Progress (2): 4.0/13 MB | 180/706 kB+Progress (2): 4.0/13 MB | 197/706 kB+Progress (2): 4.0/13 MB | 213/706 kB+Progress (2): 4.0/13 MB | 229/706 kB+Progress (2): 4.1/13 MB | 229/706 kB+Progress (2): 4.1/13 MB | 246/706 kB+Progress (2): 4.1/13 MB | 246/706 kB+Progress (2): 4.1/13 MB | 262/706 kB+Progress (2): 4.1/13 MB | 262/706 kB+Progress (2): 4.1/13 MB | 262/706 kB+Progress (2): 4.1/13 MB | 262/706 kB+Progress (3): 4.1/13 MB | 262/706 kB | 16/96 kB+Progress (3): 4.1/13 MB | 262/706 kB | 33/96 kB+Progress (3): 4.1/13 MB | 262/706 kB | 33/96 kB+Progress (3): 4.2/13 MB | 262/706 kB | 33/96 kB+Progress (3): 4.2/13 MB | 262/706 kB | 49/96 kB+Progress (3): 4.2/13 MB | 262/706 kB | 66/96 kB+Progress (3): 4.2/13 MB | 262/706 kB | 66/96 kB+Progress (3): 4.2/13 MB | 262/706 kB | 82/96 kB+Progress (3): 4.2/13 MB | 262/706 kB | 82/96 kB+Progress (3): 4.2/13 MB | 262/706 kB | 96 kB   +Progress (3): 4.2/13 MB | 262/706 kB | 96 kB+Progress (3): 4.2/13 MB | 262/706 kB | 96 kB+                                             Downloaded from central: https://repo.maven.apache.org/maven2/javax/servlet/javax.servlet-api/3.1.0/javax.servlet-api-3.1.0.jar (96 kB at 1.5 MB/s)
-Progress (2): 4.2/13 MB | 262/706 kB
-                                    
+Progress (2): 4.2/13 MB | 262/706 kB+                                     Downloading from central: https://repo.maven.apache.org/maven2/org/eclipse/jetty/jetty-servlet/9.4.32.v20200930/jetty-servlet-9.4.32.v20200930.jar
-Progress (2): 4.3/13 MB | 262/706 kB
-Progress (2): 4.3/13 MB | 279/706 kB
-Progress (2): 4.3/13 MB | 279/706 kB
-Progress (2): 4.3/13 MB | 295/706 kB
-Progress (2): 4.3/13 MB | 295/706 kB
-Progress (2): 4.3/13 MB | 311/706 kB
-Progress (2): 4.3/13 MB | 311/706 kB
-Progress (2): 4.3/13 MB | 328/706 kB
-Progress (2): 4.3/13 MB | 328/706 kB
-Progress (2): 4.3/13 MB | 344/706 kB
-Progress (2): 4.3/13 MB | 344/706 kB
-Progress (2): 4.3/13 MB | 360/706 kB
-Progress (2): 4.4/13 MB | 360/706 kB
-Progress (2): 4.4/13 MB | 377/706 kB
-Progress (2): 4.4/13 MB | 393/706 kB
-Progress (2): 4.4/13 MB | 393/706 kB
-Progress (2): 4.4/13 MB | 410/706 kB
-Progress (3): 4.4/13 MB | 410/706 kB | 16/68 kB
-Progress (3): 4.4/13 MB | 410/706 kB | 16/68 kB
-Progress (3): 4.4/13 MB | 426/706 kB | 16/68 kB
-Progress (3): 4.4/13 MB | 426/706 kB | 33/68 kB
-Progress (3): 4.4/13 MB | 426/706 kB | 33/68 kB
-Progress (3): 4.4/13 MB | 442/706 kB | 33/68 kB
-Progress (3): 4.4/13 MB | 442/706 kB | 49/68 kB
-Progress (3): 4.4/13 MB | 459/706 kB | 49/68 kB
-Progress (3): 4.4/13 MB | 459/706 kB | 49/68 kB
-Progress (3): 4.4/13 MB | 459/706 kB | 62/68 kB
-Progress (3): 4.4/13 MB | 459/706 kB | 68 kB   
-Progress (3): 4.4/13 MB | 475/706 kB | 68 kB
-Progress (3): 4.4/13 MB | 475/706 kB | 68 kB
-Progress (3): 4.4/13 MB | 491/706 kB | 68 kB
-Progress (3): 4.4/13 MB | 508/706 kB | 68 kB
-                                            
+Progress (2): 4.3/13 MB | 262/706 kB+Progress (2): 4.3/13 MB | 279/706 kB+Progress (2): 4.3/13 MB | 279/706 kB+Progress (2): 4.3/13 MB | 295/706 kB+Progress (2): 4.3/13 MB | 295/706 kB+Progress (2): 4.3/13 MB | 311/706 kB+Progress (2): 4.3/13 MB | 311/706 kB+Progress (2): 4.3/13 MB | 328/706 kB+Progress (2): 4.3/13 MB | 328/706 kB+Progress (2): 4.3/13 MB | 344/706 kB+Progress (2): 4.3/13 MB | 344/706 kB+Progress (2): 4.3/13 MB | 360/706 kB+Progress (2): 4.4/13 MB | 360/706 kB+Progress (2): 4.4/13 MB | 377/706 kB+Progress (2): 4.4/13 MB | 393/706 kB+Progress (2): 4.4/13 MB | 393/706 kB+Progress (2): 4.4/13 MB | 410/706 kB+Progress (3): 4.4/13 MB | 410/706 kB | 16/68 kB+Progress (3): 4.4/13 MB | 410/706 kB | 16/68 kB+Progress (3): 4.4/13 MB | 426/706 kB | 16/68 kB+Progress (3): 4.4/13 MB | 426/706 kB | 33/68 kB+Progress (3): 4.4/13 MB | 426/706 kB | 33/68 kB+Progress (3): 4.4/13 MB | 442/706 kB | 33/68 kB+Progress (3): 4.4/13 MB | 442/706 kB | 49/68 kB+Progress (3): 4.4/13 MB | 459/706 kB | 49/68 kB+Progress (3): 4.4/13 MB | 459/706 kB | 49/68 kB+Progress (3): 4.4/13 MB | 459/706 kB | 62/68 kB+Progress (3): 4.4/13 MB | 459/706 kB | 68 kB   +Progress (3): 4.4/13 MB | 475/706 kB | 68 kB+Progress (3): 4.4/13 MB | 475/706 kB | 68 kB+Progress (3): 4.4/13 MB | 491/706 kB | 68 kB+Progress (3): 4.4/13 MB | 508/706 kB | 68 kB+                                             Downloaded from central: https://repo.maven.apache.org/maven2/org/eclipse/jetty/jetty-xml/9.4.32.v20200930/jetty-xml-9.4.32.v20200930.jar (68 kB at 959 kB/s)
 Downloading from central: https://repo.maven.apache.org/maven2/org/eclipse/jetty/jetty-client/9.4.32.v20200930/jetty-client-9.4.32.v20200930.jar
-Progress (2): 4.5/13 MB | 508/706 kB
-Progress (2): 4.5/13 MB | 508/706 kB
-Progress (2): 4.5/13 MB | 508/706 kB
-Progress (3): 4.5/13 MB | 508/706 kB | 16/138 kB
-Progress (3): 4.5/13 MB | 508/706 kB | 16/138 kB
-Progress (3): 4.5/13 MB | 508/706 kB | 33/138 kB
-Progress (3): 4.5/13 MB | 508/706 kB | 49/138 kB
-Progress (3): 4.5/13 MB | 508/706 kB | 66/138 kB
-Progress (3): 4.5/13 MB | 508/706 kB | 82/138 kB
-Progress (4): 4.5/13 MB | 508/706 kB | 82/138 kB | 16/47 kB
-Progress (4): 4.5/13 MB | 508/706 kB | 98/138 kB | 16/47 kB
-Progress (4): 4.5/13 MB | 508/706 kB | 98/138 kB | 33/47 kB
-Progress (4): 4.5/13 MB | 508/706 kB | 115/138 kB | 33/47 kB
-Progress (4): 4.5/13 MB | 508/706 kB | 115/138 kB | 47 kB   
-Progress (4): 4.5/13 MB | 508/706 kB | 128/138 kB | 47 kB
-Progress (4): 4.5/13 MB | 508/706 kB | 138 kB | 47 kB    
-                                                     
+Progress (2): 4.5/13 MB | 508/706 kB+Progress (2): 4.5/13 MB | 508/706 kB+Progress (2): 4.5/13 MB | 508/706 kB+Progress (3): 4.5/13 MB | 508/706 kB | 16/138 kB+Progress (3): 4.5/13 MB | 508/706 kB | 16/138 kB+Progress (3): 4.5/13 MB | 508/706 kB | 33/138 kB+Progress (3): 4.5/13 MB | 508/706 kB | 49/138 kB+Progress (3): 4.5/13 MB | 508/706 kB | 66/138 kB+Progress (3): 4.5/13 MB | 508/706 kB | 82/138 kB+Progress (4): 4.5/13 MB | 508/706 kB | 82/138 kB | 16/47 kB+Progress (4): 4.5/13 MB | 508/706 kB | 98/138 kB | 16/47 kB+Progress (4): 4.5/13 MB | 508/706 kB | 98/138 kB | 33/47 kB+Progress (4): 4.5/13 MB | 508/706 kB | 115/138 kB | 33/47 kB+Progress (4): 4.5/13 MB | 508/706 kB | 115/138 kB | 47 kB   +Progress (4): 4.5/13 MB | 508/706 kB | 128/138 kB | 47 kB+Progress (4): 4.5/13 MB | 508/706 kB | 138 kB | 47 kB    +                                                      Downloaded from central: https://repo.maven.apache.org/maven2/org/eclipse/jetty/jetty-jaas/9.4.32.v20200930/jetty-jaas-9.4.32.v20200930.jar (47 kB at 663 kB/s)
 Downloading from central: https://repo.maven.apache.org/maven2/org/eclipse/jetty/jetty-http/9.4.32.v20200930/jetty-http-9.4.32.v20200930.jar
-Progress (3): 4.5/13 MB | 524/706 kB | 138 kB
-Progress (3): 4.5/13 MB | 524/706 kB | 138 kB
-Progress (3): 4.5/13 MB | 541/706 kB | 138 kB
-Progress (3): 4.5/13 MB | 541/706 kB | 138 kB
-Progress (3): 4.5/13 MB | 557/706 kB | 138 kB
-Progress (3): 4.6/13 MB | 557/706 kB | 138 kB
-Progress (3): 4.6/13 MB | 573/706 kB | 138 kB
-Progress (3): 4.6/13 MB | 573/706 kB | 138 kB
-Progress (3): 4.6/13 MB | 590/706 kB | 138 kB
-Progress (3): 4.6/13 MB | 590/706 kB | 138 kB
-Progress (3): 4.6/13 MB | 606/706 kB | 138 kB
-Progress (3): 4.6/13 MB | 606/706 kB | 138 kB
-Progress (3): 4.6/13 MB | 623/706 kB | 138 kB
-Progress (3): 4.6/13 MB | 623/706 kB | 138 kB
-Progress (3): 4.6/13 MB | 639/706 kB | 138 kB
-Progress (3): 4.6/13 MB | 639/706 kB | 138 kB
-Progress (3): 4.6/13 MB | 655/706 kB | 138 kB
-Progress (3): 4.6/13 MB | 655/706 kB | 138 kB
-Progress (3): 4.6/13 MB | 672/706 kB | 138 kB
-Progress (3): 4.7/13 MB | 672/706 kB | 138 kB
-Progress (3): 4.7/13 MB | 688/706 kB | 138 kB
-Progress (3): 4.7/13 MB | 688/706 kB | 138 kB
-Progress (3): 4.7/13 MB | 704/706 kB | 138 kB
-Progress (3): 4.7/13 MB | 706 kB | 138 kB    
-Progress (3): 4.7/13 MB | 706 kB | 138 kB
-Progress (3): 4.7/13 MB | 706 kB | 138 kB
-                                         
+Progress (3): 4.5/13 MB | 524/706 kB | 138 kB+Progress (3): 4.5/13 MB | 524/706 kB | 138 kB+Progress (3): 4.5/13 MB | 541/706 kB | 138 kB+Progress (3): 4.5/13 MB | 541/706 kB | 138 kB+Progress (3): 4.5/13 MB | 557/706 kB | 138 kB+Progress (3): 4.6/13 MB | 557/706 kB | 138 kB+Progress (3): 4.6/13 MB | 573/706 kB | 138 kB+Progress (3): 4.6/13 MB | 573/706 kB | 138 kB+Progress (3): 4.6/13 MB | 590/706 kB | 138 kB+Progress (3): 4.6/13 MB | 590/706 kB | 138 kB+Progress (3): 4.6/13 MB | 606/706 kB | 138 kB+Progress (3): 4.6/13 MB | 606/706 kB | 138 kB+Progress (3): 4.6/13 MB | 623/706 kB | 138 kB+Progress (3): 4.6/13 MB | 623/706 kB | 138 kB+Progress (3): 4.6/13 MB | 639/706 kB | 138 kB+Progress (3): 4.6/13 MB | 639/706 kB | 138 kB+Progress (3): 4.6/13 MB | 655/706 kB | 138 kB+Progress (3): 4.6/13 MB | 655/706 kB | 138 kB+Progress (3): 4.6/13 MB | 672/706 kB | 138 kB+Progress (3): 4.7/13 MB | 672/706 kB | 138 kB+Progress (3): 4.7/13 MB | 688/706 kB | 138 kB+Progress (3): 4.7/13 MB | 688/706 kB | 138 kB+Progress (3): 4.7/13 MB | 704/706 kB | 138 kB+Progress (3): 4.7/13 MB | 706 kB | 138 kB    +Progress (3): 4.7/13 MB | 706 kB | 138 kB+Progress (3): 4.7/13 MB | 706 kB | 138 kB+                                          Downloaded from central: https://repo.maven.apache.org/maven2/org/eclipse/jetty/jetty-server/9.4.32.v20200930/jetty-server-9.4.32.v20200930.jar (706 kB at 9.8 MB/s)
 Downloaded from central: https://repo.maven.apache.org/maven2/org/eclipse/jetty/jetty-servlet/9.4.32.v20200930/jetty-servlet-9.4.32.v20200930.jar (138 kB at 1.9 MB/s)
 Downloading from central: https://repo.maven.apache.org/maven2/org/eclipse/jetty/jetty-io/9.4.32.v20200930/jetty-io-9.4.32.v20200930.jar
-Progress (1): 4.7/13 MB
-Progress (1): 4.7/13 MB
-                       
+Progress (1): 4.7/13 MB+Progress (1): 4.7/13 MB+                        Downloading from central: https://repo.maven.apache.org/maven2/org/eclipse/jetty/jetty-jmx/9.4.32.v20200930/jetty-jmx-9.4.32.v20200930.jar
-Progress (1): 4.8/13 MB
-Progress (1): 4.8/13 MB
-Progress (1): 4.8/13 MB
-Progress (1): 4.8/13 MB
-Progress (1): 4.8/13 MB
-Progress (2): 4.8/13 MB | 16/214 kB
-Progress (2): 4.8/13 MB | 16/214 kB
-Progress (2): 4.8/13 MB | 33/214 kB
-Progress (2): 4.9/13 MB | 33/214 kB
-Progress (2): 4.9/13 MB | 49/214 kB
-Progress (2): 4.9/13 MB | 49/214 kB
-Progress (2): 4.9/13 MB | 62/214 kB
-Progress (2): 4.9/13 MB | 78/214 kB
-Progress (2): 4.9/13 MB | 78/214 kB
-Progress (2): 4.9/13 MB | 94/214 kB
-Progress (2): 4.9/13 MB | 94/214 kB
-Progress (2): 4.9/13 MB | 111/214 kB
-Progress (2): 4.9/13 MB | 111/214 kB
-Progress (2): 4.9/13 MB | 127/214 kB
-Progress (2): 4.9/13 MB | 127/214 kB
-Progress (2): 4.9/13 MB | 143/214 kB
-Progress (2): 4.9/13 MB | 160/214 kB
-Progress (2): 5.0/13 MB | 160/214 kB
-Progress (2): 5.0/13 MB | 176/214 kB
-Progress (2): 5.0/13 MB | 176/214 kB
-Progress (2): 5.0/13 MB | 193/214 kB
-Progress (2): 5.0/13 MB | 193/214 kB
-Progress (2): 5.0/13 MB | 209/214 kB
-Progress (2): 5.0/13 MB | 209/214 kB
-Progress (2): 5.0/13 MB | 214 kB    
-Progress (2): 5.0/13 MB | 214 kB
-Progress (2): 5.0/13 MB | 214 kB
-                                
+Progress (1): 4.8/13 MB+Progress (1): 4.8/13 MB+Progress (1): 4.8/13 MB+Progress (1): 4.8/13 MB+Progress (1): 4.8/13 MB+Progress (2): 4.8/13 MB | 16/214 kB+Progress (2): 4.8/13 MB | 16/214 kB+Progress (2): 4.8/13 MB | 33/214 kB+Progress (2): 4.9/13 MB | 33/214 kB+Progress (2): 4.9/13 MB | 49/214 kB+Progress (2): 4.9/13 MB | 49/214 kB+Progress (2): 4.9/13 MB | 62/214 kB+Progress (2): 4.9/13 MB | 78/214 kB+Progress (2): 4.9/13 MB | 78/214 kB+Progress (2): 4.9/13 MB | 94/214 kB+Progress (2): 4.9/13 MB | 94/214 kB+Progress (2): 4.9/13 MB | 111/214 kB+Progress (2): 4.9/13 MB | 111/214 kB+Progress (2): 4.9/13 MB | 127/214 kB+Progress (2): 4.9/13 MB | 127/214 kB+Progress (2): 4.9/13 MB | 143/214 kB+Progress (2): 4.9/13 MB | 160/214 kB+Progress (2): 5.0/13 MB | 160/214 kB+Progress (2): 5.0/13 MB | 176/214 kB+Progress (2): 5.0/13 MB | 176/214 kB+Progress (2): 5.0/13 MB | 193/214 kB+Progress (2): 5.0/13 MB | 193/214 kB+Progress (2): 5.0/13 MB | 209/214 kB+Progress (2): 5.0/13 MB | 209/214 kB+Progress (2): 5.0/13 MB | 214 kB    +Progress (2): 5.0/13 MB | 214 kB+Progress (2): 5.0/13 MB | 214 kB+                                 Downloaded from central: https://repo.maven.apache.org/maven2/org/eclipse/jetty/jetty-http/9.4.32.v20200930/jetty-http-9.4.32.v20200930.jar (214 kB at 2.8 MB/s)
 Downloading from central: https://repo.maven.apache.org/maven2/org/eclipse/jetty/jetty-annotations/9.4.32.v20200930/jetty-annotations-9.4.32.v20200930.jar
-Progress (1): 5.1/13 MB
-Progress (1): 5.1/13 MB
-Progress (1): 5.1/13 MB
-Progress (2): 5.1/13 MB | 16/165 kB
-Progress (2): 5.1/13 MB | 33/165 kB
-Progress (2): 5.1/13 MB | 33/165 kB
-Progress (2): 5.1/13 MB | 49/165 kB
-Progress (2): 5.1/13 MB | 49/165 kB
-Progress (2): 5.1/13 MB | 65/165 kB
-Progress (2): 5.1/13 MB | 65/165 kB
-Progress (2): 5.1/13 MB | 81/165 kB
-Progress (2): 5.2/13 MB | 81/165 kB
-Progress (2): 5.2/13 MB | 98/165 kB
-Progress (2): 5.2/13 MB | 98/165 kB
-Progress (2): 5.2/13 MB | 114/165 kB
-Progress (2): 5.2/13 MB | 131/165 kB
-Progress (2): 5.2/13 MB | 131/165 kB
-Progress (2): 5.2/13 MB | 147/165 kB
-Progress (2): 5.2/13 MB | 147/165 kB
-Progress (2): 5.2/13 MB | 163/165 kB
-Progress (2): 5.2/13 MB | 165 kB    
-Progress (2): 5.2/13 MB | 165 kB
-Progress (2): 5.2/13 MB | 165 kB
-                                
+Progress (1): 5.1/13 MB+Progress (1): 5.1/13 MB+Progress (1): 5.1/13 MB+Progress (2): 5.1/13 MB | 16/165 kB+Progress (2): 5.1/13 MB | 33/165 kB+Progress (2): 5.1/13 MB | 33/165 kB+Progress (2): 5.1/13 MB | 49/165 kB+Progress (2): 5.1/13 MB | 49/165 kB+Progress (2): 5.1/13 MB | 65/165 kB+Progress (2): 5.1/13 MB | 65/165 kB+Progress (2): 5.1/13 MB | 81/165 kB+Progress (2): 5.2/13 MB | 81/165 kB+Progress (2): 5.2/13 MB | 98/165 kB+Progress (2): 5.2/13 MB | 98/165 kB+Progress (2): 5.2/13 MB | 114/165 kB+Progress (2): 5.2/13 MB | 131/165 kB+Progress (2): 5.2/13 MB | 131/165 kB+Progress (2): 5.2/13 MB | 147/165 kB+Progress (2): 5.2/13 MB | 147/165 kB+Progress (2): 5.2/13 MB | 163/165 kB+Progress (2): 5.2/13 MB | 165 kB    +Progress (2): 5.2/13 MB | 165 kB+Progress (2): 5.2/13 MB | 165 kB+                                 Downloaded from central: https://repo.maven.apache.org/maven2/org/eclipse/jetty/jetty-io/9.4.32.v20200930/jetty-io-9.4.32.v20200930.jar (165 kB at 2.1 MB/s)
 Downloading from central: https://repo.maven.apache.org/maven2/javax/annotation/javax.annotation-api/1.3/javax.annotation-api-1.3.jar
-Progress (1): 5.3/13 MB
-Progress (1): 5.3/13 MB
-Progress (1): 5.3/13 MB
-Progress (1): 5.3/13 MB
-Progress (1): 5.3/13 MB
-Progress (2): 5.3/13 MB | 16/42 kB
-Progress (2): 5.3/13 MB | 16/42 kB
-Progress (2): 5.3/13 MB | 33/42 kB
-Progress (2): 5.4/13 MB | 33/42 kB
-Progress (2): 5.4/13 MB | 42 kB   
-Progress (2): 5.4/13 MB | 42 kB
-Progress (2): 5.4/13 MB | 42 kB
-Progress (2): 5.4/13 MB | 42 kB
-Progress (2): 5.4/13 MB | 42 kB
-                               
+Progress (1): 5.3/13 MB+Progress (1): 5.3/13 MB+Progress (1): 5.3/13 MB+Progress (1): 5.3/13 MB+Progress (1): 5.3/13 MB+Progress (2): 5.3/13 MB | 16/42 kB+Progress (2): 5.3/13 MB | 16/42 kB+Progress (2): 5.3/13 MB | 33/42 kB+Progress (2): 5.4/13 MB | 33/42 kB+Progress (2): 5.4/13 MB | 42 kB   +Progress (2): 5.4/13 MB | 42 kB+Progress (2): 5.4/13 MB | 42 kB+Progress (2): 5.4/13 MB | 42 kB+Progress (2): 5.4/13 MB | 42 kB+                                Downloaded from central: https://repo.maven.apache.org/maven2/org/eclipse/jetty/jetty-jmx/9.4.32.v20200930/jetty-jmx-9.4.32.v20200930.jar (42 kB at 529 kB/s)
 Downloading from central: https://repo.maven.apache.org/maven2/org/ow2/asm/asm/7.3.1/asm-7.3.1.jar
-Progress (1): 5.4/13 MB
-Progress (1): 5.5/13 MB
-Progress (1): 5.5/13 MB
-Progress (2): 5.5/13 MB | 16/86 kB
-Progress (2): 5.5/13 MB | 16/86 kB
-Progress (2): 5.5/13 MB | 33/86 kB
-Progress (2): 5.5/13 MB | 33/86 kB
-Progress (2): 5.5/13 MB | 49/86 kB
-Progress (2): 5.5/13 MB | 49/86 kB
-Progress (2): 5.5/13 MB | 64/86 kB
-Progress (2): 5.5/13 MB | 80/86 kB
-Progress (2): 5.5/13 MB | 80/86 kB
-Progress (2): 5.5/13 MB | 86 kB   
-Progress (2): 5.6/13 MB | 86 kB
-Progress (2): 5.6/13 MB | 86 kB
-                               
+Progress (1): 5.4/13 MB+Progress (1): 5.5/13 MB+Progress (1): 5.5/13 MB+Progress (2): 5.5/13 MB | 16/86 kB+Progress (2): 5.5/13 MB | 16/86 kB+Progress (2): 5.5/13 MB | 33/86 kB+Progress (2): 5.5/13 MB | 33/86 kB+Progress (2): 5.5/13 MB | 49/86 kB+Progress (2): 5.5/13 MB | 49/86 kB+Progress (2): 5.5/13 MB | 64/86 kB+Progress (2): 5.5/13 MB | 80/86 kB+Progress (2): 5.5/13 MB | 80/86 kB+Progress (2): 5.5/13 MB | 86 kB   +Progress (2): 5.6/13 MB | 86 kB+Progress (2): 5.6/13 MB | 86 kB+                                Downloaded from central: https://repo.maven.apache.org/maven2/org/eclipse/jetty/jetty-annotations/9.4.32.v20200930/jetty-annotations-9.4.32.v20200930.jar (86 kB at 1.1 MB/s)
-Progress (1): 5.6/13 MB
-Progress (1): 5.6/13 MB
-                       
+Progress (1): 5.6/13 MB+Progress (1): 5.6/13 MB+                        Downloading from central: https://repo.maven.apache.org/maven2/org/ow2/asm/asm-commons/7.3.1/asm-commons-7.3.1.jar
-Progress (1): 5.6/13 MB
-Progress (1): 5.6/13 MB
-Progress (1): 5.6/13 MB
-Progress (2): 5.6/13 MB | 16/26 kB
-Progress (2): 5.7/13 MB | 16/26 kB
-Progress (2): 5.7/13 MB | 26 kB   
-Progress (2): 5.7/13 MB | 26 kB
-Progress (2): 5.7/13 MB | 26 kB
-Progress (2): 5.7/13 MB | 26 kB
-                               
+Progress (1): 5.6/13 MB+Progress (1): 5.6/13 MB+Progress (1): 5.6/13 MB+Progress (2): 5.6/13 MB | 16/26 kB+Progress (2): 5.7/13 MB | 16/26 kB+Progress (2): 5.7/13 MB | 26 kB   +Progress (2): 5.7/13 MB | 26 kB+Progress (2): 5.7/13 MB | 26 kB+Progress (2): 5.7/13 MB | 26 kB+                                Downloaded from central: https://repo.maven.apache.org/maven2/javax/annotation/javax.annotation-api/1.3/javax.annotation-api-1.3.jar (26 kB at 315 kB/s)
 Downloading from central: https://repo.maven.apache.org/maven2/org/ow2/asm/asm-tree/7.3.1/asm-tree-7.3.1.jar
-Progress (1): 5.7/13 MB
-Progress (1): 5.7/13 MB
-Progress (1): 5.8/13 MB
-Progress (1): 5.8/13 MB
-Progress (1): 5.8/13 MB
-Progress (2): 5.8/13 MB | 16/319 kB
-Progress (2): 5.8/13 MB | 33/319 kB
-Progress (3): 5.8/13 MB | 33/319 kB | 16/122 kB
-Progress (3): 5.8/13 MB | 49/319 kB | 16/122 kB
-Progress (3): 5.8/13 MB | 49/319 kB | 32/122 kB
-Progress (3): 5.8/13 MB | 66/319 kB | 32/122 kB
-Progress (3): 5.8/13 MB | 66/319 kB | 49/122 kB
-Progress (3): 5.8/13 MB | 82/319 kB | 49/122 kB
-Progress (3): 5.8/13 MB | 82/319 kB | 65/122 kB
-Progress (3): 5.8/13 MB | 98/319 kB | 65/122 kB
-Progress (3): 5.8/13 MB | 111/319 kB | 65/122 kB
-Progress (3): 5.8/13 MB | 111/319 kB | 81/122 kB
-Progress (3): 5.8/13 MB | 127/319 kB | 81/122 kB
-Progress (3): 5.8/13 MB | 127/319 kB | 98/122 kB
-Progress (3): 5.8/13 MB | 143/319 kB | 98/122 kB
-Progress (3): 5.8/13 MB | 143/319 kB | 114/122 kB
-Progress (3): 5.8/13 MB | 160/319 kB | 114/122 kB
-Progress (3): 5.8/13 MB | 160/319 kB | 122 kB    
-Progress (3): 5.8/13 MB | 176/319 kB | 122 kB
-Progress (3): 5.8/13 MB | 193/319 kB | 122 kB
-                                             
+Progress (1): 5.7/13 MB+Progress (1): 5.7/13 MB+Progress (1): 5.8/13 MB+Progress (1): 5.8/13 MB+Progress (1): 5.8/13 MB+Progress (2): 5.8/13 MB | 16/319 kB+Progress (2): 5.8/13 MB | 33/319 kB+Progress (3): 5.8/13 MB | 33/319 kB | 16/122 kB+Progress (3): 5.8/13 MB | 49/319 kB | 16/122 kB+Progress (3): 5.8/13 MB | 49/319 kB | 32/122 kB+Progress (3): 5.8/13 MB | 66/319 kB | 32/122 kB+Progress (3): 5.8/13 MB | 66/319 kB | 49/122 kB+Progress (3): 5.8/13 MB | 82/319 kB | 49/122 kB+Progress (3): 5.8/13 MB | 82/319 kB | 65/122 kB+Progress (3): 5.8/13 MB | 98/319 kB | 65/122 kB+Progress (3): 5.8/13 MB | 111/319 kB | 65/122 kB+Progress (3): 5.8/13 MB | 111/319 kB | 81/122 kB+Progress (3): 5.8/13 MB | 127/319 kB | 81/122 kB+Progress (3): 5.8/13 MB | 127/319 kB | 98/122 kB+Progress (3): 5.8/13 MB | 143/319 kB | 98/122 kB+Progress (3): 5.8/13 MB | 143/319 kB | 114/122 kB+Progress (3): 5.8/13 MB | 160/319 kB | 114/122 kB+Progress (3): 5.8/13 MB | 160/319 kB | 122 kB    +Progress (3): 5.8/13 MB | 176/319 kB | 122 kB+Progress (3): 5.8/13 MB | 193/319 kB | 122 kB+                                              Downloaded from central: https://repo.maven.apache.org/maven2/org/ow2/asm/asm/7.3.1/asm-7.3.1.jar (122 kB at 1.4 MB/s)
 Downloading from central: https://repo.maven.apache.org/maven2/org/ow2/asm/asm-analysis/7.3.1/asm-analysis-7.3.1.jar
-Progress (2): 5.8/13 MB | 209/319 kB
-Progress (2): 5.8/13 MB | 209/319 kB
-Progress (2): 5.8/13 MB | 209/319 kB
-Progress (2): 5.8/13 MB | 209/319 kB
-Progress (2): 5.9/13 MB | 209/319 kB
-Progress (2): 5.9/13 MB | 209/319 kB
-Progress (2): 5.9/13 MB | 209/319 kB
-Progress (2): 5.9/13 MB | 225/319 kB
-Progress (2): 5.9/13 MB | 225/319 kB
-Progress (2): 5.9/13 MB | 225/319 kB
-Progress (3): 5.9/13 MB | 225/319 kB | 16/72 kB
-Progress (3): 5.9/13 MB | 242/319 kB | 16/72 kB
-Progress (3): 5.9/13 MB | 242/319 kB | 16/72 kB
-Progress (3): 5.9/13 MB | 242/319 kB | 33/72 kB
-Progress (3): 6.0/13 MB | 242/319 kB | 33/72 kB
-Progress (3): 6.0/13 MB | 242/319 kB | 49/72 kB
-Progress (3): 6.0/13 MB | 258/319 kB | 49/72 kB
-Progress (3): 6.0/13 MB | 258/319 kB | 49/72 kB
-Progress (3): 6.0/13 MB | 258/319 kB | 66/72 kB
-Progress (3): 6.0/13 MB | 258/319 kB | 72 kB   
-Progress (3): 6.0/13 MB | 258/319 kB | 72 kB
-Progress (3): 6.0/13 MB | 275/319 kB | 72 kB
-Progress (3): 6.0/13 MB | 275/319 kB | 72 kB
-                                            
+Progress (2): 5.8/13 MB | 209/319 kB+Progress (2): 5.8/13 MB | 209/319 kB+Progress (2): 5.8/13 MB | 209/319 kB+Progress (2): 5.8/13 MB | 209/319 kB+Progress (2): 5.9/13 MB | 209/319 kB+Progress (2): 5.9/13 MB | 209/319 kB+Progress (2): 5.9/13 MB | 209/319 kB+Progress (2): 5.9/13 MB | 225/319 kB+Progress (2): 5.9/13 MB | 225/319 kB+Progress (2): 5.9/13 MB | 225/319 kB+Progress (3): 5.9/13 MB | 225/319 kB | 16/72 kB+Progress (3): 5.9/13 MB | 242/319 kB | 16/72 kB+Progress (3): 5.9/13 MB | 242/319 kB | 16/72 kB+Progress (3): 5.9/13 MB | 242/319 kB | 33/72 kB+Progress (3): 6.0/13 MB | 242/319 kB | 33/72 kB+Progress (3): 6.0/13 MB | 242/319 kB | 49/72 kB+Progress (3): 6.0/13 MB | 258/319 kB | 49/72 kB+Progress (3): 6.0/13 MB | 258/319 kB | 49/72 kB+Progress (3): 6.0/13 MB | 258/319 kB | 66/72 kB+Progress (3): 6.0/13 MB | 258/319 kB | 72 kB   +Progress (3): 6.0/13 MB | 258/319 kB | 72 kB+Progress (3): 6.0/13 MB | 275/319 kB | 72 kB+Progress (3): 6.0/13 MB | 275/319 kB | 72 kB+                                             Downloaded from central: https://repo.maven.apache.org/maven2/org/ow2/asm/asm-commons/7.3.1/asm-commons-7.3.1.jar (72 kB at 804 kB/s)
 Downloading from central: https://repo.maven.apache.org/maven2/org/eclipse/jetty/websocket/javax-websocket-server-impl/9.4.32.v20200930/javax-websocket-server-impl-9.4.32.v20200930.jar
-Progress (2): 6.0/13 MB | 275/319 kB
-Progress (2): 6.0/13 MB | 291/319 kB
-Progress (3): 6.0/13 MB | 291/319 kB | 16/53 kB
-Progress (3): 6.0/13 MB | 291/319 kB | 16/53 kB
-Progress (3): 6.0/13 MB | 291/319 kB | 33/53 kB
-Progress (3): 6.1/13 MB | 291/319 kB | 33/53 kB
-Progress (3): 6.1/13 MB | 291/319 kB | 49/53 kB
-Progress (3): 6.1/13 MB | 291/319 kB | 53 kB   
-Progress (3): 6.1/13 MB | 307/319 kB | 53 kB
-Progress (3): 6.1/13 MB | 307/319 kB | 53 kB
-Progress (3): 6.1/13 MB | 319 kB | 53 kB    
-Progress (3): 6.1/13 MB | 319 kB | 53 kB
-                                        
+Progress (2): 6.0/13 MB | 275/319 kB+Progress (2): 6.0/13 MB | 291/319 kB+Progress (3): 6.0/13 MB | 291/319 kB | 16/53 kB+Progress (3): 6.0/13 MB | 291/319 kB | 16/53 kB+Progress (3): 6.0/13 MB | 291/319 kB | 33/53 kB+Progress (3): 6.1/13 MB | 291/319 kB | 33/53 kB+Progress (3): 6.1/13 MB | 291/319 kB | 49/53 kB+Progress (3): 6.1/13 MB | 291/319 kB | 53 kB   +Progress (3): 6.1/13 MB | 307/319 kB | 53 kB+Progress (3): 6.1/13 MB | 307/319 kB | 53 kB+Progress (3): 6.1/13 MB | 319 kB | 53 kB    +Progress (3): 6.1/13 MB | 319 kB | 53 kB+                                         Downloaded from central: https://repo.maven.apache.org/maven2/org/ow2/asm/asm-tree/7.3.1/asm-tree-7.3.1.jar (53 kB at 587 kB/s)
 Downloading from central: https://repo.maven.apache.org/maven2/org/eclipse/jetty/websocket/javax-websocket-client-impl/9.4.32.v20200930/javax-websocket-client-impl-9.4.32.v20200930.jar
-Progress (2): 6.1/13 MB | 319 kB
-Progress (2): 6.1/13 MB | 319 kB
-                                
+Progress (2): 6.1/13 MB | 319 kB+Progress (2): 6.1/13 MB | 319 kB+                                 Downloaded from central: https://repo.maven.apache.org/maven2/org/eclipse/jetty/jetty-client/9.4.32.v20200930/jetty-client-9.4.32.v20200930.jar (319 kB at 3.5 MB/s)
 Downloading from central: https://repo.maven.apache.org/maven2/javax/websocket/javax.websocket-client-api/1.0/javax.websocket-client-api-1.0.jar
-Progress (1): 6.1/13 MB
-Progress (1): 6.2/13 MB
-Progress (1): 6.2/13 MB
-Progress (1): 6.2/13 MB
-Progress (2): 6.2/13 MB | 16/33 kB
-Progress (2): 6.2/13 MB | 16/33 kB
-Progress (2): 6.2/13 MB | 33/33 kB
-Progress (2): 6.2/13 MB | 33 kB   
-Progress (2): 6.2/13 MB | 33 kB
-Progress (2): 6.2/13 MB | 33 kB
-Progress (2): 6.3/13 MB | 33 kB
-                               
+Progress (1): 6.1/13 MB+Progress (1): 6.2/13 MB+Progress (1): 6.2/13 MB+Progress (1): 6.2/13 MB+Progress (2): 6.2/13 MB | 16/33 kB+Progress (2): 6.2/13 MB | 16/33 kB+Progress (2): 6.2/13 MB | 33/33 kB+Progress (2): 6.2/13 MB | 33 kB   +Progress (2): 6.2/13 MB | 33 kB+Progress (2): 6.2/13 MB | 33 kB+Progress (2): 6.3/13 MB | 33 kB+                                Downloaded from central: https://repo.maven.apache.org/maven2/org/ow2/asm/asm-analysis/7.3.1/asm-analysis-7.3.1.jar (33 kB at 368 kB/s)
-Progress (1): 6.3/13 MB
-                       
+Progress (1): 6.3/13 MB+                        Downloading from central: https://repo.maven.apache.org/maven2/javax/websocket/javax.websocket-api/1.0/javax.websocket-api-1.0.jar
-Progress (1): 6.3/13 MB
-Progress (1): 6.3/13 MB
-Progress (2): 6.3/13 MB | 16/47 kB
-Progress (2): 6.3/13 MB | 16/47 kB
-Progress (2): 6.3/13 MB | 16/47 kB
-Progress (2): 6.3/13 MB | 33/47 kB
-Progress (2): 6.4/13 MB | 33/47 kB
-Progress (2): 6.4/13 MB | 47 kB   
-Progress (2): 6.4/13 MB | 47 kB
-Progress (2): 6.4/13 MB | 47 kB
-Progress (2): 6.4/13 MB | 47 kB
-                               
+Progress (1): 6.3/13 MB+Progress (1): 6.3/13 MB+Progress (2): 6.3/13 MB | 16/47 kB+Progress (2): 6.3/13 MB | 16/47 kB+Progress (2): 6.3/13 MB | 16/47 kB+Progress (2): 6.3/13 MB | 33/47 kB+Progress (2): 6.4/13 MB | 33/47 kB+Progress (2): 6.4/13 MB | 47 kB   +Progress (2): 6.4/13 MB | 47 kB+Progress (2): 6.4/13 MB | 47 kB+Progress (2): 6.4/13 MB | 47 kB+                                Downloaded from central: https://repo.maven.apache.org/maven2/org/eclipse/jetty/websocket/javax-websocket-server-impl/9.4.32.v20200930/javax-websocket-server-impl-9.4.32.v20200930.jar (47 kB at 504 kB/s)
-Progress (1): 6.4/13 MB
-                       
+Progress (1): 6.4/13 MB+                        Downloading from central: https://repo.maven.apache.org/maven2/org/eclipse/jetty/websocket/websocket-server/9.4.32.v20200930/websocket-server-9.4.32.v20200930.jar
-Progress (1): 6.4/13 MB
-Progress (1): 6.5/13 MB
-Progress (1): 6.5/13 MB
-Progress (2): 6.5/13 MB | 16/27 kB
-Progress (2): 6.5/13 MB | 16/27 kB
-Progress (2): 6.5/13 MB | 27 kB   
-Progress (2): 6.5/13 MB | 27 kB
-Progress (2): 6.5/13 MB | 27 kB
-                               
+Progress (1): 6.4/13 MB+Progress (1): 6.5/13 MB+Progress (1): 6.5/13 MB+Progress (2): 6.5/13 MB | 16/27 kB+Progress (2): 6.5/13 MB | 16/27 kB+Progress (2): 6.5/13 MB | 27 kB   +Progress (2): 6.5/13 MB | 27 kB+Progress (2): 6.5/13 MB | 27 kB+                                Downloaded from central: https://repo.maven.apache.org/maven2/javax/websocket/javax.websocket-client-api/1.0/javax.websocket-client-api-1.0.jar (27 kB at 287 kB/s)
-Progress (1): 6.5/13 MB
-Progress (1): 6.5/13 MB
-                       
+Progress (1): 6.5/13 MB+Progress (1): 6.5/13 MB+                        Downloading from central: https://repo.maven.apache.org/maven2/org/eclipse/jetty/websocket/websocket-common/9.4.32.v20200930/websocket-common-9.4.32.v20200930.jar
-Progress (1): 6.6/13 MB
-Progress (1): 6.6/13 MB
-Progress (1): 6.6/13 MB
-Progress (1): 6.6/13 MB
-Progress (1): 6.6/13 MB
-Progress (1): 6.6/13 MB
-Progress (1): 6.7/13 MB
-Progress (1): 6.7/13 MB
-Progress (1): 6.7/13 MB
-Progress (1): 6.7/13 MB
-Progress (1): 6.7/13 MB
-Progress (1): 6.7/13 MB
-Progress (1): 6.8/13 MB
-Progress (2): 6.8/13 MB | 16/37 kB
-Progress (2): 6.8/13 MB | 16/37 kB
-Progress (2): 6.8/13 MB | 33/37 kB
-Progress (2): 6.8/13 MB | 37 kB   
-Progress (2): 6.8/13 MB | 37 kB
-Progress (2): 6.8/13 MB | 37 kB
-                               
+Progress (1): 6.6/13 MB+Progress (1): 6.6/13 MB+Progress (1): 6.6/13 MB+Progress (1): 6.6/13 MB+Progress (1): 6.6/13 MB+Progress (1): 6.6/13 MB+Progress (1): 6.7/13 MB+Progress (1): 6.7/13 MB+Progress (1): 6.7/13 MB+Progress (1): 6.7/13 MB+Progress (1): 6.7/13 MB+Progress (1): 6.7/13 MB+Progress (1): 6.8/13 MB+Progress (2): 6.8/13 MB | 16/37 kB+Progress (2): 6.8/13 MB | 16/37 kB+Progress (2): 6.8/13 MB | 33/37 kB+Progress (2): 6.8/13 MB | 37 kB   +Progress (2): 6.8/13 MB | 37 kB+Progress (2): 6.8/13 MB | 37 kB+                                Downloaded from central: https://repo.maven.apache.org/maven2/javax/websocket/javax.websocket-api/1.0/javax.websocket-api-1.0.jar (37 kB at 374 kB/s)
-Progress (1): 6.8/13 MB
-Progress (1): 6.8/13 MB
-Progress (1): 6.9/13 MB
-Progress (2): 6.9/13 MB | 16/45 kB
-Progress (2): 6.9/13 MB | 16/45 kB
-Progress (2): 6.9/13 MB | 33/45 kB
-Progress (2): 6.9/13 MB | 45 kB   
-Progress (2): 6.9/13 MB | 45 kB
-Progress (2): 6.9/13 MB | 45 kB
-                               
+Progress (1): 6.8/13 MB+Progress (1): 6.8/13 MB+Progress (1): 6.9/13 MB+Progress (2): 6.9/13 MB | 16/45 kB+Progress (2): 6.9/13 MB | 16/45 kB+Progress (2): 6.9/13 MB | 33/45 kB+Progress (2): 6.9/13 MB | 45 kB   +Progress (2): 6.9/13 MB | 45 kB+Progress (2): 6.9/13 MB | 45 kB+                                Downloaded from central: https://repo.maven.apache.org/maven2/org/eclipse/jetty/websocket/websocket-server/9.4.32.v20200930/websocket-server-9.4.32.v20200930.jar (45 kB at 453 kB/s)
-Progress (1): 6.9/13 MB
-                       
+Progress (1): 6.9/13 MB+                        Downloading from central: https://repo.maven.apache.org/maven2/org/eclipse/jetty/websocket/websocket-api/9.4.32.v20200930/websocket-api-9.4.32.v20200930.jar
-Progress (1): 6.9/13 MB
-Progress (1): 7.0/13 MB
-                       
+Progress (1): 6.9/13 MB+Progress (1): 7.0/13 MB+                        Downloading from central: https://repo.maven.apache.org/maven2/org/eclipse/jetty/websocket/websocket-client/9.4.32.v20200930/websocket-client-9.4.32.v20200930.jar
-Progress (1): 7.0/13 MB
-Progress (1): 7.0/13 MB
-Progress (1): 7.0/13 MB
-Progress (1): 7.0/13 MB
-Progress (1): 7.0/13 MB
-Progress (1): 7.1/13 MB
-Progress (1): 7.1/13 MB
-Progress (1): 7.1/13 MB
-Progress (1): 7.1/13 MB
-Progress (1): 7.1/13 MB
-Progress (2): 7.1/13 MB | 16/212 kB
-Progress (2): 7.1/13 MB | 16/212 kB
-Progress (2): 7.1/13 MB | 33/212 kB
-Progress (2): 7.2/13 MB | 33/212 kB
-Progress (2): 7.2/13 MB | 49/212 kB
-Progress (2): 7.2/13 MB | 49/212 kB
-Progress (2): 7.2/13 MB | 66/212 kB
-Progress (2): 7.2/13 MB | 66/212 kB
-Progress (2): 7.2/13 MB | 82/212 kB
-Progress (2): 7.2/13 MB | 98/212 kB
-Progress (2): 7.2/13 MB | 98/212 kB
-Progress (2): 7.2/13 MB | 115/212 kB
-Progress (2): 7.2/13 MB | 115/212 kB
-Progress (2): 7.2/13 MB | 131/212 kB
-Progress (2): 7.2/13 MB | 131/212 kB
-Progress (2): 7.2/13 MB | 147/212 kB
-Progress (2): 7.3/13 MB | 147/212 kB
-Progress (2): 7.3/13 MB | 164/212 kB
-Progress (2): 7.3/13 MB | 164/212 kB
-Progress (2): 7.3/13 MB | 180/212 kB
-Progress (2): 7.3/13 MB | 197/212 kB
-Progress (2): 7.3/13 MB | 197/212 kB
-Progress (2): 7.3/13 MB | 212 kB    
-Progress (2): 7.3/13 MB | 212 kB
-Progress (2): 7.3/13 MB | 212 kB
-Progress (2): 7.3/13 MB | 212 kB
-                                
+Progress (1): 7.0/13 MB+Progress (1): 7.0/13 MB+Progress (1): 7.0/13 MB+Progress (1): 7.0/13 MB+Progress (1): 7.0/13 MB+Progress (1): 7.1/13 MB+Progress (1): 7.1/13 MB+Progress (1): 7.1/13 MB+Progress (1): 7.1/13 MB+Progress (1): 7.1/13 MB+Progress (2): 7.1/13 MB | 16/212 kB+Progress (2): 7.1/13 MB | 16/212 kB+Progress (2): 7.1/13 MB | 33/212 kB+Progress (2): 7.2/13 MB | 33/212 kB+Progress (2): 7.2/13 MB | 49/212 kB+Progress (2): 7.2/13 MB | 49/212 kB+Progress (2): 7.2/13 MB | 66/212 kB+Progress (2): 7.2/13 MB | 66/212 kB+Progress (2): 7.2/13 MB | 82/212 kB+Progress (2): 7.2/13 MB | 98/212 kB+Progress (2): 7.2/13 MB | 98/212 kB+Progress (2): 7.2/13 MB | 115/212 kB+Progress (2): 7.2/13 MB | 115/212 kB+Progress (2): 7.2/13 MB | 131/212 kB+Progress (2): 7.2/13 MB | 131/212 kB+Progress (2): 7.2/13 MB | 147/212 kB+Progress (2): 7.3/13 MB | 147/212 kB+Progress (2): 7.3/13 MB | 164/212 kB+Progress (2): 7.3/13 MB | 164/212 kB+Progress (2): 7.3/13 MB | 180/212 kB+Progress (2): 7.3/13 MB | 197/212 kB+Progress (2): 7.3/13 MB | 197/212 kB+Progress (2): 7.3/13 MB | 212 kB    +Progress (2): 7.3/13 MB | 212 kB+Progress (2): 7.3/13 MB | 212 kB+Progress (2): 7.3/13 MB | 212 kB+                                 Downloaded from central: https://repo.maven.apache.org/maven2/org/eclipse/jetty/websocket/websocket-common/9.4.32.v20200930/websocket-common-9.4.32.v20200930.jar (212 kB at 2.0 MB/s)
 Downloading from central: https://repo.maven.apache.org/maven2/org/eclipse/jetty/websocket/websocket-servlet/9.4.32.v20200930/websocket-servlet-9.4.32.v20200930.jar
-Progress (1): 7.4/13 MB
-Progress (1): 7.4/13 MB
-Progress (1): 7.4/13 MB
-Progress (1): 7.4/13 MB
-Progress (1): 7.4/13 MB
-Progress (1): 7.4/13 MB
-Progress (1): 7.5/13 MB
-Progress (1): 7.5/13 MB
-Progress (1): 7.5/13 MB
-Progress (1): 7.5/13 MB
-Progress (1): 7.5/13 MB
-Progress (1): 7.5/13 MB
-Progress (1): 7.5/13 MB
-Progress (1): 7.6/13 MB
-Progress (1): 7.6/13 MB
-Progress (1): 7.6/13 MB
-Progress (1): 7.6/13 MB
-Progress (1): 7.6/13 MB
-Progress (1): 7.6/13 MB
-Progress (1): 7.7/13 MB
-Progress (1): 7.7/13 MB
-Progress (1): 7.7/13 MB
-Progress (1): 7.7/13 MB
-Progress (1): 7.7/13 MB
-Progress (2): 7.7/13 MB | 16/30 kB
-Progress (2): 7.7/13 MB | 16/30 kB
-Progress (2): 7.7/13 MB | 30 kB   
-Progress (2): 7.8/13 MB | 30 kB
-Progress (2): 7.8/13 MB | 30 kB
-                               
+Progress (1): 7.4/13 MB+Progress (1): 7.4/13 MB+Progress (1): 7.4/13 MB+Progress (1): 7.4/13 MB+Progress (1): 7.4/13 MB+Progress (1): 7.4/13 MB+Progress (1): 7.5/13 MB+Progress (1): 7.5/13 MB+Progress (1): 7.5/13 MB+Progress (1): 7.5/13 MB+Progress (1): 7.5/13 MB+Progress (1): 7.5/13 MB+Progress (1): 7.5/13 MB+Progress (1): 7.6/13 MB+Progress (1): 7.6/13 MB+Progress (1): 7.6/13 MB+Progress (1): 7.6/13 MB+Progress (1): 7.6/13 MB+Progress (1): 7.6/13 MB+Progress (1): 7.7/13 MB+Progress (1): 7.7/13 MB+Progress (1): 7.7/13 MB+Progress (1): 7.7/13 MB+Progress (1): 7.7/13 MB+Progress (2): 7.7/13 MB | 16/30 kB+Progress (2): 7.7/13 MB | 16/30 kB+Progress (2): 7.7/13 MB | 30 kB   +Progress (2): 7.8/13 MB | 30 kB+Progress (2): 7.8/13 MB | 30 kB+                                Downloaded from central: https://repo.maven.apache.org/maven2/org/eclipse/jetty/websocket/websocket-servlet/9.4.32.v20200930/websocket-servlet-9.4.32.v20200930.jar (30 kB at 280 kB/s)
-Progress (1): 7.8/13 MB
-                       
+Progress (1): 7.8/13 MB+                        Downloading from central: https://repo.maven.apache.org/maven2/org/eclipse/jetty/apache-jsp/9.4.32.v20200930/apache-jsp-9.4.32.v20200930.jar
-Progress (1): 7.8/13 MB
-Progress (1): 7.8/13 MB
-Progress (1): 7.8/13 MB
-Progress (1): 7.9/13 MB
-Progress (1): 7.9/13 MB
-Progress (1): 7.9/13 MB
-Progress (1): 7.9/13 MB
-Progress (1): 7.9/13 MB
-Progress (1): 7.9/13 MB
-Progress (1): 8.0/13 MB
-Progress (1): 8.0/13 MB
-Progress (1): 8.0/13 MB
-Progress (1): 8.0/13 MB
-Progress (1): 8.0/13 MB
-Progress (1): 8.0/13 MB
-Progress (1): 8.1/13 MB
-Progress (1): 8.1/13 MB
-Progress (1): 8.1/13 MB
-Progress (1): 8.1/13 MB
-Progress (1): 8.1/13 MB
-Progress (1): 8.1/13 MB
-Progress (1): 8.2/13 MB
-Progress (1): 8.2/13 MB
-Progress (1): 8.2/13 MB
-Progress (1): 8.2/13 MB
-Progress (1): 8.2/13 MB
-Progress (1): 8.2/13 MB
-Progress (1): 8.3/13 MB
-Progress (1): 8.3/13 MB
-Progress (1): 8.3/13 MB
-Progress (1): 8.3/13 MB
-Progress (2): 8.3/13 MB | 16/168 kB
-Progress (2): 8.3/13 MB | 33/168 kB
-Progress (2): 8.3/13 MB | 33/168 kB
-Progress (2): 8.3/13 MB | 33/168 kB
-Progress (2): 8.4/13 MB | 33/168 kB
-Progress (2): 8.4/13 MB | 33/168 kB
-Progress (2): 8.4/13 MB | 49/168 kB
-Progress (2): 8.4/13 MB | 49/168 kB
-Progress (2): 8.4/13 MB | 66/168 kB
-Progress (2): 8.4/13 MB | 66/168 kB
-Progress (2): 8.4/13 MB | 82/168 kB
-Progress (2): 8.4/13 MB | 98/168 kB
-Progress (2): 8.4/13 MB | 98/168 kB
-Progress (2): 8.4/13 MB | 114/168 kB
-Progress (2): 8.4/13 MB | 114/168 kB
-Progress (2): 8.4/13 MB | 131/168 kB
-Progress (2): 8.5/13 MB | 131/168 kB
-Progress (2): 8.5/13 MB | 147/168 kB
-Progress (2): 8.5/13 MB | 147/168 kB
-Progress (2): 8.5/13 MB | 164/168 kB
-Progress (2): 8.5/13 MB | 168 kB    
-Progress (2): 8.5/13 MB | 168 kB
-Progress (2): 8.5/13 MB | 168 kB
-Progress (2): 8.5/13 MB | 168 kB
-Progress (2): 8.5/13 MB | 168 kB
-                                
+Progress (1): 7.8/13 MB+Progress (1): 7.8/13 MB+Progress (1): 7.8/13 MB+Progress (1): 7.9/13 MB+Progress (1): 7.9/13 MB+Progress (1): 7.9/13 MB+Progress (1): 7.9/13 MB+Progress (1): 7.9/13 MB+Progress (1): 7.9/13 MB+Progress (1): 8.0/13 MB+Progress (1): 8.0/13 MB+Progress (1): 8.0/13 MB+Progress (1): 8.0/13 MB+Progress (1): 8.0/13 MB+Progress (1): 8.0/13 MB+Progress (1): 8.1/13 MB+Progress (1): 8.1/13 MB+Progress (1): 8.1/13 MB+Progress (1): 8.1/13 MB+Progress (1): 8.1/13 MB+Progress (1): 8.1/13 MB+Progress (1): 8.2/13 MB+Progress (1): 8.2/13 MB+Progress (1): 8.2/13 MB+Progress (1): 8.2/13 MB+Progress (1): 8.2/13 MB+Progress (1): 8.2/13 MB+Progress (1): 8.3/13 MB+Progress (1): 8.3/13 MB+Progress (1): 8.3/13 MB+Progress (1): 8.3/13 MB+Progress (2): 8.3/13 MB | 16/168 kB+Progress (2): 8.3/13 MB | 33/168 kB+Progress (2): 8.3/13 MB | 33/168 kB+Progress (2): 8.3/13 MB | 33/168 kB+Progress (2): 8.4/13 MB | 33/168 kB+Progress (2): 8.4/13 MB | 33/168 kB+Progress (2): 8.4/13 MB | 49/168 kB+Progress (2): 8.4/13 MB | 49/168 kB+Progress (2): 8.4/13 MB | 66/168 kB+Progress (2): 8.4/13 MB | 66/168 kB+Progress (2): 8.4/13 MB | 82/168 kB+Progress (2): 8.4/13 MB | 98/168 kB+Progress (2): 8.4/13 MB | 98/168 kB+Progress (2): 8.4/13 MB | 114/168 kB+Progress (2): 8.4/13 MB | 114/168 kB+Progress (2): 8.4/13 MB | 131/168 kB+Progress (2): 8.5/13 MB | 131/168 kB+Progress (2): 8.5/13 MB | 147/168 kB+Progress (2): 8.5/13 MB | 147/168 kB+Progress (2): 8.5/13 MB | 164/168 kB+Progress (2): 8.5/13 MB | 168 kB    +Progress (2): 8.5/13 MB | 168 kB+Progress (2): 8.5/13 MB | 168 kB+Progress (2): 8.5/13 MB | 168 kB+Progress (2): 8.5/13 MB | 168 kB+                                 Downloaded from central: https://repo.maven.apache.org/maven2/org/eclipse/jetty/websocket/javax-websocket-client-impl/9.4.32.v20200930/javax-websocket-client-impl-9.4.32.v20200930.jar (168 kB at 1.4 MB/s)
-Progress (1): 8.5/13 MB
-Progress (1): 8.6/13 MB
-                       
+Progress (1): 8.5/13 MB+Progress (1): 8.6/13 MB+                        Downloading from central: https://repo.maven.apache.org/maven2/org/eclipse/jetty/toolchain/jetty-schemas/3.1.2/jetty-schemas-3.1.2.jar
-Progress (1): 8.6/13 MB
-Progress (1): 8.6/13 MB
-Progress (1): 8.6/13 MB
-Progress (1): 8.6/13 MB
-Progress (2): 8.6/13 MB | 14/52 kB
-Progress (2): 8.6/13 MB | 14/52 kB
-Progress (2): 8.6/13 MB | 16/52 kB
-Progress (2): 8.6/13 MB | 19/52 kB
-Progress (2): 8.7/13 MB | 19/52 kB
-Progress (2): 8.7/13 MB | 25/52 kB
-Progress (2): 8.7/13 MB | 33/52 kB
-Progress (2): 8.7/13 MB | 33/52 kB
-Progress (2): 8.7/13 MB | 34/52 kB
-Progress (2): 8.7/13 MB | 36/52 kB
-Progress (2): 8.7/13 MB | 36/52 kB
-Progress (2): 8.7/13 MB | 37/52 kB
-Progress (2): 8.7/13 MB | 37/52 kB
-Progress (2): 8.7/13 MB | 38/52 kB
-Progress (2): 8.7/13 MB | 40/52 kB
-Progress (2): 8.7/13 MB | 40/52 kB
-Progress (2): 8.7/13 MB | 41/52 kB
-Progress (2): 8.7/13 MB | 44/52 kB
-Progress (2): 8.7/13 MB | 44/52 kB
-Progress (2): 8.7/13 MB | 45/52 kB
-Progress (2): 8.7/13 MB | 47/52 kB
-Progress (2): 8.7/13 MB | 48/52 kB
-Progress (2): 8.7/13 MB | 49/52 kB
-Progress (2): 8.7/13 MB | 51/52 kB
-Progress (2): 8.7/13 MB | 52 kB   
-Progress (2): 8.8/13 MB | 52 kB
-Progress (2): 8.8/13 MB | 52 kB
-                               
+Progress (1): 8.6/13 MB+Progress (1): 8.6/13 MB+Progress (1): 8.6/13 MB+Progress (1): 8.6/13 MB+Progress (2): 8.6/13 MB | 14/52 kB+Progress (2): 8.6/13 MB | 14/52 kB+Progress (2): 8.6/13 MB | 16/52 kB+Progress (2): 8.6/13 MB | 19/52 kB+Progress (2): 8.7/13 MB | 19/52 kB+Progress (2): 8.7/13 MB | 25/52 kB+Progress (2): 8.7/13 MB | 33/52 kB+Progress (2): 8.7/13 MB | 33/52 kB+Progress (2): 8.7/13 MB | 34/52 kB+Progress (2): 8.7/13 MB | 36/52 kB+Progress (2): 8.7/13 MB | 36/52 kB+Progress (2): 8.7/13 MB | 37/52 kB+Progress (2): 8.7/13 MB | 37/52 kB+Progress (2): 8.7/13 MB | 38/52 kB+Progress (2): 8.7/13 MB | 40/52 kB+Progress (2): 8.7/13 MB | 40/52 kB+Progress (2): 8.7/13 MB | 41/52 kB+Progress (2): 8.7/13 MB | 44/52 kB+Progress (2): 8.7/13 MB | 44/52 kB+Progress (2): 8.7/13 MB | 45/52 kB+Progress (2): 8.7/13 MB | 47/52 kB+Progress (2): 8.7/13 MB | 48/52 kB+Progress (2): 8.7/13 MB | 49/52 kB+Progress (2): 8.7/13 MB | 51/52 kB+Progress (2): 8.7/13 MB | 52 kB   +Progress (2): 8.8/13 MB | 52 kB+Progress (2): 8.8/13 MB | 52 kB+                                Downloaded from central: https://repo.maven.apache.org/maven2/org/eclipse/jetty/websocket/websocket-api/9.4.32.v20200930/websocket-api-9.4.32.v20200930.jar (52 kB at 442 kB/s)
-Progress (1): 8.8/13 MB
-Progress (1): 8.8/13 MB
-                       
+Progress (1): 8.8/13 MB+Progress (1): 8.8/13 MB+                        Downloading from central: https://repo.maven.apache.org/maven2/org/mortbay/jasper/apache-jsp/8.5.54/apache-jsp-8.5.54.jar
-Progress (1): 8.8/13 MB
-Progress (1): 8.8/13 MB
-Progress (1): 8.9/13 MB
-Progress (1): 8.9/13 MB
-Progress (1): 8.9/13 MB
-Progress (1): 8.9/13 MB
-Progress (1): 8.9/13 MB
-Progress (1): 8.9/13 MB
-Progress (1): 9.0/13 MB
-Progress (1): 9.0/13 MB
-Progress (1): 9.0/13 MB
-Progress (1): 9.0/13 MB
-Progress (1): 9.0/13 MB
-Progress (1): 9.0/13 MB
-Progress (1): 9.1/13 MB
-Progress (1): 9.1/13 MB
-Progress (1): 9.1/13 MB
-Progress (1): 9.1/13 MB
-Progress (1): 9.1/13 MB
-Progress (1): 9.1/13 MB
-Progress (1): 9.2/13 MB
-Progress (1): 9.2/13 MB
-Progress (1): 9.2/13 MB
-Progress (1): 9.2/13 MB
-Progress (1): 9.2/13 MB
-Progress (2): 9.2/13 MB | 16/200 kB
-Progress (2): 9.2/13 MB | 16/200 kB
-Progress (2): 9.2/13 MB | 33/200 kB
-Progress (2): 9.3/13 MB | 33/200 kB
-Progress (2): 9.3/13 MB | 48/200 kB
-Progress (2): 9.3/13 MB | 48/200 kB
-Progress (2): 9.3/13 MB | 48/200 kB
-Progress (2): 9.3/13 MB | 48/200 kB
-Progress (2): 9.3/13 MB | 64/200 kB
-Progress (2): 9.3/13 MB | 64/200 kB
-Progress (2): 9.3/13 MB | 80/200 kB
-Progress (2): 9.3/13 MB | 97/200 kB
-Progress (2): 9.3/13 MB | 97/200 kB
-Progress (2): 9.3/13 MB | 113/200 kB
-Progress (2): 9.4/13 MB | 113/200 kB
-Progress (2): 9.4/13 MB | 130/200 kB
-Progress (2): 9.4/13 MB | 130/200 kB
-Progress (2): 9.4/13 MB | 146/200 kB
-Progress (2): 9.4/13 MB | 146/200 kB
-Progress (2): 9.4/13 MB | 162/200 kB
-Progress (2): 9.4/13 MB | 162/200 kB
-Progress (2): 9.4/13 MB | 179/200 kB
-Progress (2): 9.4/13 MB | 179/200 kB
-Progress (2): 9.4/13 MB | 195/200 kB
-Progress (2): 9.4/13 MB | 195/200 kB
-Progress (2): 9.4/13 MB | 200 kB    
-Progress (2): 9.4/13 MB | 200 kB
-Progress (2): 9.5/13 MB | 200 kB
-                                
+Progress (1): 8.8/13 MB+Progress (1): 8.8/13 MB+Progress (1): 8.9/13 MB+Progress (1): 8.9/13 MB+Progress (1): 8.9/13 MB+Progress (1): 8.9/13 MB+Progress (1): 8.9/13 MB+Progress (1): 8.9/13 MB+Progress (1): 9.0/13 MB+Progress (1): 9.0/13 MB+Progress (1): 9.0/13 MB+Progress (1): 9.0/13 MB+Progress (1): 9.0/13 MB+Progress (1): 9.0/13 MB+Progress (1): 9.1/13 MB+Progress (1): 9.1/13 MB+Progress (1): 9.1/13 MB+Progress (1): 9.1/13 MB+Progress (1): 9.1/13 MB+Progress (1): 9.1/13 MB+Progress (1): 9.2/13 MB+Progress (1): 9.2/13 MB+Progress (1): 9.2/13 MB+Progress (1): 9.2/13 MB+Progress (1): 9.2/13 MB+Progress (2): 9.2/13 MB | 16/200 kB+Progress (2): 9.2/13 MB | 16/200 kB+Progress (2): 9.2/13 MB | 33/200 kB+Progress (2): 9.3/13 MB | 33/200 kB+Progress (2): 9.3/13 MB | 48/200 kB+Progress (2): 9.3/13 MB | 48/200 kB+Progress (2): 9.3/13 MB | 48/200 kB+Progress (2): 9.3/13 MB | 48/200 kB+Progress (2): 9.3/13 MB | 64/200 kB+Progress (2): 9.3/13 MB | 64/200 kB+Progress (2): 9.3/13 MB | 80/200 kB+Progress (2): 9.3/13 MB | 97/200 kB+Progress (2): 9.3/13 MB | 97/200 kB+Progress (2): 9.3/13 MB | 113/200 kB+Progress (2): 9.4/13 MB | 113/200 kB+Progress (2): 9.4/13 MB | 130/200 kB+Progress (2): 9.4/13 MB | 130/200 kB+Progress (2): 9.4/13 MB | 146/200 kB+Progress (2): 9.4/13 MB | 146/200 kB+Progress (2): 9.4/13 MB | 162/200 kB+Progress (2): 9.4/13 MB | 162/200 kB+Progress (2): 9.4/13 MB | 179/200 kB+Progress (2): 9.4/13 MB | 179/200 kB+Progress (2): 9.4/13 MB | 195/200 kB+Progress (2): 9.4/13 MB | 195/200 kB+Progress (2): 9.4/13 MB | 200 kB    +Progress (2): 9.4/13 MB | 200 kB+Progress (2): 9.5/13 MB | 200 kB+                                 Downloaded from central: https://repo.maven.apache.org/maven2/org/eclipse/jetty/toolchain/jetty-schemas/3.1.2/jetty-schemas-3.1.2.jar (200 kB at 1.6 MB/s)
-Progress (1): 9.5/13 MB
-Progress (2): 9.5/13 MB | 0/1.0 MB
-Progress (2): 9.5/13 MB | 0/1.0 MB
-Progress (2): 9.5/13 MB | 0/1.0 MB
-Progress (2): 9.5/13 MB | 0/1.0 MB
-Progress (2): 9.5/13 MB | 0/1.0 MB
-                                  
+Progress (1): 9.5/13 MB+Progress (2): 9.5/13 MB | 0/1.0 MB+Progress (2): 9.5/13 MB | 0/1.0 MB+Progress (2): 9.5/13 MB | 0/1.0 MB+Progress (2): 9.5/13 MB | 0/1.0 MB+Progress (2): 9.5/13 MB | 0/1.0 MB+                                   Downloading from central: https://repo.maven.apache.org/maven2/org/mortbay/jasper/apache-el/8.5.54/apache-el-8.5.54.jar
-Progress (2): 9.5/13 MB | 0.1/1.0 MB
-Progress (2): 9.5/13 MB | 0.1/1.0 MB
-Progress (2): 9.5/13 MB | 0.1/1.0 MB
-Progress (2): 9.5/13 MB | 0.1/1.0 MB
-Progress (2): 9.5/13 MB | 0.1/1.0 MB
-Progress (2): 9.6/13 MB | 0.1/1.0 MB
-Progress (2): 9.6/13 MB | 0.1/1.0 MB
-Progress (2): 9.6/13 MB | 0.1/1.0 MB
-Progress (2): 9.6/13 MB | 0.1/1.0 MB
-Progress (2): 9.6/13 MB | 0.1/1.0 MB
-Progress (2): 9.6/13 MB | 0.1/1.0 MB
-Progress (2): 9.6/13 MB | 0.1/1.0 MB
-Progress (2): 9.6/13 MB | 0.1/1.0 MB
-Progress (2): 9.6/13 MB | 0.1/1.0 MB
-Progress (2): 9.7/13 MB | 0.1/1.0 MB
-Progress (2): 9.7/13 MB | 0.2/1.0 MB
-Progress (2): 9.7/13 MB | 0.2/1.0 MB
-Progress (2): 9.7/13 MB | 0.2/1.0 MB
-Progress (2): 9.7/13 MB | 0.2/1.0 MB
-Progress (2): 9.7/13 MB | 0.2/1.0 MB
-Progress (2): 9.7/13 MB | 0.2/1.0 MB
-Progress (2): 9.7/13 MB | 0.2/1.0 MB
-Progress (2): 9.7/13 MB | 0.2/1.0 MB
-Progress (2): 9.7/13 MB | 0.2/1.0 MB
-Progress (2): 9.8/13 MB | 0.2/1.0 MB
-Progress (2): 9.8/13 MB | 0.2/1.0 MB
-Progress (2): 9.8/13 MB | 0.2/1.0 MB
-Progress (2): 9.8/13 MB | 0.2/1.0 MB
-Progress (2): 9.8/13 MB | 0.2/1.0 MB
-Progress (2): 9.8/13 MB | 0.2/1.0 MB
-Progress (2): 9.8/13 MB | 0.2/1.0 MB
-Progress (2): 9.8/13 MB | 0.2/1.0 MB
-Progress (2): 9.9/13 MB | 0.2/1.0 MB
-Progress (2): 9.9/13 MB | 0.2/1.0 MB
-Progress (2): 9.9/13 MB | 0.3/1.0 MB
-Progress (2): 9.9/13 MB | 0.3/1.0 MB
-Progress (2): 9.9/13 MB | 0.3/1.0 MB
-Progress (2): 9.9/13 MB | 0.3/1.0 MB
-Progress (2): 9.9/13 MB | 0.3/1.0 MB
-Progress (2): 9.9/13 MB | 0.3/1.0 MB
-Progress (2): 9.9/13 MB | 0.3/1.0 MB
-Progress (2): 9.9/13 MB | 0.3/1.0 MB
-Progress (2): 10.0/13 MB | 0.3/1.0 MB
-Progress (2): 10.0/13 MB | 0.3/1.0 MB
-Progress (2): 10.0/13 MB | 0.3/1.0 MB
-Progress (2): 10.0/13 MB | 0.3/1.0 MB
-Progress (2): 10/13 MB | 0.3/1.0 MB  
-Progress (3): 10/13 MB | 0.3/1.0 MB | 16/254 kB
-Progress (3): 10/13 MB | 0.3/1.0 MB | 16/254 kB
-Progress (3): 10/13 MB | 0.3/1.0 MB | 33/254 kB
-Progress (3): 10/13 MB | 0.3/1.0 MB | 33/254 kB
-Progress (3): 10/13 MB | 0.3/1.0 MB | 33/254 kB
-Progress (3): 10/13 MB | 0.3/1.0 MB | 49/254 kB
-Progress (3): 10/13 MB | 0.3/1.0 MB | 49/254 kB
-Progress (3): 10/13 MB | 0.3/1.0 MB | 66/254 kB
-Progress (3): 10/13 MB | 0.3/1.0 MB | 66/254 kB
-Progress (3): 10/13 MB | 0.3/1.0 MB | 82/254 kB
-Progress (3): 10/13 MB | 0.3/1.0 MB | 82/254 kB
-Progress (3): 10/13 MB | 0.3/1.0 MB | 95/254 kB
-Progress (3): 10/13 MB | 0.3/1.0 MB | 95/254 kB
-Progress (3): 10/13 MB | 0.3/1.0 MB | 112/254 kB
-Progress (3): 10/13 MB | 0.3/1.0 MB | 112/254 kB
-Progress (3): 10/13 MB | 0.3/1.0 MB | 128/254 kB
-Progress (3): 10/13 MB | 0.3/1.0 MB | 128/254 kB
-Progress (3): 10/13 MB | 0.3/1.0 MB | 145/254 kB
-Progress (3): 10/13 MB | 0.3/1.0 MB | 161/254 kB
-Progress (3): 10/13 MB | 0.3/1.0 MB | 161/254 kB
-Progress (3): 10/13 MB | 0.3/1.0 MB | 177/254 kB
-Progress (3): 10/13 MB | 0.3/1.0 MB | 177/254 kB
-Progress (3): 10/13 MB | 0.3/1.0 MB | 194/254 kB
-Progress (3): 10/13 MB | 0.3/1.0 MB | 194/254 kB
-Progress (3): 10/13 MB | 0.3/1.0 MB | 194/254 kB
-Progress (3): 10/13 MB | 0.3/1.0 MB | 194/254 kB
-Progress (3): 10/13 MB | 0.4/1.0 MB | 194/254 kB
-Progress (3): 10/13 MB | 0.4/1.0 MB | 194/254 kB
-Progress (3): 10/13 MB | 0.4/1.0 MB | 194/254 kB
-Progress (3): 10/13 MB | 0.4/1.0 MB | 194/254 kB
-Progress (3): 10/13 MB | 0.4/1.0 MB | 194/254 kB
-Progress (3): 10/13 MB | 0.4/1.0 MB | 194/254 kB
-Progress (3): 10/13 MB | 0.4/1.0 MB | 194/254 kB
-Progress (3): 10/13 MB | 0.4/1.0 MB | 194/254 kB
-Progress (3): 10/13 MB | 0.4/1.0 MB | 194/254 kB
-Progress (3): 10/13 MB | 0.4/1.0 MB | 194/254 kB
-Progress (3): 10/13 MB | 0.4/1.0 MB | 194/254 kB
-Progress (3): 10/13 MB | 0.4/1.0 MB | 194/254 kB
-Progress (3): 10/13 MB | 0.4/1.0 MB | 194/254 kB
-Progress (3): 10/13 MB | 0.4/1.0 MB | 194/254 kB
-Progress (3): 10/13 MB | 0.4/1.0 MB | 194/254 kB
-Progress (3): 10/13 MB | 0.4/1.0 MB | 194/254 kB
-Progress (3): 10/13 MB | 0.4/1.0 MB | 194/254 kB
-Progress (3): 10/13 MB | 0.4/1.0 MB | 194/254 kB
-Progress (3): 10/13 MB | 0.4/1.0 MB | 194/254 kB
-Progress (3): 10/13 MB | 0.4/1.0 MB | 194/254 kB
-Progress (3): 10/13 MB | 0.4/1.0 MB | 194/254 kB
-Progress (3): 10/13 MB | 0.4/1.0 MB | 194/254 kB
-Progress (3): 11/13 MB | 0.4/1.0 MB | 194/254 kB
-Progress (3): 11/13 MB | 0.4/1.0 MB | 194/254 kB
-Progress (3): 11/13 MB | 0.4/1.0 MB | 194/254 kB
-Progress (3): 11/13 MB | 0.5/1.0 MB | 194/254 kB
-Progress (3): 11/13 MB | 0.5/1.0 MB | 194/254 kB
-Progress (3): 11/13 MB | 0.5/1.0 MB | 194/254 kB
-Progress (3): 11/13 MB | 0.5/1.0 MB | 194/254 kB
-Progress (3): 11/13 MB | 0.5/1.0 MB | 194/254 kB
-Progress (3): 11/13 MB | 0.5/1.0 MB | 194/254 kB
-Progress (3): 11/13 MB | 0.5/1.0 MB | 194/254 kB
-Progress (3): 11/13 MB | 0.5/1.0 MB | 194/254 kB
-Progress (3): 11/13 MB | 0.5/1.0 MB | 194/254 kB
-Progress (3): 11/13 MB | 0.5/1.0 MB | 194/254 kB
-Progress (3): 11/13 MB | 0.5/1.0 MB | 194/254 kB
-Progress (3): 11/13 MB | 0.6/1.0 MB | 194/254 kB
-Progress (3): 11/13 MB | 0.6/1.0 MB | 194/254 kB
-Progress (3): 11/13 MB | 0.6/1.0 MB | 194/254 kB
-Progress (3): 11/13 MB | 0.6/1.0 MB | 194/254 kB
-Progress (3): 11/13 MB | 0.6/1.0 MB | 194/254 kB
-Progress (3): 11/13 MB | 0.6/1.0 MB | 194/254 kB
-Progress (3): 11/13 MB | 0.6/1.0 MB | 194/254 kB
-Progress (3): 11/13 MB | 0.6/1.0 MB | 194/254 kB
-Progress (3): 11/13 MB | 0.6/1.0 MB | 194/254 kB
-Progress (3): 11/13 MB | 0.6/1.0 MB | 194/254 kB
-Progress (3): 11/13 MB | 0.6/1.0 MB | 194/254 kB
-Progress (3): 11/13 MB | 0.6/1.0 MB | 194/254 kB
-Progress (3): 11/13 MB | 0.6/1.0 MB | 210/254 kB
-Progress (3): 11/13 MB | 0.6/1.0 MB | 210/254 kB
-Progress (3): 11/13 MB | 0.6/1.0 MB | 227/254 kB
-Progress (3): 11/13 MB | 0.6/1.0 MB | 227/254 kB
-Progress (3): 11/13 MB | 0.6/1.0 MB | 243/254 kB
-Progress (3): 11/13 MB | 0.6/1.0 MB | 254 kB    
-Progress (3): 11/13 MB | 0.6/1.0 MB | 254 kB
-Progress (3): 11/13 MB | 0.6/1.0 MB | 254 kB
-                                            
+Progress (2): 9.5/13 MB | 0.1/1.0 MB+Progress (2): 9.5/13 MB | 0.1/1.0 MB+Progress (2): 9.5/13 MB | 0.1/1.0 MB+Progress (2): 9.5/13 MB | 0.1/1.0 MB+Progress (2): 9.5/13 MB | 0.1/1.0 MB+Progress (2): 9.6/13 MB | 0.1/1.0 MB+Progress (2): 9.6/13 MB | 0.1/1.0 MB+Progress (2): 9.6/13 MB | 0.1/1.0 MB+Progress (2): 9.6/13 MB | 0.1/1.0 MB+Progress (2): 9.6/13 MB | 0.1/1.0 MB+Progress (2): 9.6/13 MB | 0.1/1.0 MB+Progress (2): 9.6/13 MB | 0.1/1.0 MB+Progress (2): 9.6/13 MB | 0.1/1.0 MB+Progress (2): 9.6/13 MB | 0.1/1.0 MB+Progress (2): 9.7/13 MB | 0.1/1.0 MB+Progress (2): 9.7/13 MB | 0.2/1.0 MB+Progress (2): 9.7/13 MB | 0.2/1.0 MB+Progress (2): 9.7/13 MB | 0.2/1.0 MB+Progress (2): 9.7/13 MB | 0.2/1.0 MB+Progress (2): 9.7/13 MB | 0.2/1.0 MB+Progress (2): 9.7/13 MB | 0.2/1.0 MB+Progress (2): 9.7/13 MB | 0.2/1.0 MB+Progress (2): 9.7/13 MB | 0.2/1.0 MB+Progress (2): 9.7/13 MB | 0.2/1.0 MB+Progress (2): 9.8/13 MB | 0.2/1.0 MB+Progress (2): 9.8/13 MB | 0.2/1.0 MB+Progress (2): 9.8/13 MB | 0.2/1.0 MB+Progress (2): 9.8/13 MB | 0.2/1.0 MB+Progress (2): 9.8/13 MB | 0.2/1.0 MB+Progress (2): 9.8/13 MB | 0.2/1.0 MB+Progress (2): 9.8/13 MB | 0.2/1.0 MB+Progress (2): 9.8/13 MB | 0.2/1.0 MB+Progress (2): 9.9/13 MB | 0.2/1.0 MB+Progress (2): 9.9/13 MB | 0.2/1.0 MB+Progress (2): 9.9/13 MB | 0.3/1.0 MB+Progress (2): 9.9/13 MB | 0.3/1.0 MB+Progress (2): 9.9/13 MB | 0.3/1.0 MB+Progress (2): 9.9/13 MB | 0.3/1.0 MB+Progress (2): 9.9/13 MB | 0.3/1.0 MB+Progress (2): 9.9/13 MB | 0.3/1.0 MB+Progress (2): 9.9/13 MB | 0.3/1.0 MB+Progress (2): 9.9/13 MB | 0.3/1.0 MB+Progress (2): 10.0/13 MB | 0.3/1.0 MB+Progress (2): 10.0/13 MB | 0.3/1.0 MB+Progress (2): 10.0/13 MB | 0.3/1.0 MB+Progress (2): 10.0/13 MB | 0.3/1.0 MB+Progress (2): 10/13 MB | 0.3/1.0 MB  +Progress (3): 10/13 MB | 0.3/1.0 MB | 16/254 kB+Progress (3): 10/13 MB | 0.3/1.0 MB | 16/254 kB+Progress (3): 10/13 MB | 0.3/1.0 MB | 33/254 kB+Progress (3): 10/13 MB | 0.3/1.0 MB | 33/254 kB+Progress (3): 10/13 MB | 0.3/1.0 MB | 33/254 kB+Progress (3): 10/13 MB | 0.3/1.0 MB | 49/254 kB+Progress (3): 10/13 MB | 0.3/1.0 MB | 49/254 kB+Progress (3): 10/13 MB | 0.3/1.0 MB | 66/254 kB+Progress (3): 10/13 MB | 0.3/1.0 MB | 66/254 kB+Progress (3): 10/13 MB | 0.3/1.0 MB | 82/254 kB+Progress (3): 10/13 MB | 0.3/1.0 MB | 82/254 kB+Progress (3): 10/13 MB | 0.3/1.0 MB | 95/254 kB+Progress (3): 10/13 MB | 0.3/1.0 MB | 95/254 kB+Progress (3): 10/13 MB | 0.3/1.0 MB | 112/254 kB+Progress (3): 10/13 MB | 0.3/1.0 MB | 112/254 kB+Progress (3): 10/13 MB | 0.3/1.0 MB | 128/254 kB+Progress (3): 10/13 MB | 0.3/1.0 MB | 128/254 kB+Progress (3): 10/13 MB | 0.3/1.0 MB | 145/254 kB+Progress (3): 10/13 MB | 0.3/1.0 MB | 161/254 kB+Progress (3): 10/13 MB | 0.3/1.0 MB | 161/254 kB+Progress (3): 10/13 MB | 0.3/1.0 MB | 177/254 kB+Progress (3): 10/13 MB | 0.3/1.0 MB | 177/254 kB+Progress (3): 10/13 MB | 0.3/1.0 MB | 194/254 kB+Progress (3): 10/13 MB | 0.3/1.0 MB | 194/254 kB+Progress (3): 10/13 MB | 0.3/1.0 MB | 194/254 kB+Progress (3): 10/13 MB | 0.3/1.0 MB | 194/254 kB+Progress (3): 10/13 MB | 0.4/1.0 MB | 194/254 kB+Progress (3): 10/13 MB | 0.4/1.0 MB | 194/254 kB+Progress (3): 10/13 MB | 0.4/1.0 MB | 194/254 kB+Progress (3): 10/13 MB | 0.4/1.0 MB | 194/254 kB+Progress (3): 10/13 MB | 0.4/1.0 MB | 194/254 kB+Progress (3): 10/13 MB | 0.4/1.0 MB | 194/254 kB+Progress (3): 10/13 MB | 0.4/1.0 MB | 194/254 kB+Progress (3): 10/13 MB | 0.4/1.0 MB | 194/254 kB+Progress (3): 10/13 MB | 0.4/1.0 MB | 194/254 kB+Progress (3): 10/13 MB | 0.4/1.0 MB | 194/254 kB+Progress (3): 10/13 MB | 0.4/1.0 MB | 194/254 kB+Progress (3): 10/13 MB | 0.4/1.0 MB | 194/254 kB+Progress (3): 10/13 MB | 0.4/1.0 MB | 194/254 kB+Progress (3): 10/13 MB | 0.4/1.0 MB | 194/254 kB+Progress (3): 10/13 MB | 0.4/1.0 MB | 194/254 kB+Progress (3): 10/13 MB | 0.4/1.0 MB | 194/254 kB+Progress (3): 10/13 MB | 0.4/1.0 MB | 194/254 kB+Progress (3): 10/13 MB | 0.4/1.0 MB | 194/254 kB+Progress (3): 10/13 MB | 0.4/1.0 MB | 194/254 kB+Progress (3): 10/13 MB | 0.4/1.0 MB | 194/254 kB+Progress (3): 10/13 MB | 0.4/1.0 MB | 194/254 kB+Progress (3): 10/13 MB | 0.4/1.0 MB | 194/254 kB+Progress (3): 11/13 MB | 0.4/1.0 MB | 194/254 kB+Progress (3): 11/13 MB | 0.4/1.0 MB | 194/254 kB+Progress (3): 11/13 MB | 0.4/1.0 MB | 194/254 kB+Progress (3): 11/13 MB | 0.5/1.0 MB | 194/254 kB+Progress (3): 11/13 MB | 0.5/1.0 MB | 194/254 kB+Progress (3): 11/13 MB | 0.5/1.0 MB | 194/254 kB+Progress (3): 11/13 MB | 0.5/1.0 MB | 194/254 kB+Progress (3): 11/13 MB | 0.5/1.0 MB | 194/254 kB+Progress (3): 11/13 MB | 0.5/1.0 MB | 194/254 kB+Progress (3): 11/13 MB | 0.5/1.0 MB | 194/254 kB+Progress (3): 11/13 MB | 0.5/1.0 MB | 194/254 kB+Progress (3): 11/13 MB | 0.5/1.0 MB | 194/254 kB+Progress (3): 11/13 MB | 0.5/1.0 MB | 194/254 kB+Progress (3): 11/13 MB | 0.5/1.0 MB | 194/254 kB+Progress (3): 11/13 MB | 0.6/1.0 MB | 194/254 kB+Progress (3): 11/13 MB | 0.6/1.0 MB | 194/254 kB+Progress (3): 11/13 MB | 0.6/1.0 MB | 194/254 kB+Progress (3): 11/13 MB | 0.6/1.0 MB | 194/254 kB+Progress (3): 11/13 MB | 0.6/1.0 MB | 194/254 kB+Progress (3): 11/13 MB | 0.6/1.0 MB | 194/254 kB+Progress (3): 11/13 MB | 0.6/1.0 MB | 194/254 kB+Progress (3): 11/13 MB | 0.6/1.0 MB | 194/254 kB+Progress (3): 11/13 MB | 0.6/1.0 MB | 194/254 kB+Progress (3): 11/13 MB | 0.6/1.0 MB | 194/254 kB+Progress (3): 11/13 MB | 0.6/1.0 MB | 194/254 kB+Progress (3): 11/13 MB | 0.6/1.0 MB | 194/254 kB+Progress (3): 11/13 MB | 0.6/1.0 MB | 210/254 kB+Progress (3): 11/13 MB | 0.6/1.0 MB | 210/254 kB+Progress (3): 11/13 MB | 0.6/1.0 MB | 227/254 kB+Progress (3): 11/13 MB | 0.6/1.0 MB | 227/254 kB+Progress (3): 11/13 MB | 0.6/1.0 MB | 243/254 kB+Progress (3): 11/13 MB | 0.6/1.0 MB | 254 kB    +Progress (3): 11/13 MB | 0.6/1.0 MB | 254 kB+Progress (3): 11/13 MB | 0.6/1.0 MB | 254 kB+                                             Downloaded from central: https://repo.maven.apache.org/maven2/org/mortbay/jasper/apache-el/8.5.54/apache-el-8.5.54.jar (254 kB at 1.8 MB/s)
-Progress (2): 11/13 MB | 0.6/1.0 MB
-                                   
+Progress (2): 11/13 MB | 0.6/1.0 MB+                                    Downloading from central: https://repo.maven.apache.org/maven2/org/eclipse/jdt/ecj/3.19.0/ecj-3.19.0.jar
-Progress (2): 11/13 MB | 0.6/1.0 MB
-Progress (2): 11/13 MB | 0.6/1.0 MB
-Progress (2): 11/13 MB | 0.7/1.0 MB
-Progress (2): 11/13 MB | 0.7/1.0 MB
-Progress (2): 11/13 MB | 0.7/1.0 MB
-Progress (2): 11/13 MB | 0.7/1.0 MB
-Progress (2): 11/13 MB | 0.7/1.0 MB
-Progress (2): 11/13 MB | 0.7/1.0 MB
-Progress (2): 11/13 MB | 0.8/1.0 MB
-Progress (2): 11/13 MB | 0.8/1.0 MB
-Progress (2): 11/13 MB | 0.8/1.0 MB
-Progress (2): 11/13 MB | 0.8/1.0 MB
-Progress (2): 11/13 MB | 0.8/1.0 MB
-Progress (2): 11/13 MB | 0.8/1.0 MB
-Progress (2): 11/13 MB | 0.9/1.0 MB
-Progress (2): 11/13 MB | 0.9/1.0 MB
-Progress (2): 11/13 MB | 0.9/1.0 MB
-Progress (2): 11/13 MB | 0.9/1.0 MB
-Progress (2): 11/13 MB | 0.9/1.0 MB
-Progress (2): 11/13 MB | 0.9/1.0 MB
-Progress (2): 11/13 MB | 0.9/1.0 MB
-Progress (2): 11/13 MB | 0.9/1.0 MB
-Progress (2): 11/13 MB | 0.9/1.0 MB
-Progress (2): 11/13 MB | 1.0/1.0 MB
-Progress (2): 11/13 MB | 1.0/1.0 MB
-Progress (2): 11/13 MB | 1.0/1.0 MB
-Progress (2): 11/13 MB | 1.0/1.0 MB
-Progress (2): 11/13 MB | 1.0/1.0 MB
-Progress (2): 11/13 MB | 1.0/1.0 MB
-Progress (2): 11/13 MB | 1.0/1.0 MB
-Progress (2): 11/13 MB | 1.0 MB    
-Progress (2): 11/13 MB | 1.0 MB
-                               
+Progress (2): 11/13 MB | 0.6/1.0 MB+Progress (2): 11/13 MB | 0.6/1.0 MB+Progress (2): 11/13 MB | 0.7/1.0 MB+Progress (2): 11/13 MB | 0.7/1.0 MB+Progress (2): 11/13 MB | 0.7/1.0 MB+Progress (2): 11/13 MB | 0.7/1.0 MB+Progress (2): 11/13 MB | 0.7/1.0 MB+Progress (2): 11/13 MB | 0.7/1.0 MB+Progress (2): 11/13 MB | 0.8/1.0 MB+Progress (2): 11/13 MB | 0.8/1.0 MB+Progress (2): 11/13 MB | 0.8/1.0 MB+Progress (2): 11/13 MB | 0.8/1.0 MB+Progress (2): 11/13 MB | 0.8/1.0 MB+Progress (2): 11/13 MB | 0.8/1.0 MB+Progress (2): 11/13 MB | 0.9/1.0 MB+Progress (2): 11/13 MB | 0.9/1.0 MB+Progress (2): 11/13 MB | 0.9/1.0 MB+Progress (2): 11/13 MB | 0.9/1.0 MB+Progress (2): 11/13 MB | 0.9/1.0 MB+Progress (2): 11/13 MB | 0.9/1.0 MB+Progress (2): 11/13 MB | 0.9/1.0 MB+Progress (2): 11/13 MB | 0.9/1.0 MB+Progress (2): 11/13 MB | 0.9/1.0 MB+Progress (2): 11/13 MB | 1.0/1.0 MB+Progress (2): 11/13 MB | 1.0/1.0 MB+Progress (2): 11/13 MB | 1.0/1.0 MB+Progress (2): 11/13 MB | 1.0/1.0 MB+Progress (2): 11/13 MB | 1.0/1.0 MB+Progress (2): 11/13 MB | 1.0/1.0 MB+Progress (2): 11/13 MB | 1.0/1.0 MB+Progress (2): 11/13 MB | 1.0 MB    +Progress (2): 11/13 MB | 1.0 MB+                                Downloaded from central: https://repo.maven.apache.org/maven2/org/mortbay/jasper/apache-jsp/8.5.54/apache-jsp-8.5.54.jar (1.0 MB at 7.1 MB/s)
 Downloading from central: https://repo.maven.apache.org/maven2/org/eclipse/jetty/apache-jstl/9.4.32.v20200930/apache-jstl-9.4.32.v20200930.jar
-Progress (1): 11/13 MB
-Progress (1): 11/13 MB
-Progress (1): 11/13 MB
-Progress (1): 11/13 MB
-Progress (2): 11/13 MB | 15/21 kB
-Progress (2): 11/13 MB | 15/21 kB
-Progress (2): 11/13 MB | 21 kB   
-Progress (2): 11/13 MB | 21 kB
-Progress (2): 11/13 MB | 21 kB
-                              
+Progress (1): 11/13 MB+Progress (1): 11/13 MB+Progress (1): 11/13 MB+Progress (1): 11/13 MB+Progress (2): 11/13 MB | 15/21 kB+Progress (2): 11/13 MB | 15/21 kB+Progress (2): 11/13 MB | 21 kB   +Progress (2): 11/13 MB | 21 kB+Progress (2): 11/13 MB | 21 kB+                               Downloaded from central: https://repo.maven.apache.org/maven2/org/eclipse/jetty/apache-jsp/9.4.32.v20200930/apache-jsp-9.4.32.v20200930.jar (21 kB at 145 kB/s)
 Downloading from central: https://repo.maven.apache.org/maven2/javax/transaction/javax.transaction-api/1.3/javax.transaction-api-1.3.jar
-Progress (1): 11/13 MB
-Progress (1): 11/13 MB
-Progress (1): 11/13 MB
-Progress (1): 11/13 MB
-Progress (1): 11/13 MB
-Progress (1): 11/13 MB
-Progress (1): 11/13 MB
-Progress (1): 11/13 MB
-Progress (1): 11/13 MB
-Progress (2): 11/13 MB | 0/2.9 MB
-Progress (2): 11/13 MB | 0/2.9 MB
-Progress (2): 11/13 MB | 0/2.9 MB
-Progress (2): 11/13 MB | 0/2.9 MB
-Progress (2): 11/13 MB | 0/2.9 MB
-Progress (2): 11/13 MB | 0.1/2.9 MB
-Progress (2): 11/13 MB | 0.1/2.9 MB
-Progress (2): 11/13 MB | 0.1/2.9 MB
-Progress (2): 11/13 MB | 0.1/2.9 MB
-Progress (2): 11/13 MB | 0.1/2.9 MB
-Progress (2): 11/13 MB | 0.1/2.9 MB
-Progress (2): 11/13 MB | 0.1/2.9 MB
-Progress (2): 11/13 MB | 0.1/2.9 MB
-Progress (2): 11/13 MB | 0.1/2.9 MB
-Progress (2): 11/13 MB | 0.2/2.9 MB
-Progress (2): 11/13 MB | 0.2/2.9 MB
-Progress (2): 11/13 MB | 0.2/2.9 MB
-Progress (2): 11/13 MB | 0.2/2.9 MB
-Progress (2): 11/13 MB | 0.2/2.9 MB
-Progress (2): 11/13 MB | 0.2/2.9 MB
-Progress (2): 11/13 MB | 0.2/2.9 MB
-Progress (2): 11/13 MB | 0.2/2.9 MB
-Progress (2): 11/13 MB | 0.2/2.9 MB
-Progress (2): 11/13 MB | 0.2/2.9 MB
-Progress (3): 11/13 MB | 0.2/2.9 MB | 13 kB
-Progress (3): 11/13 MB | 0.2/2.9 MB | 13 kB
-Progress (3): 11/13 MB | 0.2/2.9 MB | 13 kB
-Progress (3): 11/13 MB | 0.2/2.9 MB | 13 kB
-                                           
+Progress (1): 11/13 MB+Progress (1): 11/13 MB+Progress (1): 11/13 MB+Progress (1): 11/13 MB+Progress (1): 11/13 MB+Progress (1): 11/13 MB+Progress (1): 11/13 MB+Progress (1): 11/13 MB+Progress (1): 11/13 MB+Progress (2): 11/13 MB | 0/2.9 MB+Progress (2): 11/13 MB | 0/2.9 MB+Progress (2): 11/13 MB | 0/2.9 MB+Progress (2): 11/13 MB | 0/2.9 MB+Progress (2): 11/13 MB | 0/2.9 MB+Progress (2): 11/13 MB | 0.1/2.9 MB+Progress (2): 11/13 MB | 0.1/2.9 MB+Progress (2): 11/13 MB | 0.1/2.9 MB+Progress (2): 11/13 MB | 0.1/2.9 MB+Progress (2): 11/13 MB | 0.1/2.9 MB+Progress (2): 11/13 MB | 0.1/2.9 MB+Progress (2): 11/13 MB | 0.1/2.9 MB+Progress (2): 11/13 MB | 0.1/2.9 MB+Progress (2): 11/13 MB | 0.1/2.9 MB+Progress (2): 11/13 MB | 0.2/2.9 MB+Progress (2): 11/13 MB | 0.2/2.9 MB+Progress (2): 11/13 MB | 0.2/2.9 MB+Progress (2): 11/13 MB | 0.2/2.9 MB+Progress (2): 11/13 MB | 0.2/2.9 MB+Progress (2): 11/13 MB | 0.2/2.9 MB+Progress (2): 11/13 MB | 0.2/2.9 MB+Progress (2): 11/13 MB | 0.2/2.9 MB+Progress (2): 11/13 MB | 0.2/2.9 MB+Progress (2): 11/13 MB | 0.2/2.9 MB+Progress (3): 11/13 MB | 0.2/2.9 MB | 13 kB+Progress (3): 11/13 MB | 0.2/2.9 MB | 13 kB+Progress (3): 11/13 MB | 0.2/2.9 MB | 13 kB+Progress (3): 11/13 MB | 0.2/2.9 MB | 13 kB+                                            Downloaded from central: https://repo.maven.apache.org/maven2/org/eclipse/jetty/apache-jstl/9.4.32.v20200930/apache-jstl-9.4.32.v20200930.jar (13 kB at 82 kB/s)
 Downloading from central: https://repo.maven.apache.org/maven2/org/apache/maven/plugins/maven-dependency-plugin/2.10/maven-dependency-plugin-2.10.jar
-Progress (2): 11/13 MB | 0.2/2.9 MB
-Progress (2): 11/13 MB | 0.2/2.9 MB
-Progress (2): 11/13 MB | 0.2/2.9 MB
-Progress (2): 11/13 MB | 0.2/2.9 MB
-Progress (2): 11/13 MB | 0.2/2.9 MB
-Progress (2): 11/13 MB | 0.2/2.9 MB
-Progress (2): 11/13 MB | 0.2/2.9 MB
-Progress (2): 11/13 MB | 0.2/2.9 MB
-Progress (2): 12/13 MB | 0.2/2.9 MB
-Progress (2): 12/13 MB | 0.2/2.9 MB
-Progress (2): 12/13 MB | 0.2/2.9 MB
-Progress (2): 12/13 MB | 0.2/2.9 MB
-Progress (2): 12/13 MB | 0.2/2.9 MB
-Progress (2): 12/13 MB | 0.2/2.9 MB
-Progress (2): 12/13 MB | 0.2/2.9 MB
-Progress (2): 12/13 MB | 0.2/2.9 MB
-Progress (2): 12/13 MB | 0.2/2.9 MB
-Progress (2): 12/13 MB | 0.2/2.9 MB
-Progress (2): 12/13 MB | 0.3/2.9 MB
-Progress (2): 12/13 MB | 0.3/2.9 MB
-Progress (2): 12/13 MB | 0.3/2.9 MB
-Progress (2): 12/13 MB | 0.3/2.9 MB
-Progress (2): 12/13 MB | 0.3/2.9 MB
-Progress (2): 12/13 MB | 0.3/2.9 MB
-Progress (2): 12/13 MB | 0.3/2.9 MB
-Progress (2): 12/13 MB | 0.3/2.9 MB
-Progress (2): 12/13 MB | 0.3/2.9 MB
-Progress (2): 12/13 MB | 0.3/2.9 MB
-Progress (2): 12/13 MB | 0.4/2.9 MB
-Progress (2): 12/13 MB | 0.4/2.9 MB
-Progress (2): 12/13 MB | 0.4/2.9 MB
-Progress (2): 12/13 MB | 0.4/2.9 MB
-Progress (2): 12/13 MB | 0.4/2.9 MB
-Progress (2): 12/13 MB | 0.4/2.9 MB
-Progress (2): 12/13 MB | 0.4/2.9 MB
-Progress (2): 12/13 MB | 0.4/2.9 MB
-Progress (2): 12/13 MB | 0.4/2.9 MB
-Progress (2): 12/13 MB | 0.4/2.9 MB
-Progress (2): 12/13 MB | 0.4/2.9 MB
-Progress (2): 12/13 MB | 0.4/2.9 MB
-Progress (2): 12/13 MB | 0.5/2.9 MB
-Progress (2): 12/13 MB | 0.5/2.9 MB
-Progress (2): 12/13 MB | 0.5/2.9 MB
-Progress (2): 12/13 MB | 0.5/2.9 MB
-Progress (2): 12/13 MB | 0.5/2.9 MB
-Progress (2): 12/13 MB | 0.5/2.9 MB
-Progress (2): 12/13 MB | 0.5/2.9 MB
-Progress (2): 12/13 MB | 0.5/2.9 MB
-Progress (2): 12/13 MB | 0.5/2.9 MB
-Progress (2): 12/13 MB | 0.5/2.9 MB
-Progress (2): 12/13 MB | 0.5/2.9 MB
-Progress (2): 12/13 MB | 0.5/2.9 MB
-Progress (2): 12/13 MB | 0.5/2.9 MB
-Progress (2): 12/13 MB | 0.5/2.9 MB
-Progress (2): 12/13 MB | 0.5/2.9 MB
-Progress (2): 12/13 MB | 0.5/2.9 MB
-Progress (2): 12/13 MB | 0.5/2.9 MB
-Progress (2): 12/13 MB | 0.5/2.9 MB
-Progress (2): 12/13 MB | 0.6/2.9 MB
-Progress (2): 12/13 MB | 0.6/2.9 MB
-Progress (2): 12/13 MB | 0.6/2.9 MB
-Progress (2): 12/13 MB | 0.6/2.9 MB
-Progress (2): 12/13 MB | 0.6/2.9 MB
-Progress (2): 12/13 MB | 0.6/2.9 MB
-Progress (2): 12/13 MB | 0.6/2.9 MB
-Progress (2): 12/13 MB | 0.6/2.9 MB
-Progress (2): 12/13 MB | 0.6/2.9 MB
-Progress (2): 12/13 MB | 0.6/2.9 MB
-Progress (2): 12/13 MB | 0.6/2.9 MB
-Progress (2): 12/13 MB | 0.6/2.9 MB
-Progress (2): 12/13 MB | 0.6/2.9 MB
-Progress (2): 12/13 MB | 0.6/2.9 MB
-Progress (2): 12/13 MB | 0.7/2.9 MB
-Progress (2): 12/13 MB | 0.7/2.9 MB
-Progress (2): 12/13 MB | 0.7/2.9 MB
-Progress (2): 12/13 MB | 0.7/2.9 MB
-Progress (2): 12/13 MB | 0.7/2.9 MB
-Progress (2): 12/13 MB | 0.7/2.9 MB
-Progress (2): 12/13 MB | 0.7/2.9 MB
-Progress (2): 12/13 MB | 0.7/2.9 MB
-Progress (2): 12/13 MB | 0.7/2.9 MB
-Progress (2): 12/13 MB | 0.7/2.9 MB
-Progress (2): 12/13 MB | 0.7/2.9 MB
-Progress (2): 12/13 MB | 0.7/2.9 MB
-Progress (2): 12/13 MB | 0.7/2.9 MB
-Progress (2): 12/13 MB | 0.7/2.9 MB
-Progress (2): 12/13 MB | 0.7/2.9 MB
-Progress (2): 12/13 MB | 0.8/2.9 MB
-Progress (2): 12/13 MB | 0.8/2.9 MB
-Progress (2): 12/13 MB | 0.8/2.9 MB
-Progress (2): 12/13 MB | 0.8/2.9 MB
-Progress (2): 12/13 MB | 0.8/2.9 MB
-Progress (2): 12/13 MB | 0.8/2.9 MB
-Progress (2): 12/13 MB | 0.8/2.9 MB
-Progress (2): 12/13 MB | 0.8/2.9 MB
-Progress (2): 12/13 MB | 0.8/2.9 MB
-Progress (2): 12/13 MB | 0.8/2.9 MB
-Progress (2): 12/13 MB | 0.8/2.9 MB
-Progress (2): 12/13 MB | 0.8/2.9 MB
-Progress (2): 12/13 MB | 0.8/2.9 MB
-Progress (2): 12/13 MB | 0.9/2.9 MB
-Progress (2): 12/13 MB | 0.9/2.9 MB
-Progress (2): 12/13 MB | 0.9/2.9 MB
-Progress (2): 12/13 MB | 0.9/2.9 MB
-Progress (2): 12/13 MB | 0.9/2.9 MB
-Progress (2): 12/13 MB | 0.9/2.9 MB
-Progress (2): 12/13 MB | 0.9/2.9 MB
-Progress (2): 12/13 MB | 0.9/2.9 MB
-Progress (2): 12/13 MB | 0.9/2.9 MB
-Progress (2): 12/13 MB | 0.9/2.9 MB
-Progress (2): 12/13 MB | 0.9/2.9 MB
-Progress (2): 13/13 MB | 0.9/2.9 MB
-Progress (2): 13/13 MB | 1.0/2.9 MB
-Progress (2): 13/13 MB | 1.0/2.9 MB
-Progress (2): 13/13 MB | 1.0/2.9 MB
-Progress (2): 13/13 MB | 1.0/2.9 MB
-Progress (2): 13/13 MB | 1.0/2.9 MB
-Progress (2): 13/13 MB | 1.0/2.9 MB
-Progress (2): 13/13 MB | 1.0/2.9 MB
-Progress (2): 13/13 MB | 1.0/2.9 MB
-Progress (2): 13/13 MB | 1.0/2.9 MB
-Progress (2): 13/13 MB | 1.0/2.9 MB
-Progress (2): 13/13 MB | 1.0/2.9 MB
-Progress (2): 13/13 MB | 1.0/2.9 MB
-Progress (2): 13/13 MB | 1.0/2.9 MB
-Progress (2): 13/13 MB | 1.0/2.9 MB
-Progress (2): 13/13 MB | 1.0/2.9 MB
-Progress (2): 13/13 MB | 1.0/2.9 MB
-Progress (2): 13/13 MB | 1.0/2.9 MB
-Progress (2): 13/13 MB | 1.0/2.9 MB
-Progress (2): 13/13 MB | 1.0/2.9 MB
-Progress (2): 13/13 MB | 1.1/2.9 MB
-Progress (2): 13/13 MB | 1.1/2.9 MB
-Progress (2): 13/13 MB | 1.1/2.9 MB
-Progress (2): 13/13 MB | 1.1/2.9 MB
-Progress (2): 13/13 MB | 1.1/2.9 MB
-Progress (2): 13/13 MB | 1.1/2.9 MB
-Progress (3): 13/13 MB | 1.1/2.9 MB | 16/28 kB
-Progress (3): 13/13 MB | 1.1/2.9 MB | 16/28 kB
-Progress (3): 13/13 MB | 1.1/2.9 MB | 28 kB   
-Progress (3): 13/13 MB | 1.1/2.9 MB | 28 kB
-Progress (3): 13/13 MB | 1.1/2.9 MB | 28 kB
-Progress (3): 13/13 MB | 1.1/2.9 MB | 28 kB
-Progress (3): 13/13 MB | 1.1/2.9 MB | 28 kB
-                                           
+Progress (2): 11/13 MB | 0.2/2.9 MB+Progress (2): 11/13 MB | 0.2/2.9 MB+Progress (2): 11/13 MB | 0.2/2.9 MB+Progress (2): 11/13 MB | 0.2/2.9 MB+Progress (2): 11/13 MB | 0.2/2.9 MB+Progress (2): 11/13 MB | 0.2/2.9 MB+Progress (2): 11/13 MB | 0.2/2.9 MB+Progress (2): 11/13 MB | 0.2/2.9 MB+Progress (2): 12/13 MB | 0.2/2.9 MB+Progress (2): 12/13 MB | 0.2/2.9 MB+Progress (2): 12/13 MB | 0.2/2.9 MB+Progress (2): 12/13 MB | 0.2/2.9 MB+Progress (2): 12/13 MB | 0.2/2.9 MB+Progress (2): 12/13 MB | 0.2/2.9 MB+Progress (2): 12/13 MB | 0.2/2.9 MB+Progress (2): 12/13 MB | 0.2/2.9 MB+Progress (2): 12/13 MB | 0.2/2.9 MB+Progress (2): 12/13 MB | 0.2/2.9 MB+Progress (2): 12/13 MB | 0.3/2.9 MB+Progress (2): 12/13 MB | 0.3/2.9 MB+Progress (2): 12/13 MB | 0.3/2.9 MB+Progress (2): 12/13 MB | 0.3/2.9 MB+Progress (2): 12/13 MB | 0.3/2.9 MB+Progress (2): 12/13 MB | 0.3/2.9 MB+Progress (2): 12/13 MB | 0.3/2.9 MB+Progress (2): 12/13 MB | 0.3/2.9 MB+Progress (2): 12/13 MB | 0.3/2.9 MB+Progress (2): 12/13 MB | 0.3/2.9 MB+Progress (2): 12/13 MB | 0.4/2.9 MB+Progress (2): 12/13 MB | 0.4/2.9 MB+Progress (2): 12/13 MB | 0.4/2.9 MB+Progress (2): 12/13 MB | 0.4/2.9 MB+Progress (2): 12/13 MB | 0.4/2.9 MB+Progress (2): 12/13 MB | 0.4/2.9 MB+Progress (2): 12/13 MB | 0.4/2.9 MB+Progress (2): 12/13 MB | 0.4/2.9 MB+Progress (2): 12/13 MB | 0.4/2.9 MB+Progress (2): 12/13 MB | 0.4/2.9 MB+Progress (2): 12/13 MB | 0.4/2.9 MB+Progress (2): 12/13 MB | 0.4/2.9 MB+Progress (2): 12/13 MB | 0.5/2.9 MB+Progress (2): 12/13 MB | 0.5/2.9 MB+Progress (2): 12/13 MB | 0.5/2.9 MB+Progress (2): 12/13 MB | 0.5/2.9 MB+Progress (2): 12/13 MB | 0.5/2.9 MB+Progress (2): 12/13 MB | 0.5/2.9 MB+Progress (2): 12/13 MB | 0.5/2.9 MB+Progress (2): 12/13 MB | 0.5/2.9 MB+Progress (2): 12/13 MB | 0.5/2.9 MB+Progress (2): 12/13 MB | 0.5/2.9 MB+Progress (2): 12/13 MB | 0.5/2.9 MB+Progress (2): 12/13 MB | 0.5/2.9 MB+Progress (2): 12/13 MB | 0.5/2.9 MB+Progress (2): 12/13 MB | 0.5/2.9 MB+Progress (2): 12/13 MB | 0.5/2.9 MB+Progress (2): 12/13 MB | 0.5/2.9 MB+Progress (2): 12/13 MB | 0.5/2.9 MB+Progress (2): 12/13 MB | 0.5/2.9 MB+Progress (2): 12/13 MB | 0.6/2.9 MB+Progress (2): 12/13 MB | 0.6/2.9 MB+Progress (2): 12/13 MB | 0.6/2.9 MB+Progress (2): 12/13 MB | 0.6/2.9 MB+Progress (2): 12/13 MB | 0.6/2.9 MB+Progress (2): 12/13 MB | 0.6/2.9 MB+Progress (2): 12/13 MB | 0.6/2.9 MB+Progress (2): 12/13 MB | 0.6/2.9 MB+Progress (2): 12/13 MB | 0.6/2.9 MB+Progress (2): 12/13 MB | 0.6/2.9 MB+Progress (2): 12/13 MB | 0.6/2.9 MB+Progress (2): 12/13 MB | 0.6/2.9 MB+Progress (2): 12/13 MB | 0.6/2.9 MB+Progress (2): 12/13 MB | 0.6/2.9 MB+Progress (2): 12/13 MB | 0.7/2.9 MB+Progress (2): 12/13 MB | 0.7/2.9 MB+Progress (2): 12/13 MB | 0.7/2.9 MB+Progress (2): 12/13 MB | 0.7/2.9 MB+Progress (2): 12/13 MB | 0.7/2.9 MB+Progress (2): 12/13 MB | 0.7/2.9 MB+Progress (2): 12/13 MB | 0.7/2.9 MB+Progress (2): 12/13 MB | 0.7/2.9 MB+Progress (2): 12/13 MB | 0.7/2.9 MB+Progress (2): 12/13 MB | 0.7/2.9 MB+Progress (2): 12/13 MB | 0.7/2.9 MB+Progress (2): 12/13 MB | 0.7/2.9 MB+Progress (2): 12/13 MB | 0.7/2.9 MB+Progress (2): 12/13 MB | 0.7/2.9 MB+Progress (2): 12/13 MB | 0.7/2.9 MB+Progress (2): 12/13 MB | 0.8/2.9 MB+Progress (2): 12/13 MB | 0.8/2.9 MB+Progress (2): 12/13 MB | 0.8/2.9 MB+Progress (2): 12/13 MB | 0.8/2.9 MB+Progress (2): 12/13 MB | 0.8/2.9 MB+Progress (2): 12/13 MB | 0.8/2.9 MB+Progress (2): 12/13 MB | 0.8/2.9 MB+Progress (2): 12/13 MB | 0.8/2.9 MB+Progress (2): 12/13 MB | 0.8/2.9 MB+Progress (2): 12/13 MB | 0.8/2.9 MB+Progress (2): 12/13 MB | 0.8/2.9 MB+Progress (2): 12/13 MB | 0.8/2.9 MB+Progress (2): 12/13 MB | 0.8/2.9 MB+Progress (2): 12/13 MB | 0.9/2.9 MB+Progress (2): 12/13 MB | 0.9/2.9 MB+Progress (2): 12/13 MB | 0.9/2.9 MB+Progress (2): 12/13 MB | 0.9/2.9 MB+Progress (2): 12/13 MB | 0.9/2.9 MB+Progress (2): 12/13 MB | 0.9/2.9 MB+Progress (2): 12/13 MB | 0.9/2.9 MB+Progress (2): 12/13 MB | 0.9/2.9 MB+Progress (2): 12/13 MB | 0.9/2.9 MB+Progress (2): 12/13 MB | 0.9/2.9 MB+Progress (2): 12/13 MB | 0.9/2.9 MB+Progress (2): 13/13 MB | 0.9/2.9 MB+Progress (2): 13/13 MB | 1.0/2.9 MB+Progress (2): 13/13 MB | 1.0/2.9 MB+Progress (2): 13/13 MB | 1.0/2.9 MB+Progress (2): 13/13 MB | 1.0/2.9 MB+Progress (2): 13/13 MB | 1.0/2.9 MB+Progress (2): 13/13 MB | 1.0/2.9 MB+Progress (2): 13/13 MB | 1.0/2.9 MB+Progress (2): 13/13 MB | 1.0/2.9 MB+Progress (2): 13/13 MB | 1.0/2.9 MB+Progress (2): 13/13 MB | 1.0/2.9 MB+Progress (2): 13/13 MB | 1.0/2.9 MB+Progress (2): 13/13 MB | 1.0/2.9 MB+Progress (2): 13/13 MB | 1.0/2.9 MB+Progress (2): 13/13 MB | 1.0/2.9 MB+Progress (2): 13/13 MB | 1.0/2.9 MB+Progress (2): 13/13 MB | 1.0/2.9 MB+Progress (2): 13/13 MB | 1.0/2.9 MB+Progress (2): 13/13 MB | 1.0/2.9 MB+Progress (2): 13/13 MB | 1.0/2.9 MB+Progress (2): 13/13 MB | 1.1/2.9 MB+Progress (2): 13/13 MB | 1.1/2.9 MB+Progress (2): 13/13 MB | 1.1/2.9 MB+Progress (2): 13/13 MB | 1.1/2.9 MB+Progress (2): 13/13 MB | 1.1/2.9 MB+Progress (2): 13/13 MB | 1.1/2.9 MB+Progress (3): 13/13 MB | 1.1/2.9 MB | 16/28 kB+Progress (3): 13/13 MB | 1.1/2.9 MB | 16/28 kB+Progress (3): 13/13 MB | 1.1/2.9 MB | 28 kB   +Progress (3): 13/13 MB | 1.1/2.9 MB | 28 kB+Progress (3): 13/13 MB | 1.1/2.9 MB | 28 kB+Progress (3): 13/13 MB | 1.1/2.9 MB | 28 kB+Progress (3): 13/13 MB | 1.1/2.9 MB | 28 kB+                                            Downloaded from central: https://repo.maven.apache.org/maven2/javax/transaction/javax.transaction-api/1.3/javax.transaction-api-1.3.jar (28 kB at 169 kB/s)
-Progress (2): 13/13 MB | 1.1/2.9 MB
-Progress (2): 13/13 MB | 1.1/2.9 MB
-                                   
+Progress (2): 13/13 MB | 1.1/2.9 MB+Progress (2): 13/13 MB | 1.1/2.9 MB+                                    Downloading from central: https://repo.maven.apache.org/maven2/org/apache/maven/reporting/maven-reporting-impl/2.2/maven-reporting-impl-2.2.jar
-Progress (2): 13/13 MB | 1.1/2.9 MB
-Progress (2): 13/13 MB | 1.1/2.9 MB
-Progress (2): 13/13 MB | 1.1/2.9 MB
-Progress (2): 13/13 MB | 1.1/2.9 MB
-Progress (2): 13/13 MB | 1.1/2.9 MB
-Progress (2): 13/13 MB | 1.1/2.9 MB
-Progress (2): 13/13 MB | 1.1/2.9 MB
-Progress (2): 13/13 MB | 1.1/2.9 MB
-Progress (2): 13/13 MB | 1.1/2.9 MB
-Progress (2): 13/13 MB | 1.1/2.9 MB
-Progress (2): 13/13 MB | 1.1/2.9 MB
-Progress (2): 13/13 MB | 1.1/2.9 MB
-Progress (2): 13/13 MB | 1.1/2.9 MB
-Progress (2): 13/13 MB | 1.1/2.9 MB
-Progress (2): 13/13 MB | 1.1/2.9 MB
-Progress (2): 13/13 MB | 1.1/2.9 MB
-Progress (2): 13/13 MB | 1.1/2.9 MB
-Progress (2): 13 MB | 1.1/2.9 MB   
-Progress (2): 13 MB | 1.2/2.9 MB
-Progress (2): 13 MB | 1.2/2.9 MB
-Progress (2): 13 MB | 1.2/2.9 MB
-                                
+Progress (2): 13/13 MB | 1.1/2.9 MB+Progress (2): 13/13 MB | 1.1/2.9 MB+Progress (2): 13/13 MB | 1.1/2.9 MB+Progress (2): 13/13 MB | 1.1/2.9 MB+Progress (2): 13/13 MB | 1.1/2.9 MB+Progress (2): 13/13 MB | 1.1/2.9 MB+Progress (2): 13/13 MB | 1.1/2.9 MB+Progress (2): 13/13 MB | 1.1/2.9 MB+Progress (2): 13/13 MB | 1.1/2.9 MB+Progress (2): 13/13 MB | 1.1/2.9 MB+Progress (2): 13/13 MB | 1.1/2.9 MB+Progress (2): 13/13 MB | 1.1/2.9 MB+Progress (2): 13/13 MB | 1.1/2.9 MB+Progress (2): 13/13 MB | 1.1/2.9 MB+Progress (2): 13/13 MB | 1.1/2.9 MB+Progress (2): 13/13 MB | 1.1/2.9 MB+Progress (2): 13/13 MB | 1.1/2.9 MB+Progress (2): 13 MB | 1.1/2.9 MB   +Progress (2): 13 MB | 1.2/2.9 MB+Progress (2): 13 MB | 1.2/2.9 MB+Progress (2): 13 MB | 1.2/2.9 MB+                                 Downloaded from central: https://repo.maven.apache.org/maven2/com/ibm/icu/icu4j/67.1/icu4j-67.1.jar (13 MB at 78 MB/s)
 Downloading from central: https://repo.maven.apache.org/maven2/org/apache/maven/doxia/doxia-core/1.2/doxia-core-1.2.jar
-Progress (1): 1.2/2.9 MB
-Progress (1): 1.2/2.9 MB
-Progress (1): 1.2/2.9 MB
-Progress (1): 1.3/2.9 MB
-Progress (1): 1.3/2.9 MB
-Progress (1): 1.3/2.9 MB
-Progress (1): 1.3/2.9 MB
-Progress (1): 1.3/2.9 MB
-Progress (2): 1.3/2.9 MB | 16/17 kB
-Progress (2): 1.3/2.9 MB | 16/17 kB
-Progress (2): 1.3/2.9 MB | 17 kB   
-Progress (2): 1.4/2.9 MB | 17 kB
-Progress (2): 1.4/2.9 MB | 17 kB
-Progress (2): 1.4/2.9 MB | 17 kB
-Progress (2): 1.4/2.9 MB | 17 kB
-                                
+Progress (1): 1.2/2.9 MB+Progress (1): 1.2/2.9 MB+Progress (1): 1.2/2.9 MB+Progress (1): 1.3/2.9 MB+Progress (1): 1.3/2.9 MB+Progress (1): 1.3/2.9 MB+Progress (1): 1.3/2.9 MB+Progress (1): 1.3/2.9 MB+Progress (2): 1.3/2.9 MB | 16/17 kB+Progress (2): 1.3/2.9 MB | 16/17 kB+Progress (2): 1.3/2.9 MB | 17 kB   +Progress (2): 1.4/2.9 MB | 17 kB+Progress (2): 1.4/2.9 MB | 17 kB+Progress (2): 1.4/2.9 MB | 17 kB+Progress (2): 1.4/2.9 MB | 17 kB+                                 Downloaded from central: https://repo.maven.apache.org/maven2/org/apache/maven/reporting/maven-reporting-impl/2.2/maven-reporting-impl-2.2.jar (17 kB at 99 kB/s)
 Downloading from central: https://repo.maven.apache.org/maven2/xerces/xercesImpl/2.9.1/xercesImpl-2.9.1.jar
-Progress (1): 1.4/2.9 MB
-Progress (1): 1.4/2.9 MB
-Progress (1): 1.5/2.9 MB
-Progress (1): 1.5/2.9 MB
-Progress (1): 1.5/2.9 MB
-Progress (1): 1.5/2.9 MB
-Progress (1): 1.5/2.9 MB
-Progress (2): 1.5/2.9 MB | 16/154 kB
-Progress (2): 1.5/2.9 MB | 16/154 kB
-Progress (2): 1.5/2.9 MB | 33/154 kB
-Progress (2): 1.6/2.9 MB | 33/154 kB
-Progress (2): 1.6/2.9 MB | 49/154 kB
-Progress (2): 1.6/2.9 MB | 66/154 kB
-Progress (2): 1.6/2.9 MB | 66/154 kB
-Progress (2): 1.6/2.9 MB | 82/154 kB
-Progress (2): 1.6/2.9 MB | 82/154 kB
-Progress (2): 1.6/2.9 MB | 98/154 kB
-Progress (2): 1.6/2.9 MB | 98/154 kB
-Progress (2): 1.6/2.9 MB | 114/154 kB
-Progress (2): 1.6/2.9 MB | 114/154 kB
-Progress (2): 1.6/2.9 MB | 131/154 kB
-Progress (2): 1.6/2.9 MB | 131/154 kB
-Progress (2): 1.6/2.9 MB | 147/154 kB
-Progress (2): 1.6/2.9 MB | 154 kB    
-Progress (2): 1.7/2.9 MB | 154 kB
-Progress (2): 1.7/2.9 MB | 154 kB
-Progress (2): 1.7/2.9 MB | 154 kB
-                                 
+Progress (1): 1.4/2.9 MB+Progress (1): 1.4/2.9 MB+Progress (1): 1.5/2.9 MB+Progress (1): 1.5/2.9 MB+Progress (1): 1.5/2.9 MB+Progress (1): 1.5/2.9 MB+Progress (1): 1.5/2.9 MB+Progress (2): 1.5/2.9 MB | 16/154 kB+Progress (2): 1.5/2.9 MB | 16/154 kB+Progress (2): 1.5/2.9 MB | 33/154 kB+Progress (2): 1.6/2.9 MB | 33/154 kB+Progress (2): 1.6/2.9 MB | 49/154 kB+Progress (2): 1.6/2.9 MB | 66/154 kB+Progress (2): 1.6/2.9 MB | 66/154 kB+Progress (2): 1.6/2.9 MB | 82/154 kB+Progress (2): 1.6/2.9 MB | 82/154 kB+Progress (2): 1.6/2.9 MB | 98/154 kB+Progress (2): 1.6/2.9 MB | 98/154 kB+Progress (2): 1.6/2.9 MB | 114/154 kB+Progress (2): 1.6/2.9 MB | 114/154 kB+Progress (2): 1.6/2.9 MB | 131/154 kB+Progress (2): 1.6/2.9 MB | 131/154 kB+Progress (2): 1.6/2.9 MB | 147/154 kB+Progress (2): 1.6/2.9 MB | 154 kB    +Progress (2): 1.7/2.9 MB | 154 kB+Progress (2): 1.7/2.9 MB | 154 kB+Progress (2): 1.7/2.9 MB | 154 kB+                                  Downloaded from central: https://repo.maven.apache.org/maven2/org/apache/maven/doxia/doxia-core/1.2/doxia-core-1.2.jar (154 kB at 886 kB/s)
-Progress (1): 1.7/2.9 MB
-Progress (1): 1.7/2.9 MB
-Progress (1): 1.7/2.9 MB
-                        
+Progress (1): 1.7/2.9 MB+Progress (1): 1.7/2.9 MB+Progress (1): 1.7/2.9 MB+                         Downloading from central: https://repo.maven.apache.org/maven2/xml-apis/xml-apis/1.3.04/xml-apis-1.3.04.jar
-Progress (1): 1.8/2.9 MB
-Progress (1): 1.8/2.9 MB
-Progress (1): 1.8/2.9 MB
-Progress (1): 1.8/2.9 MB
-Progress (1): 1.8/2.9 MB
-Progress (2): 1.8/2.9 MB | 16/46 kB
-Progress (2): 1.8/2.9 MB | 16/46 kB
-Progress (2): 1.8/2.9 MB | 32/46 kB
-Progress (2): 1.9/2.9 MB | 32/46 kB
-Progress (2): 1.9/2.9 MB | 46 kB   
-Progress (2): 1.9/2.9 MB | 46 kB
-Progress (2): 1.9/2.9 MB | 46 kB
-Progress (2): 1.9/2.9 MB | 46 kB
-                                
+Progress (1): 1.8/2.9 MB+Progress (1): 1.8/2.9 MB+Progress (1): 1.8/2.9 MB+Progress (1): 1.8/2.9 MB+Progress (1): 1.8/2.9 MB+Progress (2): 1.8/2.9 MB | 16/46 kB+Progress (2): 1.8/2.9 MB | 16/46 kB+Progress (2): 1.8/2.9 MB | 32/46 kB+Progress (2): 1.9/2.9 MB | 32/46 kB+Progress (2): 1.9/2.9 MB | 46 kB   +Progress (2): 1.9/2.9 MB | 46 kB+Progress (2): 1.9/2.9 MB | 46 kB+Progress (2): 1.9/2.9 MB | 46 kB+                                 Downloaded from central: https://repo.maven.apache.org/maven2/org/eclipse/jetty/websocket/websocket-client/9.4.32.v20200930/websocket-client-9.4.32.v20200930.jar (46 kB at 259 kB/s)
 Downloading from central: https://repo.maven.apache.org/maven2/commons-digester/commons-digester/1.6/commons-digester-1.6.jar
-Progress (1): 1.9/2.9 MB
-Progress (1): 1.9/2.9 MB
-Progress (1): 1.9/2.9 MB
-Progress (1): 2.0/2.9 MB
-Progress (1): 2.0/2.9 MB
-Progress (1): 2.0/2.9 MB
-Progress (1): 2.0/2.9 MB
-Progress (1): 2.0/2.9 MB
-Progress (1): 2.0/2.9 MB
-Progress (1): 2.1/2.9 MB
-Progress (1): 2.1/2.9 MB
-Progress (1): 2.1/2.9 MB
-Progress (2): 2.1/2.9 MB | 16/194 kB
-Progress (2): 2.1/2.9 MB | 16/194 kB
-Progress (2): 2.1/2.9 MB | 33/194 kB
-Progress (2): 2.1/2.9 MB | 33/194 kB
-Progress (2): 2.1/2.9 MB | 49/194 kB
-Progress (2): 2.1/2.9 MB | 49/194 kB
-Progress (2): 2.1/2.9 MB | 62/194 kB
-Progress (2): 2.2/2.9 MB | 62/194 kB
-Progress (2): 2.2/2.9 MB | 62/194 kB
-Progress (2): 2.2/2.9 MB | 79/194 kB
-Progress (2): 2.2/2.9 MB | 79/194 kB
-Progress (2): 2.2/2.9 MB | 95/194 kB
-Progress (2): 2.2/2.9 MB | 95/194 kB
-Progress (2): 2.2/2.9 MB | 95/194 kB
-Progress (2): 2.2/2.9 MB | 112/194 kB
-Progress (2): 2.2/2.9 MB | 112/194 kB
-Progress (2): 2.2/2.9 MB | 128/194 kB
-Progress (2): 2.3/2.9 MB | 128/194 kB
-Progress (2): 2.3/2.9 MB | 144/194 kB
-Progress (2): 2.3/2.9 MB | 144/194 kB
-Progress (2): 2.3/2.9 MB | 161/194 kB
-Progress (2): 2.3/2.9 MB | 161/194 kB
-Progress (2): 2.3/2.9 MB | 177/194 kB
-Progress (2): 2.3/2.9 MB | 177/194 kB
-Progress (2): 2.3/2.9 MB | 194/194 kB
-Progress (2): 2.3/2.9 MB | 194 kB    
-Progress (2): 2.3/2.9 MB | 194 kB
-Progress (2): 2.3/2.9 MB | 194 kB
-Progress (2): 2.4/2.9 MB | 194 kB
-Progress (2): 2.4/2.9 MB | 194 kB
-Progress (2): 2.4/2.9 MB | 194 kB
-Progress (2): 2.4/2.9 MB | 194 kB
-Progress (2): 2.4/2.9 MB | 194 kB
-Progress (3): 2.4/2.9 MB | 194 kB | 16/168 kB
-Progress (3): 2.4/2.9 MB | 194 kB | 16/168 kB
-Progress (3): 2.4/2.9 MB | 194 kB | 33/168 kB
-Progress (3): 2.5/2.9 MB | 194 kB | 33/168 kB
-Progress (3): 2.5/2.9 MB | 194 kB | 49/168 kB
-Progress (3): 2.5/2.9 MB | 194 kB | 49/168 kB
-Progress (3): 2.5/2.9 MB | 194 kB | 65/168 kB
-Progress (3): 2.5/2.9 MB | 194 kB | 65/168 kB
-Progress (3): 2.5/2.9 MB | 194 kB | 65/168 kB
-Progress (3): 2.5/2.9 MB | 194 kB | 81/168 kB
-Progress (3): 2.5/2.9 MB | 194 kB | 98/168 kB
-Progress (3): 2.5/2.9 MB | 194 kB | 98/168 kB
-Progress (3): 2.5/2.9 MB | 194 kB | 114/168 kB
-Progress (3): 2.5/2.9 MB | 194 kB | 114/168 kB
-Progress (3): 2.6/2.9 MB | 194 kB | 114/168 kB
-Progress (3): 2.6/2.9 MB | 194 kB | 131/168 kB
-Progress (3): 2.6/2.9 MB | 194 kB | 131/168 kB
-Progress (3): 2.6/2.9 MB | 194 kB | 147/168 kB
-Progress (3): 2.6/2.9 MB | 194 kB | 147/168 kB
-Progress (3): 2.6/2.9 MB | 194 kB | 163/168 kB
-Progress (3): 2.6/2.9 MB | 194 kB | 168 kB    
-Progress (3): 2.6/2.9 MB | 194 kB | 168 kB
-Progress (3): 2.6/2.9 MB | 194 kB | 168 kB
-Progress (3): 2.6/2.9 MB | 194 kB | 168 kB
-                                          
+Progress (1): 1.9/2.9 MB+Progress (1): 1.9/2.9 MB+Progress (1): 1.9/2.9 MB+Progress (1): 2.0/2.9 MB+Progress (1): 2.0/2.9 MB+Progress (1): 2.0/2.9 MB+Progress (1): 2.0/2.9 MB+Progress (1): 2.0/2.9 MB+Progress (1): 2.0/2.9 MB+Progress (1): 2.1/2.9 MB+Progress (1): 2.1/2.9 MB+Progress (1): 2.1/2.9 MB+Progress (2): 2.1/2.9 MB | 16/194 kB+Progress (2): 2.1/2.9 MB | 16/194 kB+Progress (2): 2.1/2.9 MB | 33/194 kB+Progress (2): 2.1/2.9 MB | 33/194 kB+Progress (2): 2.1/2.9 MB | 49/194 kB+Progress (2): 2.1/2.9 MB | 49/194 kB+Progress (2): 2.1/2.9 MB | 62/194 kB+Progress (2): 2.2/2.9 MB | 62/194 kB+Progress (2): 2.2/2.9 MB | 62/194 kB+Progress (2): 2.2/2.9 MB | 79/194 kB+Progress (2): 2.2/2.9 MB | 79/194 kB+Progress (2): 2.2/2.9 MB | 95/194 kB+Progress (2): 2.2/2.9 MB | 95/194 kB+Progress (2): 2.2/2.9 MB | 95/194 kB+Progress (2): 2.2/2.9 MB | 112/194 kB+Progress (2): 2.2/2.9 MB | 112/194 kB+Progress (2): 2.2/2.9 MB | 128/194 kB+Progress (2): 2.3/2.9 MB | 128/194 kB+Progress (2): 2.3/2.9 MB | 144/194 kB+Progress (2): 2.3/2.9 MB | 144/194 kB+Progress (2): 2.3/2.9 MB | 161/194 kB+Progress (2): 2.3/2.9 MB | 161/194 kB+Progress (2): 2.3/2.9 MB | 177/194 kB+Progress (2): 2.3/2.9 MB | 177/194 kB+Progress (2): 2.3/2.9 MB | 194/194 kB+Progress (2): 2.3/2.9 MB | 194 kB    +Progress (2): 2.3/2.9 MB | 194 kB+Progress (2): 2.3/2.9 MB | 194 kB+Progress (2): 2.4/2.9 MB | 194 kB+Progress (2): 2.4/2.9 MB | 194 kB+Progress (2): 2.4/2.9 MB | 194 kB+Progress (2): 2.4/2.9 MB | 194 kB+Progress (2): 2.4/2.9 MB | 194 kB+Progress (3): 2.4/2.9 MB | 194 kB | 16/168 kB+Progress (3): 2.4/2.9 MB | 194 kB | 16/168 kB+Progress (3): 2.4/2.9 MB | 194 kB | 33/168 kB+Progress (3): 2.5/2.9 MB | 194 kB | 33/168 kB+Progress (3): 2.5/2.9 MB | 194 kB | 49/168 kB+Progress (3): 2.5/2.9 MB | 194 kB | 49/168 kB+Progress (3): 2.5/2.9 MB | 194 kB | 65/168 kB+Progress (3): 2.5/2.9 MB | 194 kB | 65/168 kB+Progress (3): 2.5/2.9 MB | 194 kB | 65/168 kB+Progress (3): 2.5/2.9 MB | 194 kB | 81/168 kB+Progress (3): 2.5/2.9 MB | 194 kB | 98/168 kB+Progress (3): 2.5/2.9 MB | 194 kB | 98/168 kB+Progress (3): 2.5/2.9 MB | 194 kB | 114/168 kB+Progress (3): 2.5/2.9 MB | 194 kB | 114/168 kB+Progress (3): 2.6/2.9 MB | 194 kB | 114/168 kB+Progress (3): 2.6/2.9 MB | 194 kB | 131/168 kB+Progress (3): 2.6/2.9 MB | 194 kB | 131/168 kB+Progress (3): 2.6/2.9 MB | 194 kB | 147/168 kB+Progress (3): 2.6/2.9 MB | 194 kB | 147/168 kB+Progress (3): 2.6/2.9 MB | 194 kB | 163/168 kB+Progress (3): 2.6/2.9 MB | 194 kB | 168 kB    +Progress (3): 2.6/2.9 MB | 194 kB | 168 kB+Progress (3): 2.6/2.9 MB | 194 kB | 168 kB+Progress (3): 2.6/2.9 MB | 194 kB | 168 kB+                                           Downloaded from central: https://repo.maven.apache.org/maven2/commons-digester/commons-digester/1.6/commons-digester-1.6.jar (168 kB at 920 kB/s)
 Downloading from central: https://repo.maven.apache.org/maven2/org/apache/maven/doxia/doxia-sink-api/1.4/doxia-sink-api-1.4.jar
-Progress (2): 2.7/2.9 MB | 194 kB
-Progress (2): 2.7/2.9 MB | 194 kB
-Progress (2): 2.7/2.9 MB | 194 kB
-Progress (2): 2.7/2.9 MB | 194 kB
-Progress (2): 2.7/2.9 MB | 194 kB
-Progress (2): 2.7/2.9 MB | 194 kB
-Progress (2): 2.8/2.9 MB | 194 kB
-Progress (2): 2.8/2.9 MB | 194 kB
-                                 
+Progress (2): 2.7/2.9 MB | 194 kB+Progress (2): 2.7/2.9 MB | 194 kB+Progress (2): 2.7/2.9 MB | 194 kB+Progress (2): 2.7/2.9 MB | 194 kB+Progress (2): 2.7/2.9 MB | 194 kB+Progress (2): 2.7/2.9 MB | 194 kB+Progress (2): 2.8/2.9 MB | 194 kB+Progress (2): 2.8/2.9 MB | 194 kB+                                  Downloaded from central: https://repo.maven.apache.org/maven2/xml-apis/xml-apis/1.3.04/xml-apis-1.3.04.jar (194 kB at 1.1 MB/s)
-Progress (1): 2.8/2.9 MB
-                        
+Progress (1): 2.8/2.9 MB+                         Downloading from central: https://repo.maven.apache.org/maven2/org/apache/maven/doxia/doxia-logging-api/1.4/doxia-logging-api-1.4.jar
-Progress (1): 2.8/2.9 MB
-Progress (1): 2.8/2.9 MB
-Progress (1): 2.8/2.9 MB
-Progress (1): 2.9/2.9 MB
-Progress (1): 2.9/2.9 MB
-Progress (1): 2.9/2.9 MB
-Progress (1): 2.9 MB    
-Progress (2): 2.9 MB | 11 kB
-                            
+Progress (1): 2.8/2.9 MB+Progress (1): 2.8/2.9 MB+Progress (1): 2.8/2.9 MB+Progress (1): 2.9/2.9 MB+Progress (1): 2.9/2.9 MB+Progress (1): 2.9/2.9 MB+Progress (1): 2.9 MB    +Progress (2): 2.9 MB | 11 kB+                             Downloaded from central: https://repo.maven.apache.org/maven2/org/eclipse/jdt/ecj/3.19.0/ecj-3.19.0.jar (2.9 MB at 16 MB/s)
 Downloading from central: https://repo.maven.apache.org/maven2/org/apache/maven/doxia/doxia-site-renderer/1.4/doxia-site-renderer-1.4.jar
 Downloaded from central: https://repo.maven.apache.org/maven2/org/apache/maven/doxia/doxia-sink-api/1.4/doxia-sink-api-1.4.jar (11 kB at 61 kB/s)
 Downloading from central: https://repo.maven.apache.org/maven2/org/apache/maven/doxia/doxia-decoration-model/1.4/doxia-decoration-model-1.4.jar
-Progress (1): 11 kB
-                   
+Progress (1): 11 kB+                    Downloaded from central: https://repo.maven.apache.org/maven2/org/apache/maven/doxia/doxia-logging-api/1.4/doxia-logging-api-1.4.jar (11 kB at 60 kB/s)
 Downloading from central: https://repo.maven.apache.org/maven2/org/apache/maven/doxia/doxia-module-xhtml/1.4/doxia-module-xhtml-1.4.jar
-Progress (1): 16/53 kB
-Progress (2): 16/53 kB | 16/61 kB
-Progress (2): 32/53 kB | 16/61 kB
-Progress (2): 32/53 kB | 32/61 kB
-Progress (2): 32/53 kB | 49/61 kB
-Progress (2): 49/53 kB | 49/61 kB
-Progress (2): 49/53 kB | 61 kB   
-Progress (2): 53 kB | 61 kB   
-                           
+Progress (1): 16/53 kB+Progress (2): 16/53 kB | 16/61 kB+Progress (2): 32/53 kB | 16/61 kB+Progress (2): 32/53 kB | 32/61 kB+Progress (2): 32/53 kB | 49/61 kB+Progress (2): 49/53 kB | 49/61 kB+Progress (2): 49/53 kB | 61 kB   +Progress (2): 53 kB | 61 kB   +                            Downloaded from central: https://repo.maven.apache.org/maven2/org/apache/maven/doxia/doxia-decoration-model/1.4/doxia-decoration-model-1.4.jar (61 kB at 326 kB/s)
 Downloading from central: https://repo.maven.apache.org/maven2/org/apache/maven/doxia/doxia-module-fml/1.4/doxia-module-fml-1.4.jar
 Downloaded from central: https://repo.maven.apache.org/maven2/org/apache/maven/doxia/doxia-site-renderer/1.4/doxia-site-renderer-1.4.jar (53 kB at 282 kB/s)
 Downloading from central: https://repo.maven.apache.org/maven2/org/codehaus/plexus/plexus-velocity/1.1.7/plexus-velocity-1.1.7.jar
-Progress (1): 15 kB
-                   
+Progress (1): 15 kB+                    Downloaded from central: https://repo.maven.apache.org/maven2/org/apache/maven/doxia/doxia-module-xhtml/1.4/doxia-module-xhtml-1.4.jar (15 kB at 81 kB/s)
 Downloading from central: https://repo.maven.apache.org/maven2/org/apache/velocity/velocity/1.5/velocity-1.5.jar
-Progress (1): 7.7 kB
-                    
+Progress (1): 7.7 kB+                     Downloaded from central: https://repo.maven.apache.org/maven2/org/codehaus/plexus/plexus-velocity/1.1.7/plexus-velocity-1.1.7.jar (7.7 kB at 40 kB/s)
 Downloading from central: https://repo.maven.apache.org/maven2/org/codehaus/plexus/plexus-io/2.4/plexus-io-2.4.jar
-Progress (1): 16/38 kB
-Progress (1): 33/38 kB
-Progress (1): 38 kB   
-                   
+Progress (1): 16/38 kB+Progress (1): 33/38 kB+Progress (1): 38 kB   +                    Downloaded from central: https://repo.maven.apache.org/maven2/org/apache/maven/doxia/doxia-module-fml/1.4/doxia-module-fml-1.4.jar (38 kB at 198 kB/s)
 Downloading from central: https://repo.maven.apache.org/maven2/org/apache/maven/shared/maven-dependency-analyzer/1.6/maven-dependency-analyzer-1.6.jar
-Progress (1): 16/392 kB
-Progress (1): 33/392 kB
-Progress (1): 49/392 kB
-Progress (1): 66/392 kB
-Progress (1): 82/392 kB
-Progress (1): 98/392 kB
-Progress (1): 115/392 kB
-Progress (1): 131/392 kB
-Progress (1): 147/392 kB
-Progress (1): 164/392 kB
-Progress (2): 164/392 kB | 15/32 kB
-Progress (2): 180/392 kB | 15/32 kB
-Progress (2): 180/392 kB | 31/32 kB
-Progress (2): 180/392 kB | 32 kB   
-Progress (2): 197/392 kB | 32 kB
-Progress (2): 213/392 kB | 32 kB
-Progress (2): 229/392 kB | 32 kB
-                                
+Progress (1): 16/392 kB+Progress (1): 33/392 kB+Progress (1): 49/392 kB+Progress (1): 66/392 kB+Progress (1): 82/392 kB+Progress (1): 98/392 kB+Progress (1): 115/392 kB+Progress (1): 131/392 kB+Progress (1): 147/392 kB+Progress (1): 164/392 kB+Progress (2): 164/392 kB | 15/32 kB+Progress (2): 180/392 kB | 15/32 kB+Progress (2): 180/392 kB | 31/32 kB+Progress (2): 180/392 kB | 32 kB   +Progress (2): 197/392 kB | 32 kB+Progress (2): 213/392 kB | 32 kB+Progress (2): 229/392 kB | 32 kB+                                 Downloaded from central: https://repo.maven.apache.org/maven2/org/apache/maven/shared/maven-dependency-analyzer/1.6/maven-dependency-analyzer-1.6.jar (32 kB at 161 kB/s)
 Downloading from central: https://repo.maven.apache.org/maven2/org/apache/maven/shared/maven-dependency-tree/2.2/maven-dependency-tree-2.2.jar
-Progress (1): 246/392 kB
-Progress (1): 262/392 kB
-Progress (1): 279/392 kB
-Progress (1): 295/392 kB
-Progress (1): 311/392 kB
-Progress (2): 311/392 kB | 16/81 kB
-Progress (2): 328/392 kB | 16/81 kB
-Progress (2): 344/392 kB | 16/81 kB
-Progress (2): 344/392 kB | 33/81 kB
-Progress (2): 360/392 kB | 33/81 kB
-Progress (2): 377/392 kB | 33/81 kB
-Progress (2): 377/392 kB | 49/81 kB
-Progress (2): 392 kB | 49/81 kB    
-Progress (2): 392 kB | 62/81 kB
-Progress (2): 392 kB | 78/81 kB
-Progress (2): 392 kB | 81 kB   
-                            
+Progress (1): 246/392 kB+Progress (1): 262/392 kB+Progress (1): 279/392 kB+Progress (1): 295/392 kB+Progress (1): 311/392 kB+Progress (2): 311/392 kB | 16/81 kB+Progress (2): 328/392 kB | 16/81 kB+Progress (2): 344/392 kB | 16/81 kB+Progress (2): 344/392 kB | 33/81 kB+Progress (2): 360/392 kB | 33/81 kB+Progress (2): 377/392 kB | 33/81 kB+Progress (2): 377/392 kB | 49/81 kB+Progress (2): 392 kB | 49/81 kB    +Progress (2): 392 kB | 62/81 kB+Progress (2): 392 kB | 78/81 kB+Progress (2): 392 kB | 81 kB   +                             Downloaded from central: https://repo.maven.apache.org/maven2/org/apache/velocity/velocity/1.5/velocity-1.5.jar (392 kB at 2.0 MB/s)
 Downloading from central: https://repo.maven.apache.org/maven2/org/apache/maven/shared/maven-common-artifact-filters/1.4/maven-common-artifact-filters-1.4.jar
 Downloaded from central: https://repo.maven.apache.org/maven2/org/codehaus/plexus/plexus-io/2.4/plexus-io-2.4.jar (81 kB at 409 kB/s)
 Downloading from central: https://repo.maven.apache.org/maven2/org/apache/maven/shared/maven-invoker/2.1.1/maven-invoker-2.1.1.jar
-Progress (1): 16/64 kB
-Progress (1): 33/64 kB
-Progress (1): 49/64 kB
-Progress (1): 64 kB   
-                   
+Progress (1): 16/64 kB+Progress (1): 33/64 kB+Progress (1): 49/64 kB+Progress (1): 64 kB   +                    Downloaded from central: https://repo.maven.apache.org/maven2/org/apache/maven/shared/maven-dependency-tree/2.2/maven-dependency-tree-2.2.jar (64 kB at 319 kB/s)
 Downloading from central: https://repo.maven.apache.org/maven2/org/codehaus/plexus/plexus-interactivity-api/1.0/plexus-interactivity-api-1.0.jar
-Progress (1): 16/32 kB
-Progress (1): 32 kB   
-                   
+Progress (1): 16/32 kB+Progress (1): 32 kB   +                    Downloaded from central: https://repo.maven.apache.org/maven2/org/apache/maven/shared/maven-common-artifact-filters/1.4/maven-common-artifact-filters-1.4.jar (32 kB at 158 kB/s)
 Downloading from central: https://repo.maven.apache.org/maven2/org/kohsuke/stapler/json-lib/2.1/json-lib-2.1-jdk15.jar
-Progress (1): 9.8 kB
-                    
+Progress (1): 9.8 kB+                     Downloaded from central: https://repo.maven.apache.org/maven2/org/codehaus/plexus/plexus-interactivity-api/1.0/plexus-interactivity-api-1.0.jar (9.8 kB at 49 kB/s)
 Downloading from central: https://repo.maven.apache.org/maven2/commons-collections/commons-collections/3.2/commons-collections-3.2.jar
-Progress (1): 15/30 kB
-Progress (1): 23/30 kB
-Progress (1): 27/30 kB
-Progress (1): 30 kB   
-                   
+Progress (1): 15/30 kB+Progress (1): 23/30 kB+Progress (1): 27/30 kB+Progress (1): 30 kB   +                    Downloaded from central: https://repo.maven.apache.org/maven2/org/apache/maven/shared/maven-invoker/2.1.1/maven-invoker-2.1.1.jar (30 kB at 146 kB/s)
 Downloading from central: https://repo.maven.apache.org/maven2/commons-lang/commons-lang/2.3/commons-lang-2.3.jar
-Progress (1): 16/108 kB
-Progress (1): 33/108 kB
-Progress (1): 49/108 kB
-Progress (1): 66/108 kB
-Progress (1): 82/108 kB
-Progress (1): 98/108 kB
-Progress (1): 108 kB   
-                    
+Progress (1): 16/108 kB+Progress (1): 33/108 kB+Progress (1): 49/108 kB+Progress (1): 66/108 kB+Progress (1): 82/108 kB+Progress (1): 98/108 kB+Progress (1): 108 kB   +                     Downloaded from central: https://repo.maven.apache.org/maven2/org/kohsuke/stapler/json-lib/2.1/json-lib-2.1-jdk15.jar (108 kB at 525 kB/s)
 Downloading from central: https://repo.maven.apache.org/maven2/net/sf/ezmorph/ezmorph/1.0.3/ezmorph-1.0.3.jar
-Progress (1): 15/245 kB
-Progress (1): 31/245 kB
-Progress (1): 48/245 kB
-Progress (1): 64/245 kB
-Progress (1): 77/245 kB
-Progress (1): 94/245 kB
-Progress (1): 110/245 kB
-Progress (1): 126/245 kB
-Progress (1): 143/245 kB
-Progress (2): 143/245 kB | 16/78 kB
-Progress (2): 159/245 kB | 16/78 kB
-Progress (2): 176/245 kB | 16/78 kB
-Progress (2): 176/245 kB | 33/78 kB
-Progress (2): 176/245 kB | 49/78 kB
-Progress (2): 192/245 kB | 49/78 kB
-Progress (2): 192/245 kB | 62/78 kB
-Progress (2): 208/245 kB | 62/78 kB
-Progress (2): 208/245 kB | 78 kB   
-Progress (2): 225/245 kB | 78 kB
-Progress (2): 241/245 kB | 78 kB
-Progress (2): 245 kB | 78 kB    
-                            
+Progress (1): 15/245 kB+Progress (1): 31/245 kB+Progress (1): 48/245 kB+Progress (1): 64/245 kB+Progress (1): 77/245 kB+Progress (1): 94/245 kB+Progress (1): 110/245 kB+Progress (1): 126/245 kB+Progress (1): 143/245 kB+Progress (2): 143/245 kB | 16/78 kB+Progress (2): 159/245 kB | 16/78 kB+Progress (2): 176/245 kB | 16/78 kB+Progress (2): 176/245 kB | 33/78 kB+Progress (2): 176/245 kB | 49/78 kB+Progress (2): 192/245 kB | 49/78 kB+Progress (2): 192/245 kB | 62/78 kB+Progress (2): 208/245 kB | 62/78 kB+Progress (2): 208/245 kB | 78 kB   +Progress (2): 225/245 kB | 78 kB+Progress (2): 241/245 kB | 78 kB+Progress (2): 245 kB | 78 kB    +                             Downloaded from central: https://repo.maven.apache.org/maven2/net/sf/ezmorph/ezmorph/1.0.3/ezmorph-1.0.3.jar (78 kB at 371 kB/s)
 Downloading from central: https://repo.maven.apache.org/maven2/commons-io/commons-io/2.10.0/commons-io-2.10.0.jar
 Downloaded from central: https://repo.maven.apache.org/maven2/commons-lang/commons-lang/2.3/commons-lang-2.3.jar (245 kB at 1.2 MB/s)
 Downloading from central: https://repo.maven.apache.org/maven2/com/github/spotbugs/spotbugs-annotations/4.2.3/spotbugs-annotations-4.2.3.jar
-Progress (1): 16/571 kB
-Progress (1): 33/571 kB
-Progress (1): 49/571 kB
-Progress (1): 66/571 kB
-Progress (1): 82/571 kB
-Progress (1): 98/571 kB
-Progress (1): 115/571 kB
-Progress (1): 131/571 kB
-Progress (1): 147/571 kB
-Progress (1): 164/571 kB
-Progress (1): 180/571 kB
-Progress (1): 197/571 kB
-Progress (1): 213/571 kB
-Progress (1): 229/571 kB
-Progress (2): 229/571 kB | 16/326 kB
-Progress (2): 246/571 kB | 16/326 kB
-Progress (2): 246/571 kB | 31/326 kB
-Progress (2): 256/571 kB | 31/326 kB
-Progress (2): 256/571 kB | 48/326 kB
-Progress (2): 256/571 kB | 64/326 kB
-Progress (2): 272/571 kB | 64/326 kB
-Progress (2): 272/571 kB | 81/326 kB
-Progress (2): 289/571 kB | 81/326 kB
-Progress (2): 289/571 kB | 94/326 kB
-Progress (2): 305/571 kB | 94/326 kB
-Progress (2): 305/571 kB | 110/326 kB
-Progress (2): 321/571 kB | 110/326 kB
-Progress (2): 321/571 kB | 126/326 kB
-Progress (2): 338/571 kB | 126/326 kB
-Progress (2): 338/571 kB | 143/326 kB
-Progress (2): 354/571 kB | 143/326 kB
-Progress (2): 354/571 kB | 159/326 kB
-Progress (2): 370/571 kB | 159/326 kB
-Progress (2): 370/571 kB | 176/326 kB
-Progress (2): 387/571 kB | 176/326 kB
-Progress (2): 387/571 kB | 192/326 kB
-Progress (2): 403/571 kB | 192/326 kB
-Progress (2): 403/571 kB | 208/326 kB
-Progress (2): 403/571 kB | 225/326 kB
-Progress (2): 403/571 kB | 241/326 kB
-Progress (2): 403/571 kB | 258/326 kB
-Progress (2): 420/571 kB | 258/326 kB
-Progress (2): 420/571 kB | 274/326 kB
-Progress (2): 420/571 kB | 290/326 kB
-Progress (2): 436/571 kB | 290/326 kB
-Progress (2): 436/571 kB | 307/326 kB
-Progress (2): 452/571 kB | 307/326 kB
-Progress (3): 452/571 kB | 307/326 kB | 15 kB
-Progress (3): 469/571 kB | 307/326 kB | 15 kB
-Progress (3): 485/571 kB | 307/326 kB | 15 kB
-                                             
+Progress (1): 16/571 kB+Progress (1): 33/571 kB+Progress (1): 49/571 kB+Progress (1): 66/571 kB+Progress (1): 82/571 kB+Progress (1): 98/571 kB+Progress (1): 115/571 kB+Progress (1): 131/571 kB+Progress (1): 147/571 kB+Progress (1): 164/571 kB+Progress (1): 180/571 kB+Progress (1): 197/571 kB+Progress (1): 213/571 kB+Progress (1): 229/571 kB+Progress (2): 229/571 kB | 16/326 kB+Progress (2): 246/571 kB | 16/326 kB+Progress (2): 246/571 kB | 31/326 kB+Progress (2): 256/571 kB | 31/326 kB+Progress (2): 256/571 kB | 48/326 kB+Progress (2): 256/571 kB | 64/326 kB+Progress (2): 272/571 kB | 64/326 kB+Progress (2): 272/571 kB | 81/326 kB+Progress (2): 289/571 kB | 81/326 kB+Progress (2): 289/571 kB | 94/326 kB+Progress (2): 305/571 kB | 94/326 kB+Progress (2): 305/571 kB | 110/326 kB+Progress (2): 321/571 kB | 110/326 kB+Progress (2): 321/571 kB | 126/326 kB+Progress (2): 338/571 kB | 126/326 kB+Progress (2): 338/571 kB | 143/326 kB+Progress (2): 354/571 kB | 143/326 kB+Progress (2): 354/571 kB | 159/326 kB+Progress (2): 370/571 kB | 159/326 kB+Progress (2): 370/571 kB | 176/326 kB+Progress (2): 387/571 kB | 176/326 kB+Progress (2): 387/571 kB | 192/326 kB+Progress (2): 403/571 kB | 192/326 kB+Progress (2): 403/571 kB | 208/326 kB+Progress (2): 403/571 kB | 225/326 kB+Progress (2): 403/571 kB | 241/326 kB+Progress (2): 403/571 kB | 258/326 kB+Progress (2): 420/571 kB | 258/326 kB+Progress (2): 420/571 kB | 274/326 kB+Progress (2): 420/571 kB | 290/326 kB+Progress (2): 436/571 kB | 290/326 kB+Progress (2): 436/571 kB | 307/326 kB+Progress (2): 452/571 kB | 307/326 kB+Progress (3): 452/571 kB | 307/326 kB | 15 kB+Progress (3): 469/571 kB | 307/326 kB | 15 kB+Progress (3): 485/571 kB | 307/326 kB | 15 kB+                                              Downloaded from central: https://repo.maven.apache.org/maven2/com/github/spotbugs/spotbugs-annotations/4.2.3/spotbugs-annotations-4.2.3.jar (15 kB at 70 kB/s)
-Progress (2): 485/571 kB | 323/326 kB
-Progress (2): 485/571 kB | 326 kB    
-Progress (2): 502/571 kB | 326 kB
-                                 
+Progress (2): 485/571 kB | 323/326 kB+Progress (2): 485/571 kB | 326 kB    +Progress (2): 502/571 kB | 326 kB+                                  Downloaded from central: https://repo.maven.apache.org/maven2/commons-io/commons-io/2.10.0/commons-io-2.10.0.jar (326 kB at 1.5 MB/s)
-Progress (1): 518/571 kB
-Progress (1): 534/571 kB
-Progress (1): 551/571 kB
-Progress (1): 567/571 kB
-Progress (1): 571 kB    
-                    
+Progress (1): 518/571 kB+Progress (1): 534/571 kB+Progress (1): 551/571 kB+Progress (1): 567/571 kB+Progress (1): 571 kB    +                     Downloaded from central: https://repo.maven.apache.org/maven2/commons-collections/commons-collections/3.2/commons-collections-3.2.jar (571 kB at 2.6 MB/s)
-Progress (1): 15/160 kB
-Progress (1): 31/160 kB
-Progress (1): 48/160 kB
-Progress (1): 64/160 kB
-Progress (1): 78/160 kB
-Progress (1): 94/160 kB
-Progress (1): 111/160 kB
-Progress (1): 127/160 kB
-Progress (1): 143/160 kB
-Progress (1): 160/160 kB
-Progress (1): 160 kB    
-                    
+Progress (1): 15/160 kB+Progress (1): 31/160 kB+Progress (1): 48/160 kB+Progress (1): 64/160 kB+Progress (1): 78/160 kB+Progress (1): 94/160 kB+Progress (1): 111/160 kB+Progress (1): 127/160 kB+Progress (1): 143/160 kB+Progress (1): 160/160 kB+Progress (1): 160 kB    +                     Downloaded from central: https://repo.maven.apache.org/maven2/org/apache/maven/plugins/maven-dependency-plugin/2.10/maven-dependency-plugin-2.10.jar (160 kB at 666 kB/s)
-Progress (1): 0/1.2 MB
-Progress (1): 0/1.2 MB
-Progress (1): 0/1.2 MB
-Progress (1): 0.1/1.2 MB
-Progress (1): 0.1/1.2 MB
-Progress (1): 0.1/1.2 MB
-Progress (1): 0.1/1.2 MB
-Progress (1): 0.1/1.2 MB
-Progress (1): 0.1/1.2 MB
-Progress (1): 0.2/1.2 MB
-Progress (1): 0.2/1.2 MB
-Progress (1): 0.2/1.2 MB
-Progress (1): 0.2/1.2 MB
-Progress (1): 0.2/1.2 MB
-Progress (1): 0.2/1.2 MB
-Progress (1): 0.3/1.2 MB
-Progress (1): 0.3/1.2 MB
-Progress (1): 0.3/1.2 MB
-Progress (1): 0.3/1.2 MB
-Progress (1): 0.3/1.2 MB
-Progress (1): 0.3/1.2 MB
-Progress (1): 0.4/1.2 MB
-Progress (1): 0.4/1.2 MB
-Progress (1): 0.4/1.2 MB
-Progress (1): 0.4/1.2 MB
-Progress (1): 0.4/1.2 MB
-Progress (1): 0.4/1.2 MB
-Progress (1): 0.5/1.2 MB
-Progress (1): 0.5/1.2 MB
-Progress (1): 0.5/1.2 MB
-Progress (1): 0.5/1.2 MB
-Progress (1): 0.5/1.2 MB
-Progress (1): 0.5/1.2 MB
-Progress (1): 0.6/1.2 MB
-Progress (1): 0.6/1.2 MB
-Progress (1): 0.6/1.2 MB
-Progress (1): 0.6/1.2 MB
-Progress (1): 0.6/1.2 MB
-Progress (1): 0.6/1.2 MB
-Progress (1): 0.7/1.2 MB
-Progress (1): 0.7/1.2 MB
-Progress (1): 0.7/1.2 MB
-Progress (1): 0.7/1.2 MB
-Progress (1): 0.7/1.2 MB
-Progress (1): 0.7/1.2 MB
-Progress (1): 0.8/1.2 MB
-Progress (1): 0.8/1.2 MB
-Progress (1): 0.8/1.2 MB
-Progress (1): 0.8/1.2 MB
-Progress (1): 0.8/1.2 MB
-Progress (1): 0.8/1.2 MB
-Progress (1): 0.9/1.2 MB
-Progress (1): 0.9/1.2 MB
-Progress (1): 0.9/1.2 MB
-Progress (1): 0.9/1.2 MB
-Progress (1): 0.9/1.2 MB
-Progress (1): 0.9/1.2 MB
-Progress (1): 0.9/1.2 MB
-Progress (1): 1.0/1.2 MB
-Progress (1): 1.0/1.2 MB
-Progress (1): 1.0/1.2 MB
-Progress (1): 1.0/1.2 MB
-Progress (1): 1.0/1.2 MB
-Progress (1): 1.0/1.2 MB
-Progress (1): 1.1/1.2 MB
-Progress (1): 1.1/1.2 MB
-Progress (1): 1.1/1.2 MB
-Progress (1): 1.1/1.2 MB
-Progress (1): 1.1/1.2 MB
-Progress (1): 1.1/1.2 MB
-Progress (1): 1.2/1.2 MB
-Progress (1): 1.2/1.2 MB
-Progress (1): 1.2/1.2 MB
-Progress (1): 1.2/1.2 MB
-Progress (1): 1.2/1.2 MB
-Progress (1): 1.2 MB    
-                    
+Progress (1): 0/1.2 MB+Progress (1): 0/1.2 MB+Progress (1): 0/1.2 MB+Progress (1): 0.1/1.2 MB+Progress (1): 0.1/1.2 MB+Progress (1): 0.1/1.2 MB+Progress (1): 0.1/1.2 MB+Progress (1): 0.1/1.2 MB+Progress (1): 0.1/1.2 MB+Progress (1): 0.2/1.2 MB+Progress (1): 0.2/1.2 MB+Progress (1): 0.2/1.2 MB+Progress (1): 0.2/1.2 MB+Progress (1): 0.2/1.2 MB+Progress (1): 0.2/1.2 MB+Progress (1): 0.3/1.2 MB+Progress (1): 0.3/1.2 MB+Progress (1): 0.3/1.2 MB+Progress (1): 0.3/1.2 MB+Progress (1): 0.3/1.2 MB+Progress (1): 0.3/1.2 MB+Progress (1): 0.4/1.2 MB+Progress (1): 0.4/1.2 MB+Progress (1): 0.4/1.2 MB+Progress (1): 0.4/1.2 MB+Progress (1): 0.4/1.2 MB+Progress (1): 0.4/1.2 MB+Progress (1): 0.5/1.2 MB+Progress (1): 0.5/1.2 MB+Progress (1): 0.5/1.2 MB+Progress (1): 0.5/1.2 MB+Progress (1): 0.5/1.2 MB+Progress (1): 0.5/1.2 MB+Progress (1): 0.6/1.2 MB+Progress (1): 0.6/1.2 MB+Progress (1): 0.6/1.2 MB+Progress (1): 0.6/1.2 MB+Progress (1): 0.6/1.2 MB+Progress (1): 0.6/1.2 MB+Progress (1): 0.7/1.2 MB+Progress (1): 0.7/1.2 MB+Progress (1): 0.7/1.2 MB+Progress (1): 0.7/1.2 MB+Progress (1): 0.7/1.2 MB+Progress (1): 0.7/1.2 MB+Progress (1): 0.8/1.2 MB+Progress (1): 0.8/1.2 MB+Progress (1): 0.8/1.2 MB+Progress (1): 0.8/1.2 MB+Progress (1): 0.8/1.2 MB+Progress (1): 0.8/1.2 MB+Progress (1): 0.9/1.2 MB+Progress (1): 0.9/1.2 MB+Progress (1): 0.9/1.2 MB+Progress (1): 0.9/1.2 MB+Progress (1): 0.9/1.2 MB+Progress (1): 0.9/1.2 MB+Progress (1): 0.9/1.2 MB+Progress (1): 1.0/1.2 MB+Progress (1): 1.0/1.2 MB+Progress (1): 1.0/1.2 MB+Progress (1): 1.0/1.2 MB+Progress (1): 1.0/1.2 MB+Progress (1): 1.0/1.2 MB+Progress (1): 1.1/1.2 MB+Progress (1): 1.1/1.2 MB+Progress (1): 1.1/1.2 MB+Progress (1): 1.1/1.2 MB+Progress (1): 1.1/1.2 MB+Progress (1): 1.1/1.2 MB+Progress (1): 1.2/1.2 MB+Progress (1): 1.2/1.2 MB+Progress (1): 1.2/1.2 MB+Progress (1): 1.2/1.2 MB+Progress (1): 1.2/1.2 MB+Progress (1): 1.2 MB    +                     Downloaded from central: https://repo.maven.apache.org/maven2/xerces/xercesImpl/2.9.1/xercesImpl-2.9.1.jar (1.2 MB at 4.6 MB/s)
->>>>>>> ab7ada5f
 [INFO] No upstream blueocean dependencies found for: jenkins-design-language
 [INFO] 
 [INFO] --- frontend:1.15.1:install-node-and-npm (install node and npm) @ jenkins-design-language ---
 [INFO] Installing node version v10.13.0
-<<<<<<< HEAD
-[INFO] Unpacking /home/poddingue/.m2/repository/com/github/eirslett/node/10.13.0/node-10.13.0-linux-x64.tar.gz into /tmp/plugin-builds/blueocean-commons/jenkins-design-language/node/tmp
-[INFO] Copying node binary from /tmp/plugin-builds/blueocean-commons/jenkins-design-language/node/tmp/node-v10.13.0-linux-x64/bin/node to /tmp/plugin-builds/blueocean-commons/jenkins-design-language/node/node
-[INFO] Installed node locally.
-[INFO] Installing npm version 6.14.4
-[INFO] Unpacking /home/poddingue/.m2/repository/com/github/eirslett/npm/6.14.4/npm-6.14.4.tar.gz into /tmp/plugin-builds/blueocean-commons/jenkins-design-language/node/node_modules
-=======
 [INFO] Downloading https://repo.jenkins-ci.org/nodejs-dist/v10.13.0/node-v10.13.0-linux-x64.tar.gz to /home/runner/.m2/repository/com/github/eirslett/node/10.13.0/node-10.13.0-linux-x64.tar.gz
 [INFO] No proxies configured
 [INFO] No proxy was configured, downloading directly
@@ -4283,7 +4267,6 @@
 [INFO] No proxies configured
 [INFO] No proxy was configured, downloading directly
 [INFO] Unpacking /home/runner/.m2/repository/com/github/eirslett/npm/6.14.4/npm-6.14.4.tar.gz into /tmp/plugin-builds/blueocean-commons/jenkins-design-language/node/node_modules
->>>>>>> ab7ada5f
 [INFO] Installed npm locally.
 [INFO] 
 [INFO] --- frontend:1.15.1:npm (npm install) @ jenkins-design-language ---
@@ -4764,19 +4747,10 @@
 [INFO] npm WARN notsup SKIPPING OPTIONAL DEPENDENCY: Unsupported platform for esbuild-linux-arm64@0.15.7: wanted {"os":"linux","arch":"arm64"} (current: {"os":"linux","arch":"x64"})
 [INFO] npm WARN optional SKIPPING OPTIONAL DEPENDENCY: esbuild-linux-arm@0.15.7 (node_modules/esbuild-linux-arm):
 [INFO] npm WARN notsup SKIPPING OPTIONAL DEPENDENCY: Unsupported platform for esbuild-linux-arm@0.15.7: wanted {"os":"linux","arch":"arm"} (current: {"os":"linux","arch":"x64"})
-<<<<<<< HEAD
-[INFO] npm WARN optional SKIPPING OPTIONAL DEPENDENCY: esbuild-linux-32@0.15.7 (node_modules/esbuild-linux-32):
-[INFO] npm WARN notsup SKIPPING OPTIONAL DEPENDENCY: Unsupported platform for esbuild-linux-32@0.15.7: wanted {"os":"linux","arch":"ia32"} (current: {"os":"linux","arch":"x64"})
-[INFO] npm WARN optional SKIPPING OPTIONAL DEPENDENCY: esbuild-freebsd-arm64@0.15.7 (node_modules/esbuild-freebsd-arm64):
-[INFO] npm WARN notsup SKIPPING OPTIONAL DEPENDENCY: Unsupported platform for esbuild-freebsd-arm64@0.15.7: wanted {"os":"freebsd","arch":"arm64"} (current: {"os":"linux","arch":"x64"})
-[INFO] npm WARN optional SKIPPING OPTIONAL DEPENDENCY: esbuild-freebsd-64@0.15.7 (node_modules/esbuild-freebsd-64):
-[INFO] npm WARN notsup SKIPPING OPTIONAL DEPENDENCY: Unsupported platform for esbuild-freebsd-64@0.15.7: wanted {"os":"freebsd","arch":"x64"} (current: {"os":"linux","arch":"x64"})
-=======
 [INFO] npm WARN optional SKIPPING OPTIONAL DEPENDENCY: esbuild-freebsd-arm64@0.15.7 (node_modules/esbuild-freebsd-arm64):
 [INFO] npm WARN notsup SKIPPING OPTIONAL DEPENDENCY: Unsupported platform for esbuild-freebsd-arm64@0.15.7: wanted {"os":"freebsd","arch":"arm64"} (current: {"os":"linux","arch":"x64"})
 [INFO] npm WARN optional SKIPPING OPTIONAL DEPENDENCY: esbuild-linux-32@0.15.7 (node_modules/esbuild-linux-32):
 [INFO] npm WARN notsup SKIPPING OPTIONAL DEPENDENCY: Unsupported platform for esbuild-linux-32@0.15.7: wanted {"os":"linux","arch":"ia32"} (current: {"os":"linux","arch":"x64"})
->>>>>>> ab7ada5f
 [INFO] npm WARN optional SKIPPING OPTIONAL DEPENDENCY: esbuild-darwin-arm64@0.15.7 (node_modules/esbuild-darwin-arm64):
 [INFO] npm WARN notsup SKIPPING OPTIONAL DEPENDENCY: Unsupported platform for esbuild-darwin-arm64@0.15.7: wanted {"os":"darwin","arch":"arm64"} (current: {"os":"linux","arch":"x64"})
 [INFO] npm WARN optional SKIPPING OPTIONAL DEPENDENCY: esbuild-freebsd-64@0.15.7 (node_modules/esbuild-freebsd-64):
@@ -4797,21 +4771,12 @@
 [INFO] npm ERR! This is probably not a problem with npm. There is likely additional logging output above.
 [INFO] 
 [INFO] npm ERR! A complete log of this run can be found in:
-<<<<<<< HEAD
-[INFO] npm ERR!     /home/poddingue/.npm/_logs/2025-07-09T09_29_24_118Z-debug.log
-[INFO] ------------------------------------------------------------------------
-[INFO] Reactor Summary for Blue Ocean Parent 1.27.22-SNAPSHOT:
-[INFO] 
-[INFO] Blue Ocean Parent .................................. SUCCESS [  7.642 s]
-[INFO] Jenkins Design Language ............................ FAILURE [01:31 min]
-=======
 [INFO] npm ERR!     /home/runner/.npm/_logs/2025-07-08T02_30_32_730Z-debug.log
 [INFO] ------------------------------------------------------------------------
 [INFO] Reactor Summary for Blue Ocean Parent 1.27.22-SNAPSHOT:
 [INFO] 
 [INFO] Blue Ocean Parent .................................. SUCCESS [  4.387 s]
 [INFO] Jenkins Design Language ............................ FAILURE [ 42.551 s]
->>>>>>> ab7ada5f
 [INFO] Blue Ocean Core JS ................................. SKIPPED
 [INFO] Common API for Blue Ocean .......................... SKIPPED
 [INFO] REST API for Blue Ocean ............................ SKIPPED
@@ -4835,13 +4800,8 @@
 [INFO] ------------------------------------------------------------------------
 [INFO] BUILD FAILURE
 [INFO] ------------------------------------------------------------------------
-<<<<<<< HEAD
-[INFO] Total time:  01:41 min
-[INFO] Finished at: 2025-07-09T11:29:24+02:00
-=======
 [INFO] Total time:  47.717 s
 [INFO] Finished at: 2025-07-08T02:30:32Z
->>>>>>> ab7ada5f
 [INFO] ------------------------------------------------------------------------
 [ERROR] Failed to execute goal com.github.eirslett:frontend-maven-plugin:1.15.1:npm (npm install) on project jenkins-design-language: Failed to run task: 'npm install' failed. org.apache.commons.exec.ExecuteException: Process exited with an error: 1 (Exit value: 1) -> [Help 1]
 [ERROR] 
