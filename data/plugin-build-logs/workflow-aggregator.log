WARNING: A terminally deprecated method in sun.misc.Unsafe has been called
WARNING: sun.misc.Unsafe::staticFieldBase has been called by com.google.inject.internal.aop.HiddenClassDefiner (file:/usr/share/apache-maven-3.9.10/lib/guice-5.1.0-classes.jar)
WARNING: Please consider reporting this to the maintainers of class com.google.inject.internal.aop.HiddenClassDefiner
WARNING: sun.misc.Unsafe::staticFieldBase will be removed in a future release
[INFO] Scanning for projects...
[INFO] Artifact org.jenkins-ci.tools:maven-hpi-plugin:pom:3.66 is present in the local repository, but cached from a remote repository ID that is unavailable in current build context, verifying that is downloadable from [incrementals (https://repo.jenkins-ci.org/incrementals/, default, releases), central (https://repo.maven.apache.org/maven2, default, releases)]
[INFO] Artifact org.jenkins-ci.tools:maven-hpi-plugin:pom:3.66 is present in the local repository, but cached from a remote repository ID that is unavailable in current build context, verifying that is downloadable from [incrementals (https://repo.jenkins-ci.org/incrementals/, default, releases), central (https://repo.maven.apache.org/maven2, default, releases)]
[WARNING] The POM for org.jenkins-ci.tools:maven-hpi-plugin:jar:3.66 is missing, no dependency information available
[INFO] Artifact org.jenkins-ci.tools:maven-hpi-plugin:jar:3.66 is present in the local repository, but cached from a remote repository ID that is unavailable in current build context, verifying that is downloadable from [incrementals (https://repo.jenkins-ci.org/incrementals/, default, releases), central (https://repo.maven.apache.org/maven2, default, releases)]
[INFO] Artifact org.jenkins-ci.tools:maven-hpi-plugin:jar:3.66 is present in the local repository, but cached from a remote repository ID that is unavailable in current build context, verifying that is downloadable from [incrementals (https://repo.jenkins-ci.org/incrementals/, default, releases), central (https://repo.maven.apache.org/maven2, default, releases)]
[WARNING] Failed to build parent project for org.jenkins-ci.plugins.workflow:workflow-aggregator:hpi:999999-SNAPSHOT
[INFO] 
[INFO] --------< org.jenkins-ci.plugins.workflow:workflow-aggregator >---------
[INFO] Building Pipeline 999999-SNAPSHOT
[INFO]   from pom.xml
[INFO] --------------------------------[ hpi ]---------------------------------
<<<<<<< HEAD
=======
Downloading from repo.jenkins-ci.org: https://repo.jenkins-ci.org/public/org/jenkins-ci/plugins/workflow/workflow-durable-task-step/1431.v16e66c8a_58b_f/workflow-durable-task-step-1431.v16e66c8a_58b_f.pom
Progress (1): 0.4/5.1 kB
Progress (1): 1.8/5.1 kB
Progress (1): 3.2/5.1 kB
Progress (1): 4.6/5.1 kB
Progress (1): 5.1 kB    
                    
Downloaded from repo.jenkins-ci.org: https://repo.jenkins-ci.org/public/org/jenkins-ci/plugins/workflow/workflow-durable-task-step/1431.v16e66c8a_58b_f/workflow-durable-task-step-1431.v16e66c8a_58b_f.pom (5.1 kB at 8.9 kB/s)
Downloading from repo.jenkins-ci.org: https://repo.jenkins-ci.org/public/org/jenkins-ci/plugins/pipeline-build-step/567.vea_ce550ece97/pipeline-build-step-567.vea_ce550ece97.pom
Progress (1): 0.4/3.4 kB
Progress (1): 1.8/3.4 kB
Progress (1): 3.2/3.4 kB
Progress (1): 3.4 kB    
                    
Downloaded from repo.jenkins-ci.org: https://repo.jenkins-ci.org/public/org/jenkins-ci/plugins/pipeline-build-step/567.vea_ce550ece97/pipeline-build-step-567.vea_ce550ece97.pom (3.4 kB at 41 kB/s)
Downloading from repo.jenkins-ci.org: https://repo.jenkins-ci.org/public/org/jenkins-ci/plugins/pipeline-milestone-step/138.v78ca_76831a_43/pipeline-milestone-step-138.v78ca_76831a_43.pom
Progress (1): 0.4/2.8 kB
Progress (1): 1.8/2.8 kB
Progress (1): 2.8 kB    
                    
Downloaded from repo.jenkins-ci.org: https://repo.jenkins-ci.org/public/org/jenkins-ci/plugins/pipeline-milestone-step/138.v78ca_76831a_43/pipeline-milestone-step-138.v78ca_76831a_43.pom (2.8 kB at 33 kB/s)
Downloading from repo.jenkins-ci.org: https://repo.jenkins-ci.org/public/org/jenkins-ci/plugins/workflow/workflow-durable-task-step/1431.v16e66c8a_58b_f/workflow-durable-task-step-1431.v16e66c8a_58b_f.jar
Progress (1): 0.4/167 kB
Progress (1): 1.8/167 kB
Progress (1): 3.2/167 kB
Progress (1): 4.6/167 kB
Progress (1): 6.0/167 kB
Progress (1): 7.4/167 kB
Progress (1): 8.8/167 kB
Progress (1): 10/167 kB 
Progress (1): 12/167 kB
Progress (1): 13/167 kB
Progress (1): 14/167 kB
Progress (1): 16/167 kB
Progress (1): 17/167 kB
Progress (1): 19/167 kB
Progress (1): 20/167 kB
Progress (1): 21/167 kB
Progress (1): 23/167 kB
Progress (1): 24/167 kB
Progress (1): 26/167 kB
Progress (1): 27/167 kB
Progress (1): 28/167 kB
Progress (1): 30/167 kB
Progress (1): 31/167 kB
Progress (1): 33/167 kB
Progress (1): 33/167 kB
Progress (1): 34/167 kB
Progress (1): 35/167 kB
Progress (1): 37/167 kB
Progress (1): 38/167 kB
Progress (1): 40/167 kB
Progress (1): 41/167 kB
Progress (1): 42/167 kB
Progress (1): 44/167 kB
Progress (1): 45/167 kB
Progress (1): 47/167 kB
Progress (1): 48/167 kB
Progress (1): 49/167 kB
Progress (1): 51/167 kB
Progress (1): 52/167 kB
Progress (1): 53/167 kB
Progress (1): 55/167 kB
Progress (1): 56/167 kB
Progress (1): 58/167 kB
Progress (1): 59/167 kB
Progress (1): 60/167 kB
Progress (1): 62/167 kB
Progress (1): 63/167 kB
Progress (1): 65/167 kB
Progress (1): 66/167 kB
Progress (1): 67/167 kB
Progress (1): 69/167 kB
Progress (1): 70/167 kB
Progress (1): 72/167 kB
Progress (1): 73/167 kB
Progress (1): 74/167 kB
Progress (1): 76/167 kB
Progress (1): 77/167 kB
Progress (1): 79/167 kB
Progress (1): 80/167 kB
Progress (1): 81/167 kB
Progress (1): 83/167 kB
Progress (1): 84/167 kB
Progress (1): 86/167 kB
Progress (1): 87/167 kB
Progress (1): 88/167 kB
Progress (1): 90/167 kB
Progress (1): 91/167 kB
Progress (1): 93/167 kB
Progress (1): 94/167 kB
Progress (1): 95/167 kB
Progress (1): 97/167 kB
Progress (1): 98/167 kB
Progress (1): 100/167 kB
Progress (1): 101/167 kB
Progress (1): 102/167 kB
Progress (1): 104/167 kB
Progress (1): 105/167 kB
Progress (1): 107/167 kB
Progress (1): 108/167 kB
Progress (1): 109/167 kB
Progress (1): 111/167 kB
Progress (1): 112/167 kB
Progress (1): 114/167 kB
Progress (1): 115/167 kB
Progress (1): 116/167 kB
Progress (1): 118/167 kB
Progress (1): 119/167 kB
Progress (1): 121/167 kB
Progress (1): 122/167 kB
Progress (1): 123/167 kB
Progress (1): 125/167 kB
Progress (1): 126/167 kB
Progress (1): 128/167 kB
Progress (1): 129/167 kB
Progress (1): 130/167 kB
Progress (1): 132/167 kB
Progress (1): 133/167 kB
Progress (1): 135/167 kB
Progress (1): 136/167 kB
Progress (1): 137/167 kB
Progress (1): 139/167 kB
Progress (1): 140/167 kB
Progress (1): 142/167 kB
Progress (1): 143/167 kB
Progress (1): 144/167 kB
Progress (1): 146/167 kB
Progress (1): 147/167 kB
Progress (1): 149/167 kB
Progress (1): 150/167 kB
Progress (1): 151/167 kB
Progress (1): 153/167 kB
Progress (1): 154/167 kB
Progress (1): 156/167 kB
Progress (1): 157/167 kB
Progress (1): 158/167 kB
Progress (1): 160/167 kB
Progress (1): 161/167 kB
Progress (1): 163/167 kB
Progress (1): 164/167 kB
Progress (1): 165/167 kB
Progress (1): 167 kB    
                    
Downloaded from repo.jenkins-ci.org: https://repo.jenkins-ci.org/public/org/jenkins-ci/plugins/workflow/workflow-durable-task-step/1431.v16e66c8a_58b_f/workflow-durable-task-step-1431.v16e66c8a_58b_f.jar (167 kB at 539 kB/s)
Downloading from repo.jenkins-ci.org: https://repo.jenkins-ci.org/public/org/jenkins-ci/plugins/pipeline-build-step/567.vea_ce550ece97/pipeline-build-step-567.vea_ce550ece97.jar
Downloading from repo.jenkins-ci.org: https://repo.jenkins-ci.org/public/org/jenkins-ci/plugins/pipeline-milestone-step/138.v78ca_76831a_43/pipeline-milestone-step-138.v78ca_76831a_43.jar
Progress (1): 0.4/62 kB
Progress (1): 1.8/62 kB
Progress (1): 3.2/62 kB
Progress (1): 4.6/62 kB
Progress (1): 6.0/62 kB
Progress (1): 7.4/62 kB
Progress (1): 8.8/62 kB
Progress (1): 10/62 kB 
Progress (1): 12/62 kB
Progress (1): 13/62 kB
Progress (1): 14/62 kB
Progress (1): 16/62 kB
Progress (1): 16/62 kB
Progress (1): 17/62 kB
Progress (1): 19/62 kB
Progress (1): 20/62 kB
Progress (1): 21/62 kB
Progress (1): 23/62 kB
Progress (1): 24/62 kB
Progress (1): 26/62 kB
Progress (1): 27/62 kB
Progress (1): 28/62 kB
Progress (1): 30/62 kB
Progress (1): 31/62 kB
Progress (1): 33/62 kB
Progress (1): 34/62 kB
Progress (1): 35/62 kB
Progress (1): 37/62 kB
Progress (1): 38/62 kB
Progress (1): 40/62 kB
Progress (1): 41/62 kB
Progress (1): 42/62 kB
Progress (1): 44/62 kB
Progress (1): 45/62 kB
Progress (1): 47/62 kB
Progress (1): 48/62 kB
Progress (1): 49/62 kB
Progress (1): 51/62 kB
Progress (1): 52/62 kB
Progress (1): 54/62 kB
Progress (1): 55/62 kB
Progress (1): 56/62 kB
Progress (1): 58/62 kB
Progress (1): 59/62 kB
Progress (1): 61/62 kB
Progress (1): 62/62 kB
Progress (1): 62 kB   
                   
Downloaded from repo.jenkins-ci.org: https://repo.jenkins-ci.org/public/org/jenkins-ci/plugins/pipeline-build-step/567.vea_ce550ece97/pipeline-build-step-567.vea_ce550ece97.jar (62 kB at 684 kB/s)
Progress (1): 0.4/30 kB
Progress (1): 1.8/30 kB
Progress (1): 3.2/30 kB
Progress (1): 4.6/30 kB
Progress (1): 6.0/30 kB
Progress (1): 7.4/30 kB
Progress (1): 8.8/30 kB
Progress (1): 10/30 kB 
Progress (1): 12/30 kB
Progress (1): 13/30 kB
Progress (1): 14/30 kB
Progress (1): 16/30 kB
Progress (1): 17/30 kB
Progress (1): 19/30 kB
Progress (1): 20/30 kB
Progress (1): 21/30 kB
Progress (1): 23/30 kB
Progress (1): 24/30 kB
Progress (1): 26/30 kB
Progress (1): 27/30 kB
Progress (1): 28/30 kB
Progress (1): 30/30 kB
Progress (1): 30 kB   
                   
Downloaded from repo.jenkins-ci.org: https://repo.jenkins-ci.org/public/org/jenkins-ci/plugins/pipeline-milestone-step/138.v78ca_76831a_43/pipeline-milestone-step-138.v78ca_76831a_43.jar (30 kB at 77 kB/s)
>>>>>>> ab7ada5f
[INFO] 
[INFO] --- clean:3.5.0:clean (default-clean) @ workflow-aggregator ---
[INFO] 
[INFO] --- hpi:3.66:validate (default-validate) @ workflow-aggregator ---
[INFO] Created marker file /tmp/plugin-builds/workflow-aggregator/target/java-level/17
[INFO] 
[INFO] --- hpi:3.66:validate-hpi (default-validate-hpi) @ workflow-aggregator ---
[INFO] 
[INFO] --- enforcer:3.5.0:enforce (display-info) @ workflow-aggregator ---
[INFO] Rule 0: io.jenkins.tools.incrementals.enforcer.RequireExtensionVersion passed
[INFO] Rule 1: org.apache.maven.enforcer.rules.version.RequireMavenVersion passed
[INFO] Rule 2: org.apache.maven.enforcer.rules.version.RequireJavaVersion passed
[INFO] Rule 3: org.codehaus.mojo.extraenforcer.dependencies.EnforceBytecodeVersion passed
[INFO] Rule 4: org.apache.maven.enforcer.rules.dependency.BannedDependencies passed
[INFO] Rule 5: org.apache.maven.enforcer.rules.dependency.BannedDependencies passed
[INFO] Ignoring requireUpperBoundDeps in com.google.code.findbugs:jsr305
[INFO] Ignoring requireUpperBoundDeps in org.ow2.asm:asm
[INFO] Rule 6: org.apache.maven.enforcer.rules.dependency.RequireUpperBoundDeps passed
[INFO] 
[INFO] --- enforcer:3.5.0:enforce (no-snapshots-in-release) @ workflow-aggregator ---
[INFO] Rule 0: org.apache.maven.enforcer.rules.dependency.RequireReleaseDeps passed
[INFO] 
[INFO] --- localizer:1.31:generate (default) @ workflow-aggregator ---
[INFO] 
[INFO] --- resources:3.3.1:resources (default-resources) @ workflow-aggregator ---
[INFO] Copying 1 resource from src/main/resources to target/classes
[INFO] 
[INFO] --- flatten:1.7.1:flatten (flatten) @ workflow-aggregator ---
[INFO] Generating flattened POM of project org.jenkins-ci.plugins.workflow:workflow-aggregator:hpi:999999-SNAPSHOT...
[INFO] 
[INFO] --- compiler:3.14.0:compile (default-compile) @ workflow-aggregator ---
[INFO] Nothing to compile - all classes are up to date.
[INFO] 
[INFO] --- access-modifier-checker:1.35:enforce (default-enforce) @ workflow-aggregator ---
[INFO] Skipping access modifier checks
[INFO] 
[INFO] --- bridge-method-injector:1.31:process (default) @ workflow-aggregator ---
[INFO] 
[INFO] --- hpi:3.66:insert-test (default-insert-test) @ workflow-aggregator ---
[INFO] 
[INFO] --- antrun:3.1.0:run (createTempDir) @ workflow-aggregator ---
[INFO] Executing tasks
[INFO]     [mkdir] Created dir: /tmp/plugin-builds/workflow-aggregator/target/tmp
[INFO] Executed tasks
[INFO] 
[INFO] --- resources:3.3.1:testResources (default-testResources) @ workflow-aggregator ---
[INFO] Not copying test resources
[INFO] 
[INFO] --- compiler:3.14.0:testCompile (default-testCompile) @ workflow-aggregator ---
[INFO] Not compiling test sources
[INFO] 
[INFO] --- hpi:3.66:test-hpl (default-test-hpl) @ workflow-aggregator ---
[INFO] Generating /tmp/plugin-builds/workflow-aggregator/target/test-classes/the.hpl
[INFO] 
[INFO] --- hpi:3.66:resolve-test-dependencies (default-resolve-test-dependencies) @ workflow-aggregator ---
<<<<<<< HEAD
=======
Downloading from repo.jenkins-ci.org: https://repo.jenkins-ci.org/public/org/jenkins-ci/plugins/workflow/workflow-durable-task-step/1431.v16e66c8a_58b_f/workflow-durable-task-step-1431.v16e66c8a_58b_f.hpi
Progress (1): 0.4/143 kB
Progress (1): 1.8/143 kB
Progress (1): 3.2/143 kB
Progress (1): 4.6/143 kB
Progress (1): 6.0/143 kB
Progress (1): 7.4/143 kB
Progress (1): 8.8/143 kB
Progress (1): 10/143 kB 
Progress (1): 12/143 kB
Progress (1): 13/143 kB
Progress (1): 14/143 kB
Progress (1): 16/143 kB
Progress (1): 16/143 kB
Progress (1): 17/143 kB
Progress (1): 19/143 kB
Progress (1): 20/143 kB
Progress (1): 21/143 kB
Progress (1): 23/143 kB
Progress (1): 24/143 kB
Progress (1): 26/143 kB
Progress (1): 27/143 kB
Progress (1): 28/143 kB
Progress (1): 30/143 kB
Progress (1): 31/143 kB
Progress (1): 33/143 kB
Progress (1): 34/143 kB
Progress (1): 35/143 kB
Progress (1): 37/143 kB
Progress (1): 38/143 kB
Progress (1): 40/143 kB
Progress (1): 41/143 kB
Progress (1): 42/143 kB
Progress (1): 44/143 kB
Progress (1): 45/143 kB
Progress (1): 47/143 kB
Progress (1): 48/143 kB
Progress (1): 49/143 kB
Progress (1): 51/143 kB
Progress (1): 52/143 kB
Progress (1): 54/143 kB
Progress (1): 55/143 kB
Progress (1): 56/143 kB
Progress (1): 58/143 kB
Progress (1): 59/143 kB
Progress (1): 61/143 kB
Progress (1): 62/143 kB
Progress (1): 63/143 kB
Progress (1): 65/143 kB
Progress (1): 66/143 kB
Progress (1): 68/143 kB
Progress (1): 69/143 kB
Progress (1): 70/143 kB
Progress (1): 72/143 kB
Progress (1): 73/143 kB
Progress (1): 75/143 kB
Progress (1): 76/143 kB
Progress (1): 77/143 kB
Progress (1): 79/143 kB
Progress (1): 80/143 kB
Progress (1): 82/143 kB
Progress (1): 83/143 kB
Progress (1): 84/143 kB
Progress (1): 86/143 kB
Progress (1): 87/143 kB
Progress (1): 89/143 kB
Progress (1): 90/143 kB
Progress (1): 91/143 kB
Progress (1): 93/143 kB
Progress (1): 94/143 kB
Progress (1): 96/143 kB
Progress (1): 97/143 kB
Progress (1): 98/143 kB
Progress (1): 100/143 kB
Progress (1): 101/143 kB
Progress (1): 103/143 kB
Progress (1): 104/143 kB
Progress (1): 105/143 kB
Progress (1): 107/143 kB
Progress (1): 108/143 kB
Progress (1): 110/143 kB
Progress (1): 111/143 kB
Progress (1): 112/143 kB
Progress (1): 114/143 kB
Progress (1): 115/143 kB
Progress (1): 117/143 kB
Progress (1): 118/143 kB
Progress (1): 119/143 kB
Progress (1): 121/143 kB
Progress (1): 122/143 kB
Progress (1): 124/143 kB
Progress (1): 125/143 kB
Progress (1): 126/143 kB
Progress (1): 128/143 kB
Progress (1): 129/143 kB
Progress (1): 131/143 kB
Progress (1): 132/143 kB
Progress (1): 133/143 kB
Progress (1): 135/143 kB
Progress (1): 136/143 kB
Progress (1): 138/143 kB
Progress (1): 139/143 kB
Progress (1): 140/143 kB
Progress (1): 142/143 kB
Progress (1): 143 kB    
                    
Downloaded from repo.jenkins-ci.org: https://repo.jenkins-ci.org/public/org/jenkins-ci/plugins/workflow/workflow-durable-task-step/1431.v16e66c8a_58b_f/workflow-durable-task-step-1431.v16e66c8a_58b_f.hpi (143 kB at 467 kB/s)
Downloading from repo.jenkins-ci.org: https://repo.jenkins-ci.org/public/org/jenkins-ci/plugins/pipeline-build-step/567.vea_ce550ece97/pipeline-build-step-567.vea_ce550ece97.hpi
Downloading from repo.jenkins-ci.org: https://repo.jenkins-ci.org/public/org/jenkins-ci/plugins/pipeline-milestone-step/138.v78ca_76831a_43/pipeline-milestone-step-138.v78ca_76831a_43.hpi
Progress (1): 0.4/27 kB
Progress (2): 0.4/27 kB | 0.4/54 kB
Progress (2): 1.8/27 kB | 0.4/54 kB
Progress (2): 1.8/27 kB | 1.8/54 kB
Progress (2): 3.2/27 kB | 1.8/54 kB
Progress (2): 3.2/27 kB | 3.2/54 kB
Progress (2): 4.6/27 kB | 3.2/54 kB
Progress (2): 4.6/27 kB | 4.6/54 kB
Progress (2): 4.6/27 kB | 6.0/54 kB
Progress (2): 6.0/27 kB | 6.0/54 kB
Progress (2): 6.0/27 kB | 7.4/54 kB
Progress (2): 6.0/27 kB | 8.8/54 kB
Progress (2): 6.0/27 kB | 10/54 kB 
Progress (2): 6.0/27 kB | 12/54 kB
Progress (2): 6.0/27 kB | 13/54 kB
Progress (2): 6.0/27 kB | 14/54 kB
Progress (2): 6.0/27 kB | 16/54 kB
Progress (2): 6.0/27 kB | 17/54 kB
Progress (2): 6.0/27 kB | 19/54 kB
Progress (2): 6.0/27 kB | 20/54 kB
Progress (2): 6.0/27 kB | 21/54 kB
Progress (2): 6.0/27 kB | 23/54 kB
Progress (2): 6.0/27 kB | 24/54 kB
Progress (2): 6.0/27 kB | 26/54 kB
Progress (2): 6.0/27 kB | 27/54 kB
Progress (2): 6.0/27 kB | 28/54 kB
Progress (2): 6.0/27 kB | 30/54 kB
Progress (2): 6.0/27 kB | 31/54 kB
Progress (2): 6.0/27 kB | 33/54 kB
Progress (2): 6.0/27 kB | 33/54 kB
Progress (2): 6.0/27 kB | 34/54 kB
Progress (2): 6.0/27 kB | 35/54 kB
Progress (2): 6.0/27 kB | 37/54 kB
Progress (2): 6.0/27 kB | 38/54 kB
Progress (2): 6.0/27 kB | 40/54 kB
Progress (2): 6.0/27 kB | 41/54 kB
Progress (2): 6.0/27 kB | 42/54 kB
Progress (2): 6.0/27 kB | 44/54 kB
Progress (2): 6.0/27 kB | 45/54 kB
Progress (2): 6.0/27 kB | 47/54 kB
Progress (2): 6.0/27 kB | 48/54 kB
Progress (2): 6.0/27 kB | 49/54 kB
Progress (2): 6.0/27 kB | 51/54 kB
Progress (2): 6.0/27 kB | 52/54 kB
Progress (2): 6.0/27 kB | 54/54 kB
Progress (2): 6.0/27 kB | 54 kB   
                               
Downloaded from repo.jenkins-ci.org: https://repo.jenkins-ci.org/public/org/jenkins-ci/plugins/pipeline-build-step/567.vea_ce550ece97/pipeline-build-step-567.vea_ce550ece97.hpi (54 kB at 629 kB/s)
Progress (1): 7.4/27 kB
Progress (1): 8.8/27 kB
Progress (1): 10/27 kB 
Progress (1): 12/27 kB
Progress (1): 13/27 kB
Progress (1): 14/27 kB
Progress (1): 16/27 kB
Progress (1): 16/27 kB
Progress (1): 17/27 kB
Progress (1): 19/27 kB
Progress (1): 20/27 kB
Progress (1): 21/27 kB
Progress (1): 23/27 kB
Progress (1): 24/27 kB
Progress (1): 26/27 kB
Progress (1): 27/27 kB
Progress (1): 27 kB   
                   
Downloaded from repo.jenkins-ci.org: https://repo.jenkins-ci.org/public/org/jenkins-ci/plugins/pipeline-milestone-step/138.v78ca_76831a_43/pipeline-milestone-step-138.v78ca_76831a_43.hpi (27 kB at 179 kB/s)
>>>>>>> ab7ada5f
[INFO] 
[INFO] --- hpi:3.66:test-runtime (default-test-runtime) @ workflow-aggregator ---
[INFO] Tests are skipped.
[INFO] 
[INFO] --- surefire:3.5.3:test (default-test) @ workflow-aggregator ---
[INFO] Tests are skipped.
[INFO] 
[INFO] --- license:165.v7e11f4e4a_325:process (default) @ workflow-aggregator ---
[INFO] 
[INFO] --- hpi:3.66:hpi (default-hpi) @ workflow-aggregator ---
[INFO] Generating /tmp/plugin-builds/workflow-aggregator/target/workflow-aggregator/META-INF/MANIFEST.MF
[INFO] Checking for attached .jar artifact ...
[INFO] Generating jar /tmp/plugin-builds/workflow-aggregator/target/workflow-aggregator.jar
[INFO] Building jar: /tmp/plugin-builds/workflow-aggregator/target/workflow-aggregator.jar
[INFO] Exploding webapp...
[INFO] Copy webapp webResources to /tmp/plugin-builds/workflow-aggregator/target/workflow-aggregator
[INFO] Assembling webapp workflow-aggregator in /tmp/plugin-builds/workflow-aggregator/target/workflow-aggregator
[INFO] Generating hpi /tmp/plugin-builds/workflow-aggregator/target/workflow-aggregator.hpi
[INFO] Building jar: /tmp/plugin-builds/workflow-aggregator/target/workflow-aggregator.hpi
[INFO] 
[INFO] --- jar:3.4.2:test-jar (maybe-test-jar) @ workflow-aggregator ---
[INFO] Skipping packaging of the test-jar
[INFO] 
[INFO] >>> spotbugs:4.9.3.1:check (spotbugs) > :spotbugs @ workflow-aggregator >>>
[INFO] 
[INFO] --- spotbugs:4.9.3.1:spotbugs (spotbugs) @ workflow-aggregator ---
[INFO] Skipping com.github.spotbugs:spotbugs-maven-plugin:4.9.3.1:spotbugs report goal
[INFO] 
[INFO] <<< spotbugs:4.9.3.1:check (spotbugs) < :spotbugs @ workflow-aggregator <<<
[INFO] 
[INFO] 
[INFO] --- spotbugs:4.9.3.1:check (spotbugs) @ workflow-aggregator ---
[INFO] Spotbugs plugin skipped
[INFO] 
[INFO] --- spotless:2.44.5:check (default) @ workflow-aggregator ---
[INFO] Spotless check skipped
[INFO] 
[INFO] --- install:3.1.4:install (default-install) @ workflow-aggregator ---
[INFO] Installing /tmp/plugin-builds/workflow-aggregator/target/workflow-aggregator-999999-SNAPSHOT.pom to /home/runner/.m2/repository/org/jenkins-ci/plugins/workflow/workflow-aggregator/999999-SNAPSHOT/workflow-aggregator-999999-SNAPSHOT.pom
[INFO] Installing /tmp/plugin-builds/workflow-aggregator/target/workflow-aggregator.hpi to /home/runner/.m2/repository/org/jenkins-ci/plugins/workflow/workflow-aggregator/999999-SNAPSHOT/workflow-aggregator-999999-SNAPSHOT.hpi
[INFO] Installing /tmp/plugin-builds/workflow-aggregator/target/workflow-aggregator.jar to /home/runner/.m2/repository/org/jenkins-ci/plugins/workflow/workflow-aggregator/999999-SNAPSHOT/workflow-aggregator-999999-SNAPSHOT.jar
[INFO] ------------------------------------------------------------------------
[INFO] BUILD SUCCESS
[INFO] ------------------------------------------------------------------------
<<<<<<< HEAD
[INFO] Total time:  8.618 s
[INFO] Finished at: 2025-07-09T11:07:32+02:00
=======
[INFO] Total time:  7.884 s
[INFO] Finished at: 2025-07-08T02:11:09Z
>>>>>>> ab7ada5f
[INFO] ------------------------------------------------------------------------<|MERGE_RESOLUTION|>--- conflicted
+++ resolved
@@ -14,230 +14,227 @@
 [INFO] Building Pipeline 999999-SNAPSHOT
 [INFO]   from pom.xml
 [INFO] --------------------------------[ hpi ]---------------------------------
-<<<<<<< HEAD
-=======
 Downloading from repo.jenkins-ci.org: https://repo.jenkins-ci.org/public/org/jenkins-ci/plugins/workflow/workflow-durable-task-step/1431.v16e66c8a_58b_f/workflow-durable-task-step-1431.v16e66c8a_58b_f.pom
-Progress (1): 0.4/5.1 kB
-Progress (1): 1.8/5.1 kB
-Progress (1): 3.2/5.1 kB
-Progress (1): 4.6/5.1 kB
-Progress (1): 5.1 kB    
-                    
+Progress (1): 0.4/5.1 kB+Progress (1): 1.8/5.1 kB+Progress (1): 3.2/5.1 kB+Progress (1): 4.6/5.1 kB+Progress (1): 5.1 kB    +                     Downloaded from repo.jenkins-ci.org: https://repo.jenkins-ci.org/public/org/jenkins-ci/plugins/workflow/workflow-durable-task-step/1431.v16e66c8a_58b_f/workflow-durable-task-step-1431.v16e66c8a_58b_f.pom (5.1 kB at 8.9 kB/s)
 Downloading from repo.jenkins-ci.org: https://repo.jenkins-ci.org/public/org/jenkins-ci/plugins/pipeline-build-step/567.vea_ce550ece97/pipeline-build-step-567.vea_ce550ece97.pom
-Progress (1): 0.4/3.4 kB
-Progress (1): 1.8/3.4 kB
-Progress (1): 3.2/3.4 kB
-Progress (1): 3.4 kB    
-                    
+Progress (1): 0.4/3.4 kB+Progress (1): 1.8/3.4 kB+Progress (1): 3.2/3.4 kB+Progress (1): 3.4 kB    +                     Downloaded from repo.jenkins-ci.org: https://repo.jenkins-ci.org/public/org/jenkins-ci/plugins/pipeline-build-step/567.vea_ce550ece97/pipeline-build-step-567.vea_ce550ece97.pom (3.4 kB at 41 kB/s)
 Downloading from repo.jenkins-ci.org: https://repo.jenkins-ci.org/public/org/jenkins-ci/plugins/pipeline-milestone-step/138.v78ca_76831a_43/pipeline-milestone-step-138.v78ca_76831a_43.pom
-Progress (1): 0.4/2.8 kB
-Progress (1): 1.8/2.8 kB
-Progress (1): 2.8 kB    
-                    
+Progress (1): 0.4/2.8 kB+Progress (1): 1.8/2.8 kB+Progress (1): 2.8 kB    +                     Downloaded from repo.jenkins-ci.org: https://repo.jenkins-ci.org/public/org/jenkins-ci/plugins/pipeline-milestone-step/138.v78ca_76831a_43/pipeline-milestone-step-138.v78ca_76831a_43.pom (2.8 kB at 33 kB/s)
 Downloading from repo.jenkins-ci.org: https://repo.jenkins-ci.org/public/org/jenkins-ci/plugins/workflow/workflow-durable-task-step/1431.v16e66c8a_58b_f/workflow-durable-task-step-1431.v16e66c8a_58b_f.jar
-Progress (1): 0.4/167 kB
-Progress (1): 1.8/167 kB
-Progress (1): 3.2/167 kB
-Progress (1): 4.6/167 kB
-Progress (1): 6.0/167 kB
-Progress (1): 7.4/167 kB
-Progress (1): 8.8/167 kB
-Progress (1): 10/167 kB 
-Progress (1): 12/167 kB
-Progress (1): 13/167 kB
-Progress (1): 14/167 kB
-Progress (1): 16/167 kB
-Progress (1): 17/167 kB
-Progress (1): 19/167 kB
-Progress (1): 20/167 kB
-Progress (1): 21/167 kB
-Progress (1): 23/167 kB
-Progress (1): 24/167 kB
-Progress (1): 26/167 kB
-Progress (1): 27/167 kB
-Progress (1): 28/167 kB
-Progress (1): 30/167 kB
-Progress (1): 31/167 kB
-Progress (1): 33/167 kB
-Progress (1): 33/167 kB
-Progress (1): 34/167 kB
-Progress (1): 35/167 kB
-Progress (1): 37/167 kB
-Progress (1): 38/167 kB
-Progress (1): 40/167 kB
-Progress (1): 41/167 kB
-Progress (1): 42/167 kB
-Progress (1): 44/167 kB
-Progress (1): 45/167 kB
-Progress (1): 47/167 kB
-Progress (1): 48/167 kB
-Progress (1): 49/167 kB
-Progress (1): 51/167 kB
-Progress (1): 52/167 kB
-Progress (1): 53/167 kB
-Progress (1): 55/167 kB
-Progress (1): 56/167 kB
-Progress (1): 58/167 kB
-Progress (1): 59/167 kB
-Progress (1): 60/167 kB
-Progress (1): 62/167 kB
-Progress (1): 63/167 kB
-Progress (1): 65/167 kB
-Progress (1): 66/167 kB
-Progress (1): 67/167 kB
-Progress (1): 69/167 kB
-Progress (1): 70/167 kB
-Progress (1): 72/167 kB
-Progress (1): 73/167 kB
-Progress (1): 74/167 kB
-Progress (1): 76/167 kB
-Progress (1): 77/167 kB
-Progress (1): 79/167 kB
-Progress (1): 80/167 kB
-Progress (1): 81/167 kB
-Progress (1): 83/167 kB
-Progress (1): 84/167 kB
-Progress (1): 86/167 kB
-Progress (1): 87/167 kB
-Progress (1): 88/167 kB
-Progress (1): 90/167 kB
-Progress (1): 91/167 kB
-Progress (1): 93/167 kB
-Progress (1): 94/167 kB
-Progress (1): 95/167 kB
-Progress (1): 97/167 kB
-Progress (1): 98/167 kB
-Progress (1): 100/167 kB
-Progress (1): 101/167 kB
-Progress (1): 102/167 kB
-Progress (1): 104/167 kB
-Progress (1): 105/167 kB
-Progress (1): 107/167 kB
-Progress (1): 108/167 kB
-Progress (1): 109/167 kB
-Progress (1): 111/167 kB
-Progress (1): 112/167 kB
-Progress (1): 114/167 kB
-Progress (1): 115/167 kB
-Progress (1): 116/167 kB
-Progress (1): 118/167 kB
-Progress (1): 119/167 kB
-Progress (1): 121/167 kB
-Progress (1): 122/167 kB
-Progress (1): 123/167 kB
-Progress (1): 125/167 kB
-Progress (1): 126/167 kB
-Progress (1): 128/167 kB
-Progress (1): 129/167 kB
-Progress (1): 130/167 kB
-Progress (1): 132/167 kB
-Progress (1): 133/167 kB
-Progress (1): 135/167 kB
-Progress (1): 136/167 kB
-Progress (1): 137/167 kB
-Progress (1): 139/167 kB
-Progress (1): 140/167 kB
-Progress (1): 142/167 kB
-Progress (1): 143/167 kB
-Progress (1): 144/167 kB
-Progress (1): 146/167 kB
-Progress (1): 147/167 kB
-Progress (1): 149/167 kB
-Progress (1): 150/167 kB
-Progress (1): 151/167 kB
-Progress (1): 153/167 kB
-Progress (1): 154/167 kB
-Progress (1): 156/167 kB
-Progress (1): 157/167 kB
-Progress (1): 158/167 kB
-Progress (1): 160/167 kB
-Progress (1): 161/167 kB
-Progress (1): 163/167 kB
-Progress (1): 164/167 kB
-Progress (1): 165/167 kB
-Progress (1): 167 kB    
-                    
+Progress (1): 0.4/167 kB+Progress (1): 1.8/167 kB+Progress (1): 3.2/167 kB+Progress (1): 4.6/167 kB+Progress (1): 6.0/167 kB+Progress (1): 7.4/167 kB+Progress (1): 8.8/167 kB+Progress (1): 10/167 kB +Progress (1): 12/167 kB+Progress (1): 13/167 kB+Progress (1): 14/167 kB+Progress (1): 16/167 kB+Progress (1): 17/167 kB+Progress (1): 19/167 kB+Progress (1): 20/167 kB+Progress (1): 21/167 kB+Progress (1): 23/167 kB+Progress (1): 24/167 kB+Progress (1): 26/167 kB+Progress (1): 27/167 kB+Progress (1): 28/167 kB+Progress (1): 30/167 kB+Progress (1): 31/167 kB+Progress (1): 33/167 kB+Progress (1): 33/167 kB+Progress (1): 34/167 kB+Progress (1): 35/167 kB+Progress (1): 37/167 kB+Progress (1): 38/167 kB+Progress (1): 40/167 kB+Progress (1): 41/167 kB+Progress (1): 42/167 kB+Progress (1): 44/167 kB+Progress (1): 45/167 kB+Progress (1): 47/167 kB+Progress (1): 48/167 kB+Progress (1): 49/167 kB+Progress (1): 51/167 kB+Progress (1): 52/167 kB+Progress (1): 53/167 kB+Progress (1): 55/167 kB+Progress (1): 56/167 kB+Progress (1): 58/167 kB+Progress (1): 59/167 kB+Progress (1): 60/167 kB+Progress (1): 62/167 kB+Progress (1): 63/167 kB+Progress (1): 65/167 kB+Progress (1): 66/167 kB+Progress (1): 67/167 kB+Progress (1): 69/167 kB+Progress (1): 70/167 kB+Progress (1): 72/167 kB+Progress (1): 73/167 kB+Progress (1): 74/167 kB+Progress (1): 76/167 kB+Progress (1): 77/167 kB+Progress (1): 79/167 kB+Progress (1): 80/167 kB+Progress (1): 81/167 kB+Progress (1): 83/167 kB+Progress (1): 84/167 kB+Progress (1): 86/167 kB+Progress (1): 87/167 kB+Progress (1): 88/167 kB+Progress (1): 90/167 kB+Progress (1): 91/167 kB+Progress (1): 93/167 kB+Progress (1): 94/167 kB+Progress (1): 95/167 kB+Progress (1): 97/167 kB+Progress (1): 98/167 kB+Progress (1): 100/167 kB+Progress (1): 101/167 kB+Progress (1): 102/167 kB+Progress (1): 104/167 kB+Progress (1): 105/167 kB+Progress (1): 107/167 kB+Progress (1): 108/167 kB+Progress (1): 109/167 kB+Progress (1): 111/167 kB+Progress (1): 112/167 kB+Progress (1): 114/167 kB+Progress (1): 115/167 kB+Progress (1): 116/167 kB+Progress (1): 118/167 kB+Progress (1): 119/167 kB+Progress (1): 121/167 kB+Progress (1): 122/167 kB+Progress (1): 123/167 kB+Progress (1): 125/167 kB+Progress (1): 126/167 kB+Progress (1): 128/167 kB+Progress (1): 129/167 kB+Progress (1): 130/167 kB+Progress (1): 132/167 kB+Progress (1): 133/167 kB+Progress (1): 135/167 kB+Progress (1): 136/167 kB+Progress (1): 137/167 kB+Progress (1): 139/167 kB+Progress (1): 140/167 kB+Progress (1): 142/167 kB+Progress (1): 143/167 kB+Progress (1): 144/167 kB+Progress (1): 146/167 kB+Progress (1): 147/167 kB+Progress (1): 149/167 kB+Progress (1): 150/167 kB+Progress (1): 151/167 kB+Progress (1): 153/167 kB+Progress (1): 154/167 kB+Progress (1): 156/167 kB+Progress (1): 157/167 kB+Progress (1): 158/167 kB+Progress (1): 160/167 kB+Progress (1): 161/167 kB+Progress (1): 163/167 kB+Progress (1): 164/167 kB+Progress (1): 165/167 kB+Progress (1): 167 kB    +                     Downloaded from repo.jenkins-ci.org: https://repo.jenkins-ci.org/public/org/jenkins-ci/plugins/workflow/workflow-durable-task-step/1431.v16e66c8a_58b_f/workflow-durable-task-step-1431.v16e66c8a_58b_f.jar (167 kB at 539 kB/s)
 Downloading from repo.jenkins-ci.org: https://repo.jenkins-ci.org/public/org/jenkins-ci/plugins/pipeline-build-step/567.vea_ce550ece97/pipeline-build-step-567.vea_ce550ece97.jar
 Downloading from repo.jenkins-ci.org: https://repo.jenkins-ci.org/public/org/jenkins-ci/plugins/pipeline-milestone-step/138.v78ca_76831a_43/pipeline-milestone-step-138.v78ca_76831a_43.jar
-Progress (1): 0.4/62 kB
-Progress (1): 1.8/62 kB
-Progress (1): 3.2/62 kB
-Progress (1): 4.6/62 kB
-Progress (1): 6.0/62 kB
-Progress (1): 7.4/62 kB
-Progress (1): 8.8/62 kB
-Progress (1): 10/62 kB 
-Progress (1): 12/62 kB
-Progress (1): 13/62 kB
-Progress (1): 14/62 kB
-Progress (1): 16/62 kB
-Progress (1): 16/62 kB
-Progress (1): 17/62 kB
-Progress (1): 19/62 kB
-Progress (1): 20/62 kB
-Progress (1): 21/62 kB
-Progress (1): 23/62 kB
-Progress (1): 24/62 kB
-Progress (1): 26/62 kB
-Progress (1): 27/62 kB
-Progress (1): 28/62 kB
-Progress (1): 30/62 kB
-Progress (1): 31/62 kB
-Progress (1): 33/62 kB
-Progress (1): 34/62 kB
-Progress (1): 35/62 kB
-Progress (1): 37/62 kB
-Progress (1): 38/62 kB
-Progress (1): 40/62 kB
-Progress (1): 41/62 kB
-Progress (1): 42/62 kB
-Progress (1): 44/62 kB
-Progress (1): 45/62 kB
-Progress (1): 47/62 kB
-Progress (1): 48/62 kB
-Progress (1): 49/62 kB
-Progress (1): 51/62 kB
-Progress (1): 52/62 kB
-Progress (1): 54/62 kB
-Progress (1): 55/62 kB
-Progress (1): 56/62 kB
-Progress (1): 58/62 kB
-Progress (1): 59/62 kB
-Progress (1): 61/62 kB
-Progress (1): 62/62 kB
-Progress (1): 62 kB   
-                   
+Progress (1): 0.4/62 kB+Progress (1): 1.8/62 kB+Progress (1): 3.2/62 kB+Progress (1): 4.6/62 kB+Progress (1): 6.0/62 kB+Progress (1): 7.4/62 kB+Progress (1): 8.8/62 kB+Progress (1): 10/62 kB +Progress (1): 12/62 kB+Progress (1): 13/62 kB+Progress (1): 14/62 kB+Progress (1): 16/62 kB+Progress (1): 16/62 kB+Progress (1): 17/62 kB+Progress (1): 19/62 kB+Progress (1): 20/62 kB+Progress (1): 21/62 kB+Progress (1): 23/62 kB+Progress (1): 24/62 kB+Progress (1): 26/62 kB+Progress (1): 27/62 kB+Progress (1): 28/62 kB+Progress (1): 30/62 kB+Progress (1): 31/62 kB+Progress (1): 33/62 kB+Progress (1): 34/62 kB+Progress (1): 35/62 kB+Progress (1): 37/62 kB+Progress (1): 38/62 kB+Progress (1): 40/62 kB+Progress (1): 41/62 kB+Progress (1): 42/62 kB+Progress (1): 44/62 kB+Progress (1): 45/62 kB+Progress (1): 47/62 kB+Progress (1): 48/62 kB+Progress (1): 49/62 kB+Progress (1): 51/62 kB+Progress (1): 52/62 kB+Progress (1): 54/62 kB+Progress (1): 55/62 kB+Progress (1): 56/62 kB+Progress (1): 58/62 kB+Progress (1): 59/62 kB+Progress (1): 61/62 kB+Progress (1): 62/62 kB+Progress (1): 62 kB   +                    Downloaded from repo.jenkins-ci.org: https://repo.jenkins-ci.org/public/org/jenkins-ci/plugins/pipeline-build-step/567.vea_ce550ece97/pipeline-build-step-567.vea_ce550ece97.jar (62 kB at 684 kB/s)
-Progress (1): 0.4/30 kB
-Progress (1): 1.8/30 kB
-Progress (1): 3.2/30 kB
-Progress (1): 4.6/30 kB
-Progress (1): 6.0/30 kB
-Progress (1): 7.4/30 kB
-Progress (1): 8.8/30 kB
-Progress (1): 10/30 kB 
-Progress (1): 12/30 kB
-Progress (1): 13/30 kB
-Progress (1): 14/30 kB
-Progress (1): 16/30 kB
-Progress (1): 17/30 kB
-Progress (1): 19/30 kB
-Progress (1): 20/30 kB
-Progress (1): 21/30 kB
-Progress (1): 23/30 kB
-Progress (1): 24/30 kB
-Progress (1): 26/30 kB
-Progress (1): 27/30 kB
-Progress (1): 28/30 kB
-Progress (1): 30/30 kB
-Progress (1): 30 kB   
-                   
+Progress (1): 0.4/30 kB+Progress (1): 1.8/30 kB+Progress (1): 3.2/30 kB+Progress (1): 4.6/30 kB+Progress (1): 6.0/30 kB+Progress (1): 7.4/30 kB+Progress (1): 8.8/30 kB+Progress (1): 10/30 kB +Progress (1): 12/30 kB+Progress (1): 13/30 kB+Progress (1): 14/30 kB+Progress (1): 16/30 kB+Progress (1): 17/30 kB+Progress (1): 19/30 kB+Progress (1): 20/30 kB+Progress (1): 21/30 kB+Progress (1): 23/30 kB+Progress (1): 24/30 kB+Progress (1): 26/30 kB+Progress (1): 27/30 kB+Progress (1): 28/30 kB+Progress (1): 30/30 kB+Progress (1): 30 kB   +                    Downloaded from repo.jenkins-ci.org: https://repo.jenkins-ci.org/public/org/jenkins-ci/plugins/pipeline-milestone-step/138.v78ca_76831a_43/pipeline-milestone-step-138.v78ca_76831a_43.jar (30 kB at 77 kB/s)
->>>>>>> ab7ada5f
 [INFO] 
 [INFO] --- clean:3.5.0:clean (default-clean) @ workflow-aggregator ---
 [INFO] 
@@ -293,185 +290,182 @@
 [INFO] Generating /tmp/plugin-builds/workflow-aggregator/target/test-classes/the.hpl
 [INFO] 
 [INFO] --- hpi:3.66:resolve-test-dependencies (default-resolve-test-dependencies) @ workflow-aggregator ---
-<<<<<<< HEAD
-=======
 Downloading from repo.jenkins-ci.org: https://repo.jenkins-ci.org/public/org/jenkins-ci/plugins/workflow/workflow-durable-task-step/1431.v16e66c8a_58b_f/workflow-durable-task-step-1431.v16e66c8a_58b_f.hpi
-Progress (1): 0.4/143 kB
-Progress (1): 1.8/143 kB
-Progress (1): 3.2/143 kB
-Progress (1): 4.6/143 kB
-Progress (1): 6.0/143 kB
-Progress (1): 7.4/143 kB
-Progress (1): 8.8/143 kB
-Progress (1): 10/143 kB 
-Progress (1): 12/143 kB
-Progress (1): 13/143 kB
-Progress (1): 14/143 kB
-Progress (1): 16/143 kB
-Progress (1): 16/143 kB
-Progress (1): 17/143 kB
-Progress (1): 19/143 kB
-Progress (1): 20/143 kB
-Progress (1): 21/143 kB
-Progress (1): 23/143 kB
-Progress (1): 24/143 kB
-Progress (1): 26/143 kB
-Progress (1): 27/143 kB
-Progress (1): 28/143 kB
-Progress (1): 30/143 kB
-Progress (1): 31/143 kB
-Progress (1): 33/143 kB
-Progress (1): 34/143 kB
-Progress (1): 35/143 kB
-Progress (1): 37/143 kB
-Progress (1): 38/143 kB
-Progress (1): 40/143 kB
-Progress (1): 41/143 kB
-Progress (1): 42/143 kB
-Progress (1): 44/143 kB
-Progress (1): 45/143 kB
-Progress (1): 47/143 kB
-Progress (1): 48/143 kB
-Progress (1): 49/143 kB
-Progress (1): 51/143 kB
-Progress (1): 52/143 kB
-Progress (1): 54/143 kB
-Progress (1): 55/143 kB
-Progress (1): 56/143 kB
-Progress (1): 58/143 kB
-Progress (1): 59/143 kB
-Progress (1): 61/143 kB
-Progress (1): 62/143 kB
-Progress (1): 63/143 kB
-Progress (1): 65/143 kB
-Progress (1): 66/143 kB
-Progress (1): 68/143 kB
-Progress (1): 69/143 kB
-Progress (1): 70/143 kB
-Progress (1): 72/143 kB
-Progress (1): 73/143 kB
-Progress (1): 75/143 kB
-Progress (1): 76/143 kB
-Progress (1): 77/143 kB
-Progress (1): 79/143 kB
-Progress (1): 80/143 kB
-Progress (1): 82/143 kB
-Progress (1): 83/143 kB
-Progress (1): 84/143 kB
-Progress (1): 86/143 kB
-Progress (1): 87/143 kB
-Progress (1): 89/143 kB
-Progress (1): 90/143 kB
-Progress (1): 91/143 kB
-Progress (1): 93/143 kB
-Progress (1): 94/143 kB
-Progress (1): 96/143 kB
-Progress (1): 97/143 kB
-Progress (1): 98/143 kB
-Progress (1): 100/143 kB
-Progress (1): 101/143 kB
-Progress (1): 103/143 kB
-Progress (1): 104/143 kB
-Progress (1): 105/143 kB
-Progress (1): 107/143 kB
-Progress (1): 108/143 kB
-Progress (1): 110/143 kB
-Progress (1): 111/143 kB
-Progress (1): 112/143 kB
-Progress (1): 114/143 kB
-Progress (1): 115/143 kB
-Progress (1): 117/143 kB
-Progress (1): 118/143 kB
-Progress (1): 119/143 kB
-Progress (1): 121/143 kB
-Progress (1): 122/143 kB
-Progress (1): 124/143 kB
-Progress (1): 125/143 kB
-Progress (1): 126/143 kB
-Progress (1): 128/143 kB
-Progress (1): 129/143 kB
-Progress (1): 131/143 kB
-Progress (1): 132/143 kB
-Progress (1): 133/143 kB
-Progress (1): 135/143 kB
-Progress (1): 136/143 kB
-Progress (1): 138/143 kB
-Progress (1): 139/143 kB
-Progress (1): 140/143 kB
-Progress (1): 142/143 kB
-Progress (1): 143 kB    
-                    
+Progress (1): 0.4/143 kB+Progress (1): 1.8/143 kB+Progress (1): 3.2/143 kB+Progress (1): 4.6/143 kB+Progress (1): 6.0/143 kB+Progress (1): 7.4/143 kB+Progress (1): 8.8/143 kB+Progress (1): 10/143 kB +Progress (1): 12/143 kB+Progress (1): 13/143 kB+Progress (1): 14/143 kB+Progress (1): 16/143 kB+Progress (1): 16/143 kB+Progress (1): 17/143 kB+Progress (1): 19/143 kB+Progress (1): 20/143 kB+Progress (1): 21/143 kB+Progress (1): 23/143 kB+Progress (1): 24/143 kB+Progress (1): 26/143 kB+Progress (1): 27/143 kB+Progress (1): 28/143 kB+Progress (1): 30/143 kB+Progress (1): 31/143 kB+Progress (1): 33/143 kB+Progress (1): 34/143 kB+Progress (1): 35/143 kB+Progress (1): 37/143 kB+Progress (1): 38/143 kB+Progress (1): 40/143 kB+Progress (1): 41/143 kB+Progress (1): 42/143 kB+Progress (1): 44/143 kB+Progress (1): 45/143 kB+Progress (1): 47/143 kB+Progress (1): 48/143 kB+Progress (1): 49/143 kB+Progress (1): 51/143 kB+Progress (1): 52/143 kB+Progress (1): 54/143 kB+Progress (1): 55/143 kB+Progress (1): 56/143 kB+Progress (1): 58/143 kB+Progress (1): 59/143 kB+Progress (1): 61/143 kB+Progress (1): 62/143 kB+Progress (1): 63/143 kB+Progress (1): 65/143 kB+Progress (1): 66/143 kB+Progress (1): 68/143 kB+Progress (1): 69/143 kB+Progress (1): 70/143 kB+Progress (1): 72/143 kB+Progress (1): 73/143 kB+Progress (1): 75/143 kB+Progress (1): 76/143 kB+Progress (1): 77/143 kB+Progress (1): 79/143 kB+Progress (1): 80/143 kB+Progress (1): 82/143 kB+Progress (1): 83/143 kB+Progress (1): 84/143 kB+Progress (1): 86/143 kB+Progress (1): 87/143 kB+Progress (1): 89/143 kB+Progress (1): 90/143 kB+Progress (1): 91/143 kB+Progress (1): 93/143 kB+Progress (1): 94/143 kB+Progress (1): 96/143 kB+Progress (1): 97/143 kB+Progress (1): 98/143 kB+Progress (1): 100/143 kB+Progress (1): 101/143 kB+Progress (1): 103/143 kB+Progress (1): 104/143 kB+Progress (1): 105/143 kB+Progress (1): 107/143 kB+Progress (1): 108/143 kB+Progress (1): 110/143 kB+Progress (1): 111/143 kB+Progress (1): 112/143 kB+Progress (1): 114/143 kB+Progress (1): 115/143 kB+Progress (1): 117/143 kB+Progress (1): 118/143 kB+Progress (1): 119/143 kB+Progress (1): 121/143 kB+Progress (1): 122/143 kB+Progress (1): 124/143 kB+Progress (1): 125/143 kB+Progress (1): 126/143 kB+Progress (1): 128/143 kB+Progress (1): 129/143 kB+Progress (1): 131/143 kB+Progress (1): 132/143 kB+Progress (1): 133/143 kB+Progress (1): 135/143 kB+Progress (1): 136/143 kB+Progress (1): 138/143 kB+Progress (1): 139/143 kB+Progress (1): 140/143 kB+Progress (1): 142/143 kB+Progress (1): 143 kB    +                     Downloaded from repo.jenkins-ci.org: https://repo.jenkins-ci.org/public/org/jenkins-ci/plugins/workflow/workflow-durable-task-step/1431.v16e66c8a_58b_f/workflow-durable-task-step-1431.v16e66c8a_58b_f.hpi (143 kB at 467 kB/s)
 Downloading from repo.jenkins-ci.org: https://repo.jenkins-ci.org/public/org/jenkins-ci/plugins/pipeline-build-step/567.vea_ce550ece97/pipeline-build-step-567.vea_ce550ece97.hpi
 Downloading from repo.jenkins-ci.org: https://repo.jenkins-ci.org/public/org/jenkins-ci/plugins/pipeline-milestone-step/138.v78ca_76831a_43/pipeline-milestone-step-138.v78ca_76831a_43.hpi
-Progress (1): 0.4/27 kB
-Progress (2): 0.4/27 kB | 0.4/54 kB
-Progress (2): 1.8/27 kB | 0.4/54 kB
-Progress (2): 1.8/27 kB | 1.8/54 kB
-Progress (2): 3.2/27 kB | 1.8/54 kB
-Progress (2): 3.2/27 kB | 3.2/54 kB
-Progress (2): 4.6/27 kB | 3.2/54 kB
-Progress (2): 4.6/27 kB | 4.6/54 kB
-Progress (2): 4.6/27 kB | 6.0/54 kB
-Progress (2): 6.0/27 kB | 6.0/54 kB
-Progress (2): 6.0/27 kB | 7.4/54 kB
-Progress (2): 6.0/27 kB | 8.8/54 kB
-Progress (2): 6.0/27 kB | 10/54 kB 
-Progress (2): 6.0/27 kB | 12/54 kB
-Progress (2): 6.0/27 kB | 13/54 kB
-Progress (2): 6.0/27 kB | 14/54 kB
-Progress (2): 6.0/27 kB | 16/54 kB
-Progress (2): 6.0/27 kB | 17/54 kB
-Progress (2): 6.0/27 kB | 19/54 kB
-Progress (2): 6.0/27 kB | 20/54 kB
-Progress (2): 6.0/27 kB | 21/54 kB
-Progress (2): 6.0/27 kB | 23/54 kB
-Progress (2): 6.0/27 kB | 24/54 kB
-Progress (2): 6.0/27 kB | 26/54 kB
-Progress (2): 6.0/27 kB | 27/54 kB
-Progress (2): 6.0/27 kB | 28/54 kB
-Progress (2): 6.0/27 kB | 30/54 kB
-Progress (2): 6.0/27 kB | 31/54 kB
-Progress (2): 6.0/27 kB | 33/54 kB
-Progress (2): 6.0/27 kB | 33/54 kB
-Progress (2): 6.0/27 kB | 34/54 kB
-Progress (2): 6.0/27 kB | 35/54 kB
-Progress (2): 6.0/27 kB | 37/54 kB
-Progress (2): 6.0/27 kB | 38/54 kB
-Progress (2): 6.0/27 kB | 40/54 kB
-Progress (2): 6.0/27 kB | 41/54 kB
-Progress (2): 6.0/27 kB | 42/54 kB
-Progress (2): 6.0/27 kB | 44/54 kB
-Progress (2): 6.0/27 kB | 45/54 kB
-Progress (2): 6.0/27 kB | 47/54 kB
-Progress (2): 6.0/27 kB | 48/54 kB
-Progress (2): 6.0/27 kB | 49/54 kB
-Progress (2): 6.0/27 kB | 51/54 kB
-Progress (2): 6.0/27 kB | 52/54 kB
-Progress (2): 6.0/27 kB | 54/54 kB
-Progress (2): 6.0/27 kB | 54 kB   
-                               
+Progress (1): 0.4/27 kB+Progress (2): 0.4/27 kB | 0.4/54 kB+Progress (2): 1.8/27 kB | 0.4/54 kB+Progress (2): 1.8/27 kB | 1.8/54 kB+Progress (2): 3.2/27 kB | 1.8/54 kB+Progress (2): 3.2/27 kB | 3.2/54 kB+Progress (2): 4.6/27 kB | 3.2/54 kB+Progress (2): 4.6/27 kB | 4.6/54 kB+Progress (2): 4.6/27 kB | 6.0/54 kB+Progress (2): 6.0/27 kB | 6.0/54 kB+Progress (2): 6.0/27 kB | 7.4/54 kB+Progress (2): 6.0/27 kB | 8.8/54 kB+Progress (2): 6.0/27 kB | 10/54 kB +Progress (2): 6.0/27 kB | 12/54 kB+Progress (2): 6.0/27 kB | 13/54 kB+Progress (2): 6.0/27 kB | 14/54 kB+Progress (2): 6.0/27 kB | 16/54 kB+Progress (2): 6.0/27 kB | 17/54 kB+Progress (2): 6.0/27 kB | 19/54 kB+Progress (2): 6.0/27 kB | 20/54 kB+Progress (2): 6.0/27 kB | 21/54 kB+Progress (2): 6.0/27 kB | 23/54 kB+Progress (2): 6.0/27 kB | 24/54 kB+Progress (2): 6.0/27 kB | 26/54 kB+Progress (2): 6.0/27 kB | 27/54 kB+Progress (2): 6.0/27 kB | 28/54 kB+Progress (2): 6.0/27 kB | 30/54 kB+Progress (2): 6.0/27 kB | 31/54 kB+Progress (2): 6.0/27 kB | 33/54 kB+Progress (2): 6.0/27 kB | 33/54 kB+Progress (2): 6.0/27 kB | 34/54 kB+Progress (2): 6.0/27 kB | 35/54 kB+Progress (2): 6.0/27 kB | 37/54 kB+Progress (2): 6.0/27 kB | 38/54 kB+Progress (2): 6.0/27 kB | 40/54 kB+Progress (2): 6.0/27 kB | 41/54 kB+Progress (2): 6.0/27 kB | 42/54 kB+Progress (2): 6.0/27 kB | 44/54 kB+Progress (2): 6.0/27 kB | 45/54 kB+Progress (2): 6.0/27 kB | 47/54 kB+Progress (2): 6.0/27 kB | 48/54 kB+Progress (2): 6.0/27 kB | 49/54 kB+Progress (2): 6.0/27 kB | 51/54 kB+Progress (2): 6.0/27 kB | 52/54 kB+Progress (2): 6.0/27 kB | 54/54 kB+Progress (2): 6.0/27 kB | 54 kB   +                                Downloaded from repo.jenkins-ci.org: https://repo.jenkins-ci.org/public/org/jenkins-ci/plugins/pipeline-build-step/567.vea_ce550ece97/pipeline-build-step-567.vea_ce550ece97.hpi (54 kB at 629 kB/s)
-Progress (1): 7.4/27 kB
-Progress (1): 8.8/27 kB
-Progress (1): 10/27 kB 
-Progress (1): 12/27 kB
-Progress (1): 13/27 kB
-Progress (1): 14/27 kB
-Progress (1): 16/27 kB
-Progress (1): 16/27 kB
-Progress (1): 17/27 kB
-Progress (1): 19/27 kB
-Progress (1): 20/27 kB
-Progress (1): 21/27 kB
-Progress (1): 23/27 kB
-Progress (1): 24/27 kB
-Progress (1): 26/27 kB
-Progress (1): 27/27 kB
-Progress (1): 27 kB   
-                   
+Progress (1): 7.4/27 kB+Progress (1): 8.8/27 kB+Progress (1): 10/27 kB +Progress (1): 12/27 kB+Progress (1): 13/27 kB+Progress (1): 14/27 kB+Progress (1): 16/27 kB+Progress (1): 16/27 kB+Progress (1): 17/27 kB+Progress (1): 19/27 kB+Progress (1): 20/27 kB+Progress (1): 21/27 kB+Progress (1): 23/27 kB+Progress (1): 24/27 kB+Progress (1): 26/27 kB+Progress (1): 27/27 kB+Progress (1): 27 kB   +                    Downloaded from repo.jenkins-ci.org: https://repo.jenkins-ci.org/public/org/jenkins-ci/plugins/pipeline-milestone-step/138.v78ca_76831a_43/pipeline-milestone-step-138.v78ca_76831a_43.hpi (27 kB at 179 kB/s)
->>>>>>> ab7ada5f
 [INFO] 
 [INFO] --- hpi:3.66:test-runtime (default-test-runtime) @ workflow-aggregator ---
 [INFO] Tests are skipped.
@@ -516,11 +510,6 @@
 [INFO] ------------------------------------------------------------------------
 [INFO] BUILD SUCCESS
 [INFO] ------------------------------------------------------------------------
-<<<<<<< HEAD
-[INFO] Total time:  8.618 s
-[INFO] Finished at: 2025-07-09T11:07:32+02:00
-=======
 [INFO] Total time:  7.884 s
 [INFO] Finished at: 2025-07-08T02:11:09Z
->>>>>>> ab7ada5f
 [INFO] ------------------------------------------------------------------------