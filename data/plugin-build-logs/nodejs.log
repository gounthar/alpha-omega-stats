--- conflicted
+++ resolved
@@ -66,15 +66,6 @@
 [INFO] /tmp/plugin-builds/nodejs/src/main/java/jenkins/plugins/nodejs/tools/MirrorNodeJSInstaller.java:[86,12] Generating jenkins/plugins/nodejs/tools/MirrorNodeJSInstaller.stapler
 [INFO] /tmp/plugin-builds/nodejs/src/main/java/jenkins/plugins/nodejs/tools/NodeJSInstallation.java:[71,12] Generating jenkins/plugins/nodejs/tools/NodeJSInstallation.stapler
 [INFO] /tmp/plugin-builds/nodejs/src/main/java/jenkins/plugins/nodejs/tools/NodeJSInstaller.java:[96,12] Generating jenkins/plugins/nodejs/tools/NodeJSInstaller.stapler
-<<<<<<< HEAD
-[INFO] /tmp/plugin-builds/nodejs/src/main/java/jenkins/plugins/nodejs/tools/MirrorNodeJSInstaller.java:[217,29] Generating jenkins/plugins/nodejs/tools/MirrorNodeJSInstaller/DescriptorImpl/doFillCredentialsIdItems.stapler
-[INFO] /tmp/plugin-builds/nodejs/src/main/java/jenkins/plugins/nodejs/NodeJSBuildWrapper.java:[288,31] Generating jenkins/plugins/nodejs/NodeJSBuildWrapper/DescriptorImpl/doCheckConfigId.stapler
-[INFO] /tmp/plugin-builds/nodejs/src/main/java/jenkins/plugins/nodejs/configfiles/NPMRegistry.java:[215,31] Generating jenkins/plugins/nodejs/configfiles/NPMRegistry/DescriptorImpl/doCheckScopes.stapler
-[INFO] /tmp/plugin-builds/nodejs/src/main/java/jenkins/plugins/nodejs/tools/MirrorNodeJSInstaller.java:[252,31] Generating jenkins/plugins/nodejs/tools/MirrorNodeJSInstaller/DescriptorImpl/doCheckMirrorURL.stapler
-[INFO] /tmp/plugin-builds/nodejs/src/main/java/jenkins/plugins/nodejs/configfiles/NPMRegistry.java:[251,31] Generating jenkins/plugins/nodejs/configfiles/NPMRegistry/DescriptorImpl/doCheckCredentialsId.stapler
-[INFO] /tmp/plugin-builds/nodejs/src/main/java/jenkins/plugins/nodejs/tools/MirrorNodeJSInstaller.java:[195,31] Generating jenkins/plugins/nodejs/tools/MirrorNodeJSInstaller/DescriptorImpl/doCheckCredentialsId.stapler
-[INFO] /tmp/plugin-builds/nodejs/src/main/java/jenkins/plugins/nodejs/configfiles/NPMRegistry.java:[273,29] Generating jenkins/plugins/nodejs/configfiles/NPMRegistry/DescriptorImpl/doFillCredentialsIdItems.stapler
-=======
 [INFO] /tmp/plugin-builds/nodejs/src/main/java/jenkins/plugins/nodejs/tools/MirrorNodeJSInstaller.java:[252,31] Generating jenkins/plugins/nodejs/tools/MirrorNodeJSInstaller/DescriptorImpl/doCheckMirrorURL.stapler
 [INFO] /tmp/plugin-builds/nodejs/src/main/java/jenkins/plugins/nodejs/configfiles/NPMRegistry.java:[251,31] Generating jenkins/plugins/nodejs/configfiles/NPMRegistry/DescriptorImpl/doCheckCredentialsId.stapler
 [INFO] /tmp/plugin-builds/nodejs/src/main/java/jenkins/plugins/nodejs/NodeJSCommandInterpreter.java:[307,31] Generating jenkins/plugins/nodejs/NodeJSCommandInterpreter/NodeJsDescriptor/doCheckConfigId.stapler
@@ -82,7 +73,6 @@
 [INFO] /tmp/plugin-builds/nodejs/src/main/java/jenkins/plugins/nodejs/configfiles/NPMRegistry.java:[273,29] Generating jenkins/plugins/nodejs/configfiles/NPMRegistry/DescriptorImpl/doFillCredentialsIdItems.stapler
 [INFO] /tmp/plugin-builds/nodejs/src/main/java/jenkins/plugins/nodejs/tools/MirrorNodeJSInstaller.java:[217,29] Generating jenkins/plugins/nodejs/tools/MirrorNodeJSInstaller/DescriptorImpl/doFillCredentialsIdItems.stapler
 [INFO] /tmp/plugin-builds/nodejs/src/main/java/jenkins/plugins/nodejs/configfiles/NPMRegistry.java:[215,31] Generating jenkins/plugins/nodejs/configfiles/NPMRegistry/DescriptorImpl/doCheckScopes.stapler
->>>>>>> ab7ada5f
 [INFO] /tmp/plugin-builds/nodejs/src/main/java/jenkins/plugins/nodejs/configfiles/NPMRegistry.java:[237,31] Generating jenkins/plugins/nodejs/configfiles/NPMRegistry/DescriptorImpl/doCheckUrl.stapler
 [INFO] /tmp/plugin-builds/nodejs/src/main/java/jenkins/plugins/nodejs/configfiles/NPMRegistry.java: Some input files use or override a deprecated API.
 [INFO] /tmp/plugin-builds/nodejs/src/main/java/jenkins/plugins/nodejs/configfiles/NPMRegistry.java: Recompile with -Xlint:deprecation for details.
@@ -145,54 +135,52 @@
 [INFO] Spotless check skipped
 [INFO] 
 [INFO] --- checkstyle:3.6.0:check (default) @ nodejs ---
-<<<<<<< HEAD
-=======
 Downloading from repo.jenkins-ci.org: https://repo.jenkins-ci.org/public/com/puppycrawl/tools/checkstyle/10.3.3/checkstyle-10.3.3.pom
 Downloading from incrementals: https://repo.jenkins-ci.org/incrementals/com/puppycrawl/tools/checkstyle/10.3.3/checkstyle-10.3.3.pom
 Downloading from central: https://repo.maven.apache.org/maven2/com/puppycrawl/tools/checkstyle/10.3.3/checkstyle-10.3.3.pom
-Progress (1): 1.4/201 kB
-Progress (1): 2.8/201 kB
-Progress (1): 4.1/201 kB
-Progress (1): 5.5/201 kB
-Progress (1): 6.9/201 kB
-Progress (1): 8.3/201 kB
-Progress (1): 9.7/201 kB
-Progress (1): 11/201 kB 
-Progress (1): 12/201 kB
-Progress (1): 14/201 kB
-Progress (1): 15/201 kB
-Progress (1): 16/201 kB
-Progress (1): 33/201 kB
-Progress (1): 49/201 kB
-Progress (1): 65/201 kB
-Progress (1): 81/201 kB
-Progress (1): 98/201 kB
-Progress (1): 114/201 kB
-Progress (1): 131/201 kB
-Progress (1): 147/201 kB
-Progress (1): 163/201 kB
-Progress (1): 180/201 kB
-Progress (1): 196/201 kB
-Progress (1): 201 kB    
-                    
+Progress (1): 1.4/201 kB+Progress (1): 2.8/201 kB+Progress (1): 4.1/201 kB+Progress (1): 5.5/201 kB+Progress (1): 6.9/201 kB+Progress (1): 8.3/201 kB+Progress (1): 9.7/201 kB+Progress (1): 11/201 kB +Progress (1): 12/201 kB+Progress (1): 14/201 kB+Progress (1): 15/201 kB+Progress (1): 16/201 kB+Progress (1): 33/201 kB+Progress (1): 49/201 kB+Progress (1): 65/201 kB+Progress (1): 81/201 kB+Progress (1): 98/201 kB+Progress (1): 114/201 kB+Progress (1): 131/201 kB+Progress (1): 147/201 kB+Progress (1): 163/201 kB+Progress (1): 180/201 kB+Progress (1): 196/201 kB+Progress (1): 201 kB    +                     Downloaded from central: https://repo.maven.apache.org/maven2/com/puppycrawl/tools/checkstyle/10.3.3/checkstyle-10.3.3.pom (201 kB at 3.1 MB/s)
 Downloading from repo.jenkins-ci.org: https://repo.jenkins-ci.org/public/info/picocli/picocli/4.6.3/picocli-4.6.3.pom
 Downloading from incrementals: https://repo.jenkins-ci.org/incrementals/info/picocli/picocli/4.6.3/picocli-4.6.3.pom
 Downloading from central: https://repo.maven.apache.org/maven2/info/picocli/picocli/4.6.3/picocli-4.6.3.pom
-Progress (1): 1.4 kB
-                    
+Progress (1): 1.4 kB+                     Downloaded from central: https://repo.maven.apache.org/maven2/info/picocli/picocli/4.6.3/picocli-4.6.3.pom (1.4 kB at 275 kB/s)
 Downloading from repo.jenkins-ci.org: https://repo.jenkins-ci.org/public/org/antlr/antlr4-runtime/4.10.1/antlr4-runtime-4.10.1.pom
 Downloading from incrementals: https://repo.jenkins-ci.org/incrementals/org/antlr/antlr4-runtime/4.10.1/antlr4-runtime-4.10.1.pom
 Downloading from central: https://repo.maven.apache.org/maven2/org/antlr/antlr4-runtime/4.10.1/antlr4-runtime-4.10.1.pom
-Progress (1): 3.5 kB
-                    
+Progress (1): 3.5 kB+                     Downloaded from central: https://repo.maven.apache.org/maven2/org/antlr/antlr4-runtime/4.10.1/antlr4-runtime-4.10.1.pom (3.5 kB at 578 kB/s)
 Downloading from repo.jenkins-ci.org: https://repo.jenkins-ci.org/public/org/antlr/antlr4-master/4.10.1/antlr4-master-4.10.1.pom
 Downloading from incrementals: https://repo.jenkins-ci.org/incrementals/org/antlr/antlr4-master/4.10.1/antlr4-master-4.10.1.pom
 Downloading from central: https://repo.maven.apache.org/maven2/org/antlr/antlr4-master/4.10.1/antlr4-master-4.10.1.pom
-Progress (1): 4.4 kB
-                    
+Progress (1): 4.4 kB+                     Downloaded from central: https://repo.maven.apache.org/maven2/org/antlr/antlr4-master/4.10.1/antlr4-master-4.10.1.pom (4.4 kB at 548 kB/s)
 Downloading from repo.jenkins-ci.org: https://repo.jenkins-ci.org/public/com/puppycrawl/tools/checkstyle/10.3.3/checkstyle-10.3.3.jar
 Downloading from repo.jenkins-ci.org: https://repo.jenkins-ci.org/public/info/picocli/picocli/4.6.3/picocli-4.6.3.jar
@@ -203,213 +191,212 @@
 Downloading from incrementals: https://repo.jenkins-ci.org/incrementals/org/antlr/antlr4-runtime/4.10.1/antlr4-runtime-4.10.1.jar
 Downloading from incrementals: https://repo.jenkins-ci.org/incrementals/com/google/errorprone/error_prone_annotations/2.11.0/error_prone_annotations-2.11.0.jar
 Downloading from central: https://repo.maven.apache.org/maven2/com/puppycrawl/tools/checkstyle/10.3.3/checkstyle-10.3.3.jar
-Progress (1): 0/2.0 MB
-Progress (1): 0/2.0 MB
-Progress (1): 0/2.0 MB
-Progress (1): 0.1/2.0 MB
-Progress (1): 0.1/2.0 MB
-Progress (1): 0.1/2.0 MB
-Progress (1): 0.1/2.0 MB
-Progress (1): 0.1/2.0 MB
-Progress (1): 0.1/2.0 MB
-Progress (1): 0.2/2.0 MB
-Progress (1): 0.2/2.0 MB
-Progress (1): 0.2/2.0 MB
-Progress (1): 0.2/2.0 MB
-Progress (1): 0.2/2.0 MB
-Progress (1): 0.2/2.0 MB
-Progress (1): 0.3/2.0 MB
-Progress (1): 0.3/2.0 MB
-Progress (1): 0.3/2.0 MB
-Progress (1): 0.3/2.0 MB
-Progress (1): 0.3/2.0 MB
-Progress (1): 0.3/2.0 MB
-Progress (1): 0.4/2.0 MB
-Progress (1): 0.4/2.0 MB
-Progress (1): 0.4/2.0 MB
-Progress (1): 0.4/2.0 MB
-Progress (1): 0.4/2.0 MB
-Progress (1): 0.4/2.0 MB
-Progress (1): 0.5/2.0 MB
-Progress (1): 0.5/2.0 MB
-Progress (1): 0.5/2.0 MB
-Progress (1): 0.5/2.0 MB
-Progress (1): 0.5/2.0 MB
-Progress (1): 0.5/2.0 MB
-Progress (1): 0.6/2.0 MB
-Progress (1): 0.6/2.0 MB
-Progress (1): 0.6/2.0 MB
-Progress (1): 0.6/2.0 MB
-Progress (1): 0.6/2.0 MB
-Progress (1): 0.6/2.0 MB
-Progress (1): 0.7/2.0 MB
-Progress (1): 0.7/2.0 MB
-Progress (1): 0.7/2.0 MB
-Progress (1): 0.7/2.0 MB
-Progress (1): 0.7/2.0 MB
-Progress (1): 0.7/2.0 MB
-Progress (1): 0.8/2.0 MB
-Progress (1): 0.8/2.0 MB
-Progress (1): 0.8/2.0 MB
-Progress (1): 0.8/2.0 MB
-Progress (1): 0.8/2.0 MB
-Progress (1): 0.8/2.0 MB
-Progress (1): 0.9/2.0 MB
-Progress (1): 0.9/2.0 MB
-Progress (1): 0.9/2.0 MB
-Progress (1): 0.9/2.0 MB
-Progress (1): 0.9/2.0 MB
-Progress (1): 0.9/2.0 MB
-Progress (1): 1.0/2.0 MB
-Progress (1): 1.0/2.0 MB
-Progress (1): 1.0/2.0 MB
-Progress (1): 1.0/2.0 MB
-Progress (1): 1.0/2.0 MB
-Progress (1): 1.0/2.0 MB
-Progress (1): 1.0/2.0 MB
-Progress (1): 1.1/2.0 MB
-Progress (1): 1.1/2.0 MB
-Progress (1): 1.1/2.0 MB
-Progress (1): 1.1/2.0 MB
-Progress (1): 1.1/2.0 MB
-Progress (1): 1.1/2.0 MB
-Progress (1): 1.2/2.0 MB
-Progress (1): 1.2/2.0 MB
-Progress (1): 1.2/2.0 MB
-Progress (1): 1.2/2.0 MB
-Progress (1): 1.2/2.0 MB
-Progress (1): 1.2/2.0 MB
-Progress (1): 1.3/2.0 MB
-Progress (1): 1.3/2.0 MB
-Progress (1): 1.3/2.0 MB
-Progress (1): 1.3/2.0 MB
-Progress (1): 1.3/2.0 MB
-Progress (1): 1.3/2.0 MB
-Progress (1): 1.4/2.0 MB
-Progress (1): 1.4/2.0 MB
-Progress (1): 1.4/2.0 MB
-Progress (1): 1.4/2.0 MB
-Progress (1): 1.4/2.0 MB
-Progress (1): 1.4/2.0 MB
-Progress (1): 1.5/2.0 MB
-Progress (1): 1.5/2.0 MB
-Progress (1): 1.5/2.0 MB
-Progress (1): 1.5/2.0 MB
-Progress (1): 1.5/2.0 MB
-Progress (1): 1.5/2.0 MB
-Progress (1): 1.6/2.0 MB
-Progress (1): 1.6/2.0 MB
-Progress (1): 1.6/2.0 MB
-Progress (1): 1.6/2.0 MB
-Progress (1): 1.6/2.0 MB
-Progress (1): 1.6/2.0 MB
-Progress (1): 1.7/2.0 MB
-Progress (1): 1.7/2.0 MB
-Progress (1): 1.7/2.0 MB
-Progress (1): 1.7/2.0 MB
-Progress (1): 1.7/2.0 MB
-Progress (1): 1.7/2.0 MB
-Progress (1): 1.8/2.0 MB
-Progress (1): 1.8/2.0 MB
-Progress (1): 1.8/2.0 MB
-Progress (1): 1.8/2.0 MB
-Progress (1): 1.8/2.0 MB
-Progress (1): 1.8/2.0 MB
-Progress (1): 1.9/2.0 MB
-Progress (1): 1.9/2.0 MB
-Progress (1): 1.9/2.0 MB
-Progress (1): 1.9/2.0 MB
-Progress (1): 1.9/2.0 MB
-Progress (1): 1.9/2.0 MB
-Progress (1): 1.9/2.0 MB
-Progress (1): 2.0/2.0 MB
-Progress (1): 2.0/2.0 MB
-Progress (1): 2.0/2.0 MB
-Progress (1): 2.0/2.0 MB
-Progress (1): 2.0/2.0 MB
-Progress (1): 2.0 MB    
-                    
+Progress (1): 0/2.0 MB+Progress (1): 0/2.0 MB+Progress (1): 0/2.0 MB+Progress (1): 0.1/2.0 MB+Progress (1): 0.1/2.0 MB+Progress (1): 0.1/2.0 MB+Progress (1): 0.1/2.0 MB+Progress (1): 0.1/2.0 MB+Progress (1): 0.1/2.0 MB+Progress (1): 0.2/2.0 MB+Progress (1): 0.2/2.0 MB+Progress (1): 0.2/2.0 MB+Progress (1): 0.2/2.0 MB+Progress (1): 0.2/2.0 MB+Progress (1): 0.2/2.0 MB+Progress (1): 0.3/2.0 MB+Progress (1): 0.3/2.0 MB+Progress (1): 0.3/2.0 MB+Progress (1): 0.3/2.0 MB+Progress (1): 0.3/2.0 MB+Progress (1): 0.3/2.0 MB+Progress (1): 0.4/2.0 MB+Progress (1): 0.4/2.0 MB+Progress (1): 0.4/2.0 MB+Progress (1): 0.4/2.0 MB+Progress (1): 0.4/2.0 MB+Progress (1): 0.4/2.0 MB+Progress (1): 0.5/2.0 MB+Progress (1): 0.5/2.0 MB+Progress (1): 0.5/2.0 MB+Progress (1): 0.5/2.0 MB+Progress (1): 0.5/2.0 MB+Progress (1): 0.5/2.0 MB+Progress (1): 0.6/2.0 MB+Progress (1): 0.6/2.0 MB+Progress (1): 0.6/2.0 MB+Progress (1): 0.6/2.0 MB+Progress (1): 0.6/2.0 MB+Progress (1): 0.6/2.0 MB+Progress (1): 0.7/2.0 MB+Progress (1): 0.7/2.0 MB+Progress (1): 0.7/2.0 MB+Progress (1): 0.7/2.0 MB+Progress (1): 0.7/2.0 MB+Progress (1): 0.7/2.0 MB+Progress (1): 0.8/2.0 MB+Progress (1): 0.8/2.0 MB+Progress (1): 0.8/2.0 MB+Progress (1): 0.8/2.0 MB+Progress (1): 0.8/2.0 MB+Progress (1): 0.8/2.0 MB+Progress (1): 0.9/2.0 MB+Progress (1): 0.9/2.0 MB+Progress (1): 0.9/2.0 MB+Progress (1): 0.9/2.0 MB+Progress (1): 0.9/2.0 MB+Progress (1): 0.9/2.0 MB+Progress (1): 1.0/2.0 MB+Progress (1): 1.0/2.0 MB+Progress (1): 1.0/2.0 MB+Progress (1): 1.0/2.0 MB+Progress (1): 1.0/2.0 MB+Progress (1): 1.0/2.0 MB+Progress (1): 1.0/2.0 MB+Progress (1): 1.1/2.0 MB+Progress (1): 1.1/2.0 MB+Progress (1): 1.1/2.0 MB+Progress (1): 1.1/2.0 MB+Progress (1): 1.1/2.0 MB+Progress (1): 1.1/2.0 MB+Progress (1): 1.2/2.0 MB+Progress (1): 1.2/2.0 MB+Progress (1): 1.2/2.0 MB+Progress (1): 1.2/2.0 MB+Progress (1): 1.2/2.0 MB+Progress (1): 1.2/2.0 MB+Progress (1): 1.3/2.0 MB+Progress (1): 1.3/2.0 MB+Progress (1): 1.3/2.0 MB+Progress (1): 1.3/2.0 MB+Progress (1): 1.3/2.0 MB+Progress (1): 1.3/2.0 MB+Progress (1): 1.4/2.0 MB+Progress (1): 1.4/2.0 MB+Progress (1): 1.4/2.0 MB+Progress (1): 1.4/2.0 MB+Progress (1): 1.4/2.0 MB+Progress (1): 1.4/2.0 MB+Progress (1): 1.5/2.0 MB+Progress (1): 1.5/2.0 MB+Progress (1): 1.5/2.0 MB+Progress (1): 1.5/2.0 MB+Progress (1): 1.5/2.0 MB+Progress (1): 1.5/2.0 MB+Progress (1): 1.6/2.0 MB+Progress (1): 1.6/2.0 MB+Progress (1): 1.6/2.0 MB+Progress (1): 1.6/2.0 MB+Progress (1): 1.6/2.0 MB+Progress (1): 1.6/2.0 MB+Progress (1): 1.7/2.0 MB+Progress (1): 1.7/2.0 MB+Progress (1): 1.7/2.0 MB+Progress (1): 1.7/2.0 MB+Progress (1): 1.7/2.0 MB+Progress (1): 1.7/2.0 MB+Progress (1): 1.8/2.0 MB+Progress (1): 1.8/2.0 MB+Progress (1): 1.8/2.0 MB+Progress (1): 1.8/2.0 MB+Progress (1): 1.8/2.0 MB+Progress (1): 1.8/2.0 MB+Progress (1): 1.9/2.0 MB+Progress (1): 1.9/2.0 MB+Progress (1): 1.9/2.0 MB+Progress (1): 1.9/2.0 MB+Progress (1): 1.9/2.0 MB+Progress (1): 1.9/2.0 MB+Progress (1): 1.9/2.0 MB+Progress (1): 2.0/2.0 MB+Progress (1): 2.0/2.0 MB+Progress (1): 2.0/2.0 MB+Progress (1): 2.0/2.0 MB+Progress (1): 2.0/2.0 MB+Progress (1): 2.0 MB    +                     Downloaded from central: https://repo.maven.apache.org/maven2/com/puppycrawl/tools/checkstyle/10.3.3/checkstyle-10.3.3.jar (2.0 MB at 24 MB/s)
 Downloading from central: https://repo.maven.apache.org/maven2/info/picocli/picocli/4.6.3/picocli-4.6.3.jar
 Downloading from central: https://repo.maven.apache.org/maven2/org/antlr/antlr4-runtime/4.10.1/antlr4-runtime-4.10.1.jar
 Downloading from central: https://repo.maven.apache.org/maven2/com/google/errorprone/error_prone_annotations/2.11.0/error_prone_annotations-2.11.0.jar
-Progress (1): 16/322 kB
-Progress (1): 33/322 kB
-Progress (1): 49/322 kB
-Progress (1): 66/322 kB
-Progress (1): 82/322 kB
-Progress (1): 98/322 kB
-Progress (1): 115/322 kB
-Progress (1): 131/322 kB
-Progress (1): 147/322 kB
-Progress (1): 164/322 kB
-Progress (1): 180/322 kB
-Progress (1): 197/322 kB
-Progress (1): 213/322 kB
-Progress (1): 229/322 kB
-Progress (1): 246/322 kB
-Progress (1): 262/322 kB
-Progress (1): 279/322 kB
-Progress (1): 295/322 kB
-Progress (1): 311/322 kB
-Progress (1): 322 kB    
-                    
+Progress (1): 16/322 kB+Progress (1): 33/322 kB+Progress (1): 49/322 kB+Progress (1): 66/322 kB+Progress (1): 82/322 kB+Progress (1): 98/322 kB+Progress (1): 115/322 kB+Progress (1): 131/322 kB+Progress (1): 147/322 kB+Progress (1): 164/322 kB+Progress (1): 180/322 kB+Progress (1): 197/322 kB+Progress (1): 213/322 kB+Progress (1): 229/322 kB+Progress (1): 246/322 kB+Progress (1): 262/322 kB+Progress (1): 279/322 kB+Progress (1): 295/322 kB+Progress (1): 311/322 kB+Progress (1): 322 kB    +                     Downloaded from central: https://repo.maven.apache.org/maven2/org/antlr/antlr4-runtime/4.10.1/antlr4-runtime-4.10.1.jar (322 kB at 27 MB/s)
-Progress (1): 1.4/16 kB
-Progress (1): 2.8/16 kB
-Progress (1): 4.1/16 kB
-Progress (1): 5.5/16 kB
-Progress (1): 6.9/16 kB
-Progress (1): 8.3/16 kB
-Progress (1): 9.7/16 kB
-Progress (1): 11/16 kB 
-Progress (1): 12/16 kB
-Progress (1): 14/16 kB
-Progress (1): 15/16 kB
-Progress (1): 16/16 kB
-Progress (1): 16 kB   
-                   
+Progress (1): 1.4/16 kB+Progress (1): 2.8/16 kB+Progress (1): 4.1/16 kB+Progress (1): 5.5/16 kB+Progress (1): 6.9/16 kB+Progress (1): 8.3/16 kB+Progress (1): 9.7/16 kB+Progress (1): 11/16 kB +Progress (1): 12/16 kB+Progress (1): 14/16 kB+Progress (1): 15/16 kB+Progress (1): 16/16 kB+Progress (1): 16 kB   +                    Downloaded from central: https://repo.maven.apache.org/maven2/com/google/errorprone/error_prone_annotations/2.11.0/error_prone_annotations-2.11.0.jar (16 kB at 1.1 MB/s)
-Progress (1): 1.4/406 kB
-Progress (1): 2.8/406 kB
-Progress (1): 4.1/406 kB
-Progress (1): 5.5/406 kB
-Progress (1): 6.9/406 kB
-Progress (1): 8.3/406 kB
-Progress (1): 9.7/406 kB
-Progress (1): 11/406 kB 
-Progress (1): 12/406 kB
-Progress (1): 14/406 kB
-Progress (1): 15/406 kB
-Progress (1): 16/406 kB
-Progress (1): 32/406 kB
-Progress (1): 49/406 kB
-Progress (1): 65/406 kB
-Progress (1): 81/406 kB
-Progress (1): 98/406 kB
-Progress (1): 114/406 kB
-Progress (1): 130/406 kB
-Progress (1): 147/406 kB
-Progress (1): 163/406 kB
-Progress (1): 180/406 kB
-Progress (1): 196/406 kB
-Progress (1): 212/406 kB
-Progress (1): 229/406 kB
-Progress (1): 245/406 kB
-Progress (1): 262/406 kB
-Progress (1): 278/406 kB
-Progress (1): 294/406 kB
-Progress (1): 311/406 kB
-Progress (1): 327/406 kB
-Progress (1): 343/406 kB
-Progress (1): 360/406 kB
-Progress (1): 376/406 kB
-Progress (1): 393/406 kB
-Progress (1): 402/406 kB
-Progress (1): 406 kB    
-                    
+Progress (1): 1.4/406 kB+Progress (1): 2.8/406 kB+Progress (1): 4.1/406 kB+Progress (1): 5.5/406 kB+Progress (1): 6.9/406 kB+Progress (1): 8.3/406 kB+Progress (1): 9.7/406 kB+Progress (1): 11/406 kB +Progress (1): 12/406 kB+Progress (1): 14/406 kB+Progress (1): 15/406 kB+Progress (1): 16/406 kB+Progress (1): 32/406 kB+Progress (1): 49/406 kB+Progress (1): 65/406 kB+Progress (1): 81/406 kB+Progress (1): 98/406 kB+Progress (1): 114/406 kB+Progress (1): 130/406 kB+Progress (1): 147/406 kB+Progress (1): 163/406 kB+Progress (1): 180/406 kB+Progress (1): 196/406 kB+Progress (1): 212/406 kB+Progress (1): 229/406 kB+Progress (1): 245/406 kB+Progress (1): 262/406 kB+Progress (1): 278/406 kB+Progress (1): 294/406 kB+Progress (1): 311/406 kB+Progress (1): 327/406 kB+Progress (1): 343/406 kB+Progress (1): 360/406 kB+Progress (1): 376/406 kB+Progress (1): 393/406 kB+Progress (1): 402/406 kB+Progress (1): 406 kB    +                     Downloaded from central: https://repo.maven.apache.org/maven2/info/picocli/picocli/4.6.3/picocli-4.6.3.jar (406 kB at 17 MB/s)
->>>>>>> ab7ada5f
 [INFO] 
 [INFO] --- install:3.1.4:install (default-install) @ nodejs ---
 [INFO] Installing /tmp/plugin-builds/nodejs/target/nodejs-1.6.6-SNAPSHOT.pom to /home/runner/.m2/repository/org/jenkins-ci/plugins/nodejs/1.6.6-SNAPSHOT/nodejs-1.6.6-SNAPSHOT.pom
@@ -418,11 +405,6 @@
 [INFO] ------------------------------------------------------------------------
 [INFO] BUILD SUCCESS
 [INFO] ------------------------------------------------------------------------
-<<<<<<< HEAD
-[INFO] Total time:  31.003 s
-[INFO] Finished at: 2025-07-09T11:43:21+02:00
-=======
 [INFO] Total time:  10.115 s
 [INFO] Finished at: 2025-07-08T02:36:07Z
->>>>>>> ab7ada5f
 [INFO] ------------------------------------------------------------------------