WARNING: A terminally deprecated method in sun.misc.Unsafe has been called
WARNING: sun.misc.Unsafe::staticFieldBase has been called by com.google.inject.internal.aop.HiddenClassDefiner (file:/usr/share/apache-maven-3.9.10/lib/guice-5.1.0-classes.jar)
WARNING: Please consider reporting this to the maintainers of class com.google.inject.internal.aop.HiddenClassDefiner
WARNING: sun.misc.Unsafe::staticFieldBase will be removed in a future release
[INFO] Scanning for projects...
[INFO] Artifact org.jenkins-ci.tools:maven-hpi-plugin:pom:3.61 is present in the local repository, but cached from a remote repository ID that is unavailable in current build context, verifying that is downloadable from [incrementals (https://repo.jenkins-ci.org/incrementals/, default, releases), central (https://repo.maven.apache.org/maven2, default, releases)]
[INFO] Artifact org.jenkins-ci.tools:maven-hpi-plugin:pom:3.61 is present in the local repository, but cached from a remote repository ID that is unavailable in current build context, verifying that is downloadable from [incrementals (https://repo.jenkins-ci.org/incrementals/, default, releases), central (https://repo.maven.apache.org/maven2, default, releases)]
[WARNING] The POM for org.jenkins-ci.tools:maven-hpi-plugin:jar:3.61 is missing, no dependency information available
[INFO] Artifact org.jenkins-ci.tools:maven-hpi-plugin:jar:3.61 is present in the local repository, but cached from a remote repository ID that is unavailable in current build context, verifying that is downloadable from [incrementals (https://repo.jenkins-ci.org/incrementals/, default, releases), central (https://repo.maven.apache.org/maven2, default, releases)]
[INFO] Artifact org.jenkins-ci.tools:maven-hpi-plugin:jar:3.61 is present in the local repository, but cached from a remote repository ID that is unavailable in current build context, verifying that is downloadable from [incrementals (https://repo.jenkins-ci.org/incrementals/, default, releases), central (https://repo.maven.apache.org/maven2, default, releases)]
[WARNING] Failed to build parent project for org.jenkins-ci.plugins.workflow:workflow-cps-global-lib:hpi:999999-SNAPSHOT
[INFO] 
[INFO] ------< org.jenkins-ci.plugins.workflow:workflow-cps-global-lib >-------
[INFO] Building Pipeline: Deprecated Groovy Libraries 999999-SNAPSHOT
[INFO]   from pom.xml
[INFO] --------------------------------[ hpi ]---------------------------------
<<<<<<< HEAD
=======
Downloading from repo.jenkins-ci.org: https://repo.jenkins-ci.org/public/org/jenkins-ci/plugins/git-server/137.ve0060b_432302/git-server-137.ve0060b_432302.pom
Progress (1): 0.4/2.9 kB
Progress (1): 1.8/2.9 kB
Progress (1): 2.9 kB    
                    
Downloaded from repo.jenkins-ci.org: https://repo.jenkins-ci.org/public/org/jenkins-ci/plugins/git-server/137.ve0060b_432302/git-server-137.ve0060b_432302.pom (2.9 kB at 4.8 kB/s)
Downloading from repo.jenkins-ci.org: https://repo.jenkins-ci.org/public/org/jenkins-ci/plugins/git-server/137.ve0060b_432302/git-server-137.ve0060b_432302.jar
Progress (1): 0.4/27 kB
Progress (1): 1.8/27 kB
Progress (1): 3.2/27 kB
Progress (1): 4.6/27 kB
Progress (1): 6.0/27 kB
Progress (1): 7.4/27 kB
Progress (1): 8.8/27 kB
Progress (1): 10/27 kB 
Progress (1): 12/27 kB
Progress (1): 13/27 kB
Progress (1): 14/27 kB
Progress (1): 16/27 kB
Progress (1): 16/27 kB
Progress (1): 17/27 kB
Progress (1): 19/27 kB
Progress (1): 20/27 kB
Progress (1): 22/27 kB
Progress (1): 23/27 kB
Progress (1): 24/27 kB
Progress (1): 26/27 kB
Progress (1): 27 kB   
                   
Downloaded from repo.jenkins-ci.org: https://repo.jenkins-ci.org/public/org/jenkins-ci/plugins/git-server/137.ve0060b_432302/git-server-137.ve0060b_432302.jar (27 kB at 163 kB/s)
>>>>>>> ab7ada5f
[INFO] 
[INFO] --- clean:3.4.1:clean (default-clean) @ workflow-cps-global-lib ---
[INFO] 
[INFO] --- hpi:3.61:validate (default-validate) @ workflow-cps-global-lib ---
[INFO] Created marker file /tmp/plugin-builds/workflow-cps-global-lib/target/java-level/17
[INFO] 
[INFO] --- hpi:3.61:validate-hpi (default-validate-hpi) @ workflow-cps-global-lib ---
[INFO] 
[INFO] --- enforcer:3.5.0:enforce (display-info) @ workflow-cps-global-lib ---
[INFO] Rule 0: io.jenkins.tools.incrementals.enforcer.RequireExtensionVersion passed
[INFO] Rule 1: org.apache.maven.enforcer.rules.version.RequireMavenVersion passed
[INFO] Rule 2: org.apache.maven.enforcer.rules.version.RequireJavaVersion passed
[INFO] Rule 3: org.codehaus.mojo.extraenforcer.dependencies.EnforceBytecodeVersion passed
[INFO] Rule 4: org.apache.maven.enforcer.rules.dependency.BannedDependencies passed
[INFO] Rule 5: org.apache.maven.enforcer.rules.dependency.BannedDependencies passed
[INFO] Rule 6: org.apache.maven.enforcer.rules.dependency.RequireUpperBoundDeps passed
[INFO] 
[INFO] --- enforcer:3.5.0:enforce (no-snapshots-in-release) @ workflow-cps-global-lib ---
[INFO] Rule 0: org.apache.maven.enforcer.rules.dependency.RequireReleaseDeps passed
[INFO] 
[INFO] --- localizer:1.31:generate (default) @ workflow-cps-global-lib ---
[INFO] 
[INFO] --- resources:3.3.1:resources (default-resources) @ workflow-cps-global-lib ---
[INFO] Copying 1 resource from src/main/resources to target/classes
[INFO] 
[INFO] --- flatten:1.7.0:flatten (flatten) @ workflow-cps-global-lib ---
[INFO] Generating flattened POM of project org.jenkins-ci.plugins.workflow:workflow-cps-global-lib:hpi:999999-SNAPSHOT...
[INFO] 
[INFO] --- compiler:3.14.0:compile (default-compile) @ workflow-cps-global-lib ---
[INFO] Recompiling the module because of changed source code.
[INFO] Compiling 6 source files with javac [debug parameters release 17] to target/classes
[INFO] org.jenkinsci.plugins.workflow.cps.global.GroovyShellDecoratorImpl indexed under hudson.Extension
[INFO] org.jenkinsci.plugins.workflow.cps.global.UserDefinedGlobalVariableList indexed under hudson.Extension
[INFO] org.jenkinsci.plugins.workflow.cps.global.UserDefinedGlobalVariableRepoListener indexed under hudson.Extension
[INFO] org.jenkinsci.plugins.workflow.cps.global.WorkflowLibRepository indexed under hudson.Extension
[INFO] org.jenkinsci.plugins.workflow.cps.global.WorkflowLibSshRepository indexed under hudson.Extension
[INFO] 
[INFO] --- access-modifier-checker:1.34:enforce (default-enforce) @ workflow-cps-global-lib ---
[INFO] Skipping access modifier checks
[INFO] 
[INFO] --- hpi:3.61:insert-test (default-insert-test) @ workflow-cps-global-lib ---
[INFO] 
[INFO] --- antrun:3.1.0:run (createTempDir) @ workflow-cps-global-lib ---
[INFO] Executing tasks
[INFO]     [mkdir] Created dir: /tmp/plugin-builds/workflow-cps-global-lib/target/tmp
[INFO] Executed tasks
[INFO] 
[INFO] --- resources:3.3.1:testResources (default-testResources) @ workflow-cps-global-lib ---
[INFO] Not copying test resources
[INFO] 
[INFO] --- compiler:3.14.0:testCompile (default-testCompile) @ workflow-cps-global-lib ---
[INFO] Not compiling test sources
[INFO] 
[INFO] --- hpi:3.61:test-hpl (default-test-hpl) @ workflow-cps-global-lib ---
[INFO] Generating /tmp/plugin-builds/workflow-cps-global-lib/target/test-classes/the.hpl
[INFO] 
[INFO] --- hpi:3.61:resolve-test-dependencies (default-resolve-test-dependencies) @ workflow-cps-global-lib ---
<<<<<<< HEAD
=======
Downloading from repo.jenkins-ci.org: https://repo.jenkins-ci.org/public/org/jenkins-ci/plugins/git-server/137.ve0060b_432302/git-server-137.ve0060b_432302.hpi
Progress (1): 0.4/30 kB
Progress (1): 1.8/30 kB
Progress (1): 3.2/30 kB
Progress (1): 4.6/30 kB
Progress (1): 6.0/30 kB
Progress (1): 7.4/30 kB
Progress (1): 8.8/30 kB
Progress (1): 10/30 kB 
Progress (1): 12/30 kB
Progress (1): 13/30 kB
Progress (1): 14/30 kB
Progress (1): 16/30 kB
Progress (1): 16/30 kB
Progress (1): 17/30 kB
Progress (1): 19/30 kB
Progress (1): 20/30 kB
Progress (1): 22/30 kB
Progress (1): 23/30 kB
Progress (1): 24/30 kB
Progress (1): 26/30 kB
Progress (1): 27/30 kB
Progress (1): 29/30 kB
Progress (1): 30/30 kB
Progress (1): 30 kB   
                   
Downloaded from repo.jenkins-ci.org: https://repo.jenkins-ci.org/public/org/jenkins-ci/plugins/git-server/137.ve0060b_432302/git-server-137.ve0060b_432302.hpi (30 kB at 186 kB/s)
>>>>>>> ab7ada5f
[INFO] 
[INFO] --- hpi:3.61:test-runtime (default-test-runtime) @ workflow-cps-global-lib ---
[INFO] Tests are skipped.
[INFO] 
[INFO] --- surefire:3.5.2:test (default-test) @ workflow-cps-global-lib ---
[INFO] Tests are skipped.
[INFO] 
[INFO] --- license:165.v7e11f4e4a_325:process (default) @ workflow-cps-global-lib ---
[INFO] 
[INFO] --- hpi:3.61:hpi (default-hpi) @ workflow-cps-global-lib ---
[INFO] Generating /tmp/plugin-builds/workflow-cps-global-lib/target/workflow-cps-global-lib/META-INF/MANIFEST.MF
[INFO] Checking for attached .jar artifact ...
[INFO] Generating jar /tmp/plugin-builds/workflow-cps-global-lib/target/workflow-cps-global-lib.jar
[INFO] Building jar: /tmp/plugin-builds/workflow-cps-global-lib/target/workflow-cps-global-lib.jar
[INFO] Exploding webapp...
[INFO] Copy webapp webResources to /tmp/plugin-builds/workflow-cps-global-lib/target/workflow-cps-global-lib
[INFO] Assembling webapp workflow-cps-global-lib in /tmp/plugin-builds/workflow-cps-global-lib/target/workflow-cps-global-lib
[INFO] Generating hpi /tmp/plugin-builds/workflow-cps-global-lib/target/workflow-cps-global-lib.hpi
[INFO] Building jar: /tmp/plugin-builds/workflow-cps-global-lib/target/workflow-cps-global-lib.hpi
[INFO] 
[INFO] --- jar:3.4.2:test-jar (maybe-test-jar) @ workflow-cps-global-lib ---
[INFO] Skipping packaging of the test-jar
[INFO] 
[INFO] >>> spotbugs:4.9.2.0:check (spotbugs) > :spotbugs @ workflow-cps-global-lib >>>
[INFO] 
[INFO] --- spotbugs:4.9.2.0:spotbugs (spotbugs) @ workflow-cps-global-lib ---
[INFO] Skipping com.github.spotbugs:spotbugs-maven-plugin:4.9.2.0:spotbugs report goal
[INFO] 
[INFO] <<< spotbugs:4.9.2.0:check (spotbugs) < :spotbugs @ workflow-cps-global-lib <<<
[INFO] 
[INFO] 
[INFO] --- spotbugs:4.9.2.0:check (spotbugs) @ workflow-cps-global-lib ---
[INFO] Spotbugs plugin skipped
[INFO] 
[INFO] --- spotless:2.44.3:check (default) @ workflow-cps-global-lib ---
[INFO] Spotless check skipped
[INFO] 
[INFO] --- install:3.1.4:install (default-install) @ workflow-cps-global-lib ---
[INFO] Installing /tmp/plugin-builds/workflow-cps-global-lib/target/workflow-cps-global-lib-999999-SNAPSHOT.pom to /home/runner/.m2/repository/org/jenkins-ci/plugins/workflow/workflow-cps-global-lib/999999-SNAPSHOT/workflow-cps-global-lib-999999-SNAPSHOT.pom
[INFO] Installing /tmp/plugin-builds/workflow-cps-global-lib/target/workflow-cps-global-lib.hpi to /home/runner/.m2/repository/org/jenkins-ci/plugins/workflow/workflow-cps-global-lib/999999-SNAPSHOT/workflow-cps-global-lib-999999-SNAPSHOT.hpi
[INFO] Installing /tmp/plugin-builds/workflow-cps-global-lib/target/workflow-cps-global-lib.jar to /home/runner/.m2/repository/org/jenkins-ci/plugins/workflow/workflow-cps-global-lib/999999-SNAPSHOT/workflow-cps-global-lib-999999-SNAPSHOT.jar
[INFO] ------------------------------------------------------------------------
[INFO] BUILD SUCCESS
[INFO] ------------------------------------------------------------------------
<<<<<<< HEAD
[INFO] Total time:  7.687 s
[INFO] Finished at: 2025-07-09T11:22:58+02:00
=======
[INFO] Total time:  7.591 s
[INFO] Finished at: 2025-07-08T02:25:32Z
>>>>>>> ab7ada5f
[INFO] ------------------------------------------------------------------------<|MERGE_RESOLUTION|>--- conflicted
+++ resolved
@@ -14,39 +14,36 @@
 [INFO] Building Pipeline: Deprecated Groovy Libraries 999999-SNAPSHOT
 [INFO]   from pom.xml
 [INFO] --------------------------------[ hpi ]---------------------------------
-<<<<<<< HEAD
-=======
 Downloading from repo.jenkins-ci.org: https://repo.jenkins-ci.org/public/org/jenkins-ci/plugins/git-server/137.ve0060b_432302/git-server-137.ve0060b_432302.pom
-Progress (1): 0.4/2.9 kB
-Progress (1): 1.8/2.9 kB
-Progress (1): 2.9 kB    
-                    
+Progress (1): 0.4/2.9 kB+Progress (1): 1.8/2.9 kB+Progress (1): 2.9 kB    +                     Downloaded from repo.jenkins-ci.org: https://repo.jenkins-ci.org/public/org/jenkins-ci/plugins/git-server/137.ve0060b_432302/git-server-137.ve0060b_432302.pom (2.9 kB at 4.8 kB/s)
 Downloading from repo.jenkins-ci.org: https://repo.jenkins-ci.org/public/org/jenkins-ci/plugins/git-server/137.ve0060b_432302/git-server-137.ve0060b_432302.jar
-Progress (1): 0.4/27 kB
-Progress (1): 1.8/27 kB
-Progress (1): 3.2/27 kB
-Progress (1): 4.6/27 kB
-Progress (1): 6.0/27 kB
-Progress (1): 7.4/27 kB
-Progress (1): 8.8/27 kB
-Progress (1): 10/27 kB 
-Progress (1): 12/27 kB
-Progress (1): 13/27 kB
-Progress (1): 14/27 kB
-Progress (1): 16/27 kB
-Progress (1): 16/27 kB
-Progress (1): 17/27 kB
-Progress (1): 19/27 kB
-Progress (1): 20/27 kB
-Progress (1): 22/27 kB
-Progress (1): 23/27 kB
-Progress (1): 24/27 kB
-Progress (1): 26/27 kB
-Progress (1): 27 kB   
-                   
+Progress (1): 0.4/27 kB+Progress (1): 1.8/27 kB+Progress (1): 3.2/27 kB+Progress (1): 4.6/27 kB+Progress (1): 6.0/27 kB+Progress (1): 7.4/27 kB+Progress (1): 8.8/27 kB+Progress (1): 10/27 kB +Progress (1): 12/27 kB+Progress (1): 13/27 kB+Progress (1): 14/27 kB+Progress (1): 16/27 kB+Progress (1): 16/27 kB+Progress (1): 17/27 kB+Progress (1): 19/27 kB+Progress (1): 20/27 kB+Progress (1): 22/27 kB+Progress (1): 23/27 kB+Progress (1): 24/27 kB+Progress (1): 26/27 kB+Progress (1): 27 kB   +                    Downloaded from repo.jenkins-ci.org: https://repo.jenkins-ci.org/public/org/jenkins-ci/plugins/git-server/137.ve0060b_432302/git-server-137.ve0060b_432302.jar (27 kB at 163 kB/s)
->>>>>>> ab7ada5f
 [INFO] 
 [INFO] --- clean:3.4.1:clean (default-clean) @ workflow-cps-global-lib ---
 [INFO] 
@@ -104,36 +101,33 @@
 [INFO] Generating /tmp/plugin-builds/workflow-cps-global-lib/target/test-classes/the.hpl
 [INFO] 
 [INFO] --- hpi:3.61:resolve-test-dependencies (default-resolve-test-dependencies) @ workflow-cps-global-lib ---
-<<<<<<< HEAD
-=======
 Downloading from repo.jenkins-ci.org: https://repo.jenkins-ci.org/public/org/jenkins-ci/plugins/git-server/137.ve0060b_432302/git-server-137.ve0060b_432302.hpi
-Progress (1): 0.4/30 kB
-Progress (1): 1.8/30 kB
-Progress (1): 3.2/30 kB
-Progress (1): 4.6/30 kB
-Progress (1): 6.0/30 kB
-Progress (1): 7.4/30 kB
-Progress (1): 8.8/30 kB
-Progress (1): 10/30 kB 
-Progress (1): 12/30 kB
-Progress (1): 13/30 kB
-Progress (1): 14/30 kB
-Progress (1): 16/30 kB
-Progress (1): 16/30 kB
-Progress (1): 17/30 kB
-Progress (1): 19/30 kB
-Progress (1): 20/30 kB
-Progress (1): 22/30 kB
-Progress (1): 23/30 kB
-Progress (1): 24/30 kB
-Progress (1): 26/30 kB
-Progress (1): 27/30 kB
-Progress (1): 29/30 kB
-Progress (1): 30/30 kB
-Progress (1): 30 kB   
-                   
+Progress (1): 0.4/30 kB+Progress (1): 1.8/30 kB+Progress (1): 3.2/30 kB+Progress (1): 4.6/30 kB+Progress (1): 6.0/30 kB+Progress (1): 7.4/30 kB+Progress (1): 8.8/30 kB+Progress (1): 10/30 kB +Progress (1): 12/30 kB+Progress (1): 13/30 kB+Progress (1): 14/30 kB+Progress (1): 16/30 kB+Progress (1): 16/30 kB+Progress (1): 17/30 kB+Progress (1): 19/30 kB+Progress (1): 20/30 kB+Progress (1): 22/30 kB+Progress (1): 23/30 kB+Progress (1): 24/30 kB+Progress (1): 26/30 kB+Progress (1): 27/30 kB+Progress (1): 29/30 kB+Progress (1): 30/30 kB+Progress (1): 30 kB   +                    Downloaded from repo.jenkins-ci.org: https://repo.jenkins-ci.org/public/org/jenkins-ci/plugins/git-server/137.ve0060b_432302/git-server-137.ve0060b_432302.hpi (30 kB at 186 kB/s)
->>>>>>> ab7ada5f
 [INFO] 
 [INFO] --- hpi:3.61:test-runtime (default-test-runtime) @ workflow-cps-global-lib ---
 [INFO] Tests are skipped.
@@ -178,11 +172,6 @@
 [INFO] ------------------------------------------------------------------------
 [INFO] BUILD SUCCESS
 [INFO] ------------------------------------------------------------------------
-<<<<<<< HEAD
-[INFO] Total time:  7.687 s
-[INFO] Finished at: 2025-07-09T11:22:58+02:00
-=======
 [INFO] Total time:  7.591 s
 [INFO] Finished at: 2025-07-08T02:25:32Z
->>>>>>> ab7ada5f
 [INFO] ------------------------------------------------------------------------