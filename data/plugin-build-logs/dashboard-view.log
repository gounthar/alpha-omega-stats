--- conflicted
+++ resolved
@@ -15,190 +15,190 @@
 [INFO]   from pom.xml
 [INFO] --------------------------------[ hpi ]---------------------------------
 Downloading from repo.jenkins-ci.org: https://repo.jenkins-ci.org/public/org/jenkins-ci/main/maven-plugin/3.24/maven-plugin-3.24.pom
-Progress (1): 0.4/23 kB
-Progress (1): 1.8/23 kB
-Progress (1): 3.2/23 kB
-Progress (1): 4.6/23 kB
-Progress (1): 6.0/23 kB
-Progress (1): 7.4/23 kB
-Progress (1): 8.8/23 kB
-Progress (1): 10/23 kB 
-Progress (1): 12/23 kB
-Progress (1): 13/23 kB
-Progress (1): 14/23 kB
-Progress (1): 16/23 kB
-Progress (1): 17/23 kB
-Progress (1): 19/23 kB
-Progress (1): 20/23 kB
-Progress (1): 21/23 kB
-Progress (1): 23/23 kB
-Progress (1): 23 kB   
-                   
+Progress (1): 0.4/23 kB+Progress (1): 1.8/23 kB+Progress (1): 3.2/23 kB+Progress (1): 4.6/23 kB+Progress (1): 6.0/23 kB+Progress (1): 7.4/23 kB+Progress (1): 8.8/23 kB+Progress (1): 10/23 kB +Progress (1): 12/23 kB+Progress (1): 13/23 kB+Progress (1): 14/23 kB+Progress (1): 16/23 kB+Progress (1): 17/23 kB+Progress (1): 19/23 kB+Progress (1): 20/23 kB+Progress (1): 21/23 kB+Progress (1): 23/23 kB+Progress (1): 23 kB   +                    Downloaded from repo.jenkins-ci.org: https://repo.jenkins-ci.org/public/org/jenkins-ci/main/maven-plugin/3.24/maven-plugin-3.24.pom (23 kB at 38 kB/s)
 Downloading from repo.jenkins-ci.org: https://repo.jenkins-ci.org/public/org/jsoup/jsoup/1.18.1/jsoup-1.18.1.pom
 Downloading from incrementals: https://repo.jenkins-ci.org/incrementals/org/jsoup/jsoup/1.18.1/jsoup-1.18.1.pom
 Downloading from central: https://repo.maven.apache.org/maven2/org/jsoup/jsoup/1.18.1/jsoup-1.18.1.pom
-Progress (1): 1.4/16 kB
-Progress (1): 2.8/16 kB
-Progress (1): 4.1/16 kB
-Progress (1): 5.5/16 kB
-Progress (1): 6.9/16 kB
-Progress (1): 8.3/16 kB
-Progress (1): 9.7/16 kB
-Progress (1): 11/16 kB 
-Progress (1): 12/16 kB
-Progress (1): 14/16 kB
-Progress (1): 15/16 kB
-Progress (1): 16 kB   
-                   
+Progress (1): 1.4/16 kB+Progress (1): 2.8/16 kB+Progress (1): 4.1/16 kB+Progress (1): 5.5/16 kB+Progress (1): 6.9/16 kB+Progress (1): 8.3/16 kB+Progress (1): 9.7/16 kB+Progress (1): 11/16 kB +Progress (1): 12/16 kB+Progress (1): 14/16 kB+Progress (1): 15/16 kB+Progress (1): 16 kB   +                    Downloaded from central: https://repo.maven.apache.org/maven2/org/jsoup/jsoup/1.18.1/jsoup-1.18.1.pom (16 kB at 493 kB/s)
 Downloading from repo.jenkins-ci.org: https://repo.jenkins-ci.org/public/org/mockito/mockito-junit-jupiter/5.16.0/mockito-junit-jupiter-5.16.0.pom
 Downloading from incrementals: https://repo.jenkins-ci.org/incrementals/org/mockito/mockito-junit-jupiter/5.16.0/mockito-junit-jupiter-5.16.0.pom
 Downloading from central: https://repo.maven.apache.org/maven2/org/mockito/mockito-junit-jupiter/5.16.0/mockito-junit-jupiter-5.16.0.pom
-Progress (1): 1.4/2.3 kB
-Progress (1): 2.3 kB    
-                    
+Progress (1): 1.4/2.3 kB+Progress (1): 2.3 kB    +                     Downloaded from central: https://repo.maven.apache.org/maven2/org/mockito/mockito-junit-jupiter/5.16.0/mockito-junit-jupiter-5.16.0.pom (2.3 kB at 381 kB/s)
 Downloading from repo.jenkins-ci.org: https://repo.jenkins-ci.org/public/org/jenkins-ci/main/maven-plugin/3.24/maven-plugin-3.24.jar
-Progress (1): 16/696 kB
-Progress (1): 17/696 kB
-Progress (1): 33/696 kB
-Progress (1): 34/696 kB
-Progress (1): 51/696 kB
-Progress (1): 52/696 kB
-Progress (1): 53/696 kB
-Progress (1): 70/696 kB
-Progress (1): 71/696 kB
-Progress (1): 87/696 kB
-Progress (1): 88/696 kB
-Progress (1): 105/696 kB
-Progress (1): 106/696 kB
-Progress (1): 122/696 kB
-Progress (1): 123/696 kB
-Progress (1): 139/696 kB
-Progress (1): 140/696 kB
-Progress (1): 157/696 kB
-Progress (1): 158/696 kB
-Progress (1): 174/696 kB
-Progress (1): 175/696 kB
-Progress (1): 192/696 kB
-Progress (1): 193/696 kB
-Progress (1): 209/696 kB
-Progress (1): 210/696 kB
-Progress (1): 226/696 kB
-Progress (1): 227/696 kB
-Progress (1): 244/696 kB
-Progress (1): 245/696 kB
-Progress (1): 261/696 kB
-Progress (1): 262/696 kB
-Progress (1): 279/696 kB
-Progress (1): 280/696 kB
-Progress (1): 296/696 kB
-Progress (1): 297/696 kB
-Progress (1): 313/696 kB
-Progress (1): 314/696 kB
-Progress (1): 331/696 kB
-Progress (1): 332/696 kB
-Progress (1): 348/696 kB
-Progress (1): 349/696 kB
-Progress (1): 366/696 kB
-Progress (1): 367/696 kB
-Progress (1): 383/696 kB
-Progress (1): 384/696 kB
-Progress (1): 401/696 kB
-Progress (1): 402/696 kB
-Progress (1): 418/696 kB
-Progress (1): 419/696 kB
-Progress (1): 435/696 kB
-Progress (1): 436/696 kB
-Progress (1): 453/696 kB
-Progress (1): 454/696 kB
-Progress (1): 470/696 kB
-Progress (1): 471/696 kB
-Progress (1): 488/696 kB
-Progress (1): 489/696 kB
-Progress (1): 505/696 kB
-Progress (1): 506/696 kB
-Progress (1): 522/696 kB
-Progress (1): 523/696 kB
-Progress (1): 540/696 kB
-Progress (1): 541/696 kB
-Progress (1): 557/696 kB
-Progress (1): 558/696 kB
-Progress (1): 575/696 kB
-Progress (1): 576/696 kB
-Progress (1): 592/696 kB
-Progress (1): 593/696 kB
-Progress (1): 609/696 kB
-Progress (1): 610/696 kB
-Progress (1): 627/696 kB
-Progress (1): 628/696 kB
-Progress (1): 644/696 kB
-Progress (1): 645/696 kB
-Progress (1): 662/696 kB
-Progress (1): 663/696 kB
-Progress (1): 679/696 kB
-Progress (1): 680/696 kB
-Progress (1): 696 kB    
-                    
+Progress (1): 16/696 kB+Progress (1): 17/696 kB+Progress (1): 33/696 kB+Progress (1): 34/696 kB+Progress (1): 51/696 kB+Progress (1): 52/696 kB+Progress (1): 53/696 kB+Progress (1): 70/696 kB+Progress (1): 71/696 kB+Progress (1): 87/696 kB+Progress (1): 88/696 kB+Progress (1): 105/696 kB+Progress (1): 106/696 kB+Progress (1): 122/696 kB+Progress (1): 123/696 kB+Progress (1): 139/696 kB+Progress (1): 140/696 kB+Progress (1): 157/696 kB+Progress (1): 158/696 kB+Progress (1): 174/696 kB+Progress (1): 175/696 kB+Progress (1): 192/696 kB+Progress (1): 193/696 kB+Progress (1): 209/696 kB+Progress (1): 210/696 kB+Progress (1): 226/696 kB+Progress (1): 227/696 kB+Progress (1): 244/696 kB+Progress (1): 245/696 kB+Progress (1): 261/696 kB+Progress (1): 262/696 kB+Progress (1): 279/696 kB+Progress (1): 280/696 kB+Progress (1): 296/696 kB+Progress (1): 297/696 kB+Progress (1): 313/696 kB+Progress (1): 314/696 kB+Progress (1): 331/696 kB+Progress (1): 332/696 kB+Progress (1): 348/696 kB+Progress (1): 349/696 kB+Progress (1): 366/696 kB+Progress (1): 367/696 kB+Progress (1): 383/696 kB+Progress (1): 384/696 kB+Progress (1): 401/696 kB+Progress (1): 402/696 kB+Progress (1): 418/696 kB+Progress (1): 419/696 kB+Progress (1): 435/696 kB+Progress (1): 436/696 kB+Progress (1): 453/696 kB+Progress (1): 454/696 kB+Progress (1): 470/696 kB+Progress (1): 471/696 kB+Progress (1): 488/696 kB+Progress (1): 489/696 kB+Progress (1): 505/696 kB+Progress (1): 506/696 kB+Progress (1): 522/696 kB+Progress (1): 523/696 kB+Progress (1): 540/696 kB+Progress (1): 541/696 kB+Progress (1): 557/696 kB+Progress (1): 558/696 kB+Progress (1): 575/696 kB+Progress (1): 576/696 kB+Progress (1): 592/696 kB+Progress (1): 593/696 kB+Progress (1): 609/696 kB+Progress (1): 610/696 kB+Progress (1): 627/696 kB+Progress (1): 628/696 kB+Progress (1): 644/696 kB+Progress (1): 645/696 kB+Progress (1): 662/696 kB+Progress (1): 663/696 kB+Progress (1): 679/696 kB+Progress (1): 680/696 kB+Progress (1): 696 kB    +                     Downloaded from repo.jenkins-ci.org: https://repo.jenkins-ci.org/public/org/jenkins-ci/main/maven-plugin/3.24/maven-plugin-3.24.jar (696 kB at 779 kB/s)
 Downloading from repo.jenkins-ci.org: https://repo.jenkins-ci.org/public/org/jsoup/jsoup/1.18.1/jsoup-1.18.1.jar
 Downloading from repo.jenkins-ci.org: https://repo.jenkins-ci.org/public/org/mockito/mockito-junit-jupiter/5.16.0/mockito-junit-jupiter-5.16.0.jar
 Downloading from incrementals: https://repo.jenkins-ci.org/incrementals/org/jsoup/jsoup/1.18.1/jsoup-1.18.1.jar
 Downloading from incrementals: https://repo.jenkins-ci.org/incrementals/org/mockito/mockito-junit-jupiter/5.16.0/mockito-junit-jupiter-5.16.0.jar
 Downloading from central: https://repo.maven.apache.org/maven2/org/jsoup/jsoup/1.18.1/jsoup-1.18.1.jar
-Progress (1): 1.4/453 kB
-Progress (1): 2.8/453 kB
-Progress (1): 4.1/453 kB
-Progress (1): 5.5/453 kB
-Progress (1): 6.9/453 kB
-Progress (1): 8.3/453 kB
-Progress (1): 9.7/453 kB
-Progress (1): 11/453 kB 
-Progress (1): 12/453 kB
-Progress (1): 14/453 kB
-Progress (1): 15/453 kB
-Progress (1): 16/453 kB
-Progress (1): 32/453 kB
-Progress (1): 49/453 kB
-Progress (1): 65/453 kB
-Progress (1): 81/453 kB
-Progress (1): 98/453 kB
-Progress (1): 114/453 kB
-Progress (1): 130/453 kB
-Progress (1): 147/453 kB
-Progress (1): 163/453 kB
-Progress (1): 180/453 kB
-Progress (1): 196/453 kB
-Progress (1): 212/453 kB
-Progress (1): 228/453 kB
-Progress (1): 244/453 kB
-Progress (1): 261/453 kB
-Progress (1): 277/453 kB
-Progress (1): 294/453 kB
-Progress (1): 310/453 kB
-Progress (1): 326/453 kB
-Progress (1): 343/453 kB
-Progress (1): 359/453 kB
-Progress (1): 375/453 kB
-Progress (1): 392/453 kB
-Progress (1): 408/453 kB
-Progress (1): 425/453 kB
-Progress (1): 441/453 kB
-Progress (1): 453 kB    
-                    
+Progress (1): 1.4/453 kB+Progress (1): 2.8/453 kB+Progress (1): 4.1/453 kB+Progress (1): 5.5/453 kB+Progress (1): 6.9/453 kB+Progress (1): 8.3/453 kB+Progress (1): 9.7/453 kB+Progress (1): 11/453 kB +Progress (1): 12/453 kB+Progress (1): 14/453 kB+Progress (1): 15/453 kB+Progress (1): 16/453 kB+Progress (1): 32/453 kB+Progress (1): 49/453 kB+Progress (1): 65/453 kB+Progress (1): 81/453 kB+Progress (1): 98/453 kB+Progress (1): 114/453 kB+Progress (1): 130/453 kB+Progress (1): 147/453 kB+Progress (1): 163/453 kB+Progress (1): 180/453 kB+Progress (1): 196/453 kB+Progress (1): 212/453 kB+Progress (1): 228/453 kB+Progress (1): 244/453 kB+Progress (1): 261/453 kB+Progress (1): 277/453 kB+Progress (1): 294/453 kB+Progress (1): 310/453 kB+Progress (1): 326/453 kB+Progress (1): 343/453 kB+Progress (1): 359/453 kB+Progress (1): 375/453 kB+Progress (1): 392/453 kB+Progress (1): 408/453 kB+Progress (1): 425/453 kB+Progress (1): 441/453 kB+Progress (1): 453 kB    +                     Downloaded from central: https://repo.maven.apache.org/maven2/org/jsoup/jsoup/1.18.1/jsoup-1.18.1.jar (453 kB at 32 MB/s)
 Downloading from central: https://repo.maven.apache.org/maven2/org/mockito/mockito-junit-jupiter/5.16.0/mockito-junit-jupiter-5.16.0.jar
-Progress (1): 9.2 kB
-                    
+Progress (1): 9.2 kB+                     Downloaded from central: https://repo.maven.apache.org/maven2/org/mockito/mockito-junit-jupiter/5.16.0/mockito-junit-jupiter-5.16.0.jar (9.2 kB at 1.3 MB/s)
 [INFO] 
-[INFO] --- clean:3.5.0:clean (default-clean) @ dashboard-view ---
-[INFO] 
-[INFO] --- hpi:3.66:validate (default-validate) @ dashboard-view ---
+[INFO] --- clean:3.4.1:clean (default-clean) @ dashboard-view ---
+[INFO] 
+[INFO] --- hpi:3.61:validate (default-validate) @ dashboard-view ---
 [INFO] Created marker file /tmp/plugin-builds/dashboard-view/target/java-level/17
 [INFO] 
-[INFO] --- hpi:3.66:validate-hpi (default-validate-hpi) @ dashboard-view ---
+[INFO] --- hpi:3.61:validate-hpi (default-validate-hpi) @ dashboard-view ---
 [INFO] 
 [INFO] --- enforcer:3.5.0:enforce (display-info) @ dashboard-view ---
 [INFO] Rule 0: io.jenkins.tools.incrementals.enforcer.RequireExtensionVersion passed
@@ -207,7 +207,6 @@
 [INFO] Rule 3: org.codehaus.mojo.extraenforcer.dependencies.EnforceBytecodeVersion passed
 [INFO] Rule 4: org.apache.maven.enforcer.rules.dependency.BannedDependencies passed
 [INFO] Rule 5: org.apache.maven.enforcer.rules.dependency.BannedDependencies passed
-[INFO] Ignoring requireUpperBoundDeps in org.ow2.asm:asm
 [INFO] Rule 6: org.apache.maven.enforcer.rules.dependency.RequireUpperBoundDeps passed
 [INFO] 
 [INFO] --- enforcer:3.5.0:enforce (no-snapshots-in-release) @ dashboard-view ---
@@ -218,7 +217,7 @@
 [INFO] --- resources:3.3.1:resources (default-resources) @ dashboard-view ---
 [INFO] Copying 92 resources from src/main/resources to target/classes
 [INFO] 
-[INFO] --- flatten:1.7.1:flatten (flatten) @ dashboard-view ---
+[INFO] --- flatten:1.7.0:flatten (flatten) @ dashboard-view ---
 [INFO] Generating flattened POM of project org.jenkins-ci.plugins:dashboard-view:hpi:2.999999-SNAPSHOT...
 [INFO] 
 [INFO] --- compiler:3.14.0:compile (default-compile) @ dashboard-view ---
@@ -251,19 +250,17 @@
 [INFO] /tmp/plugin-builds/dashboard-view/src/main/java/hudson/plugins/view/dashboard/test/TestStatisticsPortlet.java:[28,12] Generating hudson/plugins/view/dashboard/test/TestStatisticsPortlet.stapler
 [INFO] /tmp/plugin-builds/dashboard-view/src/main/java/hudson/plugins/view/dashboard/test/TestTrendChart.java:[74,12] Generating hudson/plugins/view/dashboard/test/TestTrendChart.stapler
 [INFO] /tmp/plugin-builds/dashboard-view/src/main/java/hudson/plugins/view/dashboard/stats/StatSlaves.java:[26,25] Generating hudson/plugins/view/dashboard/stats/StatSlaves/AgentStats.javadoc
+[INFO] /tmp/plugin-builds/dashboard-view/src/main/java/hudson/plugins/view/dashboard/core/IframePortlet.java:[100,31] Generating hudson/plugins/view/dashboard/core/IframePortlet/DescriptorImpl/doCheckIframeSource.stapler
 [INFO] /tmp/plugin-builds/dashboard-view/src/main/java/hudson/plugins/view/dashboard/core/ImagePortlet.java:[63,31] Generating hudson/plugins/view/dashboard/core/ImagePortlet/DescriptorImpl/doCheckImageUrl.stapler
-[INFO] /tmp/plugin-builds/dashboard-view/src/main/java/hudson/plugins/view/dashboard/core/IframePortlet.java:[100,31] Generating hudson/plugins/view/dashboard/core/IframePortlet/DescriptorImpl/doCheckIframeSource.stapler
 [INFO] /tmp/plugin-builds/dashboard-view/src/main/java/hudson/plugins/view/dashboard/stats/StatSlaves.java: /tmp/plugin-builds/dashboard-view/src/main/java/hudson/plugins/view/dashboard/stats/StatSlaves.java uses or overrides a deprecated API.
 [INFO] /tmp/plugin-builds/dashboard-view/src/main/java/hudson/plugins/view/dashboard/stats/StatSlaves.java: Recompile with -Xlint:deprecation for details.
 [INFO] /tmp/plugin-builds/dashboard-view/src/main/java/hudson/plugins/view/dashboard/DashboardPortlet.java: Some input files use unchecked or unsafe operations.
 [INFO] /tmp/plugin-builds/dashboard-view/src/main/java/hudson/plugins/view/dashboard/DashboardPortlet.java: Recompile with -Xlint:unchecked for details.
 [INFO] 
-[INFO] --- access-modifier-checker:1.35:enforce (default-enforce) @ dashboard-view ---
+[INFO] --- access-modifier-checker:1.34:enforce (default-enforce) @ dashboard-view ---
 [INFO] Skipping access modifier checks
 [INFO] 
-[INFO] --- bridge-method-injector:1.31:process (default) @ dashboard-view ---
-[INFO] 
-[INFO] --- hpi:3.66:insert-test (default-insert-test) @ dashboard-view ---
+[INFO] --- hpi:3.61:insert-test (default-insert-test) @ dashboard-view ---
 [INFO] 
 [INFO] --- antrun:3.1.0:run (createTempDir) @ dashboard-view ---
 [INFO] Executing tasks
@@ -276,400 +273,396 @@
 [INFO] --- compiler:3.14.0:testCompile (default-testCompile) @ dashboard-view ---
 [INFO] Not compiling test sources
 [INFO] 
-[INFO] --- hpi:3.66:test-hpl (default-test-hpl) @ dashboard-view ---
+[INFO] --- hpi:3.61:test-hpl (default-test-hpl) @ dashboard-view ---
 [INFO] Generating /tmp/plugin-builds/dashboard-view/target/test-classes/the.hpl
 [INFO] 
-<<<<<<< HEAD
-[INFO] --- hpi:3.66:resolve-test-dependencies (default-resolve-test-dependencies) @ dashboard-view ---
-=======
 [INFO] --- hpi:3.61:resolve-test-dependencies (default-resolve-test-dependencies) @ dashboard-view ---
 Downloading from repo.jenkins-ci.org: https://repo.jenkins-ci.org/public/org/jenkins-ci/main/maven-plugin/3.24/maven-plugin-3.24.hpi
-Progress (1): 0/5.5 MB
-Progress (1): 0/5.5 MB
-Progress (1): 0/5.5 MB
-Progress (1): 0/5.5 MB
-Progress (1): 0.1/5.5 MB
-Progress (1): 0.1/5.5 MB
-Progress (1): 0.1/5.5 MB
-Progress (1): 0.1/5.5 MB
-Progress (1): 0.1/5.5 MB
-Progress (1): 0.1/5.5 MB
-Progress (1): 0.1/5.5 MB
-Progress (1): 0.1/5.5 MB
-Progress (1): 0.1/5.5 MB
-Progress (1): 0.1/5.5 MB
-Progress (1): 0.1/5.5 MB
-Progress (1): 0.1/5.5 MB
-Progress (1): 0.1/5.5 MB
-Progress (1): 0.2/5.5 MB
-Progress (1): 0.2/5.5 MB
-Progress (1): 0.2/5.5 MB
-Progress (1): 0.2/5.5 MB
-Progress (1): 0.2/5.5 MB
-Progress (1): 0.2/5.5 MB
-Progress (1): 0.2/5.5 MB
-Progress (1): 0.2/5.5 MB
-Progress (1): 0.2/5.5 MB
-Progress (1): 0.2/5.5 MB
-Progress (1): 0.2/5.5 MB
-Progress (1): 0.2/5.5 MB
-Progress (1): 0.3/5.5 MB
-Progress (1): 0.3/5.5 MB
-Progress (1): 0.3/5.5 MB
-Progress (1): 0.3/5.5 MB
-Progress (1): 0.3/5.5 MB
-Progress (1): 0.3/5.5 MB
-Progress (1): 0.3/5.5 MB
-Progress (1): 0.3/5.5 MB
-Progress (1): 0.3/5.5 MB
-Progress (1): 0.3/5.5 MB
-Progress (1): 0.4/5.5 MB
-Progress (1): 0.4/5.5 MB
-Progress (1): 0.4/5.5 MB
-Progress (1): 0.4/5.5 MB
-Progress (1): 0.4/5.5 MB
-Progress (1): 0.4/5.5 MB
-Progress (1): 0.4/5.5 MB
-Progress (1): 0.4/5.5 MB
-Progress (1): 0.4/5.5 MB
-Progress (1): 0.4/5.5 MB
-Progress (1): 0.4/5.5 MB
-Progress (1): 0.4/5.5 MB
-Progress (1): 0.5/5.5 MB
-Progress (1): 0.5/5.5 MB
-Progress (1): 0.5/5.5 MB
-Progress (1): 0.5/5.5 MB
-Progress (1): 0.5/5.5 MB
-Progress (1): 0.5/5.5 MB
-Progress (1): 0.5/5.5 MB
-Progress (1): 0.5/5.5 MB
-Progress (1): 0.5/5.5 MB
-Progress (1): 0.5/5.5 MB
-Progress (1): 0.5/5.5 MB
-Progress (1): 0.5/5.5 MB
-Progress (1): 0.6/5.5 MB
-Progress (1): 0.6/5.5 MB
-Progress (1): 0.6/5.5 MB
-Progress (1): 0.6/5.5 MB
-Progress (1): 0.6/5.5 MB
-Progress (1): 0.6/5.5 MB
-Progress (1): 0.6/5.5 MB
-Progress (1): 0.6/5.5 MB
-Progress (1): 0.6/5.5 MB
-Progress (1): 0.6/5.5 MB
-Progress (1): 0.6/5.5 MB
-Progress (1): 0.6/5.5 MB
-Progress (1): 0.7/5.5 MB
-Progress (1): 0.7/5.5 MB
-Progress (1): 0.7/5.5 MB
-Progress (1): 0.7/5.5 MB
-Progress (1): 0.7/5.5 MB
-Progress (1): 0.7/5.5 MB
-Progress (1): 0.8/5.5 MB
-Progress (1): 0.8/5.5 MB
-Progress (1): 0.8/5.5 MB
-Progress (1): 0.8/5.5 MB
-Progress (1): 0.8/5.5 MB
-Progress (1): 0.8/5.5 MB
-Progress (1): 0.9/5.5 MB
-Progress (1): 0.9/5.5 MB
-Progress (1): 0.9/5.5 MB
-Progress (1): 0.9/5.5 MB
-Progress (1): 0.9/5.5 MB
-Progress (1): 0.9/5.5 MB
-Progress (1): 1.0/5.5 MB
-Progress (1): 1.0/5.5 MB
-Progress (1): 1.0/5.5 MB
-Progress (1): 1.0/5.5 MB
-Progress (1): 1.0/5.5 MB
-Progress (1): 1.0/5.5 MB
-Progress (1): 1.1/5.5 MB
-Progress (1): 1.1/5.5 MB
-Progress (1): 1.1/5.5 MB
-Progress (1): 1.1/5.5 MB
-Progress (1): 1.1/5.5 MB
-Progress (1): 1.1/5.5 MB
-Progress (1): 1.2/5.5 MB
-Progress (1): 1.2/5.5 MB
-Progress (1): 1.2/5.5 MB
-Progress (1): 1.2/5.5 MB
-Progress (1): 1.2/5.5 MB
-Progress (1): 1.2/5.5 MB
-Progress (1): 1.3/5.5 MB
-Progress (1): 1.3/5.5 MB
-Progress (1): 1.3/5.5 MB
-Progress (1): 1.3/5.5 MB
-Progress (1): 1.3/5.5 MB
-Progress (1): 1.3/5.5 MB
-Progress (1): 1.4/5.5 MB
-Progress (1): 1.4/5.5 MB
-Progress (1): 1.4/5.5 MB
-Progress (1): 1.4/5.5 MB
-Progress (1): 1.4/5.5 MB
-Progress (1): 1.4/5.5 MB
-Progress (1): 1.5/5.5 MB
-Progress (1): 1.5/5.5 MB
-Progress (1): 1.5/5.5 MB
-Progress (1): 1.5/5.5 MB
-Progress (1): 1.5/5.5 MB
-Progress (1): 1.5/5.5 MB
-Progress (1): 1.5/5.5 MB
-Progress (1): 1.6/5.5 MB
-Progress (1): 1.6/5.5 MB
-Progress (1): 1.6/5.5 MB
-Progress (1): 1.6/5.5 MB
-Progress (1): 1.6/5.5 MB
-Progress (1): 1.6/5.5 MB
-Progress (1): 1.7/5.5 MB
-Progress (1): 1.7/5.5 MB
-Progress (1): 1.7/5.5 MB
-Progress (1): 1.7/5.5 MB
-Progress (1): 1.7/5.5 MB
-Progress (1): 1.7/5.5 MB
-Progress (1): 1.8/5.5 MB
-Progress (1): 1.8/5.5 MB
-Progress (1): 1.8/5.5 MB
-Progress (1): 1.8/5.5 MB
-Progress (1): 1.8/5.5 MB
-Progress (1): 1.8/5.5 MB
-Progress (1): 1.9/5.5 MB
-Progress (1): 1.9/5.5 MB
-Progress (1): 1.9/5.5 MB
-Progress (1): 1.9/5.5 MB
-Progress (1): 1.9/5.5 MB
-Progress (1): 1.9/5.5 MB
-Progress (1): 2.0/5.5 MB
-Progress (1): 2.0/5.5 MB
-Progress (1): 2.0/5.5 MB
-Progress (1): 2.0/5.5 MB
-Progress (1): 2.0/5.5 MB
-Progress (1): 2.0/5.5 MB
-Progress (1): 2.1/5.5 MB
-Progress (1): 2.1/5.5 MB
-Progress (1): 2.1/5.5 MB
-Progress (1): 2.1/5.5 MB
-Progress (1): 2.1/5.5 MB
-Progress (1): 2.1/5.5 MB
-Progress (1): 2.2/5.5 MB
-Progress (1): 2.2/5.5 MB
-Progress (1): 2.2/5.5 MB
-Progress (1): 2.2/5.5 MB
-Progress (1): 2.2/5.5 MB
-Progress (1): 2.2/5.5 MB
-Progress (1): 2.3/5.5 MB
-Progress (1): 2.3/5.5 MB
-Progress (1): 2.3/5.5 MB
-Progress (1): 2.3/5.5 MB
-Progress (1): 2.3/5.5 MB
-Progress (1): 2.3/5.5 MB
-Progress (1): 2.4/5.5 MB
-Progress (1): 2.4/5.5 MB
-Progress (1): 2.4/5.5 MB
-Progress (1): 2.4/5.5 MB
-Progress (1): 2.4/5.5 MB
-Progress (1): 2.4/5.5 MB
-Progress (1): 2.4/5.5 MB
-Progress (1): 2.5/5.5 MB
-Progress (1): 2.5/5.5 MB
-Progress (1): 2.5/5.5 MB
-Progress (1): 2.5/5.5 MB
-Progress (1): 2.5/5.5 MB
-Progress (1): 2.5/5.5 MB
-Progress (1): 2.6/5.5 MB
-Progress (1): 2.6/5.5 MB
-Progress (1): 2.6/5.5 MB
-Progress (1): 2.6/5.5 MB
-Progress (1): 2.6/5.5 MB
-Progress (1): 2.6/5.5 MB
-Progress (1): 2.7/5.5 MB
-Progress (1): 2.7/5.5 MB
-Progress (1): 2.7/5.5 MB
-Progress (1): 2.7/5.5 MB
-Progress (1): 2.7/5.5 MB
-Progress (1): 2.7/5.5 MB
-Progress (1): 2.8/5.5 MB
-Progress (1): 2.8/5.5 MB
-Progress (1): 2.8/5.5 MB
-Progress (1): 2.8/5.5 MB
-Progress (1): 2.8/5.5 MB
-Progress (1): 2.8/5.5 MB
-Progress (1): 2.9/5.5 MB
-Progress (1): 2.9/5.5 MB
-Progress (1): 2.9/5.5 MB
-Progress (1): 2.9/5.5 MB
-Progress (1): 2.9/5.5 MB
-Progress (1): 2.9/5.5 MB
-Progress (1): 3.0/5.5 MB
-Progress (1): 3.0/5.5 MB
-Progress (1): 3.0/5.5 MB
-Progress (1): 3.0/5.5 MB
-Progress (1): 3.0/5.5 MB
-Progress (1): 3.0/5.5 MB
-Progress (1): 3.1/5.5 MB
-Progress (1): 3.1/5.5 MB
-Progress (1): 3.1/5.5 MB
-Progress (1): 3.1/5.5 MB
-Progress (1): 3.1/5.5 MB
-Progress (1): 3.1/5.5 MB
-Progress (1): 3.2/5.5 MB
-Progress (1): 3.2/5.5 MB
-Progress (1): 3.2/5.5 MB
-Progress (1): 3.2/5.5 MB
-Progress (1): 3.2/5.5 MB
-Progress (1): 3.2/5.5 MB
-Progress (1): 3.3/5.5 MB
-Progress (1): 3.3/5.5 MB
-Progress (1): 3.3/5.5 MB
-Progress (1): 3.3/5.5 MB
-Progress (1): 3.3/5.5 MB
-Progress (1): 3.3/5.5 MB
-Progress (1): 3.4/5.5 MB
-Progress (1): 3.4/5.5 MB
-Progress (1): 3.4/5.5 MB
-Progress (1): 3.4/5.5 MB
-Progress (1): 3.4/5.5 MB
-Progress (1): 3.4/5.5 MB
-Progress (1): 3.4/5.5 MB
-Progress (1): 3.5/5.5 MB
-Progress (1): 3.5/5.5 MB
-Progress (1): 3.5/5.5 MB
-Progress (1): 3.5/5.5 MB
-Progress (1): 3.5/5.5 MB
-Progress (1): 3.5/5.5 MB
-Progress (1): 3.6/5.5 MB
-Progress (1): 3.6/5.5 MB
-Progress (1): 3.6/5.5 MB
-Progress (1): 3.6/5.5 MB
-Progress (1): 3.6/5.5 MB
-Progress (1): 3.6/5.5 MB
-Progress (1): 3.7/5.5 MB
-Progress (1): 3.7/5.5 MB
-Progress (1): 3.7/5.5 MB
-Progress (1): 3.7/5.5 MB
-Progress (1): 3.7/5.5 MB
-Progress (1): 3.7/5.5 MB
-Progress (1): 3.8/5.5 MB
-Progress (1): 3.8/5.5 MB
-Progress (1): 3.8/5.5 MB
-Progress (1): 3.8/5.5 MB
-Progress (1): 3.8/5.5 MB
-Progress (1): 3.8/5.5 MB
-Progress (1): 3.9/5.5 MB
-Progress (1): 3.9/5.5 MB
-Progress (1): 3.9/5.5 MB
-Progress (1): 3.9/5.5 MB
-Progress (1): 3.9/5.5 MB
-Progress (1): 3.9/5.5 MB
-Progress (1): 4.0/5.5 MB
-Progress (1): 4.0/5.5 MB
-Progress (1): 4.0/5.5 MB
-Progress (1): 4.0/5.5 MB
-Progress (1): 4.0/5.5 MB
-Progress (1): 4.0/5.5 MB
-Progress (1): 4.1/5.5 MB
-Progress (1): 4.1/5.5 MB
-Progress (1): 4.1/5.5 MB
-Progress (1): 4.1/5.5 MB
-Progress (1): 4.1/5.5 MB
-Progress (1): 4.1/5.5 MB
-Progress (1): 4.2/5.5 MB
-Progress (1): 4.2/5.5 MB
-Progress (1): 4.2/5.5 MB
-Progress (1): 4.2/5.5 MB
-Progress (1): 4.2/5.5 MB
-Progress (1): 4.2/5.5 MB
-Progress (1): 4.3/5.5 MB
-Progress (1): 4.3/5.5 MB
-Progress (1): 4.3/5.5 MB
-Progress (1): 4.3/5.5 MB
-Progress (1): 4.3/5.5 MB
-Progress (1): 4.3/5.5 MB
-Progress (1): 4.4/5.5 MB
-Progress (1): 4.4/5.5 MB
-Progress (1): 4.4/5.5 MB
-Progress (1): 4.4/5.5 MB
-Progress (1): 4.4/5.5 MB
-Progress (1): 4.4/5.5 MB
-Progress (1): 4.4/5.5 MB
-Progress (1): 4.5/5.5 MB
-Progress (1): 4.5/5.5 MB
-Progress (1): 4.5/5.5 MB
-Progress (1): 4.5/5.5 MB
-Progress (1): 4.5/5.5 MB
-Progress (1): 4.5/5.5 MB
-Progress (1): 4.6/5.5 MB
-Progress (1): 4.6/5.5 MB
-Progress (1): 4.6/5.5 MB
-Progress (1): 4.6/5.5 MB
-Progress (1): 4.6/5.5 MB
-Progress (1): 4.6/5.5 MB
-Progress (1): 4.7/5.5 MB
-Progress (1): 4.7/5.5 MB
-Progress (1): 4.7/5.5 MB
-Progress (1): 4.7/5.5 MB
-Progress (1): 4.7/5.5 MB
-Progress (1): 4.7/5.5 MB
-Progress (1): 4.8/5.5 MB
-Progress (1): 4.8/5.5 MB
-Progress (1): 4.8/5.5 MB
-Progress (1): 4.8/5.5 MB
-Progress (1): 4.8/5.5 MB
-Progress (1): 4.8/5.5 MB
-Progress (1): 4.9/5.5 MB
-Progress (1): 4.9/5.5 MB
-Progress (1): 4.9/5.5 MB
-Progress (1): 4.9/5.5 MB
-Progress (1): 4.9/5.5 MB
-Progress (1): 4.9/5.5 MB
-Progress (1): 5.0/5.5 MB
-Progress (1): 5.0/5.5 MB
-Progress (1): 5.0/5.5 MB
-Progress (1): 5.0/5.5 MB
-Progress (1): 5.0/5.5 MB
-Progress (1): 5.0/5.5 MB
-Progress (1): 5.1/5.5 MB
-Progress (1): 5.1/5.5 MB
-Progress (1): 5.1/5.5 MB
-Progress (1): 5.1/5.5 MB
-Progress (1): 5.1/5.5 MB
-Progress (1): 5.1/5.5 MB
-Progress (1): 5.2/5.5 MB
-Progress (1): 5.2/5.5 MB
-Progress (1): 5.2/5.5 MB
-Progress (1): 5.2/5.5 MB
-Progress (1): 5.2/5.5 MB
-Progress (1): 5.2/5.5 MB
-Progress (1): 5.3/5.5 MB
-Progress (1): 5.3/5.5 MB
-Progress (1): 5.3/5.5 MB
-Progress (1): 5.3/5.5 MB
-Progress (1): 5.3/5.5 MB
-Progress (1): 5.3/5.5 MB
-Progress (1): 5.3/5.5 MB
-Progress (1): 5.4/5.5 MB
-Progress (1): 5.4/5.5 MB
-Progress (1): 5.4/5.5 MB
-Progress (1): 5.4/5.5 MB
-Progress (1): 5.4/5.5 MB
-Progress (1): 5.4/5.5 MB
-Progress (1): 5.5/5.5 MB
-Progress (1): 5.5 MB    
-                    
+Progress (1): 0/5.5 MB+Progress (1): 0/5.5 MB+Progress (1): 0/5.5 MB+Progress (1): 0/5.5 MB+Progress (1): 0.1/5.5 MB+Progress (1): 0.1/5.5 MB+Progress (1): 0.1/5.5 MB+Progress (1): 0.1/5.5 MB+Progress (1): 0.1/5.5 MB+Progress (1): 0.1/5.5 MB+Progress (1): 0.1/5.5 MB+Progress (1): 0.1/5.5 MB+Progress (1): 0.1/5.5 MB+Progress (1): 0.1/5.5 MB+Progress (1): 0.1/5.5 MB+Progress (1): 0.1/5.5 MB+Progress (1): 0.1/5.5 MB+Progress (1): 0.2/5.5 MB+Progress (1): 0.2/5.5 MB+Progress (1): 0.2/5.5 MB+Progress (1): 0.2/5.5 MB+Progress (1): 0.2/5.5 MB+Progress (1): 0.2/5.5 MB+Progress (1): 0.2/5.5 MB+Progress (1): 0.2/5.5 MB+Progress (1): 0.2/5.5 MB+Progress (1): 0.2/5.5 MB+Progress (1): 0.2/5.5 MB+Progress (1): 0.2/5.5 MB+Progress (1): 0.3/5.5 MB+Progress (1): 0.3/5.5 MB+Progress (1): 0.3/5.5 MB+Progress (1): 0.3/5.5 MB+Progress (1): 0.3/5.5 MB+Progress (1): 0.3/5.5 MB+Progress (1): 0.3/5.5 MB+Progress (1): 0.3/5.5 MB+Progress (1): 0.3/5.5 MB+Progress (1): 0.3/5.5 MB+Progress (1): 0.4/5.5 MB+Progress (1): 0.4/5.5 MB+Progress (1): 0.4/5.5 MB+Progress (1): 0.4/5.5 MB+Progress (1): 0.4/5.5 MB+Progress (1): 0.4/5.5 MB+Progress (1): 0.4/5.5 MB+Progress (1): 0.4/5.5 MB+Progress (1): 0.4/5.5 MB+Progress (1): 0.4/5.5 MB+Progress (1): 0.4/5.5 MB+Progress (1): 0.4/5.5 MB+Progress (1): 0.5/5.5 MB+Progress (1): 0.5/5.5 MB+Progress (1): 0.5/5.5 MB+Progress (1): 0.5/5.5 MB+Progress (1): 0.5/5.5 MB+Progress (1): 0.5/5.5 MB+Progress (1): 0.5/5.5 MB+Progress (1): 0.5/5.5 MB+Progress (1): 0.5/5.5 MB+Progress (1): 0.5/5.5 MB+Progress (1): 0.5/5.5 MB+Progress (1): 0.5/5.5 MB+Progress (1): 0.6/5.5 MB+Progress (1): 0.6/5.5 MB+Progress (1): 0.6/5.5 MB+Progress (1): 0.6/5.5 MB+Progress (1): 0.6/5.5 MB+Progress (1): 0.6/5.5 MB+Progress (1): 0.6/5.5 MB+Progress (1): 0.6/5.5 MB+Progress (1): 0.6/5.5 MB+Progress (1): 0.6/5.5 MB+Progress (1): 0.6/5.5 MB+Progress (1): 0.6/5.5 MB+Progress (1): 0.7/5.5 MB+Progress (1): 0.7/5.5 MB+Progress (1): 0.7/5.5 MB+Progress (1): 0.7/5.5 MB+Progress (1): 0.7/5.5 MB+Progress (1): 0.7/5.5 MB+Progress (1): 0.8/5.5 MB+Progress (1): 0.8/5.5 MB+Progress (1): 0.8/5.5 MB+Progress (1): 0.8/5.5 MB+Progress (1): 0.8/5.5 MB+Progress (1): 0.8/5.5 MB+Progress (1): 0.9/5.5 MB+Progress (1): 0.9/5.5 MB+Progress (1): 0.9/5.5 MB+Progress (1): 0.9/5.5 MB+Progress (1): 0.9/5.5 MB+Progress (1): 0.9/5.5 MB+Progress (1): 1.0/5.5 MB+Progress (1): 1.0/5.5 MB+Progress (1): 1.0/5.5 MB+Progress (1): 1.0/5.5 MB+Progress (1): 1.0/5.5 MB+Progress (1): 1.0/5.5 MB+Progress (1): 1.1/5.5 MB+Progress (1): 1.1/5.5 MB+Progress (1): 1.1/5.5 MB+Progress (1): 1.1/5.5 MB+Progress (1): 1.1/5.5 MB+Progress (1): 1.1/5.5 MB+Progress (1): 1.2/5.5 MB+Progress (1): 1.2/5.5 MB+Progress (1): 1.2/5.5 MB+Progress (1): 1.2/5.5 MB+Progress (1): 1.2/5.5 MB+Progress (1): 1.2/5.5 MB+Progress (1): 1.3/5.5 MB+Progress (1): 1.3/5.5 MB+Progress (1): 1.3/5.5 MB+Progress (1): 1.3/5.5 MB+Progress (1): 1.3/5.5 MB+Progress (1): 1.3/5.5 MB+Progress (1): 1.4/5.5 MB+Progress (1): 1.4/5.5 MB+Progress (1): 1.4/5.5 MB+Progress (1): 1.4/5.5 MB+Progress (1): 1.4/5.5 MB+Progress (1): 1.4/5.5 MB+Progress (1): 1.5/5.5 MB+Progress (1): 1.5/5.5 MB+Progress (1): 1.5/5.5 MB+Progress (1): 1.5/5.5 MB+Progress (1): 1.5/5.5 MB+Progress (1): 1.5/5.5 MB+Progress (1): 1.5/5.5 MB+Progress (1): 1.6/5.5 MB+Progress (1): 1.6/5.5 MB+Progress (1): 1.6/5.5 MB+Progress (1): 1.6/5.5 MB+Progress (1): 1.6/5.5 MB+Progress (1): 1.6/5.5 MB+Progress (1): 1.7/5.5 MB+Progress (1): 1.7/5.5 MB+Progress (1): 1.7/5.5 MB+Progress (1): 1.7/5.5 MB+Progress (1): 1.7/5.5 MB+Progress (1): 1.7/5.5 MB+Progress (1): 1.8/5.5 MB+Progress (1): 1.8/5.5 MB+Progress (1): 1.8/5.5 MB+Progress (1): 1.8/5.5 MB+Progress (1): 1.8/5.5 MB+Progress (1): 1.8/5.5 MB+Progress (1): 1.9/5.5 MB+Progress (1): 1.9/5.5 MB+Progress (1): 1.9/5.5 MB+Progress (1): 1.9/5.5 MB+Progress (1): 1.9/5.5 MB+Progress (1): 1.9/5.5 MB+Progress (1): 2.0/5.5 MB+Progress (1): 2.0/5.5 MB+Progress (1): 2.0/5.5 MB+Progress (1): 2.0/5.5 MB+Progress (1): 2.0/5.5 MB+Progress (1): 2.0/5.5 MB+Progress (1): 2.1/5.5 MB+Progress (1): 2.1/5.5 MB+Progress (1): 2.1/5.5 MB+Progress (1): 2.1/5.5 MB+Progress (1): 2.1/5.5 MB+Progress (1): 2.1/5.5 MB+Progress (1): 2.2/5.5 MB+Progress (1): 2.2/5.5 MB+Progress (1): 2.2/5.5 MB+Progress (1): 2.2/5.5 MB+Progress (1): 2.2/5.5 MB+Progress (1): 2.2/5.5 MB+Progress (1): 2.3/5.5 MB+Progress (1): 2.3/5.5 MB+Progress (1): 2.3/5.5 MB+Progress (1): 2.3/5.5 MB+Progress (1): 2.3/5.5 MB+Progress (1): 2.3/5.5 MB+Progress (1): 2.4/5.5 MB+Progress (1): 2.4/5.5 MB+Progress (1): 2.4/5.5 MB+Progress (1): 2.4/5.5 MB+Progress (1): 2.4/5.5 MB+Progress (1): 2.4/5.5 MB+Progress (1): 2.4/5.5 MB+Progress (1): 2.5/5.5 MB+Progress (1): 2.5/5.5 MB+Progress (1): 2.5/5.5 MB+Progress (1): 2.5/5.5 MB+Progress (1): 2.5/5.5 MB+Progress (1): 2.5/5.5 MB+Progress (1): 2.6/5.5 MB+Progress (1): 2.6/5.5 MB+Progress (1): 2.6/5.5 MB+Progress (1): 2.6/5.5 MB+Progress (1): 2.6/5.5 MB+Progress (1): 2.6/5.5 MB+Progress (1): 2.7/5.5 MB+Progress (1): 2.7/5.5 MB+Progress (1): 2.7/5.5 MB+Progress (1): 2.7/5.5 MB+Progress (1): 2.7/5.5 MB+Progress (1): 2.7/5.5 MB+Progress (1): 2.8/5.5 MB+Progress (1): 2.8/5.5 MB+Progress (1): 2.8/5.5 MB+Progress (1): 2.8/5.5 MB+Progress (1): 2.8/5.5 MB+Progress (1): 2.8/5.5 MB+Progress (1): 2.9/5.5 MB+Progress (1): 2.9/5.5 MB+Progress (1): 2.9/5.5 MB+Progress (1): 2.9/5.5 MB+Progress (1): 2.9/5.5 MB+Progress (1): 2.9/5.5 MB+Progress (1): 3.0/5.5 MB+Progress (1): 3.0/5.5 MB+Progress (1): 3.0/5.5 MB+Progress (1): 3.0/5.5 MB+Progress (1): 3.0/5.5 MB+Progress (1): 3.0/5.5 MB+Progress (1): 3.1/5.5 MB+Progress (1): 3.1/5.5 MB+Progress (1): 3.1/5.5 MB+Progress (1): 3.1/5.5 MB+Progress (1): 3.1/5.5 MB+Progress (1): 3.1/5.5 MB+Progress (1): 3.2/5.5 MB+Progress (1): 3.2/5.5 MB+Progress (1): 3.2/5.5 MB+Progress (1): 3.2/5.5 MB+Progress (1): 3.2/5.5 MB+Progress (1): 3.2/5.5 MB+Progress (1): 3.3/5.5 MB+Progress (1): 3.3/5.5 MB+Progress (1): 3.3/5.5 MB+Progress (1): 3.3/5.5 MB+Progress (1): 3.3/5.5 MB+Progress (1): 3.3/5.5 MB+Progress (1): 3.4/5.5 MB+Progress (1): 3.4/5.5 MB+Progress (1): 3.4/5.5 MB+Progress (1): 3.4/5.5 MB+Progress (1): 3.4/5.5 MB+Progress (1): 3.4/5.5 MB+Progress (1): 3.4/5.5 MB+Progress (1): 3.5/5.5 MB+Progress (1): 3.5/5.5 MB+Progress (1): 3.5/5.5 MB+Progress (1): 3.5/5.5 MB+Progress (1): 3.5/5.5 MB+Progress (1): 3.5/5.5 MB+Progress (1): 3.6/5.5 MB+Progress (1): 3.6/5.5 MB+Progress (1): 3.6/5.5 MB+Progress (1): 3.6/5.5 MB+Progress (1): 3.6/5.5 MB+Progress (1): 3.6/5.5 MB+Progress (1): 3.7/5.5 MB+Progress (1): 3.7/5.5 MB+Progress (1): 3.7/5.5 MB+Progress (1): 3.7/5.5 MB+Progress (1): 3.7/5.5 MB+Progress (1): 3.7/5.5 MB+Progress (1): 3.8/5.5 MB+Progress (1): 3.8/5.5 MB+Progress (1): 3.8/5.5 MB+Progress (1): 3.8/5.5 MB+Progress (1): 3.8/5.5 MB+Progress (1): 3.8/5.5 MB+Progress (1): 3.9/5.5 MB+Progress (1): 3.9/5.5 MB+Progress (1): 3.9/5.5 MB+Progress (1): 3.9/5.5 MB+Progress (1): 3.9/5.5 MB+Progress (1): 3.9/5.5 MB+Progress (1): 4.0/5.5 MB+Progress (1): 4.0/5.5 MB+Progress (1): 4.0/5.5 MB+Progress (1): 4.0/5.5 MB+Progress (1): 4.0/5.5 MB+Progress (1): 4.0/5.5 MB+Progress (1): 4.1/5.5 MB+Progress (1): 4.1/5.5 MB+Progress (1): 4.1/5.5 MB+Progress (1): 4.1/5.5 MB+Progress (1): 4.1/5.5 MB+Progress (1): 4.1/5.5 MB+Progress (1): 4.2/5.5 MB+Progress (1): 4.2/5.5 MB+Progress (1): 4.2/5.5 MB+Progress (1): 4.2/5.5 MB+Progress (1): 4.2/5.5 MB+Progress (1): 4.2/5.5 MB+Progress (1): 4.3/5.5 MB+Progress (1): 4.3/5.5 MB+Progress (1): 4.3/5.5 MB+Progress (1): 4.3/5.5 MB+Progress (1): 4.3/5.5 MB+Progress (1): 4.3/5.5 MB+Progress (1): 4.4/5.5 MB+Progress (1): 4.4/5.5 MB+Progress (1): 4.4/5.5 MB+Progress (1): 4.4/5.5 MB+Progress (1): 4.4/5.5 MB+Progress (1): 4.4/5.5 MB+Progress (1): 4.4/5.5 MB+Progress (1): 4.5/5.5 MB+Progress (1): 4.5/5.5 MB+Progress (1): 4.5/5.5 MB+Progress (1): 4.5/5.5 MB+Progress (1): 4.5/5.5 MB+Progress (1): 4.5/5.5 MB+Progress (1): 4.6/5.5 MB+Progress (1): 4.6/5.5 MB+Progress (1): 4.6/5.5 MB+Progress (1): 4.6/5.5 MB+Progress (1): 4.6/5.5 MB+Progress (1): 4.6/5.5 MB+Progress (1): 4.7/5.5 MB+Progress (1): 4.7/5.5 MB+Progress (1): 4.7/5.5 MB+Progress (1): 4.7/5.5 MB+Progress (1): 4.7/5.5 MB+Progress (1): 4.7/5.5 MB+Progress (1): 4.8/5.5 MB+Progress (1): 4.8/5.5 MB+Progress (1): 4.8/5.5 MB+Progress (1): 4.8/5.5 MB+Progress (1): 4.8/5.5 MB+Progress (1): 4.8/5.5 MB+Progress (1): 4.9/5.5 MB+Progress (1): 4.9/5.5 MB+Progress (1): 4.9/5.5 MB+Progress (1): 4.9/5.5 MB+Progress (1): 4.9/5.5 MB+Progress (1): 4.9/5.5 MB+Progress (1): 5.0/5.5 MB+Progress (1): 5.0/5.5 MB+Progress (1): 5.0/5.5 MB+Progress (1): 5.0/5.5 MB+Progress (1): 5.0/5.5 MB+Progress (1): 5.0/5.5 MB+Progress (1): 5.1/5.5 MB+Progress (1): 5.1/5.5 MB+Progress (1): 5.1/5.5 MB+Progress (1): 5.1/5.5 MB+Progress (1): 5.1/5.5 MB+Progress (1): 5.1/5.5 MB+Progress (1): 5.2/5.5 MB+Progress (1): 5.2/5.5 MB+Progress (1): 5.2/5.5 MB+Progress (1): 5.2/5.5 MB+Progress (1): 5.2/5.5 MB+Progress (1): 5.2/5.5 MB+Progress (1): 5.3/5.5 MB+Progress (1): 5.3/5.5 MB+Progress (1): 5.3/5.5 MB+Progress (1): 5.3/5.5 MB+Progress (1): 5.3/5.5 MB+Progress (1): 5.3/5.5 MB+Progress (1): 5.3/5.5 MB+Progress (1): 5.4/5.5 MB+Progress (1): 5.4/5.5 MB+Progress (1): 5.4/5.5 MB+Progress (1): 5.4/5.5 MB+Progress (1): 5.4/5.5 MB+Progress (1): 5.4/5.5 MB+Progress (1): 5.5/5.5 MB+Progress (1): 5.5 MB    +                     Downloaded from repo.jenkins-ci.org: https://repo.jenkins-ci.org/public/org/jenkins-ci/main/maven-plugin/3.24/maven-plugin-3.24.hpi (5.5 MB at 9.9 MB/s)
->>>>>>> ab7ada5f
-[INFO] 
-[INFO] --- hpi:3.66:test-runtime (default-test-runtime) @ dashboard-view ---
+[INFO] 
+[INFO] --- hpi:3.61:test-runtime (default-test-runtime) @ dashboard-view ---
 [INFO] Tests are skipped.
 [INFO] 
-[INFO] --- surefire:3.5.3:test (default-test) @ dashboard-view ---
+[INFO] --- surefire:3.5.2:test (default-test) @ dashboard-view ---
 [INFO] Tests are skipped.
 [INFO] 
-[INFO] --- surefire:3.5.3:test (without-optional-test) @ dashboard-view ---
+[INFO] --- surefire:3.5.2:test (without-optional-test) @ dashboard-view ---
 [INFO] Tests are skipped.
 [INFO] 
 [INFO] --- license:165.v7e11f4e4a_325:process (default) @ dashboard-view ---
 [INFO] 
-[INFO] --- hpi:3.66:hpi (default-hpi) @ dashboard-view ---
+[INFO] --- hpi:3.61:hpi (default-hpi) @ dashboard-view ---
 [INFO] Generating /tmp/plugin-builds/dashboard-view/target/dashboard-view/META-INF/MANIFEST.MF
 [INFO] Checking for attached .jar artifact ...
 [INFO] Generating jar /tmp/plugin-builds/dashboard-view/target/dashboard-view.jar
@@ -683,18 +676,18 @@
 [INFO] --- jar:3.4.2:test-jar (maybe-test-jar) @ dashboard-view ---
 [INFO] Skipping packaging of the test-jar
 [INFO] 
-[INFO] >>> spotbugs:4.9.3.1:check (spotbugs) > :spotbugs @ dashboard-view >>>
-[INFO] 
-[INFO] --- spotbugs:4.9.3.1:spotbugs (spotbugs) @ dashboard-view ---
-[INFO] Skipping com.github.spotbugs:spotbugs-maven-plugin:4.9.3.1:spotbugs report goal
-[INFO] 
-[INFO] <<< spotbugs:4.9.3.1:check (spotbugs) < :spotbugs @ dashboard-view <<<
-[INFO] 
-[INFO] 
-[INFO] --- spotbugs:4.9.3.1:check (spotbugs) @ dashboard-view ---
+[INFO] >>> spotbugs:4.9.2.0:check (spotbugs) > :spotbugs @ dashboard-view >>>
+[INFO] 
+[INFO] --- spotbugs:4.9.2.0:spotbugs (spotbugs) @ dashboard-view ---
+[INFO] Skipping com.github.spotbugs:spotbugs-maven-plugin:4.9.2.0:spotbugs report goal
+[INFO] 
+[INFO] <<< spotbugs:4.9.2.0:check (spotbugs) < :spotbugs @ dashboard-view <<<
+[INFO] 
+[INFO] 
+[INFO] --- spotbugs:4.9.2.0:check (spotbugs) @ dashboard-view ---
 [INFO] Spotbugs plugin skipped
 [INFO] 
-[INFO] --- spotless:2.44.5:check (default) @ dashboard-view ---
+[INFO] --- spotless:2.44.3:check (default) @ dashboard-view ---
 [INFO] Spotless check skipped
 [INFO] 
 [INFO] --- install:3.1.4:install (default-install) @ dashboard-view ---
@@ -704,11 +697,6 @@
 [INFO] ------------------------------------------------------------------------
 [INFO] BUILD SUCCESS
 [INFO] ------------------------------------------------------------------------
-<<<<<<< HEAD
-[INFO] Total time:  15.481 s
-[INFO] Finished at: 2025-07-09T12:24:57+02:00
-=======
 [INFO] Total time:  11.267 s
 [INFO] Finished at: 2025-07-08T03:04:13Z
->>>>>>> ab7ada5f
 [INFO] ------------------------------------------------------------------------