WARNING: A terminally deprecated method in sun.misc.Unsafe has been called
WARNING: sun.misc.Unsafe::staticFieldBase has been called by com.google.inject.internal.aop.HiddenClassDefiner (file:/usr/share/apache-maven-3.9.10/lib/guice-5.1.0-classes.jar)
WARNING: Please consider reporting this to the maintainers of class com.google.inject.internal.aop.HiddenClassDefiner
WARNING: sun.misc.Unsafe::staticFieldBase will be removed in a future release
[INFO] Scanning for projects...
[INFO] Artifact org.jenkins-ci.tools:maven-hpi-plugin:pom:3.61 is present in the local repository, but cached from a remote repository ID that is unavailable in current build context, verifying that is downloadable from [incrementals (https://repo.jenkins-ci.org/incrementals/, default, releases), central (https://repo.maven.apache.org/maven2, default, releases)]
[INFO] Artifact org.jenkins-ci.tools:maven-hpi-plugin:pom:3.61 is present in the local repository, but cached from a remote repository ID that is unavailable in current build context, verifying that is downloadable from [incrementals (https://repo.jenkins-ci.org/incrementals/, default, releases), central (https://repo.maven.apache.org/maven2, default, releases)]
[WARNING] The POM for org.jenkins-ci.tools:maven-hpi-plugin:jar:3.61 is missing, no dependency information available
[INFO] Artifact org.jenkins-ci.tools:maven-hpi-plugin:jar:3.61 is present in the local repository, but cached from a remote repository ID that is unavailable in current build context, verifying that is downloadable from [incrementals (https://repo.jenkins-ci.org/incrementals/, default, releases), central (https://repo.maven.apache.org/maven2, default, releases)]
[INFO] Artifact org.jenkins-ci.tools:maven-hpi-plugin:jar:3.61 is present in the local repository, but cached from a remote repository ID that is unavailable in current build context, verifying that is downloadable from [incrementals (https://repo.jenkins-ci.org/incrementals/, default, releases), central (https://repo.maven.apache.org/maven2, default, releases)]
[WARNING] Failed to build parent project for org.jenkins-ci.plugins.aws-java-sdk:aws-java-sdk-parent:pom:1.12.780-999999-SNAPSHOT
[INFO] ------------------------------------------------------------------------
[INFO] Reactor Build Order:
[INFO] 
[INFO] Amazon Web Services SDK :: Parent                                  [pom]
[INFO] Amazon Web Services SDK :: Minimal                                 [hpi]
[INFO] Amazon Web Services SDK :: Api Gateway                             [hpi]
[INFO] Amazon Web Services SDK :: Autoscaling                             [hpi]
[INFO] Amazon Web Services SDK :: CloudFormation                          [hpi]
[INFO] Amazon Web Services SDK :: CloudFront                              [hpi]
[INFO] Amazon Web Services SDK :: CloudWatch                              [hpi]
[INFO] Amazon Web Services SDK :: CodeBuild                               [hpi]
[INFO] Amazon Web Services SDK :: CodeDeploy                              [hpi]
[INFO] Amazon Web Services SDK :: EC2                                     [hpi]
[INFO] Amazon Web Services SDK :: ECR                                     [hpi]
[INFO] Amazon Web Services SDK :: ECS                                     [hpi]
[INFO] Amazon Web Services SDK :: EFS                                     [hpi]
[INFO] Amazon Web Services SDK :: Elastic Beanstalk                       [hpi]
[INFO] Amazon Web Services SDK :: Elastic Load Balancing V2               [hpi]
[INFO] Amazon Web Services SDK :: IAM                                     [hpi]
[INFO] Amazon Web Services SDK :: kinesis                                 [hpi]
[INFO] Amazon Web Services SDK :: Lambda                                  [hpi]
[INFO] Amazon Web Services SDK :: Logs                                    [hpi]
[INFO] Amazon Web Services SDK :: Organizations                           [hpi]
[INFO] Amazon Web Services SDK :: Secrets Manager                         [hpi]
[INFO] Amazon Web Services SDK :: SQS                                     [hpi]
[INFO] Amazon Web Services SDK :: SNS                                     [hpi]
[INFO] Amazon Web Services SDK :: SSM                                     [hpi]
[INFO] Amazon Web Services SDK :: All                                     [hpi]
[INFO] 
[INFO] ------< org.jenkins-ci.plugins.aws-java-sdk:aws-java-sdk-parent >-------
[INFO] Building Amazon Web Services SDK :: Parent 1.12.780-999999-SNAPSHOT [1/25]
[INFO]   from pom.xml
[INFO] --------------------------------[ pom ]---------------------------------
[INFO] 
[INFO] --- clean:3.4.1:clean (default-clean) @ aws-java-sdk-parent ---
[INFO] 
[INFO] --- enforcer:3.5.0:enforce (display-info) @ aws-java-sdk-parent ---
[INFO] Rule 0: io.jenkins.tools.incrementals.enforcer.RequireExtensionVersion passed
[INFO] Rule 1: org.apache.maven.enforcer.rules.version.RequireMavenVersion passed
[INFO] Rule 2: org.apache.maven.enforcer.rules.version.RequireJavaVersion passed
[INFO] Rule 3: org.codehaus.mojo.extraenforcer.dependencies.EnforceBytecodeVersion passed
[INFO] Rule 4: org.apache.maven.enforcer.rules.dependency.BannedDependencies passed
[INFO] Rule 5: org.apache.maven.enforcer.rules.dependency.BannedDependencies passed
[INFO] Rule 6: org.apache.maven.enforcer.rules.dependency.RequireUpperBoundDeps passed
[INFO] 
[INFO] --- enforcer:3.5.0:enforce (no-snapshots-in-release) @ aws-java-sdk-parent ---
[INFO] Rule 0: org.apache.maven.enforcer.rules.dependency.RequireReleaseDeps passed
[INFO] 
[INFO] --- localizer:1.31:generate (default) @ aws-java-sdk-parent ---
[INFO] 
[INFO] --- flatten:1.7.0:flatten (flatten) @ aws-java-sdk-parent ---
[INFO] Generating flattened POM of project org.jenkins-ci.plugins.aws-java-sdk:aws-java-sdk-parent:pom:1.12.780-999999-SNAPSHOT...
[INFO] 
[INFO] --- antrun:3.1.0:run (createTempDir) @ aws-java-sdk-parent ---
[INFO] Executing tasks
[INFO]     [mkdir] Created dir: /tmp/plugin-builds/aws-java-sdk-sqs/target/tmp
[INFO] Executed tasks
[INFO] 
[INFO] --- license:165.v7e11f4e4a_325:process (default) @ aws-java-sdk-parent ---
[INFO] 
[INFO] --- jar:3.4.2:test-jar (maybe-test-jar) @ aws-java-sdk-parent ---
[INFO] Skipping packaging of the test-jar
[INFO] 
[INFO] >>> spotbugs:4.9.2.0:check (spotbugs) > :spotbugs @ aws-java-sdk-parent >>>
[INFO] 
[INFO] --- spotbugs:4.9.2.0:spotbugs (spotbugs) @ aws-java-sdk-parent ---
[INFO] Skipping com.github.spotbugs:spotbugs-maven-plugin:4.9.2.0:spotbugs report goal
[INFO] 
[INFO] <<< spotbugs:4.9.2.0:check (spotbugs) < :spotbugs @ aws-java-sdk-parent <<<
[INFO] 
[INFO] 
[INFO] --- spotbugs:4.9.2.0:check (spotbugs) @ aws-java-sdk-parent ---
[INFO] Spotbugs plugin skipped
[INFO] 
[INFO] --- spotless:2.44.3:check (default) @ aws-java-sdk-parent ---
[INFO] Spotless check skipped
[INFO] 
[INFO] --- install:3.1.4:install (default-install) @ aws-java-sdk-parent ---
[INFO] Installing /tmp/plugin-builds/aws-java-sdk-sqs/target/aws-java-sdk-parent-1.12.780-999999-SNAPSHOT.pom to /home/runner/.m2/repository/org/jenkins-ci/plugins/aws-java-sdk/aws-java-sdk-parent/1.12.780-999999-SNAPSHOT/aws-java-sdk-parent-1.12.780-999999-SNAPSHOT.pom
[INFO] 
[INFO] ------< org.jenkins-ci.plugins.aws-java-sdk:aws-java-sdk-minimal >------
[INFO] Building Amazon Web Services SDK :: Minimal 1.12.780-999999-SNAPSHOT [2/25]
[INFO]   from aws-java-sdk-minimal/pom.xml
[INFO] --------------------------------[ hpi ]---------------------------------
[INFO] 
[INFO] --- clean:3.4.1:clean (default-clean) @ aws-java-sdk-minimal ---
[INFO] 
[INFO] --- hpi:3.61:validate (default-validate) @ aws-java-sdk-minimal ---
[INFO] Created marker file /tmp/plugin-builds/aws-java-sdk-sqs/aws-java-sdk-minimal/target/java-level/17
[INFO] 
[INFO] --- hpi:3.61:validate-hpi (default-validate-hpi) @ aws-java-sdk-minimal ---
[INFO] 
[INFO] --- enforcer:3.5.0:enforce (display-info) @ aws-java-sdk-minimal ---
[INFO] Rule 3: org.codehaus.mojo.extraenforcer.dependencies.EnforceBytecodeVersion passed
[INFO] Rule 4: org.apache.maven.enforcer.rules.dependency.BannedDependencies passed
[INFO] Rule 5: org.apache.maven.enforcer.rules.dependency.BannedDependencies passed
[INFO] Rule 6: org.apache.maven.enforcer.rules.dependency.RequireUpperBoundDeps passed
[INFO] 
[INFO] --- enforcer:3.5.0:enforce (no-snapshots-in-release) @ aws-java-sdk-minimal ---
[INFO] Rule 0: org.apache.maven.enforcer.rules.dependency.RequireReleaseDeps passed
[INFO] 
[INFO] --- localizer:1.31:generate (default) @ aws-java-sdk-minimal ---
[INFO] 
[INFO] --- resources:3.3.1:resources (default-resources) @ aws-java-sdk-minimal ---
[INFO] Copying 1 resource from src/main/resources to target/classes
[INFO] 
[INFO] --- flatten:1.7.0:flatten (flatten) @ aws-java-sdk-minimal ---
[INFO] Generating flattened POM of project org.jenkins-ci.plugins.aws-java-sdk:aws-java-sdk-minimal:hpi:1.12.780-999999-SNAPSHOT...
[INFO] 
[INFO] --- compiler:3.14.0:compile (default-compile) @ aws-java-sdk-minimal ---
[INFO] Nothing to compile - all classes are up to date.
[INFO] 
[INFO] --- access-modifier-checker:1.34:enforce (default-enforce) @ aws-java-sdk-minimal ---
[INFO] Skipping access modifier checks
[INFO] 
[INFO] --- hpi:3.61:insert-test (default-insert-test) @ aws-java-sdk-minimal ---
[INFO] 
[INFO] --- antrun:3.1.0:run (createTempDir) @ aws-java-sdk-minimal ---
[INFO] Executing tasks
[INFO]     [mkdir] Created dir: /tmp/plugin-builds/aws-java-sdk-sqs/aws-java-sdk-minimal/target/tmp
[INFO] Executed tasks
[INFO] 
[INFO] --- resources:3.3.1:testResources (default-testResources) @ aws-java-sdk-minimal ---
[INFO] Not copying test resources
[INFO] 
[INFO] --- compiler:3.14.0:testCompile (default-testCompile) @ aws-java-sdk-minimal ---
[INFO] Not compiling test sources
[INFO] 
[INFO] --- hpi:3.61:test-hpl (default-test-hpl) @ aws-java-sdk-minimal ---
[INFO] Generating /tmp/plugin-builds/aws-java-sdk-sqs/aws-java-sdk-minimal/target/test-classes/the.hpl
[INFO] 
[INFO] --- hpi:3.61:resolve-test-dependencies (default-resolve-test-dependencies) @ aws-java-sdk-minimal ---
[INFO] 
[INFO] --- hpi:3.61:test-runtime (default-test-runtime) @ aws-java-sdk-minimal ---
[INFO] Tests are skipped.
[INFO] 
[INFO] --- surefire:3.5.2:test (default-test) @ aws-java-sdk-minimal ---
[INFO] Tests are skipped.
[INFO] 
[INFO] --- license:165.v7e11f4e4a_325:process (default) @ aws-java-sdk-minimal ---
[INFO] 
[INFO] --- hpi:3.61:hpi (default-hpi) @ aws-java-sdk-minimal ---
[INFO] Generating /tmp/plugin-builds/aws-java-sdk-sqs/aws-java-sdk-minimal/target/aws-java-sdk-minimal/META-INF/MANIFEST.MF
[INFO] Checking for attached .jar artifact ...
[INFO] Generating jar /tmp/plugin-builds/aws-java-sdk-sqs/aws-java-sdk-minimal/target/aws-java-sdk-minimal.jar
[INFO] Building jar: /tmp/plugin-builds/aws-java-sdk-sqs/aws-java-sdk-minimal/target/aws-java-sdk-minimal.jar
[INFO] Exploding webapp...
[INFO] Copy webapp webResources to /tmp/plugin-builds/aws-java-sdk-sqs/aws-java-sdk-minimal/target/aws-java-sdk-minimal
[INFO] Assembling webapp aws-java-sdk-minimal in /tmp/plugin-builds/aws-java-sdk-sqs/aws-java-sdk-minimal/target/aws-java-sdk-minimal
[INFO] Bundling direct dependency aws-java-sdk-core-1.12.780.jar
[WARNING] Bundling transitive dependency aws-java-sdk-kms-1.12.780.jar (via aws-java-sdk-s3)
[INFO] Bundling direct dependency aws-java-sdk-s3-1.12.780.jar
[INFO] Bundling direct dependency aws-java-sdk-sts-1.12.780.jar
[WARNING] Bundling transitive dependency jmespath-java-1.12.780.jar (via aws-java-sdk-s3)
[INFO] Generating hpi /tmp/plugin-builds/aws-java-sdk-sqs/aws-java-sdk-minimal/target/aws-java-sdk-minimal.hpi
[INFO] Building jar: /tmp/plugin-builds/aws-java-sdk-sqs/aws-java-sdk-minimal/target/aws-java-sdk-minimal.hpi
[INFO] 
[INFO] --- jar:3.4.2:test-jar (maybe-test-jar) @ aws-java-sdk-minimal ---
[INFO] Skipping packaging of the test-jar
[INFO] 
[INFO] >>> spotbugs:4.9.2.0:check (spotbugs) > :spotbugs @ aws-java-sdk-minimal >>>
[INFO] 
[INFO] --- spotbugs:4.9.2.0:spotbugs (spotbugs) @ aws-java-sdk-minimal ---
[INFO] Skipping com.github.spotbugs:spotbugs-maven-plugin:4.9.2.0:spotbugs report goal
[INFO] 
[INFO] <<< spotbugs:4.9.2.0:check (spotbugs) < :spotbugs @ aws-java-sdk-minimal <<<
[INFO] 
[INFO] 
[INFO] --- spotbugs:4.9.2.0:check (spotbugs) @ aws-java-sdk-minimal ---
[INFO] Spotbugs plugin skipped
[INFO] 
[INFO] --- spotless:2.44.3:check (default) @ aws-java-sdk-minimal ---
[INFO] Spotless check skipped
[INFO] 
[INFO] --- install:3.1.4:install (default-install) @ aws-java-sdk-minimal ---
[INFO] Installing /tmp/plugin-builds/aws-java-sdk-sqs/aws-java-sdk-minimal/target/aws-java-sdk-minimal-1.12.780-999999-SNAPSHOT.pom to /home/runner/.m2/repository/org/jenkins-ci/plugins/aws-java-sdk/aws-java-sdk-minimal/1.12.780-999999-SNAPSHOT/aws-java-sdk-minimal-1.12.780-999999-SNAPSHOT.pom
[INFO] Installing /tmp/plugin-builds/aws-java-sdk-sqs/aws-java-sdk-minimal/target/aws-java-sdk-minimal.hpi to /home/runner/.m2/repository/org/jenkins-ci/plugins/aws-java-sdk/aws-java-sdk-minimal/1.12.780-999999-SNAPSHOT/aws-java-sdk-minimal-1.12.780-999999-SNAPSHOT.hpi
[INFO] Installing /tmp/plugin-builds/aws-java-sdk-sqs/aws-java-sdk-minimal/target/aws-java-sdk-minimal.jar to /home/runner/.m2/repository/org/jenkins-ci/plugins/aws-java-sdk/aws-java-sdk-minimal/1.12.780-999999-SNAPSHOT/aws-java-sdk-minimal-1.12.780-999999-SNAPSHOT.jar
[INFO] 
[INFO] ----< org.jenkins-ci.plugins.aws-java-sdk:aws-java-sdk-api-gateway >----
[INFO] Building Amazon Web Services SDK :: Api Gateway 1.12.780-999999-SNAPSHOT [3/25]
[INFO]   from aws-java-sdk-api-gateway/pom.xml
[INFO] --------------------------------[ hpi ]---------------------------------
[INFO] 
[INFO] --- clean:3.4.1:clean (default-clean) @ aws-java-sdk-api-gateway ---
[INFO] 
[INFO] --- hpi:3.61:validate (default-validate) @ aws-java-sdk-api-gateway ---
[INFO] Created marker file /tmp/plugin-builds/aws-java-sdk-sqs/aws-java-sdk-api-gateway/target/java-level/17
[INFO] 
[INFO] --- hpi:3.61:validate-hpi (default-validate-hpi) @ aws-java-sdk-api-gateway ---
[INFO] 
[INFO] --- enforcer:3.5.0:enforce (display-info) @ aws-java-sdk-api-gateway ---
[INFO] Rule 3: org.codehaus.mojo.extraenforcer.dependencies.EnforceBytecodeVersion passed
[INFO] Rule 4: org.apache.maven.enforcer.rules.dependency.BannedDependencies passed
[INFO] Rule 5: org.apache.maven.enforcer.rules.dependency.BannedDependencies passed
[INFO] Rule 6: org.apache.maven.enforcer.rules.dependency.RequireUpperBoundDeps passed
[INFO] 
[INFO] --- enforcer:3.5.0:enforce (no-snapshots-in-release) @ aws-java-sdk-api-gateway ---
[INFO] Rule 0: org.apache.maven.enforcer.rules.dependency.RequireReleaseDeps passed
[INFO] 
[INFO] --- localizer:1.31:generate (default) @ aws-java-sdk-api-gateway ---
[INFO] 
[INFO] --- resources:3.3.1:resources (default-resources) @ aws-java-sdk-api-gateway ---
[INFO] Copying 1 resource from src/main/resources to target/classes
[INFO] 
[INFO] --- flatten:1.7.0:flatten (flatten) @ aws-java-sdk-api-gateway ---
[INFO] Generating flattened POM of project org.jenkins-ci.plugins.aws-java-sdk:aws-java-sdk-api-gateway:hpi:1.12.780-999999-SNAPSHOT...
[INFO] 
[INFO] --- compiler:3.14.0:compile (default-compile) @ aws-java-sdk-api-gateway ---
[INFO] Recompiling the module because of changed dependency.
[INFO] 
[INFO] --- access-modifier-checker:1.34:enforce (default-enforce) @ aws-java-sdk-api-gateway ---
[INFO] Skipping access modifier checks
[INFO] 
[INFO] --- hpi:3.61:insert-test (default-insert-test) @ aws-java-sdk-api-gateway ---
[INFO] 
[INFO] --- antrun:3.1.0:run (createTempDir) @ aws-java-sdk-api-gateway ---
[INFO] Executing tasks
[INFO]     [mkdir] Created dir: /tmp/plugin-builds/aws-java-sdk-sqs/aws-java-sdk-api-gateway/target/tmp
[INFO] Executed tasks
[INFO] 
[INFO] --- resources:3.3.1:testResources (default-testResources) @ aws-java-sdk-api-gateway ---
[INFO] Not copying test resources
[INFO] 
[INFO] --- compiler:3.14.0:testCompile (default-testCompile) @ aws-java-sdk-api-gateway ---
[INFO] Not compiling test sources
[INFO] 
[INFO] --- hpi:3.61:test-hpl (default-test-hpl) @ aws-java-sdk-api-gateway ---
[INFO] Generating /tmp/plugin-builds/aws-java-sdk-sqs/aws-java-sdk-api-gateway/target/test-classes/the.hpl
[INFO] 
[INFO] --- hpi:3.61:resolve-test-dependencies (default-resolve-test-dependencies) @ aws-java-sdk-api-gateway ---
[INFO] 
[INFO] --- hpi:3.61:test-runtime (default-test-runtime) @ aws-java-sdk-api-gateway ---
[INFO] Tests are skipped.
[INFO] 
[INFO] --- surefire:3.5.2:test (default-test) @ aws-java-sdk-api-gateway ---
[INFO] Tests are skipped.
[INFO] 
[INFO] --- license:165.v7e11f4e4a_325:process (default) @ aws-java-sdk-api-gateway ---
[INFO] 
[INFO] --- hpi:3.61:hpi (default-hpi) @ aws-java-sdk-api-gateway ---
[INFO] Generating /tmp/plugin-builds/aws-java-sdk-sqs/aws-java-sdk-api-gateway/target/aws-java-sdk-api-gateway/META-INF/MANIFEST.MF
[INFO] Checking for attached .jar artifact ...
[INFO] Generating jar /tmp/plugin-builds/aws-java-sdk-sqs/aws-java-sdk-api-gateway/target/aws-java-sdk-api-gateway.jar
[INFO] Building jar: /tmp/plugin-builds/aws-java-sdk-sqs/aws-java-sdk-api-gateway/target/aws-java-sdk-api-gateway.jar
[INFO] Exploding webapp...
[INFO] Copy webapp webResources to /tmp/plugin-builds/aws-java-sdk-sqs/aws-java-sdk-api-gateway/target/aws-java-sdk-api-gateway
[INFO] Assembling webapp aws-java-sdk-api-gateway in /tmp/plugin-builds/aws-java-sdk-sqs/aws-java-sdk-api-gateway/target/aws-java-sdk-api-gateway
[INFO] Bundling direct dependency aws-java-sdk-api-gateway-1.12.780.jar
[INFO] Generating hpi /tmp/plugin-builds/aws-java-sdk-sqs/aws-java-sdk-api-gateway/target/aws-java-sdk-api-gateway.hpi
[INFO] Building jar: /tmp/plugin-builds/aws-java-sdk-sqs/aws-java-sdk-api-gateway/target/aws-java-sdk-api-gateway.hpi
[INFO] 
[INFO] --- jar:3.4.2:test-jar (maybe-test-jar) @ aws-java-sdk-api-gateway ---
[INFO] Skipping packaging of the test-jar
[INFO] 
[INFO] >>> spotbugs:4.9.2.0:check (spotbugs) > :spotbugs @ aws-java-sdk-api-gateway >>>
[INFO] 
[INFO] --- spotbugs:4.9.2.0:spotbugs (spotbugs) @ aws-java-sdk-api-gateway ---
[INFO] Skipping com.github.spotbugs:spotbugs-maven-plugin:4.9.2.0:spotbugs report goal
[INFO] 
[INFO] <<< spotbugs:4.9.2.0:check (spotbugs) < :spotbugs @ aws-java-sdk-api-gateway <<<
[INFO] 
[INFO] 
[INFO] --- spotbugs:4.9.2.0:check (spotbugs) @ aws-java-sdk-api-gateway ---
[INFO] Spotbugs plugin skipped
[INFO] 
[INFO] --- spotless:2.44.3:check (default) @ aws-java-sdk-api-gateway ---
[INFO] Spotless check skipped
[INFO] 
[INFO] --- install:3.1.4:install (default-install) @ aws-java-sdk-api-gateway ---
[INFO] Installing /tmp/plugin-builds/aws-java-sdk-sqs/aws-java-sdk-api-gateway/target/aws-java-sdk-api-gateway-1.12.780-999999-SNAPSHOT.pom to /home/runner/.m2/repository/org/jenkins-ci/plugins/aws-java-sdk/aws-java-sdk-api-gateway/1.12.780-999999-SNAPSHOT/aws-java-sdk-api-gateway-1.12.780-999999-SNAPSHOT.pom
[INFO] Installing /tmp/plugin-builds/aws-java-sdk-sqs/aws-java-sdk-api-gateway/target/aws-java-sdk-api-gateway.hpi to /home/runner/.m2/repository/org/jenkins-ci/plugins/aws-java-sdk/aws-java-sdk-api-gateway/1.12.780-999999-SNAPSHOT/aws-java-sdk-api-gateway-1.12.780-999999-SNAPSHOT.hpi
[INFO] Installing /tmp/plugin-builds/aws-java-sdk-sqs/aws-java-sdk-api-gateway/target/aws-java-sdk-api-gateway.jar to /home/runner/.m2/repository/org/jenkins-ci/plugins/aws-java-sdk/aws-java-sdk-api-gateway/1.12.780-999999-SNAPSHOT/aws-java-sdk-api-gateway-1.12.780-999999-SNAPSHOT.jar
[INFO] 
[INFO] ----< org.jenkins-ci.plugins.aws-java-sdk:aws-java-sdk-autoscaling >----
[INFO] Building Amazon Web Services SDK :: Autoscaling 1.12.780-999999-SNAPSHOT [4/25]
[INFO]   from aws-java-sdk-autoscaling/pom.xml
[INFO] --------------------------------[ hpi ]---------------------------------
[INFO] 
[INFO] --- clean:3.4.1:clean (default-clean) @ aws-java-sdk-autoscaling ---
[INFO] 
[INFO] --- hpi:3.61:validate (default-validate) @ aws-java-sdk-autoscaling ---
[INFO] Created marker file /tmp/plugin-builds/aws-java-sdk-sqs/aws-java-sdk-autoscaling/target/java-level/17
[INFO] 
[INFO] --- hpi:3.61:validate-hpi (default-validate-hpi) @ aws-java-sdk-autoscaling ---
[INFO] 
[INFO] --- enforcer:3.5.0:enforce (display-info) @ aws-java-sdk-autoscaling ---
[INFO] Rule 3: org.codehaus.mojo.extraenforcer.dependencies.EnforceBytecodeVersion passed
[INFO] Rule 4: org.apache.maven.enforcer.rules.dependency.BannedDependencies passed
[INFO] Rule 5: org.apache.maven.enforcer.rules.dependency.BannedDependencies passed
[INFO] Rule 6: org.apache.maven.enforcer.rules.dependency.RequireUpperBoundDeps passed
[INFO] 
[INFO] --- enforcer:3.5.0:enforce (no-snapshots-in-release) @ aws-java-sdk-autoscaling ---
[INFO] Rule 0: org.apache.maven.enforcer.rules.dependency.RequireReleaseDeps passed
[INFO] 
[INFO] --- localizer:1.31:generate (default) @ aws-java-sdk-autoscaling ---
[INFO] 
[INFO] --- resources:3.3.1:resources (default-resources) @ aws-java-sdk-autoscaling ---
[INFO] Copying 1 resource from src/main/resources to target/classes
[INFO] 
[INFO] --- flatten:1.7.0:flatten (flatten) @ aws-java-sdk-autoscaling ---
[INFO] Generating flattened POM of project org.jenkins-ci.plugins.aws-java-sdk:aws-java-sdk-autoscaling:hpi:1.12.780-999999-SNAPSHOT...
[INFO] 
[INFO] --- compiler:3.14.0:compile (default-compile) @ aws-java-sdk-autoscaling ---
[INFO] Recompiling the module because of changed dependency.
[INFO] 
[INFO] --- access-modifier-checker:1.34:enforce (default-enforce) @ aws-java-sdk-autoscaling ---
[INFO] Skipping access modifier checks
[INFO] 
[INFO] --- hpi:3.61:insert-test (default-insert-test) @ aws-java-sdk-autoscaling ---
[INFO] 
[INFO] --- antrun:3.1.0:run (createTempDir) @ aws-java-sdk-autoscaling ---
[INFO] Executing tasks
[INFO]     [mkdir] Created dir: /tmp/plugin-builds/aws-java-sdk-sqs/aws-java-sdk-autoscaling/target/tmp
[INFO] Executed tasks
[INFO] 
[INFO] --- resources:3.3.1:testResources (default-testResources) @ aws-java-sdk-autoscaling ---
[INFO] Not copying test resources
[INFO] 
[INFO] --- compiler:3.14.0:testCompile (default-testCompile) @ aws-java-sdk-autoscaling ---
[INFO] Not compiling test sources
[INFO] 
[INFO] --- hpi:3.61:test-hpl (default-test-hpl) @ aws-java-sdk-autoscaling ---
[INFO] Generating /tmp/plugin-builds/aws-java-sdk-sqs/aws-java-sdk-autoscaling/target/test-classes/the.hpl
[INFO] 
[INFO] --- hpi:3.61:resolve-test-dependencies (default-resolve-test-dependencies) @ aws-java-sdk-autoscaling ---
[INFO] 
[INFO] --- hpi:3.61:test-runtime (default-test-runtime) @ aws-java-sdk-autoscaling ---
[INFO] Tests are skipped.
[INFO] 
[INFO] --- surefire:3.5.2:test (default-test) @ aws-java-sdk-autoscaling ---
[INFO] Tests are skipped.
[INFO] 
[INFO] --- license:165.v7e11f4e4a_325:process (default) @ aws-java-sdk-autoscaling ---
[INFO] 
[INFO] --- hpi:3.61:hpi (default-hpi) @ aws-java-sdk-autoscaling ---
[INFO] Generating /tmp/plugin-builds/aws-java-sdk-sqs/aws-java-sdk-autoscaling/target/aws-java-sdk-autoscaling/META-INF/MANIFEST.MF
[INFO] Checking for attached .jar artifact ...
[INFO] Generating jar /tmp/plugin-builds/aws-java-sdk-sqs/aws-java-sdk-autoscaling/target/aws-java-sdk-autoscaling.jar
[INFO] Building jar: /tmp/plugin-builds/aws-java-sdk-sqs/aws-java-sdk-autoscaling/target/aws-java-sdk-autoscaling.jar
[INFO] Exploding webapp...
[INFO] Copy webapp webResources to /tmp/plugin-builds/aws-java-sdk-sqs/aws-java-sdk-autoscaling/target/aws-java-sdk-autoscaling
[INFO] Assembling webapp aws-java-sdk-autoscaling in /tmp/plugin-builds/aws-java-sdk-sqs/aws-java-sdk-autoscaling/target/aws-java-sdk-autoscaling
[INFO] Bundling direct dependency aws-java-sdk-autoscaling-1.12.780.jar
[INFO] Generating hpi /tmp/plugin-builds/aws-java-sdk-sqs/aws-java-sdk-autoscaling/target/aws-java-sdk-autoscaling.hpi
[INFO] Building jar: /tmp/plugin-builds/aws-java-sdk-sqs/aws-java-sdk-autoscaling/target/aws-java-sdk-autoscaling.hpi
[INFO] 
[INFO] --- jar:3.4.2:test-jar (maybe-test-jar) @ aws-java-sdk-autoscaling ---
[INFO] Skipping packaging of the test-jar
[INFO] 
[INFO] >>> spotbugs:4.9.2.0:check (spotbugs) > :spotbugs @ aws-java-sdk-autoscaling >>>
[INFO] 
[INFO] --- spotbugs:4.9.2.0:spotbugs (spotbugs) @ aws-java-sdk-autoscaling ---
[INFO] Skipping com.github.spotbugs:spotbugs-maven-plugin:4.9.2.0:spotbugs report goal
[INFO] 
[INFO] <<< spotbugs:4.9.2.0:check (spotbugs) < :spotbugs @ aws-java-sdk-autoscaling <<<
[INFO] 
[INFO] 
[INFO] --- spotbugs:4.9.2.0:check (spotbugs) @ aws-java-sdk-autoscaling ---
[INFO] Spotbugs plugin skipped
[INFO] 
[INFO] --- spotless:2.44.3:check (default) @ aws-java-sdk-autoscaling ---
[INFO] Spotless check skipped
[INFO] 
[INFO] --- install:3.1.4:install (default-install) @ aws-java-sdk-autoscaling ---
[INFO] Installing /tmp/plugin-builds/aws-java-sdk-sqs/aws-java-sdk-autoscaling/target/aws-java-sdk-autoscaling-1.12.780-999999-SNAPSHOT.pom to /home/runner/.m2/repository/org/jenkins-ci/plugins/aws-java-sdk/aws-java-sdk-autoscaling/1.12.780-999999-SNAPSHOT/aws-java-sdk-autoscaling-1.12.780-999999-SNAPSHOT.pom
[INFO] Installing /tmp/plugin-builds/aws-java-sdk-sqs/aws-java-sdk-autoscaling/target/aws-java-sdk-autoscaling.hpi to /home/runner/.m2/repository/org/jenkins-ci/plugins/aws-java-sdk/aws-java-sdk-autoscaling/1.12.780-999999-SNAPSHOT/aws-java-sdk-autoscaling-1.12.780-999999-SNAPSHOT.hpi
[INFO] Installing /tmp/plugin-builds/aws-java-sdk-sqs/aws-java-sdk-autoscaling/target/aws-java-sdk-autoscaling.jar to /home/runner/.m2/repository/org/jenkins-ci/plugins/aws-java-sdk/aws-java-sdk-autoscaling/1.12.780-999999-SNAPSHOT/aws-java-sdk-autoscaling-1.12.780-999999-SNAPSHOT.jar
[INFO] 
[INFO] --< org.jenkins-ci.plugins.aws-java-sdk:aws-java-sdk-cloudformation >---
[INFO] Building Amazon Web Services SDK :: CloudFormation 1.12.780-999999-SNAPSHOT [5/25]
[INFO]   from aws-java-sdk-cloudformation/pom.xml
[INFO] --------------------------------[ hpi ]---------------------------------
[INFO] 
[INFO] --- clean:3.4.1:clean (default-clean) @ aws-java-sdk-cloudformation ---
[INFO] 
[INFO] --- hpi:3.61:validate (default-validate) @ aws-java-sdk-cloudformation ---
[INFO] Created marker file /tmp/plugin-builds/aws-java-sdk-sqs/aws-java-sdk-cloudformation/target/java-level/17
[INFO] 
[INFO] --- hpi:3.61:validate-hpi (default-validate-hpi) @ aws-java-sdk-cloudformation ---
[INFO] 
[INFO] --- enforcer:3.5.0:enforce (display-info) @ aws-java-sdk-cloudformation ---
[INFO] Rule 3: org.codehaus.mojo.extraenforcer.dependencies.EnforceBytecodeVersion passed
[INFO] Rule 4: org.apache.maven.enforcer.rules.dependency.BannedDependencies passed
[INFO] Rule 5: org.apache.maven.enforcer.rules.dependency.BannedDependencies passed
[INFO] Rule 6: org.apache.maven.enforcer.rules.dependency.RequireUpperBoundDeps passed
[INFO] 
[INFO] --- enforcer:3.5.0:enforce (no-snapshots-in-release) @ aws-java-sdk-cloudformation ---
[INFO] Rule 0: org.apache.maven.enforcer.rules.dependency.RequireReleaseDeps passed
[INFO] 
[INFO] --- localizer:1.31:generate (default) @ aws-java-sdk-cloudformation ---
[INFO] 
[INFO] --- resources:3.3.1:resources (default-resources) @ aws-java-sdk-cloudformation ---
[INFO] Copying 1 resource from src/main/resources to target/classes
[INFO] 
[INFO] --- flatten:1.7.0:flatten (flatten) @ aws-java-sdk-cloudformation ---
[INFO] Generating flattened POM of project org.jenkins-ci.plugins.aws-java-sdk:aws-java-sdk-cloudformation:hpi:1.12.780-999999-SNAPSHOT...
[INFO] 
[INFO] --- compiler:3.14.0:compile (default-compile) @ aws-java-sdk-cloudformation ---
[INFO] Recompiling the module because of changed dependency.
[INFO] 
[INFO] --- access-modifier-checker:1.34:enforce (default-enforce) @ aws-java-sdk-cloudformation ---
[INFO] Skipping access modifier checks
[INFO] 
[INFO] --- hpi:3.61:insert-test (default-insert-test) @ aws-java-sdk-cloudformation ---
[INFO] 
[INFO] --- antrun:3.1.0:run (createTempDir) @ aws-java-sdk-cloudformation ---
[INFO] Executing tasks
[INFO]     [mkdir] Created dir: /tmp/plugin-builds/aws-java-sdk-sqs/aws-java-sdk-cloudformation/target/tmp
[INFO] Executed tasks
[INFO] 
[INFO] --- resources:3.3.1:testResources (default-testResources) @ aws-java-sdk-cloudformation ---
[INFO] Not copying test resources
[INFO] 
[INFO] --- compiler:3.14.0:testCompile (default-testCompile) @ aws-java-sdk-cloudformation ---
[INFO] Not compiling test sources
[INFO] 
[INFO] --- hpi:3.61:test-hpl (default-test-hpl) @ aws-java-sdk-cloudformation ---
[INFO] Generating /tmp/plugin-builds/aws-java-sdk-sqs/aws-java-sdk-cloudformation/target/test-classes/the.hpl
[INFO] 
[INFO] --- hpi:3.61:resolve-test-dependencies (default-resolve-test-dependencies) @ aws-java-sdk-cloudformation ---
[INFO] 
[INFO] --- hpi:3.61:test-runtime (default-test-runtime) @ aws-java-sdk-cloudformation ---
[INFO] Tests are skipped.
[INFO] 
[INFO] --- surefire:3.5.2:test (default-test) @ aws-java-sdk-cloudformation ---
[INFO] Tests are skipped.
[INFO] 
[INFO] --- license:165.v7e11f4e4a_325:process (default) @ aws-java-sdk-cloudformation ---
[INFO] 
[INFO] --- hpi:3.61:hpi (default-hpi) @ aws-java-sdk-cloudformation ---
[INFO] Generating /tmp/plugin-builds/aws-java-sdk-sqs/aws-java-sdk-cloudformation/target/aws-java-sdk-cloudformation/META-INF/MANIFEST.MF
[INFO] Checking for attached .jar artifact ...
[INFO] Generating jar /tmp/plugin-builds/aws-java-sdk-sqs/aws-java-sdk-cloudformation/target/aws-java-sdk-cloudformation.jar
[INFO] Building jar: /tmp/plugin-builds/aws-java-sdk-sqs/aws-java-sdk-cloudformation/target/aws-java-sdk-cloudformation.jar
[INFO] Exploding webapp...
[INFO] Copy webapp webResources to /tmp/plugin-builds/aws-java-sdk-sqs/aws-java-sdk-cloudformation/target/aws-java-sdk-cloudformation
[INFO] Assembling webapp aws-java-sdk-cloudformation in /tmp/plugin-builds/aws-java-sdk-sqs/aws-java-sdk-cloudformation/target/aws-java-sdk-cloudformation
[INFO] Bundling direct dependency aws-java-sdk-cloudformation-1.12.780.jar
[INFO] Generating hpi /tmp/plugin-builds/aws-java-sdk-sqs/aws-java-sdk-cloudformation/target/aws-java-sdk-cloudformation.hpi
[INFO] Building jar: /tmp/plugin-builds/aws-java-sdk-sqs/aws-java-sdk-cloudformation/target/aws-java-sdk-cloudformation.hpi
[INFO] 
[INFO] --- jar:3.4.2:test-jar (maybe-test-jar) @ aws-java-sdk-cloudformation ---
[INFO] Skipping packaging of the test-jar
[INFO] 
[INFO] >>> spotbugs:4.9.2.0:check (spotbugs) > :spotbugs @ aws-java-sdk-cloudformation >>>
[INFO] 
[INFO] --- spotbugs:4.9.2.0:spotbugs (spotbugs) @ aws-java-sdk-cloudformation ---
[INFO] Skipping com.github.spotbugs:spotbugs-maven-plugin:4.9.2.0:spotbugs report goal
[INFO] 
[INFO] <<< spotbugs:4.9.2.0:check (spotbugs) < :spotbugs @ aws-java-sdk-cloudformation <<<
[INFO] 
[INFO] 
[INFO] --- spotbugs:4.9.2.0:check (spotbugs) @ aws-java-sdk-cloudformation ---
[INFO] Spotbugs plugin skipped
[INFO] 
[INFO] --- spotless:2.44.3:check (default) @ aws-java-sdk-cloudformation ---
[INFO] Spotless check skipped
[INFO] 
[INFO] --- install:3.1.4:install (default-install) @ aws-java-sdk-cloudformation ---
[INFO] Installing /tmp/plugin-builds/aws-java-sdk-sqs/aws-java-sdk-cloudformation/target/aws-java-sdk-cloudformation-1.12.780-999999-SNAPSHOT.pom to /home/runner/.m2/repository/org/jenkins-ci/plugins/aws-java-sdk/aws-java-sdk-cloudformation/1.12.780-999999-SNAPSHOT/aws-java-sdk-cloudformation-1.12.780-999999-SNAPSHOT.pom
[INFO] Installing /tmp/plugin-builds/aws-java-sdk-sqs/aws-java-sdk-cloudformation/target/aws-java-sdk-cloudformation.hpi to /home/runner/.m2/repository/org/jenkins-ci/plugins/aws-java-sdk/aws-java-sdk-cloudformation/1.12.780-999999-SNAPSHOT/aws-java-sdk-cloudformation-1.12.780-999999-SNAPSHOT.hpi
[INFO] Installing /tmp/plugin-builds/aws-java-sdk-sqs/aws-java-sdk-cloudformation/target/aws-java-sdk-cloudformation.jar to /home/runner/.m2/repository/org/jenkins-ci/plugins/aws-java-sdk/aws-java-sdk-cloudformation/1.12.780-999999-SNAPSHOT/aws-java-sdk-cloudformation-1.12.780-999999-SNAPSHOT.jar
[INFO] 
[INFO] ----< org.jenkins-ci.plugins.aws-java-sdk:aws-java-sdk-cloudfront >-----
[INFO] Building Amazon Web Services SDK :: CloudFront 1.12.780-999999-SNAPSHOT [6/25]
[INFO]   from aws-java-sdk-cloudfront/pom.xml
[INFO] --------------------------------[ hpi ]---------------------------------
[INFO] 
[INFO] --- clean:3.4.1:clean (default-clean) @ aws-java-sdk-cloudfront ---
[INFO] 
[INFO] --- hpi:3.61:validate (default-validate) @ aws-java-sdk-cloudfront ---
[INFO] Created marker file /tmp/plugin-builds/aws-java-sdk-sqs/aws-java-sdk-cloudfront/target/java-level/17
[INFO] 
[INFO] --- hpi:3.61:validate-hpi (default-validate-hpi) @ aws-java-sdk-cloudfront ---
[INFO] 
[INFO] --- enforcer:3.5.0:enforce (display-info) @ aws-java-sdk-cloudfront ---
[INFO] Rule 3: org.codehaus.mojo.extraenforcer.dependencies.EnforceBytecodeVersion passed
[INFO] Rule 4: org.apache.maven.enforcer.rules.dependency.BannedDependencies passed
[INFO] Rule 5: org.apache.maven.enforcer.rules.dependency.BannedDependencies passed
[INFO] Rule 6: org.apache.maven.enforcer.rules.dependency.RequireUpperBoundDeps passed
[INFO] 
[INFO] --- enforcer:3.5.0:enforce (no-snapshots-in-release) @ aws-java-sdk-cloudfront ---
[INFO] Rule 0: org.apache.maven.enforcer.rules.dependency.RequireReleaseDeps passed
[INFO] 
[INFO] --- localizer:1.31:generate (default) @ aws-java-sdk-cloudfront ---
[INFO] 
[INFO] --- resources:3.3.1:resources (default-resources) @ aws-java-sdk-cloudfront ---
[INFO] Copying 1 resource from src/main/resources to target/classes
[INFO] 
[INFO] --- flatten:1.7.0:flatten (flatten) @ aws-java-sdk-cloudfront ---
[INFO] Generating flattened POM of project org.jenkins-ci.plugins.aws-java-sdk:aws-java-sdk-cloudfront:hpi:1.12.780-999999-SNAPSHOT...
[INFO] 
[INFO] --- compiler:3.14.0:compile (default-compile) @ aws-java-sdk-cloudfront ---
[INFO] Recompiling the module because of changed dependency.
[INFO] 
[INFO] --- access-modifier-checker:1.34:enforce (default-enforce) @ aws-java-sdk-cloudfront ---
[INFO] Skipping access modifier checks
[INFO] 
[INFO] --- hpi:3.61:insert-test (default-insert-test) @ aws-java-sdk-cloudfront ---
[INFO] 
[INFO] --- antrun:3.1.0:run (createTempDir) @ aws-java-sdk-cloudfront ---
[INFO] Executing tasks
[INFO]     [mkdir] Created dir: /tmp/plugin-builds/aws-java-sdk-sqs/aws-java-sdk-cloudfront/target/tmp
[INFO] Executed tasks
[INFO] 
[INFO] --- resources:3.3.1:testResources (default-testResources) @ aws-java-sdk-cloudfront ---
[INFO] Not copying test resources
[INFO] 
[INFO] --- compiler:3.14.0:testCompile (default-testCompile) @ aws-java-sdk-cloudfront ---
[INFO] Not compiling test sources
[INFO] 
[INFO] --- hpi:3.61:test-hpl (default-test-hpl) @ aws-java-sdk-cloudfront ---
[INFO] Generating /tmp/plugin-builds/aws-java-sdk-sqs/aws-java-sdk-cloudfront/target/test-classes/the.hpl
[INFO] 
[INFO] --- hpi:3.61:resolve-test-dependencies (default-resolve-test-dependencies) @ aws-java-sdk-cloudfront ---
[INFO] 
[INFO] --- hpi:3.61:test-runtime (default-test-runtime) @ aws-java-sdk-cloudfront ---
[INFO] Tests are skipped.
[INFO] 
[INFO] --- surefire:3.5.2:test (default-test) @ aws-java-sdk-cloudfront ---
[INFO] Tests are skipped.
[INFO] 
[INFO] --- license:165.v7e11f4e4a_325:process (default) @ aws-java-sdk-cloudfront ---
[INFO] 
[INFO] --- hpi:3.61:hpi (default-hpi) @ aws-java-sdk-cloudfront ---
[INFO] Generating /tmp/plugin-builds/aws-java-sdk-sqs/aws-java-sdk-cloudfront/target/aws-java-sdk-cloudfront/META-INF/MANIFEST.MF
[INFO] Checking for attached .jar artifact ...
[INFO] Generating jar /tmp/plugin-builds/aws-java-sdk-sqs/aws-java-sdk-cloudfront/target/aws-java-sdk-cloudfront.jar
[INFO] Building jar: /tmp/plugin-builds/aws-java-sdk-sqs/aws-java-sdk-cloudfront/target/aws-java-sdk-cloudfront.jar
[INFO] Exploding webapp...
[INFO] Copy webapp webResources to /tmp/plugin-builds/aws-java-sdk-sqs/aws-java-sdk-cloudfront/target/aws-java-sdk-cloudfront
[INFO] Assembling webapp aws-java-sdk-cloudfront in /tmp/plugin-builds/aws-java-sdk-sqs/aws-java-sdk-cloudfront/target/aws-java-sdk-cloudfront
[INFO] Bundling direct dependency aws-java-sdk-cloudfront-1.12.780.jar
[INFO] Generating hpi /tmp/plugin-builds/aws-java-sdk-sqs/aws-java-sdk-cloudfront/target/aws-java-sdk-cloudfront.hpi
[INFO] Building jar: /tmp/plugin-builds/aws-java-sdk-sqs/aws-java-sdk-cloudfront/target/aws-java-sdk-cloudfront.hpi
[INFO] 
[INFO] --- jar:3.4.2:test-jar (maybe-test-jar) @ aws-java-sdk-cloudfront ---
[INFO] Skipping packaging of the test-jar
[INFO] 
[INFO] >>> spotbugs:4.9.2.0:check (spotbugs) > :spotbugs @ aws-java-sdk-cloudfront >>>
[INFO] 
[INFO] --- spotbugs:4.9.2.0:spotbugs (spotbugs) @ aws-java-sdk-cloudfront ---
[INFO] Skipping com.github.spotbugs:spotbugs-maven-plugin:4.9.2.0:spotbugs report goal
[INFO] 
[INFO] <<< spotbugs:4.9.2.0:check (spotbugs) < :spotbugs @ aws-java-sdk-cloudfront <<<
[INFO] 
[INFO] 
[INFO] --- spotbugs:4.9.2.0:check (spotbugs) @ aws-java-sdk-cloudfront ---
[INFO] Spotbugs plugin skipped
[INFO] 
[INFO] --- spotless:2.44.3:check (default) @ aws-java-sdk-cloudfront ---
[INFO] Spotless check skipped
[INFO] 
[INFO] --- install:3.1.4:install (default-install) @ aws-java-sdk-cloudfront ---
[INFO] Installing /tmp/plugin-builds/aws-java-sdk-sqs/aws-java-sdk-cloudfront/target/aws-java-sdk-cloudfront-1.12.780-999999-SNAPSHOT.pom to /home/runner/.m2/repository/org/jenkins-ci/plugins/aws-java-sdk/aws-java-sdk-cloudfront/1.12.780-999999-SNAPSHOT/aws-java-sdk-cloudfront-1.12.780-999999-SNAPSHOT.pom
[INFO] Installing /tmp/plugin-builds/aws-java-sdk-sqs/aws-java-sdk-cloudfront/target/aws-java-sdk-cloudfront.hpi to /home/runner/.m2/repository/org/jenkins-ci/plugins/aws-java-sdk/aws-java-sdk-cloudfront/1.12.780-999999-SNAPSHOT/aws-java-sdk-cloudfront-1.12.780-999999-SNAPSHOT.hpi
[INFO] Installing /tmp/plugin-builds/aws-java-sdk-sqs/aws-java-sdk-cloudfront/target/aws-java-sdk-cloudfront.jar to /home/runner/.m2/repository/org/jenkins-ci/plugins/aws-java-sdk/aws-java-sdk-cloudfront/1.12.780-999999-SNAPSHOT/aws-java-sdk-cloudfront-1.12.780-999999-SNAPSHOT.jar
[INFO] 
[INFO] ----< org.jenkins-ci.plugins.aws-java-sdk:aws-java-sdk-cloudwatch >-----
[INFO] Building Amazon Web Services SDK :: CloudWatch 1.12.780-999999-SNAPSHOT [7/25]
[INFO]   from aws-java-sdk-cloudwatch/pom.xml
[INFO] --------------------------------[ hpi ]---------------------------------
[INFO] 
[INFO] --- clean:3.4.1:clean (default-clean) @ aws-java-sdk-cloudwatch ---
[INFO] 
[INFO] --- hpi:3.61:validate (default-validate) @ aws-java-sdk-cloudwatch ---
[INFO] Created marker file /tmp/plugin-builds/aws-java-sdk-sqs/aws-java-sdk-cloudwatch/target/java-level/17
[INFO] 
[INFO] --- hpi:3.61:validate-hpi (default-validate-hpi) @ aws-java-sdk-cloudwatch ---
[INFO] 
[INFO] --- enforcer:3.5.0:enforce (display-info) @ aws-java-sdk-cloudwatch ---
[INFO] Rule 3: org.codehaus.mojo.extraenforcer.dependencies.EnforceBytecodeVersion passed
[INFO] Rule 4: org.apache.maven.enforcer.rules.dependency.BannedDependencies passed
[INFO] Rule 5: org.apache.maven.enforcer.rules.dependency.BannedDependencies passed
[INFO] Rule 6: org.apache.maven.enforcer.rules.dependency.RequireUpperBoundDeps passed
[INFO] 
[INFO] --- enforcer:3.5.0:enforce (no-snapshots-in-release) @ aws-java-sdk-cloudwatch ---
[INFO] Rule 0: org.apache.maven.enforcer.rules.dependency.RequireReleaseDeps passed
[INFO] 
[INFO] --- localizer:1.31:generate (default) @ aws-java-sdk-cloudwatch ---
[INFO] 
[INFO] --- resources:3.3.1:resources (default-resources) @ aws-java-sdk-cloudwatch ---
[INFO] Copying 1 resource from src/main/resources to target/classes
[INFO] 
[INFO] --- flatten:1.7.0:flatten (flatten) @ aws-java-sdk-cloudwatch ---
[INFO] Generating flattened POM of project org.jenkins-ci.plugins.aws-java-sdk:aws-java-sdk-cloudwatch:hpi:1.12.780-999999-SNAPSHOT...
[INFO] 
[INFO] --- compiler:3.14.0:compile (default-compile) @ aws-java-sdk-cloudwatch ---
[INFO] Recompiling the module because of changed dependency.
[INFO] 
[INFO] --- access-modifier-checker:1.34:enforce (default-enforce) @ aws-java-sdk-cloudwatch ---
[INFO] Skipping access modifier checks
[INFO] 
[INFO] --- hpi:3.61:insert-test (default-insert-test) @ aws-java-sdk-cloudwatch ---
[INFO] 
[INFO] --- antrun:3.1.0:run (createTempDir) @ aws-java-sdk-cloudwatch ---
[INFO] Executing tasks
[INFO]     [mkdir] Created dir: /tmp/plugin-builds/aws-java-sdk-sqs/aws-java-sdk-cloudwatch/target/tmp
[INFO] Executed tasks
[INFO] 
[INFO] --- resources:3.3.1:testResources (default-testResources) @ aws-java-sdk-cloudwatch ---
[INFO] Not copying test resources
[INFO] 
[INFO] --- compiler:3.14.0:testCompile (default-testCompile) @ aws-java-sdk-cloudwatch ---
[INFO] Not compiling test sources
[INFO] 
[INFO] --- hpi:3.61:test-hpl (default-test-hpl) @ aws-java-sdk-cloudwatch ---
[INFO] Generating /tmp/plugin-builds/aws-java-sdk-sqs/aws-java-sdk-cloudwatch/target/test-classes/the.hpl
[INFO] 
[INFO] --- hpi:3.61:resolve-test-dependencies (default-resolve-test-dependencies) @ aws-java-sdk-cloudwatch ---
[INFO] 
[INFO] --- hpi:3.61:test-runtime (default-test-runtime) @ aws-java-sdk-cloudwatch ---
[INFO] Tests are skipped.
[INFO] 
[INFO] --- surefire:3.5.2:test (default-test) @ aws-java-sdk-cloudwatch ---
[INFO] Tests are skipped.
[INFO] 
[INFO] --- license:165.v7e11f4e4a_325:process (default) @ aws-java-sdk-cloudwatch ---
[INFO] 
[INFO] --- hpi:3.61:hpi (default-hpi) @ aws-java-sdk-cloudwatch ---
[INFO] Generating /tmp/plugin-builds/aws-java-sdk-sqs/aws-java-sdk-cloudwatch/target/aws-java-sdk-cloudwatch/META-INF/MANIFEST.MF
[INFO] Checking for attached .jar artifact ...
[INFO] Generating jar /tmp/plugin-builds/aws-java-sdk-sqs/aws-java-sdk-cloudwatch/target/aws-java-sdk-cloudwatch.jar
[INFO] Building jar: /tmp/plugin-builds/aws-java-sdk-sqs/aws-java-sdk-cloudwatch/target/aws-java-sdk-cloudwatch.jar
[INFO] Exploding webapp...
[INFO] Copy webapp webResources to /tmp/plugin-builds/aws-java-sdk-sqs/aws-java-sdk-cloudwatch/target/aws-java-sdk-cloudwatch
[INFO] Assembling webapp aws-java-sdk-cloudwatch in /tmp/plugin-builds/aws-java-sdk-sqs/aws-java-sdk-cloudwatch/target/aws-java-sdk-cloudwatch
[INFO] Bundling direct dependency aws-java-sdk-cloudwatch-1.12.780.jar
[INFO] Generating hpi /tmp/plugin-builds/aws-java-sdk-sqs/aws-java-sdk-cloudwatch/target/aws-java-sdk-cloudwatch.hpi
[INFO] Building jar: /tmp/plugin-builds/aws-java-sdk-sqs/aws-java-sdk-cloudwatch/target/aws-java-sdk-cloudwatch.hpi
[INFO] 
[INFO] --- jar:3.4.2:test-jar (maybe-test-jar) @ aws-java-sdk-cloudwatch ---
[INFO] Skipping packaging of the test-jar
[INFO] 
[INFO] >>> spotbugs:4.9.2.0:check (spotbugs) > :spotbugs @ aws-java-sdk-cloudwatch >>>
[INFO] 
[INFO] --- spotbugs:4.9.2.0:spotbugs (spotbugs) @ aws-java-sdk-cloudwatch ---
[INFO] Skipping com.github.spotbugs:spotbugs-maven-plugin:4.9.2.0:spotbugs report goal
[INFO] 
[INFO] <<< spotbugs:4.9.2.0:check (spotbugs) < :spotbugs @ aws-java-sdk-cloudwatch <<<
[INFO] 
[INFO] 
[INFO] --- spotbugs:4.9.2.0:check (spotbugs) @ aws-java-sdk-cloudwatch ---
[INFO] Spotbugs plugin skipped
[INFO] 
[INFO] --- spotless:2.44.3:check (default) @ aws-java-sdk-cloudwatch ---
[INFO] Spotless check skipped
[INFO] 
[INFO] --- install:3.1.4:install (default-install) @ aws-java-sdk-cloudwatch ---
[INFO] Installing /tmp/plugin-builds/aws-java-sdk-sqs/aws-java-sdk-cloudwatch/target/aws-java-sdk-cloudwatch-1.12.780-999999-SNAPSHOT.pom to /home/runner/.m2/repository/org/jenkins-ci/plugins/aws-java-sdk/aws-java-sdk-cloudwatch/1.12.780-999999-SNAPSHOT/aws-java-sdk-cloudwatch-1.12.780-999999-SNAPSHOT.pom
[INFO] Installing /tmp/plugin-builds/aws-java-sdk-sqs/aws-java-sdk-cloudwatch/target/aws-java-sdk-cloudwatch.hpi to /home/runner/.m2/repository/org/jenkins-ci/plugins/aws-java-sdk/aws-java-sdk-cloudwatch/1.12.780-999999-SNAPSHOT/aws-java-sdk-cloudwatch-1.12.780-999999-SNAPSHOT.hpi
[INFO] Installing /tmp/plugin-builds/aws-java-sdk-sqs/aws-java-sdk-cloudwatch/target/aws-java-sdk-cloudwatch.jar to /home/runner/.m2/repository/org/jenkins-ci/plugins/aws-java-sdk/aws-java-sdk-cloudwatch/1.12.780-999999-SNAPSHOT/aws-java-sdk-cloudwatch-1.12.780-999999-SNAPSHOT.jar
[INFO] 
[INFO] -----< org.jenkins-ci.plugins.aws-java-sdk:aws-java-sdk-codebuild >-----
[INFO] Building Amazon Web Services SDK :: CodeBuild 1.12.780-999999-SNAPSHOT [8/25]
[INFO]   from aws-java-sdk-codebuild/pom.xml
[INFO] --------------------------------[ hpi ]---------------------------------
[INFO] 
[INFO] --- clean:3.4.1:clean (default-clean) @ aws-java-sdk-codebuild ---
[INFO] 
[INFO] --- hpi:3.61:validate (default-validate) @ aws-java-sdk-codebuild ---
[INFO] Created marker file /tmp/plugin-builds/aws-java-sdk-sqs/aws-java-sdk-codebuild/target/java-level/17
[INFO] 
[INFO] --- hpi:3.61:validate-hpi (default-validate-hpi) @ aws-java-sdk-codebuild ---
[INFO] 
[INFO] --- enforcer:3.5.0:enforce (display-info) @ aws-java-sdk-codebuild ---
[INFO] Rule 3: org.codehaus.mojo.extraenforcer.dependencies.EnforceBytecodeVersion passed
[INFO] Rule 4: org.apache.maven.enforcer.rules.dependency.BannedDependencies passed
[INFO] Rule 5: org.apache.maven.enforcer.rules.dependency.BannedDependencies passed
[INFO] Rule 6: org.apache.maven.enforcer.rules.dependency.RequireUpperBoundDeps passed
[INFO] 
[INFO] --- enforcer:3.5.0:enforce (no-snapshots-in-release) @ aws-java-sdk-codebuild ---
[INFO] Rule 0: org.apache.maven.enforcer.rules.dependency.RequireReleaseDeps passed
[INFO] 
[INFO] --- localizer:1.31:generate (default) @ aws-java-sdk-codebuild ---
[INFO] 
[INFO] --- resources:3.3.1:resources (default-resources) @ aws-java-sdk-codebuild ---
[INFO] Copying 1 resource from src/main/resources to target/classes
[INFO] 
[INFO] --- flatten:1.7.0:flatten (flatten) @ aws-java-sdk-codebuild ---
[INFO] Generating flattened POM of project org.jenkins-ci.plugins.aws-java-sdk:aws-java-sdk-codebuild:hpi:1.12.780-999999-SNAPSHOT...
[INFO] 
[INFO] --- compiler:3.14.0:compile (default-compile) @ aws-java-sdk-codebuild ---
[INFO] Recompiling the module because of changed dependency.
[INFO] 
[INFO] --- access-modifier-checker:1.34:enforce (default-enforce) @ aws-java-sdk-codebuild ---
[INFO] Skipping access modifier checks
[INFO] 
[INFO] --- hpi:3.61:insert-test (default-insert-test) @ aws-java-sdk-codebuild ---
[INFO] 
[INFO] --- antrun:3.1.0:run (createTempDir) @ aws-java-sdk-codebuild ---
[INFO] Executing tasks
[INFO]     [mkdir] Created dir: /tmp/plugin-builds/aws-java-sdk-sqs/aws-java-sdk-codebuild/target/tmp
[INFO] Executed tasks
[INFO] 
[INFO] --- resources:3.3.1:testResources (default-testResources) @ aws-java-sdk-codebuild ---
[INFO] Not copying test resources
[INFO] 
[INFO] --- compiler:3.14.0:testCompile (default-testCompile) @ aws-java-sdk-codebuild ---
[INFO] Not compiling test sources
[INFO] 
[INFO] --- hpi:3.61:test-hpl (default-test-hpl) @ aws-java-sdk-codebuild ---
[INFO] Generating /tmp/plugin-builds/aws-java-sdk-sqs/aws-java-sdk-codebuild/target/test-classes/the.hpl
[INFO] 
[INFO] --- hpi:3.61:resolve-test-dependencies (default-resolve-test-dependencies) @ aws-java-sdk-codebuild ---
[INFO] 
[INFO] --- hpi:3.61:test-runtime (default-test-runtime) @ aws-java-sdk-codebuild ---
[INFO] Tests are skipped.
[INFO] 
[INFO] --- surefire:3.5.2:test (default-test) @ aws-java-sdk-codebuild ---
[INFO] Tests are skipped.
[INFO] 
[INFO] --- license:165.v7e11f4e4a_325:process (default) @ aws-java-sdk-codebuild ---
[INFO] 
[INFO] --- hpi:3.61:hpi (default-hpi) @ aws-java-sdk-codebuild ---
[INFO] Generating /tmp/plugin-builds/aws-java-sdk-sqs/aws-java-sdk-codebuild/target/aws-java-sdk-codebuild/META-INF/MANIFEST.MF
[INFO] Checking for attached .jar artifact ...
[INFO] Generating jar /tmp/plugin-builds/aws-java-sdk-sqs/aws-java-sdk-codebuild/target/aws-java-sdk-codebuild.jar
[INFO] Building jar: /tmp/plugin-builds/aws-java-sdk-sqs/aws-java-sdk-codebuild/target/aws-java-sdk-codebuild.jar
[INFO] Exploding webapp...
[INFO] Copy webapp webResources to /tmp/plugin-builds/aws-java-sdk-sqs/aws-java-sdk-codebuild/target/aws-java-sdk-codebuild
[INFO] Assembling webapp aws-java-sdk-codebuild in /tmp/plugin-builds/aws-java-sdk-sqs/aws-java-sdk-codebuild/target/aws-java-sdk-codebuild
[INFO] Bundling direct dependency aws-java-sdk-codebuild-1.12.780.jar
[INFO] Generating hpi /tmp/plugin-builds/aws-java-sdk-sqs/aws-java-sdk-codebuild/target/aws-java-sdk-codebuild.hpi
[INFO] Building jar: /tmp/plugin-builds/aws-java-sdk-sqs/aws-java-sdk-codebuild/target/aws-java-sdk-codebuild.hpi
[INFO] 
[INFO] --- jar:3.4.2:test-jar (maybe-test-jar) @ aws-java-sdk-codebuild ---
[INFO] Skipping packaging of the test-jar
[INFO] 
[INFO] >>> spotbugs:4.9.2.0:check (spotbugs) > :spotbugs @ aws-java-sdk-codebuild >>>
[INFO] 
[INFO] --- spotbugs:4.9.2.0:spotbugs (spotbugs) @ aws-java-sdk-codebuild ---
[INFO] Skipping com.github.spotbugs:spotbugs-maven-plugin:4.9.2.0:spotbugs report goal
[INFO] 
[INFO] <<< spotbugs:4.9.2.0:check (spotbugs) < :spotbugs @ aws-java-sdk-codebuild <<<
[INFO] 
[INFO] 
[INFO] --- spotbugs:4.9.2.0:check (spotbugs) @ aws-java-sdk-codebuild ---
[INFO] Spotbugs plugin skipped
[INFO] 
[INFO] --- spotless:2.44.3:check (default) @ aws-java-sdk-codebuild ---
[INFO] Spotless check skipped
[INFO] 
[INFO] --- install:3.1.4:install (default-install) @ aws-java-sdk-codebuild ---
[INFO] Installing /tmp/plugin-builds/aws-java-sdk-sqs/aws-java-sdk-codebuild/target/aws-java-sdk-codebuild-1.12.780-999999-SNAPSHOT.pom to /home/runner/.m2/repository/org/jenkins-ci/plugins/aws-java-sdk/aws-java-sdk-codebuild/1.12.780-999999-SNAPSHOT/aws-java-sdk-codebuild-1.12.780-999999-SNAPSHOT.pom
[INFO] Installing /tmp/plugin-builds/aws-java-sdk-sqs/aws-java-sdk-codebuild/target/aws-java-sdk-codebuild.hpi to /home/runner/.m2/repository/org/jenkins-ci/plugins/aws-java-sdk/aws-java-sdk-codebuild/1.12.780-999999-SNAPSHOT/aws-java-sdk-codebuild-1.12.780-999999-SNAPSHOT.hpi
[INFO] Installing /tmp/plugin-builds/aws-java-sdk-sqs/aws-java-sdk-codebuild/target/aws-java-sdk-codebuild.jar to /home/runner/.m2/repository/org/jenkins-ci/plugins/aws-java-sdk/aws-java-sdk-codebuild/1.12.780-999999-SNAPSHOT/aws-java-sdk-codebuild-1.12.780-999999-SNAPSHOT.jar
[INFO] 
[INFO] ----< org.jenkins-ci.plugins.aws-java-sdk:aws-java-sdk-codedeploy >-----
[INFO] Building Amazon Web Services SDK :: CodeDeploy 1.12.780-999999-SNAPSHOT [9/25]
[INFO]   from aws-java-sdk-codedeploy/pom.xml
[INFO] --------------------------------[ hpi ]---------------------------------
[INFO] 
[INFO] --- clean:3.4.1:clean (default-clean) @ aws-java-sdk-codedeploy ---
[INFO] 
[INFO] --- hpi:3.61:validate (default-validate) @ aws-java-sdk-codedeploy ---
[INFO] Created marker file /tmp/plugin-builds/aws-java-sdk-sqs/aws-java-sdk-codedeploy/target/java-level/17
[INFO] 
[INFO] --- hpi:3.61:validate-hpi (default-validate-hpi) @ aws-java-sdk-codedeploy ---
[INFO] 
[INFO] --- enforcer:3.5.0:enforce (display-info) @ aws-java-sdk-codedeploy ---
[INFO] Rule 3: org.codehaus.mojo.extraenforcer.dependencies.EnforceBytecodeVersion passed
[INFO] Rule 4: org.apache.maven.enforcer.rules.dependency.BannedDependencies passed
[INFO] Rule 5: org.apache.maven.enforcer.rules.dependency.BannedDependencies passed
[INFO] Rule 6: org.apache.maven.enforcer.rules.dependency.RequireUpperBoundDeps passed
[INFO] 
[INFO] --- enforcer:3.5.0:enforce (no-snapshots-in-release) @ aws-java-sdk-codedeploy ---
[INFO] Rule 0: org.apache.maven.enforcer.rules.dependency.RequireReleaseDeps passed
[INFO] 
[INFO] --- localizer:1.31:generate (default) @ aws-java-sdk-codedeploy ---
[INFO] 
[INFO] --- resources:3.3.1:resources (default-resources) @ aws-java-sdk-codedeploy ---
[INFO] Copying 1 resource from src/main/resources to target/classes
[INFO] 
[INFO] --- flatten:1.7.0:flatten (flatten) @ aws-java-sdk-codedeploy ---
[INFO] Generating flattened POM of project org.jenkins-ci.plugins.aws-java-sdk:aws-java-sdk-codedeploy:hpi:1.12.780-999999-SNAPSHOT...
[INFO] 
[INFO] --- compiler:3.14.0:compile (default-compile) @ aws-java-sdk-codedeploy ---
[INFO] Recompiling the module because of changed dependency.
[INFO] 
[INFO] --- access-modifier-checker:1.34:enforce (default-enforce) @ aws-java-sdk-codedeploy ---
[INFO] Skipping access modifier checks
[INFO] 
[INFO] --- hpi:3.61:insert-test (default-insert-test) @ aws-java-sdk-codedeploy ---
[INFO] 
[INFO] --- antrun:3.1.0:run (createTempDir) @ aws-java-sdk-codedeploy ---
[INFO] Executing tasks
[INFO]     [mkdir] Created dir: /tmp/plugin-builds/aws-java-sdk-sqs/aws-java-sdk-codedeploy/target/tmp
[INFO] Executed tasks
[INFO] 
[INFO] --- resources:3.3.1:testResources (default-testResources) @ aws-java-sdk-codedeploy ---
[INFO] Not copying test resources
[INFO] 
[INFO] --- compiler:3.14.0:testCompile (default-testCompile) @ aws-java-sdk-codedeploy ---
[INFO] Not compiling test sources
[INFO] 
[INFO] --- hpi:3.61:test-hpl (default-test-hpl) @ aws-java-sdk-codedeploy ---
[INFO] Generating /tmp/plugin-builds/aws-java-sdk-sqs/aws-java-sdk-codedeploy/target/test-classes/the.hpl
[INFO] 
[INFO] --- hpi:3.61:resolve-test-dependencies (default-resolve-test-dependencies) @ aws-java-sdk-codedeploy ---
[INFO] 
[INFO] --- hpi:3.61:test-runtime (default-test-runtime) @ aws-java-sdk-codedeploy ---
[INFO] Tests are skipped.
[INFO] 
[INFO] --- surefire:3.5.2:test (default-test) @ aws-java-sdk-codedeploy ---
[INFO] Tests are skipped.
[INFO] 
[INFO] --- license:165.v7e11f4e4a_325:process (default) @ aws-java-sdk-codedeploy ---
[INFO] 
[INFO] --- hpi:3.61:hpi (default-hpi) @ aws-java-sdk-codedeploy ---
[INFO] Generating /tmp/plugin-builds/aws-java-sdk-sqs/aws-java-sdk-codedeploy/target/aws-java-sdk-codedeploy/META-INF/MANIFEST.MF
[INFO] Checking for attached .jar artifact ...
[INFO] Generating jar /tmp/plugin-builds/aws-java-sdk-sqs/aws-java-sdk-codedeploy/target/aws-java-sdk-codedeploy.jar
[INFO] Building jar: /tmp/plugin-builds/aws-java-sdk-sqs/aws-java-sdk-codedeploy/target/aws-java-sdk-codedeploy.jar
[INFO] Exploding webapp...
[INFO] Copy webapp webResources to /tmp/plugin-builds/aws-java-sdk-sqs/aws-java-sdk-codedeploy/target/aws-java-sdk-codedeploy
[INFO] Assembling webapp aws-java-sdk-codedeploy in /tmp/plugin-builds/aws-java-sdk-sqs/aws-java-sdk-codedeploy/target/aws-java-sdk-codedeploy
[INFO] Bundling direct dependency aws-java-sdk-codedeploy-1.12.780.jar
[INFO] Generating hpi /tmp/plugin-builds/aws-java-sdk-sqs/aws-java-sdk-codedeploy/target/aws-java-sdk-codedeploy.hpi
[INFO] Building jar: /tmp/plugin-builds/aws-java-sdk-sqs/aws-java-sdk-codedeploy/target/aws-java-sdk-codedeploy.hpi
[INFO] 
[INFO] --- jar:3.4.2:test-jar (maybe-test-jar) @ aws-java-sdk-codedeploy ---
[INFO] Skipping packaging of the test-jar
[INFO] 
[INFO] >>> spotbugs:4.9.2.0:check (spotbugs) > :spotbugs @ aws-java-sdk-codedeploy >>>
[INFO] 
[INFO] --- spotbugs:4.9.2.0:spotbugs (spotbugs) @ aws-java-sdk-codedeploy ---
[INFO] Skipping com.github.spotbugs:spotbugs-maven-plugin:4.9.2.0:spotbugs report goal
[INFO] 
[INFO] <<< spotbugs:4.9.2.0:check (spotbugs) < :spotbugs @ aws-java-sdk-codedeploy <<<
[INFO] 
[INFO] 
[INFO] --- spotbugs:4.9.2.0:check (spotbugs) @ aws-java-sdk-codedeploy ---
[INFO] Spotbugs plugin skipped
[INFO] 
[INFO] --- spotless:2.44.3:check (default) @ aws-java-sdk-codedeploy ---
[INFO] Spotless check skipped
[INFO] 
[INFO] --- install:3.1.4:install (default-install) @ aws-java-sdk-codedeploy ---
[INFO] Installing /tmp/plugin-builds/aws-java-sdk-sqs/aws-java-sdk-codedeploy/target/aws-java-sdk-codedeploy-1.12.780-999999-SNAPSHOT.pom to /home/runner/.m2/repository/org/jenkins-ci/plugins/aws-java-sdk/aws-java-sdk-codedeploy/1.12.780-999999-SNAPSHOT/aws-java-sdk-codedeploy-1.12.780-999999-SNAPSHOT.pom
[INFO] Installing /tmp/plugin-builds/aws-java-sdk-sqs/aws-java-sdk-codedeploy/target/aws-java-sdk-codedeploy.hpi to /home/runner/.m2/repository/org/jenkins-ci/plugins/aws-java-sdk/aws-java-sdk-codedeploy/1.12.780-999999-SNAPSHOT/aws-java-sdk-codedeploy-1.12.780-999999-SNAPSHOT.hpi
[INFO] Installing /tmp/plugin-builds/aws-java-sdk-sqs/aws-java-sdk-codedeploy/target/aws-java-sdk-codedeploy.jar to /home/runner/.m2/repository/org/jenkins-ci/plugins/aws-java-sdk/aws-java-sdk-codedeploy/1.12.780-999999-SNAPSHOT/aws-java-sdk-codedeploy-1.12.780-999999-SNAPSHOT.jar
[INFO] 
[INFO] --------< org.jenkins-ci.plugins.aws-java-sdk:aws-java-sdk-ec2 >--------
[INFO] Building Amazon Web Services SDK :: EC2 1.12.780-999999-SNAPSHOT [10/25]
[INFO]   from aws-java-sdk-ec2/pom.xml
[INFO] --------------------------------[ hpi ]---------------------------------
[INFO] 
[INFO] --- clean:3.4.1:clean (default-clean) @ aws-java-sdk-ec2 ---
[INFO] 
[INFO] --- hpi:3.61:validate (default-validate) @ aws-java-sdk-ec2 ---
[INFO] Created marker file /tmp/plugin-builds/aws-java-sdk-sqs/aws-java-sdk-ec2/target/java-level/17
[INFO] 
[INFO] --- hpi:3.61:validate-hpi (default-validate-hpi) @ aws-java-sdk-ec2 ---
[INFO] 
[INFO] --- enforcer:3.5.0:enforce (display-info) @ aws-java-sdk-ec2 ---
[INFO] Rule 3: org.codehaus.mojo.extraenforcer.dependencies.EnforceBytecodeVersion passed
[INFO] Rule 4: org.apache.maven.enforcer.rules.dependency.BannedDependencies passed
[INFO] Rule 5: org.apache.maven.enforcer.rules.dependency.BannedDependencies passed
[INFO] Rule 6: org.apache.maven.enforcer.rules.dependency.RequireUpperBoundDeps passed
[INFO] 
[INFO] --- enforcer:3.5.0:enforce (no-snapshots-in-release) @ aws-java-sdk-ec2 ---
[INFO] Rule 0: org.apache.maven.enforcer.rules.dependency.RequireReleaseDeps passed
[INFO] 
[INFO] --- localizer:1.31:generate (default) @ aws-java-sdk-ec2 ---
[INFO] 
[INFO] --- resources:3.3.1:resources (default-resources) @ aws-java-sdk-ec2 ---
[INFO] Copying 1 resource from src/main/resources to target/classes
[INFO] 
[INFO] --- flatten:1.7.0:flatten (flatten) @ aws-java-sdk-ec2 ---
[INFO] Generating flattened POM of project org.jenkins-ci.plugins.aws-java-sdk:aws-java-sdk-ec2:hpi:1.12.780-999999-SNAPSHOT...
[INFO] 
[INFO] --- compiler:3.14.0:compile (default-compile) @ aws-java-sdk-ec2 ---
[INFO] Recompiling the module because of changed dependency.
[INFO] 
[INFO] --- access-modifier-checker:1.34:enforce (default-enforce) @ aws-java-sdk-ec2 ---
[INFO] Skipping access modifier checks
[INFO] 
[INFO] --- hpi:3.61:insert-test (default-insert-test) @ aws-java-sdk-ec2 ---
[INFO] 
[INFO] --- antrun:3.1.0:run (createTempDir) @ aws-java-sdk-ec2 ---
[INFO] Executing tasks
[INFO]     [mkdir] Created dir: /tmp/plugin-builds/aws-java-sdk-sqs/aws-java-sdk-ec2/target/tmp
[INFO] Executed tasks
[INFO] 
[INFO] --- resources:3.3.1:testResources (default-testResources) @ aws-java-sdk-ec2 ---
[INFO] Not copying test resources
[INFO] 
[INFO] --- compiler:3.14.0:testCompile (default-testCompile) @ aws-java-sdk-ec2 ---
[INFO] Not compiling test sources
[INFO] 
[INFO] --- hpi:3.61:test-hpl (default-test-hpl) @ aws-java-sdk-ec2 ---
[INFO] Generating /tmp/plugin-builds/aws-java-sdk-sqs/aws-java-sdk-ec2/target/test-classes/the.hpl
[INFO] 
[INFO] --- hpi:3.61:resolve-test-dependencies (default-resolve-test-dependencies) @ aws-java-sdk-ec2 ---
[INFO] 
[INFO] --- hpi:3.61:test-runtime (default-test-runtime) @ aws-java-sdk-ec2 ---
[INFO] Tests are skipped.
[INFO] 
[INFO] --- surefire:3.5.2:test (default-test) @ aws-java-sdk-ec2 ---
[INFO] Tests are skipped.
[INFO] 
[INFO] --- license:165.v7e11f4e4a_325:process (default) @ aws-java-sdk-ec2 ---
[INFO] 
[INFO] --- hpi:3.61:hpi (default-hpi) @ aws-java-sdk-ec2 ---
[INFO] Generating /tmp/plugin-builds/aws-java-sdk-sqs/aws-java-sdk-ec2/target/aws-java-sdk-ec2/META-INF/MANIFEST.MF
[INFO] Checking for attached .jar artifact ...
[INFO] Generating jar /tmp/plugin-builds/aws-java-sdk-sqs/aws-java-sdk-ec2/target/aws-java-sdk-ec2.jar
[INFO] Building jar: /tmp/plugin-builds/aws-java-sdk-sqs/aws-java-sdk-ec2/target/aws-java-sdk-ec2.jar
[INFO] Exploding webapp...
[INFO] Copy webapp webResources to /tmp/plugin-builds/aws-java-sdk-sqs/aws-java-sdk-ec2/target/aws-java-sdk-ec2
[INFO] Assembling webapp aws-java-sdk-ec2 in /tmp/plugin-builds/aws-java-sdk-sqs/aws-java-sdk-ec2/target/aws-java-sdk-ec2
[INFO] Bundling direct dependency aws-java-sdk-ec2-1.12.780.jar
[INFO] Generating hpi /tmp/plugin-builds/aws-java-sdk-sqs/aws-java-sdk-ec2/target/aws-java-sdk-ec2.hpi
[INFO] Building jar: /tmp/plugin-builds/aws-java-sdk-sqs/aws-java-sdk-ec2/target/aws-java-sdk-ec2.hpi
[INFO] 
[INFO] --- jar:3.4.2:test-jar (maybe-test-jar) @ aws-java-sdk-ec2 ---
[INFO] Skipping packaging of the test-jar
[INFO] 
[INFO] >>> spotbugs:4.9.2.0:check (spotbugs) > :spotbugs @ aws-java-sdk-ec2 >>>
[INFO] 
[INFO] --- spotbugs:4.9.2.0:spotbugs (spotbugs) @ aws-java-sdk-ec2 ---
[INFO] Skipping com.github.spotbugs:spotbugs-maven-plugin:4.9.2.0:spotbugs report goal
[INFO] 
[INFO] <<< spotbugs:4.9.2.0:check (spotbugs) < :spotbugs @ aws-java-sdk-ec2 <<<
[INFO] 
[INFO] 
[INFO] --- spotbugs:4.9.2.0:check (spotbugs) @ aws-java-sdk-ec2 ---
[INFO] Spotbugs plugin skipped
[INFO] 
[INFO] --- spotless:2.44.3:check (default) @ aws-java-sdk-ec2 ---
[INFO] Spotless check skipped
[INFO] 
[INFO] --- install:3.1.4:install (default-install) @ aws-java-sdk-ec2 ---
[INFO] Installing /tmp/plugin-builds/aws-java-sdk-sqs/aws-java-sdk-ec2/target/aws-java-sdk-ec2-1.12.780-999999-SNAPSHOT.pom to /home/runner/.m2/repository/org/jenkins-ci/plugins/aws-java-sdk/aws-java-sdk-ec2/1.12.780-999999-SNAPSHOT/aws-java-sdk-ec2-1.12.780-999999-SNAPSHOT.pom
[INFO] Installing /tmp/plugin-builds/aws-java-sdk-sqs/aws-java-sdk-ec2/target/aws-java-sdk-ec2.hpi to /home/runner/.m2/repository/org/jenkins-ci/plugins/aws-java-sdk/aws-java-sdk-ec2/1.12.780-999999-SNAPSHOT/aws-java-sdk-ec2-1.12.780-999999-SNAPSHOT.hpi
[INFO] Installing /tmp/plugin-builds/aws-java-sdk-sqs/aws-java-sdk-ec2/target/aws-java-sdk-ec2.jar to /home/runner/.m2/repository/org/jenkins-ci/plugins/aws-java-sdk/aws-java-sdk-ec2/1.12.780-999999-SNAPSHOT/aws-java-sdk-ec2-1.12.780-999999-SNAPSHOT.jar
[INFO] 
[INFO] --------< org.jenkins-ci.plugins.aws-java-sdk:aws-java-sdk-ecr >--------
[INFO] Building Amazon Web Services SDK :: ECR 1.12.780-999999-SNAPSHOT [11/25]
[INFO]   from aws-java-sdk-ecr/pom.xml
[INFO] --------------------------------[ hpi ]---------------------------------
[INFO] 
[INFO] --- clean:3.4.1:clean (default-clean) @ aws-java-sdk-ecr ---
[INFO] 
[INFO] --- hpi:3.61:validate (default-validate) @ aws-java-sdk-ecr ---
[INFO] Created marker file /tmp/plugin-builds/aws-java-sdk-sqs/aws-java-sdk-ecr/target/java-level/17
[INFO] 
[INFO] --- hpi:3.61:validate-hpi (default-validate-hpi) @ aws-java-sdk-ecr ---
[INFO] 
[INFO] --- enforcer:3.5.0:enforce (display-info) @ aws-java-sdk-ecr ---
[INFO] Rule 3: org.codehaus.mojo.extraenforcer.dependencies.EnforceBytecodeVersion passed
[INFO] Rule 4: org.apache.maven.enforcer.rules.dependency.BannedDependencies passed
[INFO] Rule 5: org.apache.maven.enforcer.rules.dependency.BannedDependencies passed
[INFO] Rule 6: org.apache.maven.enforcer.rules.dependency.RequireUpperBoundDeps passed
[INFO] 
[INFO] --- enforcer:3.5.0:enforce (no-snapshots-in-release) @ aws-java-sdk-ecr ---
[INFO] Rule 0: org.apache.maven.enforcer.rules.dependency.RequireReleaseDeps passed
[INFO] 
[INFO] --- localizer:1.31:generate (default) @ aws-java-sdk-ecr ---
[INFO] 
[INFO] --- resources:3.3.1:resources (default-resources) @ aws-java-sdk-ecr ---
[INFO] Copying 1 resource from src/main/resources to target/classes
[INFO] 
[INFO] --- flatten:1.7.0:flatten (flatten) @ aws-java-sdk-ecr ---
[INFO] Generating flattened POM of project org.jenkins-ci.plugins.aws-java-sdk:aws-java-sdk-ecr:hpi:1.12.780-999999-SNAPSHOT...
[INFO] 
[INFO] --- compiler:3.14.0:compile (default-compile) @ aws-java-sdk-ecr ---
[INFO] Recompiling the module because of changed dependency.
[INFO] 
[INFO] --- access-modifier-checker:1.34:enforce (default-enforce) @ aws-java-sdk-ecr ---
[INFO] Skipping access modifier checks
[INFO] 
[INFO] --- hpi:3.61:insert-test (default-insert-test) @ aws-java-sdk-ecr ---
[INFO] 
[INFO] --- antrun:3.1.0:run (createTempDir) @ aws-java-sdk-ecr ---
[INFO] Executing tasks
[INFO]     [mkdir] Created dir: /tmp/plugin-builds/aws-java-sdk-sqs/aws-java-sdk-ecr/target/tmp
[INFO] Executed tasks
[INFO] 
[INFO] --- resources:3.3.1:testResources (default-testResources) @ aws-java-sdk-ecr ---
[INFO] Not copying test resources
[INFO] 
[INFO] --- compiler:3.14.0:testCompile (default-testCompile) @ aws-java-sdk-ecr ---
[INFO] Not compiling test sources
[INFO] 
[INFO] --- hpi:3.61:test-hpl (default-test-hpl) @ aws-java-sdk-ecr ---
[INFO] Generating /tmp/plugin-builds/aws-java-sdk-sqs/aws-java-sdk-ecr/target/test-classes/the.hpl
[INFO] 
[INFO] --- hpi:3.61:resolve-test-dependencies (default-resolve-test-dependencies) @ aws-java-sdk-ecr ---
[INFO] 
[INFO] --- hpi:3.61:test-runtime (default-test-runtime) @ aws-java-sdk-ecr ---
[INFO] Tests are skipped.
[INFO] 
[INFO] --- surefire:3.5.2:test (default-test) @ aws-java-sdk-ecr ---
[INFO] Tests are skipped.
[INFO] 
[INFO] --- license:165.v7e11f4e4a_325:process (default) @ aws-java-sdk-ecr ---
[INFO] 
[INFO] --- hpi:3.61:hpi (default-hpi) @ aws-java-sdk-ecr ---
[INFO] Generating /tmp/plugin-builds/aws-java-sdk-sqs/aws-java-sdk-ecr/target/aws-java-sdk-ecr/META-INF/MANIFEST.MF
[INFO] Checking for attached .jar artifact ...
[INFO] Generating jar /tmp/plugin-builds/aws-java-sdk-sqs/aws-java-sdk-ecr/target/aws-java-sdk-ecr.jar
[INFO] Building jar: /tmp/plugin-builds/aws-java-sdk-sqs/aws-java-sdk-ecr/target/aws-java-sdk-ecr.jar
[INFO] Exploding webapp...
[INFO] Copy webapp webResources to /tmp/plugin-builds/aws-java-sdk-sqs/aws-java-sdk-ecr/target/aws-java-sdk-ecr
[INFO] Assembling webapp aws-java-sdk-ecr in /tmp/plugin-builds/aws-java-sdk-sqs/aws-java-sdk-ecr/target/aws-java-sdk-ecr
[INFO] Bundling direct dependency aws-java-sdk-ecr-1.12.780.jar
[INFO] Generating hpi /tmp/plugin-builds/aws-java-sdk-sqs/aws-java-sdk-ecr/target/aws-java-sdk-ecr.hpi
[INFO] Building jar: /tmp/plugin-builds/aws-java-sdk-sqs/aws-java-sdk-ecr/target/aws-java-sdk-ecr.hpi
[INFO] 
[INFO] --- jar:3.4.2:test-jar (maybe-test-jar) @ aws-java-sdk-ecr ---
[INFO] Skipping packaging of the test-jar
[INFO] 
[INFO] >>> spotbugs:4.9.2.0:check (spotbugs) > :spotbugs @ aws-java-sdk-ecr >>>
[INFO] 
[INFO] --- spotbugs:4.9.2.0:spotbugs (spotbugs) @ aws-java-sdk-ecr ---
[INFO] Skipping com.github.spotbugs:spotbugs-maven-plugin:4.9.2.0:spotbugs report goal
[INFO] 
[INFO] <<< spotbugs:4.9.2.0:check (spotbugs) < :spotbugs @ aws-java-sdk-ecr <<<
[INFO] 
[INFO] 
[INFO] --- spotbugs:4.9.2.0:check (spotbugs) @ aws-java-sdk-ecr ---
[INFO] Spotbugs plugin skipped
[INFO] 
[INFO] --- spotless:2.44.3:check (default) @ aws-java-sdk-ecr ---
[INFO] Spotless check skipped
[INFO] 
[INFO] --- install:3.1.4:install (default-install) @ aws-java-sdk-ecr ---
[INFO] Installing /tmp/plugin-builds/aws-java-sdk-sqs/aws-java-sdk-ecr/target/aws-java-sdk-ecr-1.12.780-999999-SNAPSHOT.pom to /home/runner/.m2/repository/org/jenkins-ci/plugins/aws-java-sdk/aws-java-sdk-ecr/1.12.780-999999-SNAPSHOT/aws-java-sdk-ecr-1.12.780-999999-SNAPSHOT.pom
[INFO] Installing /tmp/plugin-builds/aws-java-sdk-sqs/aws-java-sdk-ecr/target/aws-java-sdk-ecr.hpi to /home/runner/.m2/repository/org/jenkins-ci/plugins/aws-java-sdk/aws-java-sdk-ecr/1.12.780-999999-SNAPSHOT/aws-java-sdk-ecr-1.12.780-999999-SNAPSHOT.hpi
[INFO] Installing /tmp/plugin-builds/aws-java-sdk-sqs/aws-java-sdk-ecr/target/aws-java-sdk-ecr.jar to /home/runner/.m2/repository/org/jenkins-ci/plugins/aws-java-sdk/aws-java-sdk-ecr/1.12.780-999999-SNAPSHOT/aws-java-sdk-ecr-1.12.780-999999-SNAPSHOT.jar
[INFO] 
[INFO] --------< org.jenkins-ci.plugins.aws-java-sdk:aws-java-sdk-ecs >--------
[INFO] Building Amazon Web Services SDK :: ECS 1.12.780-999999-SNAPSHOT [12/25]
[INFO]   from aws-java-sdk-ecs/pom.xml
[INFO] --------------------------------[ hpi ]---------------------------------
[INFO] 
[INFO] --- clean:3.4.1:clean (default-clean) @ aws-java-sdk-ecs ---
[INFO] 
[INFO] --- hpi:3.61:validate (default-validate) @ aws-java-sdk-ecs ---
[INFO] Created marker file /tmp/plugin-builds/aws-java-sdk-sqs/aws-java-sdk-ecs/target/java-level/17
[INFO] 
[INFO] --- hpi:3.61:validate-hpi (default-validate-hpi) @ aws-java-sdk-ecs ---
[INFO] 
[INFO] --- enforcer:3.5.0:enforce (display-info) @ aws-java-sdk-ecs ---
[INFO] Rule 3: org.codehaus.mojo.extraenforcer.dependencies.EnforceBytecodeVersion passed
[INFO] Rule 4: org.apache.maven.enforcer.rules.dependency.BannedDependencies passed
[INFO] Rule 5: org.apache.maven.enforcer.rules.dependency.BannedDependencies passed
[INFO] Rule 6: org.apache.maven.enforcer.rules.dependency.RequireUpperBoundDeps passed
[INFO] 
[INFO] --- enforcer:3.5.0:enforce (no-snapshots-in-release) @ aws-java-sdk-ecs ---
[INFO] Rule 0: org.apache.maven.enforcer.rules.dependency.RequireReleaseDeps passed
[INFO] 
[INFO] --- localizer:1.31:generate (default) @ aws-java-sdk-ecs ---
[INFO] 
[INFO] --- resources:3.3.1:resources (default-resources) @ aws-java-sdk-ecs ---
[INFO] Copying 1 resource from src/main/resources to target/classes
[INFO] 
[INFO] --- flatten:1.7.0:flatten (flatten) @ aws-java-sdk-ecs ---
[INFO] Generating flattened POM of project org.jenkins-ci.plugins.aws-java-sdk:aws-java-sdk-ecs:hpi:1.12.780-999999-SNAPSHOT...
[INFO] 
[INFO] --- compiler:3.14.0:compile (default-compile) @ aws-java-sdk-ecs ---
[INFO] Recompiling the module because of changed dependency.
[INFO] 
[INFO] --- access-modifier-checker:1.34:enforce (default-enforce) @ aws-java-sdk-ecs ---
[INFO] Skipping access modifier checks
[INFO] 
[INFO] --- hpi:3.61:insert-test (default-insert-test) @ aws-java-sdk-ecs ---
[INFO] 
[INFO] --- antrun:3.1.0:run (createTempDir) @ aws-java-sdk-ecs ---
[INFO] Executing tasks
[INFO]     [mkdir] Created dir: /tmp/plugin-builds/aws-java-sdk-sqs/aws-java-sdk-ecs/target/tmp
[INFO] Executed tasks
[INFO] 
[INFO] --- resources:3.3.1:testResources (default-testResources) @ aws-java-sdk-ecs ---
[INFO] Not copying test resources
[INFO] 
[INFO] --- compiler:3.14.0:testCompile (default-testCompile) @ aws-java-sdk-ecs ---
[INFO] Not compiling test sources
[INFO] 
[INFO] --- hpi:3.61:test-hpl (default-test-hpl) @ aws-java-sdk-ecs ---
[INFO] Generating /tmp/plugin-builds/aws-java-sdk-sqs/aws-java-sdk-ecs/target/test-classes/the.hpl
[INFO] 
[INFO] --- hpi:3.61:resolve-test-dependencies (default-resolve-test-dependencies) @ aws-java-sdk-ecs ---
[INFO] 
[INFO] --- hpi:3.61:test-runtime (default-test-runtime) @ aws-java-sdk-ecs ---
[INFO] Tests are skipped.
[INFO] 
[INFO] --- surefire:3.5.2:test (default-test) @ aws-java-sdk-ecs ---
[INFO] Tests are skipped.
[INFO] 
[INFO] --- license:165.v7e11f4e4a_325:process (default) @ aws-java-sdk-ecs ---
[INFO] 
[INFO] --- hpi:3.61:hpi (default-hpi) @ aws-java-sdk-ecs ---
[INFO] Generating /tmp/plugin-builds/aws-java-sdk-sqs/aws-java-sdk-ecs/target/aws-java-sdk-ecs/META-INF/MANIFEST.MF
[INFO] Checking for attached .jar artifact ...
[INFO] Generating jar /tmp/plugin-builds/aws-java-sdk-sqs/aws-java-sdk-ecs/target/aws-java-sdk-ecs.jar
[INFO] Building jar: /tmp/plugin-builds/aws-java-sdk-sqs/aws-java-sdk-ecs/target/aws-java-sdk-ecs.jar
[INFO] Exploding webapp...
[INFO] Copy webapp webResources to /tmp/plugin-builds/aws-java-sdk-sqs/aws-java-sdk-ecs/target/aws-java-sdk-ecs
[INFO] Assembling webapp aws-java-sdk-ecs in /tmp/plugin-builds/aws-java-sdk-sqs/aws-java-sdk-ecs/target/aws-java-sdk-ecs
[INFO] Bundling direct dependency aws-java-sdk-ecs-1.12.780.jar
[INFO] Generating hpi /tmp/plugin-builds/aws-java-sdk-sqs/aws-java-sdk-ecs/target/aws-java-sdk-ecs.hpi
[INFO] Building jar: /tmp/plugin-builds/aws-java-sdk-sqs/aws-java-sdk-ecs/target/aws-java-sdk-ecs.hpi
[INFO] 
[INFO] --- jar:3.4.2:test-jar (maybe-test-jar) @ aws-java-sdk-ecs ---
[INFO] Skipping packaging of the test-jar
[INFO] 
[INFO] >>> spotbugs:4.9.2.0:check (spotbugs) > :spotbugs @ aws-java-sdk-ecs >>>
[INFO] 
[INFO] --- spotbugs:4.9.2.0:spotbugs (spotbugs) @ aws-java-sdk-ecs ---
[INFO] Skipping com.github.spotbugs:spotbugs-maven-plugin:4.9.2.0:spotbugs report goal
[INFO] 
[INFO] <<< spotbugs:4.9.2.0:check (spotbugs) < :spotbugs @ aws-java-sdk-ecs <<<
[INFO] 
[INFO] 
[INFO] --- spotbugs:4.9.2.0:check (spotbugs) @ aws-java-sdk-ecs ---
[INFO] Spotbugs plugin skipped
[INFO] 
[INFO] --- spotless:2.44.3:check (default) @ aws-java-sdk-ecs ---
[INFO] Spotless check skipped
[INFO] 
[INFO] --- install:3.1.4:install (default-install) @ aws-java-sdk-ecs ---
[INFO] Installing /tmp/plugin-builds/aws-java-sdk-sqs/aws-java-sdk-ecs/target/aws-java-sdk-ecs-1.12.780-999999-SNAPSHOT.pom to /home/runner/.m2/repository/org/jenkins-ci/plugins/aws-java-sdk/aws-java-sdk-ecs/1.12.780-999999-SNAPSHOT/aws-java-sdk-ecs-1.12.780-999999-SNAPSHOT.pom
[INFO] Installing /tmp/plugin-builds/aws-java-sdk-sqs/aws-java-sdk-ecs/target/aws-java-sdk-ecs.hpi to /home/runner/.m2/repository/org/jenkins-ci/plugins/aws-java-sdk/aws-java-sdk-ecs/1.12.780-999999-SNAPSHOT/aws-java-sdk-ecs-1.12.780-999999-SNAPSHOT.hpi
[INFO] Installing /tmp/plugin-builds/aws-java-sdk-sqs/aws-java-sdk-ecs/target/aws-java-sdk-ecs.jar to /home/runner/.m2/repository/org/jenkins-ci/plugins/aws-java-sdk/aws-java-sdk-ecs/1.12.780-999999-SNAPSHOT/aws-java-sdk-ecs-1.12.780-999999-SNAPSHOT.jar
[INFO] 
[INFO] --------< org.jenkins-ci.plugins.aws-java-sdk:aws-java-sdk-efs >--------
[INFO] Building Amazon Web Services SDK :: EFS 1.12.780-999999-SNAPSHOT [13/25]
[INFO]   from aws-java-sdk-efs/pom.xml
[INFO] --------------------------------[ hpi ]---------------------------------
[INFO] 
[INFO] --- clean:3.4.1:clean (default-clean) @ aws-java-sdk-efs ---
[INFO] 
[INFO] --- hpi:3.61:validate (default-validate) @ aws-java-sdk-efs ---
[INFO] Created marker file /tmp/plugin-builds/aws-java-sdk-sqs/aws-java-sdk-efs/target/java-level/17
[INFO] 
[INFO] --- hpi:3.61:validate-hpi (default-validate-hpi) @ aws-java-sdk-efs ---
[INFO] 
[INFO] --- enforcer:3.5.0:enforce (display-info) @ aws-java-sdk-efs ---
[INFO] Rule 3: org.codehaus.mojo.extraenforcer.dependencies.EnforceBytecodeVersion passed
[INFO] Rule 4: org.apache.maven.enforcer.rules.dependency.BannedDependencies passed
[INFO] Rule 5: org.apache.maven.enforcer.rules.dependency.BannedDependencies passed
[INFO] Rule 6: org.apache.maven.enforcer.rules.dependency.RequireUpperBoundDeps passed
[INFO] 
[INFO] --- enforcer:3.5.0:enforce (no-snapshots-in-release) @ aws-java-sdk-efs ---
[INFO] Rule 0: org.apache.maven.enforcer.rules.dependency.RequireReleaseDeps passed
[INFO] 
[INFO] --- localizer:1.31:generate (default) @ aws-java-sdk-efs ---
[INFO] 
[INFO] --- resources:3.3.1:resources (default-resources) @ aws-java-sdk-efs ---
[INFO] Copying 1 resource from src/main/resources to target/classes
[INFO] 
[INFO] --- flatten:1.7.0:flatten (flatten) @ aws-java-sdk-efs ---
[INFO] Generating flattened POM of project org.jenkins-ci.plugins.aws-java-sdk:aws-java-sdk-efs:hpi:1.12.780-999999-SNAPSHOT...
[INFO] 
[INFO] --- compiler:3.14.0:compile (default-compile) @ aws-java-sdk-efs ---
[INFO] Recompiling the module because of changed dependency.
[INFO] 
[INFO] --- access-modifier-checker:1.34:enforce (default-enforce) @ aws-java-sdk-efs ---
[INFO] Skipping access modifier checks
[INFO] 
[INFO] --- hpi:3.61:insert-test (default-insert-test) @ aws-java-sdk-efs ---
[INFO] 
[INFO] --- antrun:3.1.0:run (createTempDir) @ aws-java-sdk-efs ---
[INFO] Executing tasks
[INFO]     [mkdir] Created dir: /tmp/plugin-builds/aws-java-sdk-sqs/aws-java-sdk-efs/target/tmp
[INFO] Executed tasks
[INFO] 
[INFO] --- resources:3.3.1:testResources (default-testResources) @ aws-java-sdk-efs ---
[INFO] Not copying test resources
[INFO] 
[INFO] --- compiler:3.14.0:testCompile (default-testCompile) @ aws-java-sdk-efs ---
[INFO] Not compiling test sources
[INFO] 
[INFO] --- hpi:3.61:test-hpl (default-test-hpl) @ aws-java-sdk-efs ---
[INFO] Generating /tmp/plugin-builds/aws-java-sdk-sqs/aws-java-sdk-efs/target/test-classes/the.hpl
[INFO] 
[INFO] --- hpi:3.61:resolve-test-dependencies (default-resolve-test-dependencies) @ aws-java-sdk-efs ---
[INFO] 
[INFO] --- hpi:3.61:test-runtime (default-test-runtime) @ aws-java-sdk-efs ---
[INFO] Tests are skipped.
[INFO] 
[INFO] --- surefire:3.5.2:test (default-test) @ aws-java-sdk-efs ---
[INFO] Tests are skipped.
[INFO] 
[INFO] --- license:165.v7e11f4e4a_325:process (default) @ aws-java-sdk-efs ---
[INFO] 
[INFO] --- hpi:3.61:hpi (default-hpi) @ aws-java-sdk-efs ---
[INFO] Generating /tmp/plugin-builds/aws-java-sdk-sqs/aws-java-sdk-efs/target/aws-java-sdk-efs/META-INF/MANIFEST.MF
[INFO] Checking for attached .jar artifact ...
[INFO] Generating jar /tmp/plugin-builds/aws-java-sdk-sqs/aws-java-sdk-efs/target/aws-java-sdk-efs.jar
[INFO] Building jar: /tmp/plugin-builds/aws-java-sdk-sqs/aws-java-sdk-efs/target/aws-java-sdk-efs.jar
[INFO] Exploding webapp...
[INFO] Copy webapp webResources to /tmp/plugin-builds/aws-java-sdk-sqs/aws-java-sdk-efs/target/aws-java-sdk-efs
[INFO] Assembling webapp aws-java-sdk-efs in /tmp/plugin-builds/aws-java-sdk-sqs/aws-java-sdk-efs/target/aws-java-sdk-efs
[INFO] Bundling direct dependency aws-java-sdk-efs-1.12.780.jar
[INFO] Generating hpi /tmp/plugin-builds/aws-java-sdk-sqs/aws-java-sdk-efs/target/aws-java-sdk-efs.hpi
[INFO] Building jar: /tmp/plugin-builds/aws-java-sdk-sqs/aws-java-sdk-efs/target/aws-java-sdk-efs.hpi
[INFO] 
[INFO] --- jar:3.4.2:test-jar (maybe-test-jar) @ aws-java-sdk-efs ---
[INFO] Skipping packaging of the test-jar
[INFO] 
[INFO] >>> spotbugs:4.9.2.0:check (spotbugs) > :spotbugs @ aws-java-sdk-efs >>>
[INFO] 
[INFO] --- spotbugs:4.9.2.0:spotbugs (spotbugs) @ aws-java-sdk-efs ---
[INFO] Skipping com.github.spotbugs:spotbugs-maven-plugin:4.9.2.0:spotbugs report goal
[INFO] 
[INFO] <<< spotbugs:4.9.2.0:check (spotbugs) < :spotbugs @ aws-java-sdk-efs <<<
[INFO] 
[INFO] 
[INFO] --- spotbugs:4.9.2.0:check (spotbugs) @ aws-java-sdk-efs ---
[INFO] Spotbugs plugin skipped
[INFO] 
[INFO] --- spotless:2.44.3:check (default) @ aws-java-sdk-efs ---
[INFO] Spotless check skipped
[INFO] 
[INFO] --- install:3.1.4:install (default-install) @ aws-java-sdk-efs ---
[INFO] Installing /tmp/plugin-builds/aws-java-sdk-sqs/aws-java-sdk-efs/target/aws-java-sdk-efs-1.12.780-999999-SNAPSHOT.pom to /home/runner/.m2/repository/org/jenkins-ci/plugins/aws-java-sdk/aws-java-sdk-efs/1.12.780-999999-SNAPSHOT/aws-java-sdk-efs-1.12.780-999999-SNAPSHOT.pom
[INFO] Installing /tmp/plugin-builds/aws-java-sdk-sqs/aws-java-sdk-efs/target/aws-java-sdk-efs.hpi to /home/runner/.m2/repository/org/jenkins-ci/plugins/aws-java-sdk/aws-java-sdk-efs/1.12.780-999999-SNAPSHOT/aws-java-sdk-efs-1.12.780-999999-SNAPSHOT.hpi
[INFO] Installing /tmp/plugin-builds/aws-java-sdk-sqs/aws-java-sdk-efs/target/aws-java-sdk-efs.jar to /home/runner/.m2/repository/org/jenkins-ci/plugins/aws-java-sdk/aws-java-sdk-efs/1.12.780-999999-SNAPSHOT/aws-java-sdk-efs-1.12.780-999999-SNAPSHOT.jar
[INFO] 
[INFO] --< org.jenkins-ci.plugins.aws-java-sdk:aws-java-sdk-elasticbeanstalk >--
[INFO] Building Amazon Web Services SDK :: Elastic Beanstalk 1.12.780-999999-SNAPSHOT [14/25]
[INFO]   from aws-java-sdk-elasticbeanstalk/pom.xml
[INFO] --------------------------------[ hpi ]---------------------------------
[INFO] 
[INFO] --- clean:3.4.1:clean (default-clean) @ aws-java-sdk-elasticbeanstalk ---
[INFO] 
[INFO] --- hpi:3.61:validate (default-validate) @ aws-java-sdk-elasticbeanstalk ---
[INFO] Created marker file /tmp/plugin-builds/aws-java-sdk-sqs/aws-java-sdk-elasticbeanstalk/target/java-level/17
[INFO] 
[INFO] --- hpi:3.61:validate-hpi (default-validate-hpi) @ aws-java-sdk-elasticbeanstalk ---
[INFO] 
[INFO] --- enforcer:3.5.0:enforce (display-info) @ aws-java-sdk-elasticbeanstalk ---
[INFO] Rule 3: org.codehaus.mojo.extraenforcer.dependencies.EnforceBytecodeVersion passed
[INFO] Rule 4: org.apache.maven.enforcer.rules.dependency.BannedDependencies passed
[INFO] Rule 5: org.apache.maven.enforcer.rules.dependency.BannedDependencies passed
[INFO] Rule 6: org.apache.maven.enforcer.rules.dependency.RequireUpperBoundDeps passed
[INFO] 
[INFO] --- enforcer:3.5.0:enforce (no-snapshots-in-release) @ aws-java-sdk-elasticbeanstalk ---
[INFO] Rule 0: org.apache.maven.enforcer.rules.dependency.RequireReleaseDeps passed
[INFO] 
[INFO] --- localizer:1.31:generate (default) @ aws-java-sdk-elasticbeanstalk ---
[INFO] 
[INFO] --- resources:3.3.1:resources (default-resources) @ aws-java-sdk-elasticbeanstalk ---
[INFO] Copying 1 resource from src/main/resources to target/classes
[INFO] 
[INFO] --- flatten:1.7.0:flatten (flatten) @ aws-java-sdk-elasticbeanstalk ---
[INFO] Generating flattened POM of project org.jenkins-ci.plugins.aws-java-sdk:aws-java-sdk-elasticbeanstalk:hpi:1.12.780-999999-SNAPSHOT...
[INFO] 
[INFO] --- compiler:3.14.0:compile (default-compile) @ aws-java-sdk-elasticbeanstalk ---
[INFO] Recompiling the module because of changed dependency.
[INFO] 
[INFO] --- access-modifier-checker:1.34:enforce (default-enforce) @ aws-java-sdk-elasticbeanstalk ---
[INFO] Skipping access modifier checks
[INFO] 
[INFO] --- hpi:3.61:insert-test (default-insert-test) @ aws-java-sdk-elasticbeanstalk ---
[INFO] 
[INFO] --- antrun:3.1.0:run (createTempDir) @ aws-java-sdk-elasticbeanstalk ---
[INFO] Executing tasks
[INFO]     [mkdir] Created dir: /tmp/plugin-builds/aws-java-sdk-sqs/aws-java-sdk-elasticbeanstalk/target/tmp
[INFO] Executed tasks
[INFO] 
[INFO] --- resources:3.3.1:testResources (default-testResources) @ aws-java-sdk-elasticbeanstalk ---
[INFO] Not copying test resources
[INFO] 
[INFO] --- compiler:3.14.0:testCompile (default-testCompile) @ aws-java-sdk-elasticbeanstalk ---
[INFO] Not compiling test sources
[INFO] 
[INFO] --- hpi:3.61:test-hpl (default-test-hpl) @ aws-java-sdk-elasticbeanstalk ---
[INFO] Generating /tmp/plugin-builds/aws-java-sdk-sqs/aws-java-sdk-elasticbeanstalk/target/test-classes/the.hpl
[INFO] 
[INFO] --- hpi:3.61:resolve-test-dependencies (default-resolve-test-dependencies) @ aws-java-sdk-elasticbeanstalk ---
[INFO] 
[INFO] --- hpi:3.61:test-runtime (default-test-runtime) @ aws-java-sdk-elasticbeanstalk ---
[INFO] Tests are skipped.
[INFO] 
[INFO] --- surefire:3.5.2:test (default-test) @ aws-java-sdk-elasticbeanstalk ---
[INFO] Tests are skipped.
[INFO] 
[INFO] --- license:165.v7e11f4e4a_325:process (default) @ aws-java-sdk-elasticbeanstalk ---
[INFO] 
[INFO] --- hpi:3.61:hpi (default-hpi) @ aws-java-sdk-elasticbeanstalk ---
[INFO] Generating /tmp/plugin-builds/aws-java-sdk-sqs/aws-java-sdk-elasticbeanstalk/target/aws-java-sdk-elasticbeanstalk/META-INF/MANIFEST.MF
[INFO] Checking for attached .jar artifact ...
[INFO] Generating jar /tmp/plugin-builds/aws-java-sdk-sqs/aws-java-sdk-elasticbeanstalk/target/aws-java-sdk-elasticbeanstalk.jar
[INFO] Building jar: /tmp/plugin-builds/aws-java-sdk-sqs/aws-java-sdk-elasticbeanstalk/target/aws-java-sdk-elasticbeanstalk.jar
[INFO] Exploding webapp...
[INFO] Copy webapp webResources to /tmp/plugin-builds/aws-java-sdk-sqs/aws-java-sdk-elasticbeanstalk/target/aws-java-sdk-elasticbeanstalk
[INFO] Assembling webapp aws-java-sdk-elasticbeanstalk in /tmp/plugin-builds/aws-java-sdk-sqs/aws-java-sdk-elasticbeanstalk/target/aws-java-sdk-elasticbeanstalk
[INFO] Bundling direct dependency aws-java-sdk-elasticbeanstalk-1.12.780.jar
[INFO] Generating hpi /tmp/plugin-builds/aws-java-sdk-sqs/aws-java-sdk-elasticbeanstalk/target/aws-java-sdk-elasticbeanstalk.hpi
[INFO] Building jar: /tmp/plugin-builds/aws-java-sdk-sqs/aws-java-sdk-elasticbeanstalk/target/aws-java-sdk-elasticbeanstalk.hpi
[INFO] 
[INFO] --- jar:3.4.2:test-jar (maybe-test-jar) @ aws-java-sdk-elasticbeanstalk ---
[INFO] Skipping packaging of the test-jar
[INFO] 
[INFO] >>> spotbugs:4.9.2.0:check (spotbugs) > :spotbugs @ aws-java-sdk-elasticbeanstalk >>>
[INFO] 
[INFO] --- spotbugs:4.9.2.0:spotbugs (spotbugs) @ aws-java-sdk-elasticbeanstalk ---
[INFO] Skipping com.github.spotbugs:spotbugs-maven-plugin:4.9.2.0:spotbugs report goal
[INFO] 
[INFO] <<< spotbugs:4.9.2.0:check (spotbugs) < :spotbugs @ aws-java-sdk-elasticbeanstalk <<<
[INFO] 
[INFO] 
[INFO] --- spotbugs:4.9.2.0:check (spotbugs) @ aws-java-sdk-elasticbeanstalk ---
[INFO] Spotbugs plugin skipped
[INFO] 
[INFO] --- spotless:2.44.3:check (default) @ aws-java-sdk-elasticbeanstalk ---
[INFO] Spotless check skipped
[INFO] 
[INFO] --- install:3.1.4:install (default-install) @ aws-java-sdk-elasticbeanstalk ---
[INFO] Installing /tmp/plugin-builds/aws-java-sdk-sqs/aws-java-sdk-elasticbeanstalk/target/aws-java-sdk-elasticbeanstalk-1.12.780-999999-SNAPSHOT.pom to /home/runner/.m2/repository/org/jenkins-ci/plugins/aws-java-sdk/aws-java-sdk-elasticbeanstalk/1.12.780-999999-SNAPSHOT/aws-java-sdk-elasticbeanstalk-1.12.780-999999-SNAPSHOT.pom
[INFO] Installing /tmp/plugin-builds/aws-java-sdk-sqs/aws-java-sdk-elasticbeanstalk/target/aws-java-sdk-elasticbeanstalk.hpi to /home/runner/.m2/repository/org/jenkins-ci/plugins/aws-java-sdk/aws-java-sdk-elasticbeanstalk/1.12.780-999999-SNAPSHOT/aws-java-sdk-elasticbeanstalk-1.12.780-999999-SNAPSHOT.hpi
[INFO] Installing /tmp/plugin-builds/aws-java-sdk-sqs/aws-java-sdk-elasticbeanstalk/target/aws-java-sdk-elasticbeanstalk.jar to /home/runner/.m2/repository/org/jenkins-ci/plugins/aws-java-sdk/aws-java-sdk-elasticbeanstalk/1.12.780-999999-SNAPSHOT/aws-java-sdk-elasticbeanstalk-1.12.780-999999-SNAPSHOT.jar
[INFO] 
[INFO] --< org.jenkins-ci.plugins.aws-java-sdk:aws-java-sdk-elasticloadbalancingv2 >--
[INFO] Building Amazon Web Services SDK :: Elastic Load Balancing V2 1.12.780-999999-SNAPSHOT [15/25]
[INFO]   from aws-java-sdk-elasticloadbalancingv2/pom.xml
[INFO] --------------------------------[ hpi ]---------------------------------
[INFO] 
[INFO] --- clean:3.4.1:clean (default-clean) @ aws-java-sdk-elasticloadbalancingv2 ---
[INFO] 
[INFO] --- hpi:3.61:validate (default-validate) @ aws-java-sdk-elasticloadbalancingv2 ---
[INFO] Created marker file /tmp/plugin-builds/aws-java-sdk-sqs/aws-java-sdk-elasticloadbalancingv2/target/java-level/17
[INFO] 
[INFO] --- hpi:3.61:validate-hpi (default-validate-hpi) @ aws-java-sdk-elasticloadbalancingv2 ---
[INFO] 
[INFO] --- enforcer:3.5.0:enforce (display-info) @ aws-java-sdk-elasticloadbalancingv2 ---
[INFO] Rule 3: org.codehaus.mojo.extraenforcer.dependencies.EnforceBytecodeVersion passed
[INFO] Rule 4: org.apache.maven.enforcer.rules.dependency.BannedDependencies passed
[INFO] Rule 5: org.apache.maven.enforcer.rules.dependency.BannedDependencies passed
[INFO] Rule 6: org.apache.maven.enforcer.rules.dependency.RequireUpperBoundDeps passed
[INFO] 
[INFO] --- enforcer:3.5.0:enforce (no-snapshots-in-release) @ aws-java-sdk-elasticloadbalancingv2 ---
[INFO] Rule 0: org.apache.maven.enforcer.rules.dependency.RequireReleaseDeps passed
[INFO] 
[INFO] --- localizer:1.31:generate (default) @ aws-java-sdk-elasticloadbalancingv2 ---
[INFO] 
[INFO] --- resources:3.3.1:resources (default-resources) @ aws-java-sdk-elasticloadbalancingv2 ---
[INFO] Copying 1 resource from src/main/resources to target/classes
[INFO] 
[INFO] --- flatten:1.7.0:flatten (flatten) @ aws-java-sdk-elasticloadbalancingv2 ---
[INFO] Generating flattened POM of project org.jenkins-ci.plugins.aws-java-sdk:aws-java-sdk-elasticloadbalancingv2:hpi:1.12.780-999999-SNAPSHOT...
[INFO] 
[INFO] --- compiler:3.14.0:compile (default-compile) @ aws-java-sdk-elasticloadbalancingv2 ---
[INFO] Recompiling the module because of changed dependency.
[INFO] 
[INFO] --- access-modifier-checker:1.34:enforce (default-enforce) @ aws-java-sdk-elasticloadbalancingv2 ---
[INFO] Skipping access modifier checks
[INFO] 
[INFO] --- hpi:3.61:insert-test (default-insert-test) @ aws-java-sdk-elasticloadbalancingv2 ---
[INFO] 
[INFO] --- antrun:3.1.0:run (createTempDir) @ aws-java-sdk-elasticloadbalancingv2 ---
[INFO] Executing tasks
[INFO]     [mkdir] Created dir: /tmp/plugin-builds/aws-java-sdk-sqs/aws-java-sdk-elasticloadbalancingv2/target/tmp
[INFO] Executed tasks
[INFO] 
[INFO] --- resources:3.3.1:testResources (default-testResources) @ aws-java-sdk-elasticloadbalancingv2 ---
[INFO] Not copying test resources
[INFO] 
[INFO] --- compiler:3.14.0:testCompile (default-testCompile) @ aws-java-sdk-elasticloadbalancingv2 ---
[INFO] Not compiling test sources
[INFO] 
[INFO] --- hpi:3.61:test-hpl (default-test-hpl) @ aws-java-sdk-elasticloadbalancingv2 ---
[INFO] Generating /tmp/plugin-builds/aws-java-sdk-sqs/aws-java-sdk-elasticloadbalancingv2/target/test-classes/the.hpl
[INFO] 
[INFO] --- hpi:3.61:resolve-test-dependencies (default-resolve-test-dependencies) @ aws-java-sdk-elasticloadbalancingv2 ---
[INFO] 
[INFO] --- hpi:3.61:test-runtime (default-test-runtime) @ aws-java-sdk-elasticloadbalancingv2 ---
[INFO] Tests are skipped.
[INFO] 
[INFO] --- surefire:3.5.2:test (default-test) @ aws-java-sdk-elasticloadbalancingv2 ---
[INFO] Tests are skipped.
[INFO] 
[INFO] --- license:165.v7e11f4e4a_325:process (default) @ aws-java-sdk-elasticloadbalancingv2 ---
[INFO] 
[INFO] --- hpi:3.61:hpi (default-hpi) @ aws-java-sdk-elasticloadbalancingv2 ---
[INFO] Generating /tmp/plugin-builds/aws-java-sdk-sqs/aws-java-sdk-elasticloadbalancingv2/target/aws-java-sdk-elasticloadbalancingv2/META-INF/MANIFEST.MF
[INFO] Checking for attached .jar artifact ...
[INFO] Generating jar /tmp/plugin-builds/aws-java-sdk-sqs/aws-java-sdk-elasticloadbalancingv2/target/aws-java-sdk-elasticloadbalancingv2.jar
[INFO] Building jar: /tmp/plugin-builds/aws-java-sdk-sqs/aws-java-sdk-elasticloadbalancingv2/target/aws-java-sdk-elasticloadbalancingv2.jar
[INFO] Exploding webapp...
[INFO] Copy webapp webResources to /tmp/plugin-builds/aws-java-sdk-sqs/aws-java-sdk-elasticloadbalancingv2/target/aws-java-sdk-elasticloadbalancingv2
[INFO] Assembling webapp aws-java-sdk-elasticloadbalancingv2 in /tmp/plugin-builds/aws-java-sdk-sqs/aws-java-sdk-elasticloadbalancingv2/target/aws-java-sdk-elasticloadbalancingv2
[INFO] Bundling direct dependency aws-java-sdk-elasticloadbalancingv2-1.12.780.jar
[INFO] Generating hpi /tmp/plugin-builds/aws-java-sdk-sqs/aws-java-sdk-elasticloadbalancingv2/target/aws-java-sdk-elasticloadbalancingv2.hpi
[INFO] Building jar: /tmp/plugin-builds/aws-java-sdk-sqs/aws-java-sdk-elasticloadbalancingv2/target/aws-java-sdk-elasticloadbalancingv2.hpi
[INFO] 
[INFO] --- jar:3.4.2:test-jar (maybe-test-jar) @ aws-java-sdk-elasticloadbalancingv2 ---
[INFO] Skipping packaging of the test-jar
[INFO] 
[INFO] >>> spotbugs:4.9.2.0:check (spotbugs) > :spotbugs @ aws-java-sdk-elasticloadbalancingv2 >>>
[INFO] 
[INFO] --- spotbugs:4.9.2.0:spotbugs (spotbugs) @ aws-java-sdk-elasticloadbalancingv2 ---
[INFO] Skipping com.github.spotbugs:spotbugs-maven-plugin:4.9.2.0:spotbugs report goal
[INFO] 
[INFO] <<< spotbugs:4.9.2.0:check (spotbugs) < :spotbugs @ aws-java-sdk-elasticloadbalancingv2 <<<
[INFO] 
[INFO] 
[INFO] --- spotbugs:4.9.2.0:check (spotbugs) @ aws-java-sdk-elasticloadbalancingv2 ---
[INFO] Spotbugs plugin skipped
[INFO] 
[INFO] --- spotless:2.44.3:check (default) @ aws-java-sdk-elasticloadbalancingv2 ---
[INFO] Spotless check skipped
[INFO] 
[INFO] --- install:3.1.4:install (default-install) @ aws-java-sdk-elasticloadbalancingv2 ---
[INFO] Installing /tmp/plugin-builds/aws-java-sdk-sqs/aws-java-sdk-elasticloadbalancingv2/target/aws-java-sdk-elasticloadbalancingv2-1.12.780-999999-SNAPSHOT.pom to /home/runner/.m2/repository/org/jenkins-ci/plugins/aws-java-sdk/aws-java-sdk-elasticloadbalancingv2/1.12.780-999999-SNAPSHOT/aws-java-sdk-elasticloadbalancingv2-1.12.780-999999-SNAPSHOT.pom
[INFO] Installing /tmp/plugin-builds/aws-java-sdk-sqs/aws-java-sdk-elasticloadbalancingv2/target/aws-java-sdk-elasticloadbalancingv2.hpi to /home/runner/.m2/repository/org/jenkins-ci/plugins/aws-java-sdk/aws-java-sdk-elasticloadbalancingv2/1.12.780-999999-SNAPSHOT/aws-java-sdk-elasticloadbalancingv2-1.12.780-999999-SNAPSHOT.hpi
[INFO] Installing /tmp/plugin-builds/aws-java-sdk-sqs/aws-java-sdk-elasticloadbalancingv2/target/aws-java-sdk-elasticloadbalancingv2.jar to /home/runner/.m2/repository/org/jenkins-ci/plugins/aws-java-sdk/aws-java-sdk-elasticloadbalancingv2/1.12.780-999999-SNAPSHOT/aws-java-sdk-elasticloadbalancingv2-1.12.780-999999-SNAPSHOT.jar
[INFO] 
[INFO] --------< org.jenkins-ci.plugins.aws-java-sdk:aws-java-sdk-iam >--------
[INFO] Building Amazon Web Services SDK :: IAM 1.12.780-999999-SNAPSHOT [16/25]
[INFO]   from aws-java-sdk-iam/pom.xml
[INFO] --------------------------------[ hpi ]---------------------------------
[INFO] 
[INFO] --- clean:3.4.1:clean (default-clean) @ aws-java-sdk-iam ---
[INFO] 
[INFO] --- hpi:3.61:validate (default-validate) @ aws-java-sdk-iam ---
[INFO] Created marker file /tmp/plugin-builds/aws-java-sdk-sqs/aws-java-sdk-iam/target/java-level/17
[INFO] 
[INFO] --- hpi:3.61:validate-hpi (default-validate-hpi) @ aws-java-sdk-iam ---
[INFO] 
[INFO] --- enforcer:3.5.0:enforce (display-info) @ aws-java-sdk-iam ---
[INFO] Rule 3: org.codehaus.mojo.extraenforcer.dependencies.EnforceBytecodeVersion passed
[INFO] Rule 4: org.apache.maven.enforcer.rules.dependency.BannedDependencies passed
[INFO] Rule 5: org.apache.maven.enforcer.rules.dependency.BannedDependencies passed
[INFO] Rule 6: org.apache.maven.enforcer.rules.dependency.RequireUpperBoundDeps passed
[INFO] 
[INFO] --- enforcer:3.5.0:enforce (no-snapshots-in-release) @ aws-java-sdk-iam ---
[INFO] Rule 0: org.apache.maven.enforcer.rules.dependency.RequireReleaseDeps passed
[INFO] 
[INFO] --- localizer:1.31:generate (default) @ aws-java-sdk-iam ---
[INFO] 
[INFO] --- resources:3.3.1:resources (default-resources) @ aws-java-sdk-iam ---
[INFO] Copying 1 resource from src/main/resources to target/classes
[INFO] 
[INFO] --- flatten:1.7.0:flatten (flatten) @ aws-java-sdk-iam ---
[INFO] Generating flattened POM of project org.jenkins-ci.plugins.aws-java-sdk:aws-java-sdk-iam:hpi:1.12.780-999999-SNAPSHOT...
[INFO] 
[INFO] --- compiler:3.14.0:compile (default-compile) @ aws-java-sdk-iam ---
[INFO] Recompiling the module because of changed dependency.
[INFO] 
[INFO] --- access-modifier-checker:1.34:enforce (default-enforce) @ aws-java-sdk-iam ---
[INFO] Skipping access modifier checks
[INFO] 
[INFO] --- hpi:3.61:insert-test (default-insert-test) @ aws-java-sdk-iam ---
[INFO] 
[INFO] --- antrun:3.1.0:run (createTempDir) @ aws-java-sdk-iam ---
[INFO] Executing tasks
[INFO]     [mkdir] Created dir: /tmp/plugin-builds/aws-java-sdk-sqs/aws-java-sdk-iam/target/tmp
[INFO] Executed tasks
[INFO] 
[INFO] --- resources:3.3.1:testResources (default-testResources) @ aws-java-sdk-iam ---
[INFO] Not copying test resources
[INFO] 
[INFO] --- compiler:3.14.0:testCompile (default-testCompile) @ aws-java-sdk-iam ---
[INFO] Not compiling test sources
[INFO] 
[INFO] --- hpi:3.61:test-hpl (default-test-hpl) @ aws-java-sdk-iam ---
[INFO] Generating /tmp/plugin-builds/aws-java-sdk-sqs/aws-java-sdk-iam/target/test-classes/the.hpl
[INFO] 
[INFO] --- hpi:3.61:resolve-test-dependencies (default-resolve-test-dependencies) @ aws-java-sdk-iam ---
[INFO] 
[INFO] --- hpi:3.61:test-runtime (default-test-runtime) @ aws-java-sdk-iam ---
[INFO] Tests are skipped.
[INFO] 
[INFO] --- surefire:3.5.2:test (default-test) @ aws-java-sdk-iam ---
[INFO] Tests are skipped.
[INFO] 
[INFO] --- license:165.v7e11f4e4a_325:process (default) @ aws-java-sdk-iam ---
[INFO] 
[INFO] --- hpi:3.61:hpi (default-hpi) @ aws-java-sdk-iam ---
[INFO] Generating /tmp/plugin-builds/aws-java-sdk-sqs/aws-java-sdk-iam/target/aws-java-sdk-iam/META-INF/MANIFEST.MF
[INFO] Checking for attached .jar artifact ...
[INFO] Generating jar /tmp/plugin-builds/aws-java-sdk-sqs/aws-java-sdk-iam/target/aws-java-sdk-iam.jar
[INFO] Building jar: /tmp/plugin-builds/aws-java-sdk-sqs/aws-java-sdk-iam/target/aws-java-sdk-iam.jar
[INFO] Exploding webapp...
[INFO] Copy webapp webResources to /tmp/plugin-builds/aws-java-sdk-sqs/aws-java-sdk-iam/target/aws-java-sdk-iam
[INFO] Assembling webapp aws-java-sdk-iam in /tmp/plugin-builds/aws-java-sdk-sqs/aws-java-sdk-iam/target/aws-java-sdk-iam
[INFO] Bundling direct dependency aws-java-sdk-iam-1.12.780.jar
[INFO] Generating hpi /tmp/plugin-builds/aws-java-sdk-sqs/aws-java-sdk-iam/target/aws-java-sdk-iam.hpi
[INFO] Building jar: /tmp/plugin-builds/aws-java-sdk-sqs/aws-java-sdk-iam/target/aws-java-sdk-iam.hpi
[INFO] 
[INFO] --- jar:3.4.2:test-jar (maybe-test-jar) @ aws-java-sdk-iam ---
[INFO] Skipping packaging of the test-jar
[INFO] 
[INFO] >>> spotbugs:4.9.2.0:check (spotbugs) > :spotbugs @ aws-java-sdk-iam >>>
[INFO] 
[INFO] --- spotbugs:4.9.2.0:spotbugs (spotbugs) @ aws-java-sdk-iam ---
[INFO] Skipping com.github.spotbugs:spotbugs-maven-plugin:4.9.2.0:spotbugs report goal
[INFO] 
[INFO] <<< spotbugs:4.9.2.0:check (spotbugs) < :spotbugs @ aws-java-sdk-iam <<<
[INFO] 
[INFO] 
[INFO] --- spotbugs:4.9.2.0:check (spotbugs) @ aws-java-sdk-iam ---
[INFO] Spotbugs plugin skipped
[INFO] 
[INFO] --- spotless:2.44.3:check (default) @ aws-java-sdk-iam ---
[INFO] Spotless check skipped
[INFO] 
[INFO] --- install:3.1.4:install (default-install) @ aws-java-sdk-iam ---
[INFO] Installing /tmp/plugin-builds/aws-java-sdk-sqs/aws-java-sdk-iam/target/aws-java-sdk-iam-1.12.780-999999-SNAPSHOT.pom to /home/runner/.m2/repository/org/jenkins-ci/plugins/aws-java-sdk/aws-java-sdk-iam/1.12.780-999999-SNAPSHOT/aws-java-sdk-iam-1.12.780-999999-SNAPSHOT.pom
[INFO] Installing /tmp/plugin-builds/aws-java-sdk-sqs/aws-java-sdk-iam/target/aws-java-sdk-iam.hpi to /home/runner/.m2/repository/org/jenkins-ci/plugins/aws-java-sdk/aws-java-sdk-iam/1.12.780-999999-SNAPSHOT/aws-java-sdk-iam-1.12.780-999999-SNAPSHOT.hpi
[INFO] Installing /tmp/plugin-builds/aws-java-sdk-sqs/aws-java-sdk-iam/target/aws-java-sdk-iam.jar to /home/runner/.m2/repository/org/jenkins-ci/plugins/aws-java-sdk/aws-java-sdk-iam/1.12.780-999999-SNAPSHOT/aws-java-sdk-iam-1.12.780-999999-SNAPSHOT.jar
[INFO] 
[INFO] ------< org.jenkins-ci.plugins.aws-java-sdk:aws-java-sdk-kinesis >------
[INFO] Building Amazon Web Services SDK :: kinesis 1.12.780-999999-SNAPSHOT [17/25]
[INFO]   from aws-java-sdk-kinesis/pom.xml
[INFO] --------------------------------[ hpi ]---------------------------------
[INFO] 
[INFO] --- clean:3.4.1:clean (default-clean) @ aws-java-sdk-kinesis ---
[INFO] 
[INFO] --- hpi:3.61:validate (default-validate) @ aws-java-sdk-kinesis ---
[INFO] Created marker file /tmp/plugin-builds/aws-java-sdk-sqs/aws-java-sdk-kinesis/target/java-level/17
[INFO] 
[INFO] --- hpi:3.61:validate-hpi (default-validate-hpi) @ aws-java-sdk-kinesis ---
[INFO] 
[INFO] --- enforcer:3.5.0:enforce (display-info) @ aws-java-sdk-kinesis ---
[INFO] Rule 3: org.codehaus.mojo.extraenforcer.dependencies.EnforceBytecodeVersion passed
[INFO] Rule 4: org.apache.maven.enforcer.rules.dependency.BannedDependencies passed
[INFO] Rule 5: org.apache.maven.enforcer.rules.dependency.BannedDependencies passed
[INFO] Rule 6: org.apache.maven.enforcer.rules.dependency.RequireUpperBoundDeps passed
[INFO] 
[INFO] --- enforcer:3.5.0:enforce (no-snapshots-in-release) @ aws-java-sdk-kinesis ---
[INFO] Rule 0: org.apache.maven.enforcer.rules.dependency.RequireReleaseDeps passed
[INFO] 
[INFO] --- localizer:1.31:generate (default) @ aws-java-sdk-kinesis ---
[INFO] 
[INFO] --- resources:3.3.1:resources (default-resources) @ aws-java-sdk-kinesis ---
[INFO] Copying 1 resource from src/main/resources to target/classes
[INFO] 
[INFO] --- flatten:1.7.0:flatten (flatten) @ aws-java-sdk-kinesis ---
[INFO] Generating flattened POM of project org.jenkins-ci.plugins.aws-java-sdk:aws-java-sdk-kinesis:hpi:1.12.780-999999-SNAPSHOT...
[INFO] 
[INFO] --- compiler:3.14.0:compile (default-compile) @ aws-java-sdk-kinesis ---
[INFO] Recompiling the module because of changed dependency.
[INFO] 
[INFO] --- access-modifier-checker:1.34:enforce (default-enforce) @ aws-java-sdk-kinesis ---
[INFO] Skipping access modifier checks
[INFO] 
[INFO] --- hpi:3.61:insert-test (default-insert-test) @ aws-java-sdk-kinesis ---
[INFO] 
[INFO] --- antrun:3.1.0:run (createTempDir) @ aws-java-sdk-kinesis ---
[INFO] Executing tasks
[INFO]     [mkdir] Created dir: /tmp/plugin-builds/aws-java-sdk-sqs/aws-java-sdk-kinesis/target/tmp
[INFO] Executed tasks
[INFO] 
[INFO] --- resources:3.3.1:testResources (default-testResources) @ aws-java-sdk-kinesis ---
[INFO] Not copying test resources
[INFO] 
[INFO] --- compiler:3.14.0:testCompile (default-testCompile) @ aws-java-sdk-kinesis ---
[INFO] Not compiling test sources
[INFO] 
[INFO] --- hpi:3.61:test-hpl (default-test-hpl) @ aws-java-sdk-kinesis ---
[INFO] Generating /tmp/plugin-builds/aws-java-sdk-sqs/aws-java-sdk-kinesis/target/test-classes/the.hpl
[INFO] 
[INFO] --- hpi:3.61:resolve-test-dependencies (default-resolve-test-dependencies) @ aws-java-sdk-kinesis ---
[INFO] 
[INFO] --- hpi:3.61:test-runtime (default-test-runtime) @ aws-java-sdk-kinesis ---
[INFO] Tests are skipped.
[INFO] 
[INFO] --- surefire:3.5.2:test (default-test) @ aws-java-sdk-kinesis ---
[INFO] Tests are skipped.
[INFO] 
[INFO] --- license:165.v7e11f4e4a_325:process (default) @ aws-java-sdk-kinesis ---
[INFO] 
[INFO] --- hpi:3.61:hpi (default-hpi) @ aws-java-sdk-kinesis ---
[INFO] Generating /tmp/plugin-builds/aws-java-sdk-sqs/aws-java-sdk-kinesis/target/aws-java-sdk-kinesis/META-INF/MANIFEST.MF
[INFO] Checking for attached .jar artifact ...
[INFO] Generating jar /tmp/plugin-builds/aws-java-sdk-sqs/aws-java-sdk-kinesis/target/aws-java-sdk-kinesis.jar
[INFO] Building jar: /tmp/plugin-builds/aws-java-sdk-sqs/aws-java-sdk-kinesis/target/aws-java-sdk-kinesis.jar
[INFO] Exploding webapp...
[INFO] Copy webapp webResources to /tmp/plugin-builds/aws-java-sdk-sqs/aws-java-sdk-kinesis/target/aws-java-sdk-kinesis
[INFO] Assembling webapp aws-java-sdk-kinesis in /tmp/plugin-builds/aws-java-sdk-sqs/aws-java-sdk-kinesis/target/aws-java-sdk-kinesis
[INFO] Bundling direct dependency aws-java-sdk-kinesis-1.12.780.jar
[INFO] Generating hpi /tmp/plugin-builds/aws-java-sdk-sqs/aws-java-sdk-kinesis/target/aws-java-sdk-kinesis.hpi
[INFO] Building jar: /tmp/plugin-builds/aws-java-sdk-sqs/aws-java-sdk-kinesis/target/aws-java-sdk-kinesis.hpi
[INFO] 
[INFO] --- jar:3.4.2:test-jar (maybe-test-jar) @ aws-java-sdk-kinesis ---
[INFO] Skipping packaging of the test-jar
[INFO] 
[INFO] >>> spotbugs:4.9.2.0:check (spotbugs) > :spotbugs @ aws-java-sdk-kinesis >>>
[INFO] 
[INFO] --- spotbugs:4.9.2.0:spotbugs (spotbugs) @ aws-java-sdk-kinesis ---
[INFO] Skipping com.github.spotbugs:spotbugs-maven-plugin:4.9.2.0:spotbugs report goal
[INFO] 
[INFO] <<< spotbugs:4.9.2.0:check (spotbugs) < :spotbugs @ aws-java-sdk-kinesis <<<
[INFO] 
[INFO] 
[INFO] --- spotbugs:4.9.2.0:check (spotbugs) @ aws-java-sdk-kinesis ---
[INFO] Spotbugs plugin skipped
[INFO] 
[INFO] --- spotless:2.44.3:check (default) @ aws-java-sdk-kinesis ---
[INFO] Spotless check skipped
[INFO] 
[INFO] --- install:3.1.4:install (default-install) @ aws-java-sdk-kinesis ---
[INFO] Installing /tmp/plugin-builds/aws-java-sdk-sqs/aws-java-sdk-kinesis/target/aws-java-sdk-kinesis-1.12.780-999999-SNAPSHOT.pom to /home/runner/.m2/repository/org/jenkins-ci/plugins/aws-java-sdk/aws-java-sdk-kinesis/1.12.780-999999-SNAPSHOT/aws-java-sdk-kinesis-1.12.780-999999-SNAPSHOT.pom
[INFO] Installing /tmp/plugin-builds/aws-java-sdk-sqs/aws-java-sdk-kinesis/target/aws-java-sdk-kinesis.hpi to /home/runner/.m2/repository/org/jenkins-ci/plugins/aws-java-sdk/aws-java-sdk-kinesis/1.12.780-999999-SNAPSHOT/aws-java-sdk-kinesis-1.12.780-999999-SNAPSHOT.hpi
[INFO] Installing /tmp/plugin-builds/aws-java-sdk-sqs/aws-java-sdk-kinesis/target/aws-java-sdk-kinesis.jar to /home/runner/.m2/repository/org/jenkins-ci/plugins/aws-java-sdk/aws-java-sdk-kinesis/1.12.780-999999-SNAPSHOT/aws-java-sdk-kinesis-1.12.780-999999-SNAPSHOT.jar
[INFO] 
[INFO] ------< org.jenkins-ci.plugins.aws-java-sdk:aws-java-sdk-lambda >-------
[INFO] Building Amazon Web Services SDK :: Lambda 1.12.780-999999-SNAPSHOT [18/25]
[INFO]   from aws-java-sdk-lambda/pom.xml
[INFO] --------------------------------[ hpi ]---------------------------------
[INFO] 
[INFO] --- clean:3.4.1:clean (default-clean) @ aws-java-sdk-lambda ---
[INFO] 
[INFO] --- hpi:3.61:validate (default-validate) @ aws-java-sdk-lambda ---
[INFO] Created marker file /tmp/plugin-builds/aws-java-sdk-sqs/aws-java-sdk-lambda/target/java-level/17
[INFO] 
[INFO] --- hpi:3.61:validate-hpi (default-validate-hpi) @ aws-java-sdk-lambda ---
[INFO] 
[INFO] --- enforcer:3.5.0:enforce (display-info) @ aws-java-sdk-lambda ---
[INFO] Rule 3: org.codehaus.mojo.extraenforcer.dependencies.EnforceBytecodeVersion passed
[INFO] Rule 4: org.apache.maven.enforcer.rules.dependency.BannedDependencies passed
[INFO] Rule 5: org.apache.maven.enforcer.rules.dependency.BannedDependencies passed
[INFO] Rule 6: org.apache.maven.enforcer.rules.dependency.RequireUpperBoundDeps passed
[INFO] 
[INFO] --- enforcer:3.5.0:enforce (no-snapshots-in-release) @ aws-java-sdk-lambda ---
[INFO] Rule 0: org.apache.maven.enforcer.rules.dependency.RequireReleaseDeps passed
[INFO] 
[INFO] --- localizer:1.31:generate (default) @ aws-java-sdk-lambda ---
[INFO] 
[INFO] --- resources:3.3.1:resources (default-resources) @ aws-java-sdk-lambda ---
[INFO] Copying 1 resource from src/main/resources to target/classes
[INFO] 
[INFO] --- flatten:1.7.0:flatten (flatten) @ aws-java-sdk-lambda ---
[INFO] Generating flattened POM of project org.jenkins-ci.plugins.aws-java-sdk:aws-java-sdk-lambda:hpi:1.12.780-999999-SNAPSHOT...
[INFO] 
[INFO] --- compiler:3.14.0:compile (default-compile) @ aws-java-sdk-lambda ---
[INFO] Recompiling the module because of changed dependency.
[INFO] 
[INFO] --- access-modifier-checker:1.34:enforce (default-enforce) @ aws-java-sdk-lambda ---
[INFO] Skipping access modifier checks
[INFO] 
[INFO] --- hpi:3.61:insert-test (default-insert-test) @ aws-java-sdk-lambda ---
[INFO] 
[INFO] --- antrun:3.1.0:run (createTempDir) @ aws-java-sdk-lambda ---
[INFO] Executing tasks
[INFO]     [mkdir] Created dir: /tmp/plugin-builds/aws-java-sdk-sqs/aws-java-sdk-lambda/target/tmp
[INFO] Executed tasks
[INFO] 
[INFO] --- resources:3.3.1:testResources (default-testResources) @ aws-java-sdk-lambda ---
[INFO] Not copying test resources
[INFO] 
[INFO] --- compiler:3.14.0:testCompile (default-testCompile) @ aws-java-sdk-lambda ---
[INFO] Not compiling test sources
[INFO] 
[INFO] --- hpi:3.61:test-hpl (default-test-hpl) @ aws-java-sdk-lambda ---
[INFO] Generating /tmp/plugin-builds/aws-java-sdk-sqs/aws-java-sdk-lambda/target/test-classes/the.hpl
[INFO] 
[INFO] --- hpi:3.61:resolve-test-dependencies (default-resolve-test-dependencies) @ aws-java-sdk-lambda ---
[INFO] 
[INFO] --- hpi:3.61:test-runtime (default-test-runtime) @ aws-java-sdk-lambda ---
[INFO] Tests are skipped.
[INFO] 
[INFO] --- surefire:3.5.2:test (default-test) @ aws-java-sdk-lambda ---
[INFO] Tests are skipped.
[INFO] 
[INFO] --- license:165.v7e11f4e4a_325:process (default) @ aws-java-sdk-lambda ---
[INFO] 
[INFO] --- hpi:3.61:hpi (default-hpi) @ aws-java-sdk-lambda ---
[INFO] Generating /tmp/plugin-builds/aws-java-sdk-sqs/aws-java-sdk-lambda/target/aws-java-sdk-lambda/META-INF/MANIFEST.MF
[INFO] Checking for attached .jar artifact ...
[INFO] Generating jar /tmp/plugin-builds/aws-java-sdk-sqs/aws-java-sdk-lambda/target/aws-java-sdk-lambda.jar
[INFO] Building jar: /tmp/plugin-builds/aws-java-sdk-sqs/aws-java-sdk-lambda/target/aws-java-sdk-lambda.jar
[INFO] Exploding webapp...
[INFO] Copy webapp webResources to /tmp/plugin-builds/aws-java-sdk-sqs/aws-java-sdk-lambda/target/aws-java-sdk-lambda
[INFO] Assembling webapp aws-java-sdk-lambda in /tmp/plugin-builds/aws-java-sdk-sqs/aws-java-sdk-lambda/target/aws-java-sdk-lambda
[INFO] Bundling direct dependency aws-java-sdk-lambda-1.12.780.jar
[INFO] Generating hpi /tmp/plugin-builds/aws-java-sdk-sqs/aws-java-sdk-lambda/target/aws-java-sdk-lambda.hpi
[INFO] Building jar: /tmp/plugin-builds/aws-java-sdk-sqs/aws-java-sdk-lambda/target/aws-java-sdk-lambda.hpi
[INFO] 
[INFO] --- jar:3.4.2:test-jar (maybe-test-jar) @ aws-java-sdk-lambda ---
[INFO] Skipping packaging of the test-jar
[INFO] 
[INFO] >>> spotbugs:4.9.2.0:check (spotbugs) > :spotbugs @ aws-java-sdk-lambda >>>
[INFO] 
[INFO] --- spotbugs:4.9.2.0:spotbugs (spotbugs) @ aws-java-sdk-lambda ---
[INFO] Skipping com.github.spotbugs:spotbugs-maven-plugin:4.9.2.0:spotbugs report goal
[INFO] 
[INFO] <<< spotbugs:4.9.2.0:check (spotbugs) < :spotbugs @ aws-java-sdk-lambda <<<
[INFO] 
[INFO] 
[INFO] --- spotbugs:4.9.2.0:check (spotbugs) @ aws-java-sdk-lambda ---
[INFO] Spotbugs plugin skipped
[INFO] 
[INFO] --- spotless:2.44.3:check (default) @ aws-java-sdk-lambda ---
[INFO] Spotless check skipped
[INFO] 
[INFO] --- install:3.1.4:install (default-install) @ aws-java-sdk-lambda ---
[INFO] Installing /tmp/plugin-builds/aws-java-sdk-sqs/aws-java-sdk-lambda/target/aws-java-sdk-lambda-1.12.780-999999-SNAPSHOT.pom to /home/runner/.m2/repository/org/jenkins-ci/plugins/aws-java-sdk/aws-java-sdk-lambda/1.12.780-999999-SNAPSHOT/aws-java-sdk-lambda-1.12.780-999999-SNAPSHOT.pom
[INFO] Installing /tmp/plugin-builds/aws-java-sdk-sqs/aws-java-sdk-lambda/target/aws-java-sdk-lambda.hpi to /home/runner/.m2/repository/org/jenkins-ci/plugins/aws-java-sdk/aws-java-sdk-lambda/1.12.780-999999-SNAPSHOT/aws-java-sdk-lambda-1.12.780-999999-SNAPSHOT.hpi
[INFO] Installing /tmp/plugin-builds/aws-java-sdk-sqs/aws-java-sdk-lambda/target/aws-java-sdk-lambda.jar to /home/runner/.m2/repository/org/jenkins-ci/plugins/aws-java-sdk/aws-java-sdk-lambda/1.12.780-999999-SNAPSHOT/aws-java-sdk-lambda-1.12.780-999999-SNAPSHOT.jar
[INFO] 
[INFO] -------< org.jenkins-ci.plugins.aws-java-sdk:aws-java-sdk-logs >--------
[INFO] Building Amazon Web Services SDK :: Logs 1.12.780-999999-SNAPSHOT [19/25]
[INFO]   from aws-java-sdk-logs/pom.xml
[INFO] --------------------------------[ hpi ]---------------------------------
[INFO] 
[INFO] --- clean:3.4.1:clean (default-clean) @ aws-java-sdk-logs ---
[INFO] 
[INFO] --- hpi:3.61:validate (default-validate) @ aws-java-sdk-logs ---
[INFO] Created marker file /tmp/plugin-builds/aws-java-sdk-sqs/aws-java-sdk-logs/target/java-level/17
[INFO] 
[INFO] --- hpi:3.61:validate-hpi (default-validate-hpi) @ aws-java-sdk-logs ---
[INFO] 
[INFO] --- enforcer:3.5.0:enforce (display-info) @ aws-java-sdk-logs ---
[INFO] Rule 3: org.codehaus.mojo.extraenforcer.dependencies.EnforceBytecodeVersion passed
[INFO] Rule 4: org.apache.maven.enforcer.rules.dependency.BannedDependencies passed
[INFO] Rule 5: org.apache.maven.enforcer.rules.dependency.BannedDependencies passed
[INFO] Rule 6: org.apache.maven.enforcer.rules.dependency.RequireUpperBoundDeps passed
[INFO] 
[INFO] --- enforcer:3.5.0:enforce (no-snapshots-in-release) @ aws-java-sdk-logs ---
[INFO] Rule 0: org.apache.maven.enforcer.rules.dependency.RequireReleaseDeps passed
[INFO] 
[INFO] --- localizer:1.31:generate (default) @ aws-java-sdk-logs ---
[INFO] 
[INFO] --- resources:3.3.1:resources (default-resources) @ aws-java-sdk-logs ---
[INFO] Copying 1 resource from src/main/resources to target/classes
[INFO] 
[INFO] --- flatten:1.7.0:flatten (flatten) @ aws-java-sdk-logs ---
[INFO] Generating flattened POM of project org.jenkins-ci.plugins.aws-java-sdk:aws-java-sdk-logs:hpi:1.12.780-999999-SNAPSHOT...
[INFO] 
[INFO] --- compiler:3.14.0:compile (default-compile) @ aws-java-sdk-logs ---
[INFO] Recompiling the module because of changed dependency.
[INFO] 
[INFO] --- access-modifier-checker:1.34:enforce (default-enforce) @ aws-java-sdk-logs ---
[INFO] Skipping access modifier checks
[INFO] 
[INFO] --- hpi:3.61:insert-test (default-insert-test) @ aws-java-sdk-logs ---
[INFO] 
[INFO] --- antrun:3.1.0:run (createTempDir) @ aws-java-sdk-logs ---
[INFO] Executing tasks
[INFO]     [mkdir] Created dir: /tmp/plugin-builds/aws-java-sdk-sqs/aws-java-sdk-logs/target/tmp
[INFO] Executed tasks
[INFO] 
[INFO] --- resources:3.3.1:testResources (default-testResources) @ aws-java-sdk-logs ---
[INFO] Not copying test resources
[INFO] 
[INFO] --- compiler:3.14.0:testCompile (default-testCompile) @ aws-java-sdk-logs ---
[INFO] Not compiling test sources
[INFO] 
[INFO] --- hpi:3.61:test-hpl (default-test-hpl) @ aws-java-sdk-logs ---
[INFO] Generating /tmp/plugin-builds/aws-java-sdk-sqs/aws-java-sdk-logs/target/test-classes/the.hpl
[INFO] 
[INFO] --- hpi:3.61:resolve-test-dependencies (default-resolve-test-dependencies) @ aws-java-sdk-logs ---
[INFO] 
[INFO] --- hpi:3.61:test-runtime (default-test-runtime) @ aws-java-sdk-logs ---
[INFO] Tests are skipped.
[INFO] 
[INFO] --- surefire:3.5.2:test (default-test) @ aws-java-sdk-logs ---
[INFO] Tests are skipped.
[INFO] 
[INFO] --- license:165.v7e11f4e4a_325:process (default) @ aws-java-sdk-logs ---
[INFO] 
[INFO] --- hpi:3.61:hpi (default-hpi) @ aws-java-sdk-logs ---
[INFO] Generating /tmp/plugin-builds/aws-java-sdk-sqs/aws-java-sdk-logs/target/aws-java-sdk-logs/META-INF/MANIFEST.MF
[INFO] Checking for attached .jar artifact ...
[INFO] Generating jar /tmp/plugin-builds/aws-java-sdk-sqs/aws-java-sdk-logs/target/aws-java-sdk-logs.jar
[INFO] Building jar: /tmp/plugin-builds/aws-java-sdk-sqs/aws-java-sdk-logs/target/aws-java-sdk-logs.jar
[INFO] Exploding webapp...
[INFO] Copy webapp webResources to /tmp/plugin-builds/aws-java-sdk-sqs/aws-java-sdk-logs/target/aws-java-sdk-logs
[INFO] Assembling webapp aws-java-sdk-logs in /tmp/plugin-builds/aws-java-sdk-sqs/aws-java-sdk-logs/target/aws-java-sdk-logs
[INFO] Bundling direct dependency aws-java-sdk-logs-1.12.780.jar
[INFO] Generating hpi /tmp/plugin-builds/aws-java-sdk-sqs/aws-java-sdk-logs/target/aws-java-sdk-logs.hpi
[INFO] Building jar: /tmp/plugin-builds/aws-java-sdk-sqs/aws-java-sdk-logs/target/aws-java-sdk-logs.hpi
[INFO] 
[INFO] --- jar:3.4.2:test-jar (maybe-test-jar) @ aws-java-sdk-logs ---
[INFO] Skipping packaging of the test-jar
[INFO] 
[INFO] >>> spotbugs:4.9.2.0:check (spotbugs) > :spotbugs @ aws-java-sdk-logs >>>
[INFO] 
[INFO] --- spotbugs:4.9.2.0:spotbugs (spotbugs) @ aws-java-sdk-logs ---
[INFO] Skipping com.github.spotbugs:spotbugs-maven-plugin:4.9.2.0:spotbugs report goal
[INFO] 
[INFO] <<< spotbugs:4.9.2.0:check (spotbugs) < :spotbugs @ aws-java-sdk-logs <<<
[INFO] 
[INFO] 
[INFO] --- spotbugs:4.9.2.0:check (spotbugs) @ aws-java-sdk-logs ---
[INFO] Spotbugs plugin skipped
[INFO] 
[INFO] --- spotless:2.44.3:check (default) @ aws-java-sdk-logs ---
[INFO] Spotless check skipped
[INFO] 
[INFO] --- install:3.1.4:install (default-install) @ aws-java-sdk-logs ---
[INFO] Installing /tmp/plugin-builds/aws-java-sdk-sqs/aws-java-sdk-logs/target/aws-java-sdk-logs-1.12.780-999999-SNAPSHOT.pom to /home/runner/.m2/repository/org/jenkins-ci/plugins/aws-java-sdk/aws-java-sdk-logs/1.12.780-999999-SNAPSHOT/aws-java-sdk-logs-1.12.780-999999-SNAPSHOT.pom
[INFO] Installing /tmp/plugin-builds/aws-java-sdk-sqs/aws-java-sdk-logs/target/aws-java-sdk-logs.hpi to /home/runner/.m2/repository/org/jenkins-ci/plugins/aws-java-sdk/aws-java-sdk-logs/1.12.780-999999-SNAPSHOT/aws-java-sdk-logs-1.12.780-999999-SNAPSHOT.hpi
[INFO] Installing /tmp/plugin-builds/aws-java-sdk-sqs/aws-java-sdk-logs/target/aws-java-sdk-logs.jar to /home/runner/.m2/repository/org/jenkins-ci/plugins/aws-java-sdk/aws-java-sdk-logs/1.12.780-999999-SNAPSHOT/aws-java-sdk-logs-1.12.780-999999-SNAPSHOT.jar
[INFO] 
[INFO] ---< org.jenkins-ci.plugins.aws-java-sdk:aws-java-sdk-organizations >---
[INFO] Building Amazon Web Services SDK :: Organizations 1.12.780-999999-SNAPSHOT [20/25]
[INFO]   from aws-java-sdk-organizations/pom.xml
[INFO] --------------------------------[ hpi ]---------------------------------
[INFO] 
[INFO] --- clean:3.4.1:clean (default-clean) @ aws-java-sdk-organizations ---
[INFO] 
[INFO] --- hpi:3.61:validate (default-validate) @ aws-java-sdk-organizations ---
[INFO] Created marker file /tmp/plugin-builds/aws-java-sdk-sqs/aws-java-sdk-organizations/target/java-level/17
[INFO] 
[INFO] --- hpi:3.61:validate-hpi (default-validate-hpi) @ aws-java-sdk-organizations ---
[INFO] 
[INFO] --- enforcer:3.5.0:enforce (display-info) @ aws-java-sdk-organizations ---
[INFO] Rule 3: org.codehaus.mojo.extraenforcer.dependencies.EnforceBytecodeVersion passed
[INFO] Rule 4: org.apache.maven.enforcer.rules.dependency.BannedDependencies passed
[INFO] Rule 5: org.apache.maven.enforcer.rules.dependency.BannedDependencies passed
[INFO] Rule 6: org.apache.maven.enforcer.rules.dependency.RequireUpperBoundDeps passed
[INFO] 
[INFO] --- enforcer:3.5.0:enforce (no-snapshots-in-release) @ aws-java-sdk-organizations ---
[INFO] Rule 0: org.apache.maven.enforcer.rules.dependency.RequireReleaseDeps passed
[INFO] 
[INFO] --- localizer:1.31:generate (default) @ aws-java-sdk-organizations ---
[INFO] 
[INFO] --- resources:3.3.1:resources (default-resources) @ aws-java-sdk-organizations ---
[INFO] Copying 1 resource from src/main/resources to target/classes
[INFO] 
[INFO] --- flatten:1.7.0:flatten (flatten) @ aws-java-sdk-organizations ---
[INFO] Generating flattened POM of project org.jenkins-ci.plugins.aws-java-sdk:aws-java-sdk-organizations:hpi:1.12.780-999999-SNAPSHOT...
[INFO] 
[INFO] --- compiler:3.14.0:compile (default-compile) @ aws-java-sdk-organizations ---
[INFO] Recompiling the module because of changed dependency.
[INFO] 
[INFO] --- access-modifier-checker:1.34:enforce (default-enforce) @ aws-java-sdk-organizations ---
[INFO] Skipping access modifier checks
[INFO] 
[INFO] --- hpi:3.61:insert-test (default-insert-test) @ aws-java-sdk-organizations ---
[INFO] 
[INFO] --- antrun:3.1.0:run (createTempDir) @ aws-java-sdk-organizations ---
[INFO] Executing tasks
[INFO]     [mkdir] Created dir: /tmp/plugin-builds/aws-java-sdk-sqs/aws-java-sdk-organizations/target/tmp
[INFO] Executed tasks
[INFO] 
[INFO] --- resources:3.3.1:testResources (default-testResources) @ aws-java-sdk-organizations ---
[INFO] Not copying test resources
[INFO] 
[INFO] --- compiler:3.14.0:testCompile (default-testCompile) @ aws-java-sdk-organizations ---
[INFO] Not compiling test sources
[INFO] 
[INFO] --- hpi:3.61:test-hpl (default-test-hpl) @ aws-java-sdk-organizations ---
[INFO] Generating /tmp/plugin-builds/aws-java-sdk-sqs/aws-java-sdk-organizations/target/test-classes/the.hpl
[INFO] 
[INFO] --- hpi:3.61:resolve-test-dependencies (default-resolve-test-dependencies) @ aws-java-sdk-organizations ---
[INFO] 
[INFO] --- hpi:3.61:test-runtime (default-test-runtime) @ aws-java-sdk-organizations ---
[INFO] Tests are skipped.
[INFO] 
[INFO] --- surefire:3.5.2:test (default-test) @ aws-java-sdk-organizations ---
[INFO] Tests are skipped.
[INFO] 
[INFO] --- license:165.v7e11f4e4a_325:process (default) @ aws-java-sdk-organizations ---
[INFO] 
[INFO] --- hpi:3.61:hpi (default-hpi) @ aws-java-sdk-organizations ---
[INFO] Generating /tmp/plugin-builds/aws-java-sdk-sqs/aws-java-sdk-organizations/target/aws-java-sdk-organizations/META-INF/MANIFEST.MF
[INFO] Checking for attached .jar artifact ...
[INFO] Generating jar /tmp/plugin-builds/aws-java-sdk-sqs/aws-java-sdk-organizations/target/aws-java-sdk-organizations.jar
[INFO] Building jar: /tmp/plugin-builds/aws-java-sdk-sqs/aws-java-sdk-organizations/target/aws-java-sdk-organizations.jar
[INFO] Exploding webapp...
[INFO] Copy webapp webResources to /tmp/plugin-builds/aws-java-sdk-sqs/aws-java-sdk-organizations/target/aws-java-sdk-organizations
[INFO] Assembling webapp aws-java-sdk-organizations in /tmp/plugin-builds/aws-java-sdk-sqs/aws-java-sdk-organizations/target/aws-java-sdk-organizations
[INFO] Bundling direct dependency aws-java-sdk-organizations-1.12.780.jar
[INFO] Generating hpi /tmp/plugin-builds/aws-java-sdk-sqs/aws-java-sdk-organizations/target/aws-java-sdk-organizations.hpi
[INFO] Building jar: /tmp/plugin-builds/aws-java-sdk-sqs/aws-java-sdk-organizations/target/aws-java-sdk-organizations.hpi
[INFO] 
[INFO] --- jar:3.4.2:test-jar (maybe-test-jar) @ aws-java-sdk-organizations ---
[INFO] Skipping packaging of the test-jar
[INFO] 
[INFO] >>> spotbugs:4.9.2.0:check (spotbugs) > :spotbugs @ aws-java-sdk-organizations >>>
[INFO] 
[INFO] --- spotbugs:4.9.2.0:spotbugs (spotbugs) @ aws-java-sdk-organizations ---
[INFO] Skipping com.github.spotbugs:spotbugs-maven-plugin:4.9.2.0:spotbugs report goal
[INFO] 
[INFO] <<< spotbugs:4.9.2.0:check (spotbugs) < :spotbugs @ aws-java-sdk-organizations <<<
[INFO] 
[INFO] 
[INFO] --- spotbugs:4.9.2.0:check (spotbugs) @ aws-java-sdk-organizations ---
[INFO] Spotbugs plugin skipped
[INFO] 
[INFO] --- spotless:2.44.3:check (default) @ aws-java-sdk-organizations ---
[INFO] Spotless check skipped
[INFO] 
[INFO] --- install:3.1.4:install (default-install) @ aws-java-sdk-organizations ---
[INFO] Installing /tmp/plugin-builds/aws-java-sdk-sqs/aws-java-sdk-organizations/target/aws-java-sdk-organizations-1.12.780-999999-SNAPSHOT.pom to /home/runner/.m2/repository/org/jenkins-ci/plugins/aws-java-sdk/aws-java-sdk-organizations/1.12.780-999999-SNAPSHOT/aws-java-sdk-organizations-1.12.780-999999-SNAPSHOT.pom
[INFO] Installing /tmp/plugin-builds/aws-java-sdk-sqs/aws-java-sdk-organizations/target/aws-java-sdk-organizations.hpi to /home/runner/.m2/repository/org/jenkins-ci/plugins/aws-java-sdk/aws-java-sdk-organizations/1.12.780-999999-SNAPSHOT/aws-java-sdk-organizations-1.12.780-999999-SNAPSHOT.hpi
[INFO] Installing /tmp/plugin-builds/aws-java-sdk-sqs/aws-java-sdk-organizations/target/aws-java-sdk-organizations.jar to /home/runner/.m2/repository/org/jenkins-ci/plugins/aws-java-sdk/aws-java-sdk-organizations/1.12.780-999999-SNAPSHOT/aws-java-sdk-organizations-1.12.780-999999-SNAPSHOT.jar
[INFO] 
[INFO] --< org.jenkins-ci.plugins.aws-java-sdk:aws-java-sdk-secretsmanager >---
[INFO] Building Amazon Web Services SDK :: Secrets Manager 1.12.780-999999-SNAPSHOT [21/25]
[INFO]   from aws-java-sdk-secretsmanager/pom.xml
[INFO] --------------------------------[ hpi ]---------------------------------
[INFO] 
[INFO] --- clean:3.4.1:clean (default-clean) @ aws-java-sdk-secretsmanager ---
[INFO] 
[INFO] --- hpi:3.61:validate (default-validate) @ aws-java-sdk-secretsmanager ---
[INFO] Created marker file /tmp/plugin-builds/aws-java-sdk-sqs/aws-java-sdk-secretsmanager/target/java-level/17
[INFO] 
[INFO] --- hpi:3.61:validate-hpi (default-validate-hpi) @ aws-java-sdk-secretsmanager ---
[INFO] 
[INFO] --- enforcer:3.5.0:enforce (display-info) @ aws-java-sdk-secretsmanager ---
[INFO] Rule 3: org.codehaus.mojo.extraenforcer.dependencies.EnforceBytecodeVersion passed
[INFO] Rule 4: org.apache.maven.enforcer.rules.dependency.BannedDependencies passed
[INFO] Rule 5: org.apache.maven.enforcer.rules.dependency.BannedDependencies passed
[INFO] Rule 6: org.apache.maven.enforcer.rules.dependency.RequireUpperBoundDeps passed
[INFO] 
[INFO] --- enforcer:3.5.0:enforce (no-snapshots-in-release) @ aws-java-sdk-secretsmanager ---
[INFO] Rule 0: org.apache.maven.enforcer.rules.dependency.RequireReleaseDeps passed
[INFO] 
[INFO] --- localizer:1.31:generate (default) @ aws-java-sdk-secretsmanager ---
[INFO] 
[INFO] --- resources:3.3.1:resources (default-resources) @ aws-java-sdk-secretsmanager ---
[INFO] Copying 1 resource from src/main/resources to target/classes
[INFO] 
[INFO] --- flatten:1.7.0:flatten (flatten) @ aws-java-sdk-secretsmanager ---
[INFO] Generating flattened POM of project org.jenkins-ci.plugins.aws-java-sdk:aws-java-sdk-secretsmanager:hpi:1.12.780-999999-SNAPSHOT...
[INFO] 
[INFO] --- compiler:3.14.0:compile (default-compile) @ aws-java-sdk-secretsmanager ---
[INFO] Recompiling the module because of changed dependency.
[INFO] 
[INFO] --- access-modifier-checker:1.34:enforce (default-enforce) @ aws-java-sdk-secretsmanager ---
[INFO] Skipping access modifier checks
[INFO] 
[INFO] --- hpi:3.61:insert-test (default-insert-test) @ aws-java-sdk-secretsmanager ---
[INFO] 
[INFO] --- antrun:3.1.0:run (createTempDir) @ aws-java-sdk-secretsmanager ---
[INFO] Executing tasks
[INFO]     [mkdir] Created dir: /tmp/plugin-builds/aws-java-sdk-sqs/aws-java-sdk-secretsmanager/target/tmp
[INFO] Executed tasks
[INFO] 
[INFO] --- resources:3.3.1:testResources (default-testResources) @ aws-java-sdk-secretsmanager ---
[INFO] Not copying test resources
[INFO] 
[INFO] --- compiler:3.14.0:testCompile (default-testCompile) @ aws-java-sdk-secretsmanager ---
[INFO] Not compiling test sources
[INFO] 
[INFO] --- hpi:3.61:test-hpl (default-test-hpl) @ aws-java-sdk-secretsmanager ---
[INFO] Generating /tmp/plugin-builds/aws-java-sdk-sqs/aws-java-sdk-secretsmanager/target/test-classes/the.hpl
[INFO] 
[INFO] --- hpi:3.61:resolve-test-dependencies (default-resolve-test-dependencies) @ aws-java-sdk-secretsmanager ---
[INFO] 
[INFO] --- hpi:3.61:test-runtime (default-test-runtime) @ aws-java-sdk-secretsmanager ---
[INFO] Tests are skipped.
[INFO] 
[INFO] --- surefire:3.5.2:test (default-test) @ aws-java-sdk-secretsmanager ---
[INFO] Tests are skipped.
[INFO] 
[INFO] --- license:165.v7e11f4e4a_325:process (default) @ aws-java-sdk-secretsmanager ---
[INFO] 
[INFO] --- hpi:3.61:hpi (default-hpi) @ aws-java-sdk-secretsmanager ---
[INFO] Generating /tmp/plugin-builds/aws-java-sdk-sqs/aws-java-sdk-secretsmanager/target/aws-java-sdk-secretsmanager/META-INF/MANIFEST.MF
[INFO] Checking for attached .jar artifact ...
[INFO] Generating jar /tmp/plugin-builds/aws-java-sdk-sqs/aws-java-sdk-secretsmanager/target/aws-java-sdk-secretsmanager.jar
[INFO] Building jar: /tmp/plugin-builds/aws-java-sdk-sqs/aws-java-sdk-secretsmanager/target/aws-java-sdk-secretsmanager.jar
[INFO] Exploding webapp...
[INFO] Copy webapp webResources to /tmp/plugin-builds/aws-java-sdk-sqs/aws-java-sdk-secretsmanager/target/aws-java-sdk-secretsmanager
[INFO] Assembling webapp aws-java-sdk-secretsmanager in /tmp/plugin-builds/aws-java-sdk-sqs/aws-java-sdk-secretsmanager/target/aws-java-sdk-secretsmanager
[INFO] Bundling direct dependency aws-java-sdk-secretsmanager-1.12.780.jar
[INFO] Generating hpi /tmp/plugin-builds/aws-java-sdk-sqs/aws-java-sdk-secretsmanager/target/aws-java-sdk-secretsmanager.hpi
[INFO] Building jar: /tmp/plugin-builds/aws-java-sdk-sqs/aws-java-sdk-secretsmanager/target/aws-java-sdk-secretsmanager.hpi
[INFO] 
[INFO] --- jar:3.4.2:test-jar (maybe-test-jar) @ aws-java-sdk-secretsmanager ---
[INFO] Skipping packaging of the test-jar
[INFO] 
[INFO] >>> spotbugs:4.9.2.0:check (spotbugs) > :spotbugs @ aws-java-sdk-secretsmanager >>>
[INFO] 
[INFO] --- spotbugs:4.9.2.0:spotbugs (spotbugs) @ aws-java-sdk-secretsmanager ---
[INFO] Skipping com.github.spotbugs:spotbugs-maven-plugin:4.9.2.0:spotbugs report goal
[INFO] 
[INFO] <<< spotbugs:4.9.2.0:check (spotbugs) < :spotbugs @ aws-java-sdk-secretsmanager <<<
[INFO] 
[INFO] 
[INFO] --- spotbugs:4.9.2.0:check (spotbugs) @ aws-java-sdk-secretsmanager ---
[INFO] Spotbugs plugin skipped
[INFO] 
[INFO] --- spotless:2.44.3:check (default) @ aws-java-sdk-secretsmanager ---
[INFO] Spotless check skipped
[INFO] 
[INFO] --- install:3.1.4:install (default-install) @ aws-java-sdk-secretsmanager ---
[INFO] Installing /tmp/plugin-builds/aws-java-sdk-sqs/aws-java-sdk-secretsmanager/target/aws-java-sdk-secretsmanager-1.12.780-999999-SNAPSHOT.pom to /home/runner/.m2/repository/org/jenkins-ci/plugins/aws-java-sdk/aws-java-sdk-secretsmanager/1.12.780-999999-SNAPSHOT/aws-java-sdk-secretsmanager-1.12.780-999999-SNAPSHOT.pom
[INFO] Installing /tmp/plugin-builds/aws-java-sdk-sqs/aws-java-sdk-secretsmanager/target/aws-java-sdk-secretsmanager.hpi to /home/runner/.m2/repository/org/jenkins-ci/plugins/aws-java-sdk/aws-java-sdk-secretsmanager/1.12.780-999999-SNAPSHOT/aws-java-sdk-secretsmanager-1.12.780-999999-SNAPSHOT.hpi
[INFO] Installing /tmp/plugin-builds/aws-java-sdk-sqs/aws-java-sdk-secretsmanager/target/aws-java-sdk-secretsmanager.jar to /home/runner/.m2/repository/org/jenkins-ci/plugins/aws-java-sdk/aws-java-sdk-secretsmanager/1.12.780-999999-SNAPSHOT/aws-java-sdk-secretsmanager-1.12.780-999999-SNAPSHOT.jar
[INFO] 
[INFO] --------< org.jenkins-ci.plugins.aws-java-sdk:aws-java-sdk-sqs >--------
[INFO] Building Amazon Web Services SDK :: SQS 1.12.780-999999-SNAPSHOT [22/25]
[INFO]   from aws-java-sdk-sqs/pom.xml
[INFO] --------------------------------[ hpi ]---------------------------------
[INFO] 
[INFO] --- clean:3.4.1:clean (default-clean) @ aws-java-sdk-sqs ---
[INFO] 
[INFO] --- hpi:3.61:validate (default-validate) @ aws-java-sdk-sqs ---
[INFO] Created marker file /tmp/plugin-builds/aws-java-sdk-sqs/aws-java-sdk-sqs/target/java-level/17
[INFO] 
[INFO] --- hpi:3.61:validate-hpi (default-validate-hpi) @ aws-java-sdk-sqs ---
[INFO] 
[INFO] --- enforcer:3.5.0:enforce (display-info) @ aws-java-sdk-sqs ---
[INFO] Rule 3: org.codehaus.mojo.extraenforcer.dependencies.EnforceBytecodeVersion passed
[INFO] Rule 4: org.apache.maven.enforcer.rules.dependency.BannedDependencies passed
[INFO] Rule 5: org.apache.maven.enforcer.rules.dependency.BannedDependencies passed
[INFO] Rule 6: org.apache.maven.enforcer.rules.dependency.RequireUpperBoundDeps passed
[INFO] 
[INFO] --- enforcer:3.5.0:enforce (no-snapshots-in-release) @ aws-java-sdk-sqs ---
[INFO] Rule 0: org.apache.maven.enforcer.rules.dependency.RequireReleaseDeps passed
[INFO] 
[INFO] --- localizer:1.31:generate (default) @ aws-java-sdk-sqs ---
[INFO] 
[INFO] --- resources:3.3.1:resources (default-resources) @ aws-java-sdk-sqs ---
[INFO] Copying 1 resource from src/main/resources to target/classes
[INFO] 
[INFO] --- flatten:1.7.0:flatten (flatten) @ aws-java-sdk-sqs ---
[INFO] Generating flattened POM of project org.jenkins-ci.plugins.aws-java-sdk:aws-java-sdk-sqs:hpi:1.12.780-999999-SNAPSHOT...
[INFO] 
[INFO] --- compiler:3.14.0:compile (default-compile) @ aws-java-sdk-sqs ---
[INFO] Recompiling the module because of changed dependency.
[INFO] 
[INFO] --- access-modifier-checker:1.34:enforce (default-enforce) @ aws-java-sdk-sqs ---
[INFO] Skipping access modifier checks
[INFO] 
[INFO] --- hpi:3.61:insert-test (default-insert-test) @ aws-java-sdk-sqs ---
[INFO] 
[INFO] --- antrun:3.1.0:run (createTempDir) @ aws-java-sdk-sqs ---
[INFO] Executing tasks
[INFO]     [mkdir] Created dir: /tmp/plugin-builds/aws-java-sdk-sqs/aws-java-sdk-sqs/target/tmp
[INFO] Executed tasks
[INFO] 
[INFO] --- resources:3.3.1:testResources (default-testResources) @ aws-java-sdk-sqs ---
[INFO] Not copying test resources
[INFO] 
[INFO] --- compiler:3.14.0:testCompile (default-testCompile) @ aws-java-sdk-sqs ---
[INFO] Not compiling test sources
[INFO] 
[INFO] --- hpi:3.61:test-hpl (default-test-hpl) @ aws-java-sdk-sqs ---
[INFO] Generating /tmp/plugin-builds/aws-java-sdk-sqs/aws-java-sdk-sqs/target/test-classes/the.hpl
[INFO] 
[INFO] --- hpi:3.61:resolve-test-dependencies (default-resolve-test-dependencies) @ aws-java-sdk-sqs ---
[INFO] 
[INFO] --- hpi:3.61:test-runtime (default-test-runtime) @ aws-java-sdk-sqs ---
[INFO] Tests are skipped.
[INFO] 
[INFO] --- surefire:3.5.2:test (default-test) @ aws-java-sdk-sqs ---
[INFO] Tests are skipped.
[INFO] 
[INFO] --- license:165.v7e11f4e4a_325:process (default) @ aws-java-sdk-sqs ---
[INFO] 
[INFO] --- hpi:3.61:hpi (default-hpi) @ aws-java-sdk-sqs ---
[INFO] Generating /tmp/plugin-builds/aws-java-sdk-sqs/aws-java-sdk-sqs/target/aws-java-sdk-sqs/META-INF/MANIFEST.MF
[INFO] Checking for attached .jar artifact ...
[INFO] Generating jar /tmp/plugin-builds/aws-java-sdk-sqs/aws-java-sdk-sqs/target/aws-java-sdk-sqs.jar
[INFO] Building jar: /tmp/plugin-builds/aws-java-sdk-sqs/aws-java-sdk-sqs/target/aws-java-sdk-sqs.jar
[INFO] Exploding webapp...
[INFO] Copy webapp webResources to /tmp/plugin-builds/aws-java-sdk-sqs/aws-java-sdk-sqs/target/aws-java-sdk-sqs
[INFO] Assembling webapp aws-java-sdk-sqs in /tmp/plugin-builds/aws-java-sdk-sqs/aws-java-sdk-sqs/target/aws-java-sdk-sqs
[INFO] Bundling direct dependency aws-java-sdk-sqs-1.12.780.jar
[INFO] Generating hpi /tmp/plugin-builds/aws-java-sdk-sqs/aws-java-sdk-sqs/target/aws-java-sdk-sqs.hpi
[INFO] Building jar: /tmp/plugin-builds/aws-java-sdk-sqs/aws-java-sdk-sqs/target/aws-java-sdk-sqs.hpi
[INFO] 
[INFO] --- jar:3.4.2:test-jar (maybe-test-jar) @ aws-java-sdk-sqs ---
[INFO] Skipping packaging of the test-jar
[INFO] 
[INFO] >>> spotbugs:4.9.2.0:check (spotbugs) > :spotbugs @ aws-java-sdk-sqs >>>
[INFO] 
[INFO] --- spotbugs:4.9.2.0:spotbugs (spotbugs) @ aws-java-sdk-sqs ---
[INFO] Skipping com.github.spotbugs:spotbugs-maven-plugin:4.9.2.0:spotbugs report goal
[INFO] 
[INFO] <<< spotbugs:4.9.2.0:check (spotbugs) < :spotbugs @ aws-java-sdk-sqs <<<
[INFO] 
[INFO] 
[INFO] --- spotbugs:4.9.2.0:check (spotbugs) @ aws-java-sdk-sqs ---
[INFO] Spotbugs plugin skipped
[INFO] 
[INFO] --- spotless:2.44.3:check (default) @ aws-java-sdk-sqs ---
[INFO] Spotless check skipped
[INFO] 
[INFO] --- install:3.1.4:install (default-install) @ aws-java-sdk-sqs ---
[INFO] Installing /tmp/plugin-builds/aws-java-sdk-sqs/aws-java-sdk-sqs/target/aws-java-sdk-sqs-1.12.780-999999-SNAPSHOT.pom to /home/runner/.m2/repository/org/jenkins-ci/plugins/aws-java-sdk/aws-java-sdk-sqs/1.12.780-999999-SNAPSHOT/aws-java-sdk-sqs-1.12.780-999999-SNAPSHOT.pom
[INFO] Installing /tmp/plugin-builds/aws-java-sdk-sqs/aws-java-sdk-sqs/target/aws-java-sdk-sqs.hpi to /home/runner/.m2/repository/org/jenkins-ci/plugins/aws-java-sdk/aws-java-sdk-sqs/1.12.780-999999-SNAPSHOT/aws-java-sdk-sqs-1.12.780-999999-SNAPSHOT.hpi
[INFO] Installing /tmp/plugin-builds/aws-java-sdk-sqs/aws-java-sdk-sqs/target/aws-java-sdk-sqs.jar to /home/runner/.m2/repository/org/jenkins-ci/plugins/aws-java-sdk/aws-java-sdk-sqs/1.12.780-999999-SNAPSHOT/aws-java-sdk-sqs-1.12.780-999999-SNAPSHOT.jar
[INFO] 
[INFO] --------< org.jenkins-ci.plugins.aws-java-sdk:aws-java-sdk-sns >--------
[INFO] Building Amazon Web Services SDK :: SNS 1.12.780-999999-SNAPSHOT [23/25]
[INFO]   from aws-java-sdk-sns/pom.xml
[INFO] --------------------------------[ hpi ]---------------------------------
[INFO] 
[INFO] --- clean:3.4.1:clean (default-clean) @ aws-java-sdk-sns ---
[INFO] 
[INFO] --- hpi:3.61:validate (default-validate) @ aws-java-sdk-sns ---
[INFO] Created marker file /tmp/plugin-builds/aws-java-sdk-sqs/aws-java-sdk-sns/target/java-level/17
[INFO] 
[INFO] --- hpi:3.61:validate-hpi (default-validate-hpi) @ aws-java-sdk-sns ---
[INFO] 
[INFO] --- enforcer:3.5.0:enforce (display-info) @ aws-java-sdk-sns ---
[INFO] Rule 3: org.codehaus.mojo.extraenforcer.dependencies.EnforceBytecodeVersion passed
[INFO] Rule 4: org.apache.maven.enforcer.rules.dependency.BannedDependencies passed
[INFO] Rule 5: org.apache.maven.enforcer.rules.dependency.BannedDependencies passed
[INFO] Rule 6: org.apache.maven.enforcer.rules.dependency.RequireUpperBoundDeps passed
[INFO] 
[INFO] --- enforcer:3.5.0:enforce (no-snapshots-in-release) @ aws-java-sdk-sns ---
[INFO] Rule 0: org.apache.maven.enforcer.rules.dependency.RequireReleaseDeps passed
[INFO] 
[INFO] --- localizer:1.31:generate (default) @ aws-java-sdk-sns ---
[INFO] 
[INFO] --- resources:3.3.1:resources (default-resources) @ aws-java-sdk-sns ---
[INFO] Copying 1 resource from src/main/resources to target/classes
[INFO] 
[INFO] --- flatten:1.7.0:flatten (flatten) @ aws-java-sdk-sns ---
[INFO] Generating flattened POM of project org.jenkins-ci.plugins.aws-java-sdk:aws-java-sdk-sns:hpi:1.12.780-999999-SNAPSHOT...
[INFO] 
[INFO] --- compiler:3.14.0:compile (default-compile) @ aws-java-sdk-sns ---
[INFO] Recompiling the module because of changed dependency.
[INFO] 
[INFO] --- access-modifier-checker:1.34:enforce (default-enforce) @ aws-java-sdk-sns ---
[INFO] Skipping access modifier checks
[INFO] 
[INFO] --- hpi:3.61:insert-test (default-insert-test) @ aws-java-sdk-sns ---
[INFO] 
[INFO] --- antrun:3.1.0:run (createTempDir) @ aws-java-sdk-sns ---
[INFO] Executing tasks
[INFO]     [mkdir] Created dir: /tmp/plugin-builds/aws-java-sdk-sqs/aws-java-sdk-sns/target/tmp
[INFO] Executed tasks
[INFO] 
[INFO] --- resources:3.3.1:testResources (default-testResources) @ aws-java-sdk-sns ---
[INFO] Not copying test resources
[INFO] 
[INFO] --- compiler:3.14.0:testCompile (default-testCompile) @ aws-java-sdk-sns ---
[INFO] Not compiling test sources
[INFO] 
[INFO] --- hpi:3.61:test-hpl (default-test-hpl) @ aws-java-sdk-sns ---
[INFO] Generating /tmp/plugin-builds/aws-java-sdk-sqs/aws-java-sdk-sns/target/test-classes/the.hpl
[INFO] 
[INFO] --- hpi:3.61:resolve-test-dependencies (default-resolve-test-dependencies) @ aws-java-sdk-sns ---
[INFO] 
[INFO] --- hpi:3.61:test-runtime (default-test-runtime) @ aws-java-sdk-sns ---
[INFO] Tests are skipped.
[INFO] 
[INFO] --- surefire:3.5.2:test (default-test) @ aws-java-sdk-sns ---
[INFO] Tests are skipped.
[INFO] 
[INFO] --- license:165.v7e11f4e4a_325:process (default) @ aws-java-sdk-sns ---
[INFO] 
[INFO] --- hpi:3.61:hpi (default-hpi) @ aws-java-sdk-sns ---
[INFO] Generating /tmp/plugin-builds/aws-java-sdk-sqs/aws-java-sdk-sns/target/aws-java-sdk-sns/META-INF/MANIFEST.MF
[INFO] Checking for attached .jar artifact ...
[INFO] Generating jar /tmp/plugin-builds/aws-java-sdk-sqs/aws-java-sdk-sns/target/aws-java-sdk-sns.jar
[INFO] Building jar: /tmp/plugin-builds/aws-java-sdk-sqs/aws-java-sdk-sns/target/aws-java-sdk-sns.jar
[INFO] Exploding webapp...
[INFO] Copy webapp webResources to /tmp/plugin-builds/aws-java-sdk-sqs/aws-java-sdk-sns/target/aws-java-sdk-sns
[INFO] Assembling webapp aws-java-sdk-sns in /tmp/plugin-builds/aws-java-sdk-sqs/aws-java-sdk-sns/target/aws-java-sdk-sns
[INFO] Bundling direct dependency aws-java-sdk-sns-1.12.780.jar
[INFO] Generating hpi /tmp/plugin-builds/aws-java-sdk-sqs/aws-java-sdk-sns/target/aws-java-sdk-sns.hpi
[INFO] Building jar: /tmp/plugin-builds/aws-java-sdk-sqs/aws-java-sdk-sns/target/aws-java-sdk-sns.hpi
[INFO] 
[INFO] --- jar:3.4.2:test-jar (maybe-test-jar) @ aws-java-sdk-sns ---
[INFO] Skipping packaging of the test-jar
[INFO] 
[INFO] >>> spotbugs:4.9.2.0:check (spotbugs) > :spotbugs @ aws-java-sdk-sns >>>
[INFO] 
[INFO] --- spotbugs:4.9.2.0:spotbugs (spotbugs) @ aws-java-sdk-sns ---
[INFO] Skipping com.github.spotbugs:spotbugs-maven-plugin:4.9.2.0:spotbugs report goal
[INFO] 
[INFO] <<< spotbugs:4.9.2.0:check (spotbugs) < :spotbugs @ aws-java-sdk-sns <<<
[INFO] 
[INFO] 
[INFO] --- spotbugs:4.9.2.0:check (spotbugs) @ aws-java-sdk-sns ---
[INFO] Spotbugs plugin skipped
[INFO] 
[INFO] --- spotless:2.44.3:check (default) @ aws-java-sdk-sns ---
[INFO] Spotless check skipped
[INFO] 
[INFO] --- install:3.1.4:install (default-install) @ aws-java-sdk-sns ---
[INFO] Installing /tmp/plugin-builds/aws-java-sdk-sqs/aws-java-sdk-sns/target/aws-java-sdk-sns-1.12.780-999999-SNAPSHOT.pom to /home/runner/.m2/repository/org/jenkins-ci/plugins/aws-java-sdk/aws-java-sdk-sns/1.12.780-999999-SNAPSHOT/aws-java-sdk-sns-1.12.780-999999-SNAPSHOT.pom
[INFO] Installing /tmp/plugin-builds/aws-java-sdk-sqs/aws-java-sdk-sns/target/aws-java-sdk-sns.hpi to /home/runner/.m2/repository/org/jenkins-ci/plugins/aws-java-sdk/aws-java-sdk-sns/1.12.780-999999-SNAPSHOT/aws-java-sdk-sns-1.12.780-999999-SNAPSHOT.hpi
[INFO] Installing /tmp/plugin-builds/aws-java-sdk-sqs/aws-java-sdk-sns/target/aws-java-sdk-sns.jar to /home/runner/.m2/repository/org/jenkins-ci/plugins/aws-java-sdk/aws-java-sdk-sns/1.12.780-999999-SNAPSHOT/aws-java-sdk-sns-1.12.780-999999-SNAPSHOT.jar
[INFO] 
[INFO] --------< org.jenkins-ci.plugins.aws-java-sdk:aws-java-sdk-ssm >--------
[INFO] Building Amazon Web Services SDK :: SSM 1.12.780-999999-SNAPSHOT [24/25]
[INFO]   from aws-java-sdk-ssm/pom.xml
[INFO] --------------------------------[ hpi ]---------------------------------
[INFO] 
[INFO] --- clean:3.4.1:clean (default-clean) @ aws-java-sdk-ssm ---
[INFO] 
[INFO] --- hpi:3.61:validate (default-validate) @ aws-java-sdk-ssm ---
[INFO] Created marker file /tmp/plugin-builds/aws-java-sdk-sqs/aws-java-sdk-ssm/target/java-level/17
[INFO] 
[INFO] --- hpi:3.61:validate-hpi (default-validate-hpi) @ aws-java-sdk-ssm ---
[INFO] 
[INFO] --- enforcer:3.5.0:enforce (display-info) @ aws-java-sdk-ssm ---
[INFO] Rule 3: org.codehaus.mojo.extraenforcer.dependencies.EnforceBytecodeVersion passed
[INFO] Rule 4: org.apache.maven.enforcer.rules.dependency.BannedDependencies passed
[INFO] Rule 5: org.apache.maven.enforcer.rules.dependency.BannedDependencies passed
[INFO] Rule 6: org.apache.maven.enforcer.rules.dependency.RequireUpperBoundDeps passed
[INFO] 
[INFO] --- enforcer:3.5.0:enforce (no-snapshots-in-release) @ aws-java-sdk-ssm ---
[INFO] Rule 0: org.apache.maven.enforcer.rules.dependency.RequireReleaseDeps passed
[INFO] 
[INFO] --- localizer:1.31:generate (default) @ aws-java-sdk-ssm ---
[INFO] 
[INFO] --- resources:3.3.1:resources (default-resources) @ aws-java-sdk-ssm ---
[INFO] Copying 1 resource from src/main/resources to target/classes
[INFO] 
[INFO] --- flatten:1.7.0:flatten (flatten) @ aws-java-sdk-ssm ---
[INFO] Generating flattened POM of project org.jenkins-ci.plugins.aws-java-sdk:aws-java-sdk-ssm:hpi:1.12.780-999999-SNAPSHOT...
[INFO] 
[INFO] --- compiler:3.14.0:compile (default-compile) @ aws-java-sdk-ssm ---
[INFO] Recompiling the module because of changed dependency.
[INFO] 
[INFO] --- access-modifier-checker:1.34:enforce (default-enforce) @ aws-java-sdk-ssm ---
[INFO] Skipping access modifier checks
[INFO] 
[INFO] --- hpi:3.61:insert-test (default-insert-test) @ aws-java-sdk-ssm ---
[INFO] 
[INFO] --- antrun:3.1.0:run (createTempDir) @ aws-java-sdk-ssm ---
[INFO] Executing tasks
[INFO]     [mkdir] Created dir: /tmp/plugin-builds/aws-java-sdk-sqs/aws-java-sdk-ssm/target/tmp
[INFO] Executed tasks
[INFO] 
[INFO] --- resources:3.3.1:testResources (default-testResources) @ aws-java-sdk-ssm ---
[INFO] Not copying test resources
[INFO] 
[INFO] --- compiler:3.14.0:testCompile (default-testCompile) @ aws-java-sdk-ssm ---
[INFO] Not compiling test sources
[INFO] 
[INFO] --- hpi:3.61:test-hpl (default-test-hpl) @ aws-java-sdk-ssm ---
[INFO] Generating /tmp/plugin-builds/aws-java-sdk-sqs/aws-java-sdk-ssm/target/test-classes/the.hpl
[INFO] 
[INFO] --- hpi:3.61:resolve-test-dependencies (default-resolve-test-dependencies) @ aws-java-sdk-ssm ---
[INFO] 
[INFO] --- hpi:3.61:test-runtime (default-test-runtime) @ aws-java-sdk-ssm ---
[INFO] Tests are skipped.
[INFO] 
[INFO] --- surefire:3.5.2:test (default-test) @ aws-java-sdk-ssm ---
[INFO] Tests are skipped.
[INFO] 
[INFO] --- license:165.v7e11f4e4a_325:process (default) @ aws-java-sdk-ssm ---
[INFO] 
[INFO] --- hpi:3.61:hpi (default-hpi) @ aws-java-sdk-ssm ---
[INFO] Generating /tmp/plugin-builds/aws-java-sdk-sqs/aws-java-sdk-ssm/target/aws-java-sdk-ssm/META-INF/MANIFEST.MF
[INFO] Checking for attached .jar artifact ...
[INFO] Generating jar /tmp/plugin-builds/aws-java-sdk-sqs/aws-java-sdk-ssm/target/aws-java-sdk-ssm.jar
[INFO] Building jar: /tmp/plugin-builds/aws-java-sdk-sqs/aws-java-sdk-ssm/target/aws-java-sdk-ssm.jar
[INFO] Exploding webapp...
[INFO] Copy webapp webResources to /tmp/plugin-builds/aws-java-sdk-sqs/aws-java-sdk-ssm/target/aws-java-sdk-ssm
[INFO] Assembling webapp aws-java-sdk-ssm in /tmp/plugin-builds/aws-java-sdk-sqs/aws-java-sdk-ssm/target/aws-java-sdk-ssm
[INFO] Bundling direct dependency aws-java-sdk-ssm-1.12.780.jar
[INFO] Generating hpi /tmp/plugin-builds/aws-java-sdk-sqs/aws-java-sdk-ssm/target/aws-java-sdk-ssm.hpi
[INFO] Building jar: /tmp/plugin-builds/aws-java-sdk-sqs/aws-java-sdk-ssm/target/aws-java-sdk-ssm.hpi
[INFO] 
[INFO] --- jar:3.4.2:test-jar (maybe-test-jar) @ aws-java-sdk-ssm ---
[INFO] Skipping packaging of the test-jar
[INFO] 
[INFO] >>> spotbugs:4.9.2.0:check (spotbugs) > :spotbugs @ aws-java-sdk-ssm >>>
[INFO] 
[INFO] --- spotbugs:4.9.2.0:spotbugs (spotbugs) @ aws-java-sdk-ssm ---
[INFO] Skipping com.github.spotbugs:spotbugs-maven-plugin:4.9.2.0:spotbugs report goal
[INFO] 
[INFO] <<< spotbugs:4.9.2.0:check (spotbugs) < :spotbugs @ aws-java-sdk-ssm <<<
[INFO] 
[INFO] 
[INFO] --- spotbugs:4.9.2.0:check (spotbugs) @ aws-java-sdk-ssm ---
[INFO] Spotbugs plugin skipped
[INFO] 
[INFO] --- spotless:2.44.3:check (default) @ aws-java-sdk-ssm ---
[INFO] Spotless check skipped
[INFO] 
[INFO] --- install:3.1.4:install (default-install) @ aws-java-sdk-ssm ---
[INFO] Installing /tmp/plugin-builds/aws-java-sdk-sqs/aws-java-sdk-ssm/target/aws-java-sdk-ssm-1.12.780-999999-SNAPSHOT.pom to /home/runner/.m2/repository/org/jenkins-ci/plugins/aws-java-sdk/aws-java-sdk-ssm/1.12.780-999999-SNAPSHOT/aws-java-sdk-ssm-1.12.780-999999-SNAPSHOT.pom
[INFO] Installing /tmp/plugin-builds/aws-java-sdk-sqs/aws-java-sdk-ssm/target/aws-java-sdk-ssm.hpi to /home/runner/.m2/repository/org/jenkins-ci/plugins/aws-java-sdk/aws-java-sdk-ssm/1.12.780-999999-SNAPSHOT/aws-java-sdk-ssm-1.12.780-999999-SNAPSHOT.hpi
[INFO] Installing /tmp/plugin-builds/aws-java-sdk-sqs/aws-java-sdk-ssm/target/aws-java-sdk-ssm.jar to /home/runner/.m2/repository/org/jenkins-ci/plugins/aws-java-sdk/aws-java-sdk-ssm/1.12.780-999999-SNAPSHOT/aws-java-sdk-ssm-1.12.780-999999-SNAPSHOT.jar
[INFO] 
[INFO] ----------------< org.jenkins-ci.plugins:aws-java-sdk >-----------------
[INFO] Building Amazon Web Services SDK :: All 1.12.780-999999-SNAPSHOT [25/25]
[INFO]   from aws-java-sdk/pom.xml
[INFO] --------------------------------[ hpi ]---------------------------------
[INFO] 
[INFO] --- clean:3.4.1:clean (default-clean) @ aws-java-sdk ---
[INFO] 
[INFO] --- hpi:3.61:validate (default-validate) @ aws-java-sdk ---
[INFO] Created marker file /tmp/plugin-builds/aws-java-sdk-sqs/aws-java-sdk/target/java-level/17
[INFO] 
[INFO] --- hpi:3.61:validate-hpi (default-validate-hpi) @ aws-java-sdk ---
[INFO] 
[INFO] --- enforcer:3.5.0:enforce (display-info) @ aws-java-sdk ---
[INFO] Rule 3: org.codehaus.mojo.extraenforcer.dependencies.EnforceBytecodeVersion passed
[INFO] Rule 4: org.apache.maven.enforcer.rules.dependency.BannedDependencies passed
[INFO] Rule 5: org.apache.maven.enforcer.rules.dependency.BannedDependencies passed
[INFO] Rule 6: org.apache.maven.enforcer.rules.dependency.RequireUpperBoundDeps passed
[INFO] 
[INFO] --- enforcer:3.5.0:enforce (no-snapshots-in-release) @ aws-java-sdk ---
[INFO] Rule 0: org.apache.maven.enforcer.rules.dependency.RequireReleaseDeps passed
[INFO] 
[INFO] --- localizer:1.31:generate (default) @ aws-java-sdk ---
[INFO] 
[INFO] --- resources:3.3.1:resources (default-resources) @ aws-java-sdk ---
[INFO] Copying 1 resource from src/main/resources to target/classes
[INFO] 
[INFO] --- flatten:1.7.0:flatten (flatten) @ aws-java-sdk ---
[INFO] Generating flattened POM of project org.jenkins-ci.plugins:aws-java-sdk:hpi:1.12.780-999999-SNAPSHOT...
[INFO] 
[INFO] --- compiler:3.14.0:compile (default-compile) @ aws-java-sdk ---
[INFO] Recompiling the module because of changed dependency.
[INFO] Compiling 1 source file with javac [debug parameters release 17] to target/classes
[INFO] 
[INFO] --- access-modifier-checker:1.34:enforce (default-enforce) @ aws-java-sdk ---
[INFO] Skipping access modifier checks
[INFO] 
[INFO] --- hpi:3.61:insert-test (default-insert-test) @ aws-java-sdk ---
[INFO] 
[INFO] --- antrun:3.1.0:run (createTempDir) @ aws-java-sdk ---
[INFO] Executing tasks
[INFO]     [mkdir] Created dir: /tmp/plugin-builds/aws-java-sdk-sqs/aws-java-sdk/target/tmp
[INFO] Executed tasks
[INFO] 
[INFO] --- resources:3.3.1:testResources (default-testResources) @ aws-java-sdk ---
[INFO] Not copying test resources
[INFO] 
[INFO] --- compiler:3.14.0:testCompile (default-testCompile) @ aws-java-sdk ---
[INFO] Not compiling test sources
[INFO] 
[INFO] --- hpi:3.61:test-hpl (default-test-hpl) @ aws-java-sdk ---
[INFO] Generating /tmp/plugin-builds/aws-java-sdk-sqs/aws-java-sdk/target/test-classes/the.hpl
[INFO] 
[INFO] --- hpi:3.61:resolve-test-dependencies (default-resolve-test-dependencies) @ aws-java-sdk ---
[INFO] 
[INFO] --- hpi:3.61:test-runtime (default-test-runtime) @ aws-java-sdk ---
[INFO] Tests are skipped.
[INFO] 
[INFO] --- surefire:3.5.2:test (default-test) @ aws-java-sdk ---
[INFO] Tests are skipped.
[INFO] 
[INFO] --- license:165.v7e11f4e4a_325:process (default) @ aws-java-sdk ---
[INFO] 
[INFO] --- hpi:3.61:hpi (default-hpi) @ aws-java-sdk ---
[INFO] Generating /tmp/plugin-builds/aws-java-sdk-sqs/aws-java-sdk/target/aws-java-sdk/META-INF/MANIFEST.MF
[INFO] Checking for attached .jar artifact ...
[INFO] Generating jar /tmp/plugin-builds/aws-java-sdk-sqs/aws-java-sdk/target/aws-java-sdk.jar
[INFO] Building jar: /tmp/plugin-builds/aws-java-sdk-sqs/aws-java-sdk/target/aws-java-sdk.jar
[INFO] Exploding webapp...
[INFO] Copy webapp webResources to /tmp/plugin-builds/aws-java-sdk-sqs/aws-java-sdk/target/aws-java-sdk
[INFO] Assembling webapp aws-java-sdk in /tmp/plugin-builds/aws-java-sdk-sqs/aws-java-sdk/target/aws-java-sdk
[WARNING] Bundling transitive dependency aws-java-sdk-accessanalyzer-1.12.780.jar (via aws-java-sdk)
[WARNING] Bundling transitive dependency aws-java-sdk-account-1.12.780.jar (via aws-java-sdk)
[WARNING] Bundling transitive dependency aws-java-sdk-acm-1.12.780.jar (via aws-java-sdk)
[WARNING] Bundling transitive dependency aws-java-sdk-acmpca-1.12.780.jar (via aws-java-sdk)
[WARNING] Bundling transitive dependency aws-java-sdk-amplify-1.12.780.jar (via aws-java-sdk)
[WARNING] Bundling transitive dependency aws-java-sdk-amplifybackend-1.12.780.jar (via aws-java-sdk)
[WARNING] Bundling transitive dependency aws-java-sdk-amplifyuibuilder-1.12.780.jar (via aws-java-sdk)
[WARNING] Bundling transitive dependency aws-java-sdk-apigatewaymanagementapi-1.12.780.jar (via aws-java-sdk)
[WARNING] Bundling transitive dependency aws-java-sdk-apigatewayv2-1.12.780.jar (via aws-java-sdk)
[WARNING] Bundling transitive dependency aws-java-sdk-appconfig-1.12.780.jar (via aws-java-sdk)
[WARNING] Bundling transitive dependency aws-java-sdk-appconfigdata-1.12.780.jar (via aws-java-sdk)
[WARNING] Bundling transitive dependency aws-java-sdk-appfabric-1.12.780.jar (via aws-java-sdk)
[WARNING] Bundling transitive dependency aws-java-sdk-appflow-1.12.780.jar (via aws-java-sdk)
[WARNING] Bundling transitive dependency aws-java-sdk-appintegrations-1.12.780.jar (via aws-java-sdk)
[WARNING] Bundling transitive dependency aws-java-sdk-applicationautoscaling-1.12.780.jar (via aws-java-sdk)
[WARNING] Bundling transitive dependency aws-java-sdk-applicationcostprofiler-1.12.780.jar (via aws-java-sdk)
[WARNING] Bundling transitive dependency aws-java-sdk-applicationinsights-1.12.780.jar (via aws-java-sdk)
[WARNING] Bundling transitive dependency aws-java-sdk-applicationsignals-1.12.780.jar (via aws-java-sdk)
[WARNING] Bundling transitive dependency aws-java-sdk-appmesh-1.12.780.jar (via aws-java-sdk)
[WARNING] Bundling transitive dependency aws-java-sdk-appregistry-1.12.780.jar (via aws-java-sdk)
[WARNING] Bundling transitive dependency aws-java-sdk-apprunner-1.12.780.jar (via aws-java-sdk)
[WARNING] Bundling transitive dependency aws-java-sdk-appstream-1.12.780.jar (via aws-java-sdk)
[WARNING] Bundling transitive dependency aws-java-sdk-appsync-1.12.780.jar (via aws-java-sdk)
[WARNING] Bundling transitive dependency aws-java-sdk-apptest-1.12.780.jar (via aws-java-sdk)
[WARNING] Bundling transitive dependency aws-java-sdk-arczonalshift-1.12.780.jar (via aws-java-sdk)
[WARNING] Bundling transitive dependency aws-java-sdk-artifact-1.12.780.jar (via aws-java-sdk)
[WARNING] Bundling transitive dependency aws-java-sdk-athena-1.12.780.jar (via aws-java-sdk)
[WARNING] Bundling transitive dependency aws-java-sdk-auditmanager-1.12.780.jar (via aws-java-sdk)
[WARNING] Bundling transitive dependency aws-java-sdk-augmentedairuntime-1.12.780.jar (via aws-java-sdk)
[WARNING] Bundling transitive dependency aws-java-sdk-autoscalingplans-1.12.780.jar (via aws-java-sdk)
[WARNING] Bundling transitive dependency aws-java-sdk-b2bi-1.12.780.jar (via aws-java-sdk)
[WARNING] Bundling transitive dependency aws-java-sdk-backup-1.12.780.jar (via aws-java-sdk)
[WARNING] Bundling transitive dependency aws-java-sdk-backupgateway-1.12.780.jar (via aws-java-sdk)
[WARNING] Bundling transitive dependency aws-java-sdk-batch-1.12.780.jar (via aws-java-sdk)
[WARNING] Bundling transitive dependency aws-java-sdk-bcmdataexports-1.12.780.jar (via aws-java-sdk)
[WARNING] Bundling transitive dependency aws-java-sdk-bedrock-1.12.780.jar (via aws-java-sdk)
[WARNING] Bundling transitive dependency aws-java-sdk-bedrockagent-1.12.780.jar (via aws-java-sdk)
[WARNING] Bundling transitive dependency aws-java-sdk-bedrockagentruntime-1.12.780.jar (via aws-java-sdk)
[WARNING] Bundling transitive dependency aws-java-sdk-bedrockruntime-1.12.780.jar (via aws-java-sdk)
[WARNING] Bundling transitive dependency aws-java-sdk-billingconductor-1.12.780.jar (via aws-java-sdk)
[WARNING] Bundling transitive dependency aws-java-sdk-braket-1.12.780.jar (via aws-java-sdk)
[WARNING] Bundling transitive dependency aws-java-sdk-budgets-1.12.780.jar (via aws-java-sdk)
[WARNING] Bundling transitive dependency aws-java-sdk-chatbot-1.12.780.jar (via aws-java-sdk)
[WARNING] Bundling transitive dependency aws-java-sdk-chime-1.12.780.jar (via aws-java-sdk)
[WARNING] Bundling transitive dependency aws-java-sdk-chimesdkidentity-1.12.780.jar (via aws-java-sdk)
[WARNING] Bundling transitive dependency aws-java-sdk-chimesdkmediapipelines-1.12.780.jar (via aws-java-sdk)
[WARNING] Bundling transitive dependency aws-java-sdk-chimesdkmeetings-1.12.780.jar (via aws-java-sdk)
[WARNING] Bundling transitive dependency aws-java-sdk-chimesdkmessaging-1.12.780.jar (via aws-java-sdk)
[WARNING] Bundling transitive dependency aws-java-sdk-chimesdkvoice-1.12.780.jar (via aws-java-sdk)
[WARNING] Bundling transitive dependency aws-java-sdk-cleanrooms-1.12.780.jar (via aws-java-sdk)
[WARNING] Bundling transitive dependency aws-java-sdk-cleanroomsml-1.12.780.jar (via aws-java-sdk)
[WARNING] Bundling transitive dependency aws-java-sdk-cloud9-1.12.780.jar (via aws-java-sdk)
[WARNING] Bundling transitive dependency aws-java-sdk-cloudcontrolapi-1.12.780.jar (via aws-java-sdk)
[WARNING] Bundling transitive dependency aws-java-sdk-clouddirectory-1.12.780.jar (via aws-java-sdk)
[WARNING] Bundling transitive dependency aws-java-sdk-cloudhsm-1.12.780.jar (via aws-java-sdk)
[WARNING] Bundling transitive dependency aws-java-sdk-cloudhsmv2-1.12.780.jar (via aws-java-sdk)
[WARNING] Bundling transitive dependency aws-java-sdk-cloudsearch-1.12.780.jar (via aws-java-sdk)
[WARNING] Bundling transitive dependency aws-java-sdk-cloudtrail-1.12.780.jar (via aws-java-sdk)
[WARNING] Bundling transitive dependency aws-java-sdk-cloudtraildata-1.12.780.jar (via aws-java-sdk)
[WARNING] Bundling transitive dependency aws-java-sdk-cloudwatchevidently-1.12.780.jar (via aws-java-sdk)
[WARNING] Bundling transitive dependency aws-java-sdk-cloudwatchmetrics-1.12.780.jar (via aws-java-sdk)
[WARNING] Bundling transitive dependency aws-java-sdk-cloudwatchrum-1.12.780.jar (via aws-java-sdk)
[WARNING] Bundling transitive dependency aws-java-sdk-codeartifact-1.12.780.jar (via aws-java-sdk)
[WARNING] Bundling transitive dependency aws-java-sdk-codecommit-1.12.780.jar (via aws-java-sdk)
[WARNING] Bundling transitive dependency aws-java-sdk-codeconnections-1.12.780.jar (via aws-java-sdk)
[WARNING] Bundling transitive dependency aws-java-sdk-codeguruprofiler-1.12.780.jar (via aws-java-sdk)
[WARNING] Bundling transitive dependency aws-java-sdk-codegurureviewer-1.12.780.jar (via aws-java-sdk)
[WARNING] Bundling transitive dependency aws-java-sdk-codegurusecurity-1.12.780.jar (via aws-java-sdk)
[WARNING] Bundling transitive dependency aws-java-sdk-codepipeline-1.12.780.jar (via aws-java-sdk)
[WARNING] Bundling transitive dependency aws-java-sdk-codestar-1.12.780.jar (via aws-java-sdk)
[WARNING] Bundling transitive dependency aws-java-sdk-codestarconnections-1.12.780.jar (via aws-java-sdk)
[WARNING] Bundling transitive dependency aws-java-sdk-codestarnotifications-1.12.780.jar (via aws-java-sdk)
[WARNING] Bundling transitive dependency aws-java-sdk-cognitoidentity-1.12.780.jar (via aws-java-sdk)
[WARNING] Bundling transitive dependency aws-java-sdk-cognitoidp-1.12.780.jar (via aws-java-sdk)
[WARNING] Bundling transitive dependency aws-java-sdk-cognitosync-1.12.780.jar (via aws-java-sdk)
[WARNING] Bundling transitive dependency aws-java-sdk-comprehend-1.12.780.jar (via aws-java-sdk)
[WARNING] Bundling transitive dependency aws-java-sdk-comprehendmedical-1.12.780.jar (via aws-java-sdk)
[WARNING] Bundling transitive dependency aws-java-sdk-computeoptimizer-1.12.780.jar (via aws-java-sdk)
[WARNING] Bundling transitive dependency aws-java-sdk-config-1.12.780.jar (via aws-java-sdk)
[WARNING] Bundling transitive dependency aws-java-sdk-connect-1.12.780.jar (via aws-java-sdk)
[WARNING] Bundling transitive dependency aws-java-sdk-connectcampaign-1.12.780.jar (via aws-java-sdk)
[WARNING] Bundling transitive dependency aws-java-sdk-connectcases-1.12.780.jar (via aws-java-sdk)
[WARNING] Bundling transitive dependency aws-java-sdk-connectcontactlens-1.12.780.jar (via aws-java-sdk)
[WARNING] Bundling transitive dependency aws-java-sdk-connectparticipant-1.12.780.jar (via aws-java-sdk)
[WARNING] Bundling transitive dependency aws-java-sdk-connectwisdom-1.12.780.jar (via aws-java-sdk)
[WARNING] Bundling transitive dependency aws-java-sdk-controlcatalog-1.12.780.jar (via aws-java-sdk)
[WARNING] Bundling transitive dependency aws-java-sdk-controltower-1.12.780.jar (via aws-java-sdk)
[WARNING] Bundling transitive dependency aws-java-sdk-costandusagereport-1.12.780.jar (via aws-java-sdk)
[WARNING] Bundling transitive dependency aws-java-sdk-costexplorer-1.12.780.jar (via aws-java-sdk)
[WARNING] Bundling transitive dependency aws-java-sdk-costoptimizationhub-1.12.780.jar (via aws-java-sdk)
[WARNING] Bundling transitive dependency aws-java-sdk-customerprofiles-1.12.780.jar (via aws-java-sdk)
[WARNING] Bundling transitive dependency aws-java-sdk-dataexchange-1.12.780.jar (via aws-java-sdk)
[WARNING] Bundling transitive dependency aws-java-sdk-datapipeline-1.12.780.jar (via aws-java-sdk)
[WARNING] Bundling transitive dependency aws-java-sdk-datasync-1.12.780.jar (via aws-java-sdk)
[WARNING] Bundling transitive dependency aws-java-sdk-datazoneexternal-1.12.780.jar (via aws-java-sdk)
[WARNING] Bundling transitive dependency aws-java-sdk-dax-1.12.780.jar (via aws-java-sdk)
[WARNING] Bundling transitive dependency aws-java-sdk-deadline-1.12.780.jar (via aws-java-sdk)
[WARNING] Bundling transitive dependency aws-java-sdk-detective-1.12.780.jar (via aws-java-sdk)
[WARNING] Bundling transitive dependency aws-java-sdk-devicefarm-1.12.780.jar (via aws-java-sdk)
[WARNING] Bundling transitive dependency aws-java-sdk-devopsguru-1.12.780.jar (via aws-java-sdk)
[WARNING] Bundling transitive dependency aws-java-sdk-directconnect-1.12.780.jar (via aws-java-sdk)
[WARNING] Bundling transitive dependency aws-java-sdk-directory-1.12.780.jar (via aws-java-sdk)
[WARNING] Bundling transitive dependency aws-java-sdk-discovery-1.12.780.jar (via aws-java-sdk)
[WARNING] Bundling transitive dependency aws-java-sdk-dlm-1.12.780.jar (via aws-java-sdk)
[WARNING] Bundling transitive dependency aws-java-sdk-dms-1.12.780.jar (via aws-java-sdk)
[WARNING] Bundling transitive dependency aws-java-sdk-docdb-1.12.780.jar (via aws-java-sdk)
[WARNING] Bundling transitive dependency aws-java-sdk-docdbelastic-1.12.780.jar (via aws-java-sdk)
[WARNING] Bundling transitive dependency aws-java-sdk-drs-1.12.780.jar (via aws-java-sdk)
[WARNING] Bundling transitive dependency aws-java-sdk-dynamodb-1.12.780.jar (via aws-java-sdk)
[WARNING] Bundling transitive dependency aws-java-sdk-ebs-1.12.780.jar (via aws-java-sdk)
[WARNING] Bundling transitive dependency aws-java-sdk-ec2instanceconnect-1.12.780.jar (via aws-java-sdk)
[WARNING] Bundling transitive dependency aws-java-sdk-ecrpublic-1.12.780.jar (via aws-java-sdk)
[WARNING] Bundling transitive dependency aws-java-sdk-eks-1.12.780.jar (via aws-java-sdk)
[WARNING] Bundling transitive dependency aws-java-sdk-eksauth-1.12.780.jar (via aws-java-sdk)
[WARNING] Bundling transitive dependency aws-java-sdk-elasticache-1.12.780.jar (via aws-java-sdk)
[WARNING] Bundling transitive dependency aws-java-sdk-elasticinference-1.12.780.jar (via aws-java-sdk)
[WARNING] Bundling transitive dependency aws-java-sdk-elasticloadbalancing-1.12.780.jar (via aws-java-sdk)
[WARNING] Bundling transitive dependency aws-java-sdk-elasticsearch-1.12.780.jar (via aws-java-sdk)
[WARNING] Bundling transitive dependency aws-java-sdk-elastictranscoder-1.12.780.jar (via aws-java-sdk)
[WARNING] Bundling transitive dependency aws-java-sdk-emr-1.12.780.jar (via aws-java-sdk)
[WARNING] Bundling transitive dependency aws-java-sdk-emrcontainers-1.12.780.jar (via aws-java-sdk)
[WARNING] Bundling transitive dependency aws-java-sdk-emrserverless-1.12.780.jar (via aws-java-sdk)
[WARNING] Bundling transitive dependency aws-java-sdk-entityresolution-1.12.780.jar (via aws-java-sdk)
[WARNING] Bundling transitive dependency aws-java-sdk-eventbridge-1.12.780.jar (via aws-java-sdk)
[WARNING] Bundling transitive dependency aws-java-sdk-events-1.12.780.jar (via aws-java-sdk)
[WARNING] Bundling transitive dependency aws-java-sdk-finspace-1.12.780.jar (via aws-java-sdk)
[WARNING] Bundling transitive dependency aws-java-sdk-finspacedata-1.12.780.jar (via aws-java-sdk)
[WARNING] Bundling transitive dependency aws-java-sdk-fis-1.12.780.jar (via aws-java-sdk)
[WARNING] Bundling transitive dependency aws-java-sdk-fms-1.12.780.jar (via aws-java-sdk)
[WARNING] Bundling transitive dependency aws-java-sdk-forecast-1.12.780.jar (via aws-java-sdk)
[WARNING] Bundling transitive dependency aws-java-sdk-forecastquery-1.12.780.jar (via aws-java-sdk)
[WARNING] Bundling transitive dependency aws-java-sdk-frauddetector-1.12.780.jar (via aws-java-sdk)
[WARNING] Bundling transitive dependency aws-java-sdk-freetier-1.12.780.jar (via aws-java-sdk)
[WARNING] Bundling transitive dependency aws-java-sdk-fsx-1.12.780.jar (via aws-java-sdk)
[WARNING] Bundling transitive dependency aws-java-sdk-gamelift-1.12.780.jar (via aws-java-sdk)
[WARNING] Bundling transitive dependency aws-java-sdk-glacier-1.12.780.jar (via aws-java-sdk)
[WARNING] Bundling transitive dependency aws-java-sdk-globalaccelerator-1.12.780.jar (via aws-java-sdk)
[WARNING] Bundling transitive dependency aws-java-sdk-glue-1.12.780.jar (via aws-java-sdk)
[WARNING] Bundling transitive dependency aws-java-sdk-gluedatabrew-1.12.780.jar (via aws-java-sdk)
[WARNING] Bundling transitive dependency aws-java-sdk-greengrass-1.12.780.jar (via aws-java-sdk)
[WARNING] Bundling transitive dependency aws-java-sdk-greengrassv2-1.12.780.jar (via aws-java-sdk)
[WARNING] Bundling transitive dependency aws-java-sdk-groundstation-1.12.780.jar (via aws-java-sdk)
[WARNING] Bundling transitive dependency aws-java-sdk-guardduty-1.12.780.jar (via aws-java-sdk)
[WARNING] Bundling transitive dependency aws-java-sdk-health-1.12.780.jar (via aws-java-sdk)
[WARNING] Bundling transitive dependency aws-java-sdk-healthlake-1.12.780.jar (via aws-java-sdk)
[WARNING] Bundling transitive dependency aws-java-sdk-iamrolesanywhere-1.12.780.jar (via aws-java-sdk)
[WARNING] Bundling transitive dependency aws-java-sdk-identitystore-1.12.780.jar (via aws-java-sdk)
[WARNING] Bundling transitive dependency aws-java-sdk-imagebuilder-1.12.780.jar (via aws-java-sdk)
[WARNING] Bundling transitive dependency aws-java-sdk-importexport-1.12.780.jar (via aws-java-sdk)
[WARNING] Bundling transitive dependency aws-java-sdk-inspector2-1.12.780.jar (via aws-java-sdk)
[WARNING] Bundling transitive dependency aws-java-sdk-inspector-1.12.780.jar (via aws-java-sdk)
[WARNING] Bundling transitive dependency aws-java-sdk-inspectorscan-1.12.780.jar (via aws-java-sdk)
[WARNING] Bundling transitive dependency aws-java-sdk-internetmonitor-1.12.780.jar (via aws-java-sdk)
[WARNING] Bundling transitive dependency aws-java-sdk-iot1clickdevices-1.12.780.jar (via aws-java-sdk)
[WARNING] Bundling transitive dependency aws-java-sdk-iot1clickprojects-1.12.780.jar (via aws-java-sdk)
[WARNING] Bundling transitive dependency aws-java-sdk-iot-1.12.780.jar (via aws-java-sdk)
[WARNING] Bundling transitive dependency aws-java-sdk-iotanalytics-1.12.780.jar (via aws-java-sdk)
[WARNING] Bundling transitive dependency aws-java-sdk-iotdeviceadvisor-1.12.780.jar (via aws-java-sdk)
[WARNING] Bundling transitive dependency aws-java-sdk-iotevents-1.12.780.jar (via aws-java-sdk)
[WARNING] Bundling transitive dependency aws-java-sdk-ioteventsdata-1.12.780.jar (via aws-java-sdk)
[WARNING] Bundling transitive dependency aws-java-sdk-iotfleethub-1.12.780.jar (via aws-java-sdk)
[WARNING] Bundling transitive dependency aws-java-sdk-iotfleetwise-1.12.780.jar (via aws-java-sdk)
[WARNING] Bundling transitive dependency aws-java-sdk-iotjobsdataplane-1.12.780.jar (via aws-java-sdk)
[WARNING] Bundling transitive dependency aws-java-sdk-iotsecuretunneling-1.12.780.jar (via aws-java-sdk)
[WARNING] Bundling transitive dependency aws-java-sdk-iotsitewise-1.12.780.jar (via aws-java-sdk)
[WARNING] Bundling transitive dependency aws-java-sdk-iotthingsgraph-1.12.780.jar (via aws-java-sdk)
[WARNING] Bundling transitive dependency aws-java-sdk-iottwinmaker-1.12.780.jar (via aws-java-sdk)
[WARNING] Bundling transitive dependency aws-java-sdk-iotwireless-1.12.780.jar (via aws-java-sdk)
[WARNING] Bundling transitive dependency aws-java-sdk-ivs-1.12.780.jar (via aws-java-sdk)
[WARNING] Bundling transitive dependency aws-java-sdk-ivschat-1.12.780.jar (via aws-java-sdk)
[WARNING] Bundling transitive dependency aws-java-sdk-ivsrealtime-1.12.780.jar (via aws-java-sdk)
[WARNING] Bundling transitive dependency aws-java-sdk-kafka-1.12.780.jar (via aws-java-sdk)
[WARNING] Bundling transitive dependency aws-java-sdk-kafkaconnect-1.12.780.jar (via aws-java-sdk)
[WARNING] Bundling transitive dependency aws-java-sdk-kendra-1.12.780.jar (via aws-java-sdk)
[WARNING] Bundling transitive dependency aws-java-sdk-kendraranking-1.12.780.jar (via aws-java-sdk)
[WARNING] Bundling transitive dependency aws-java-sdk-keyspaces-1.12.780.jar (via aws-java-sdk)
[WARNING] Bundling transitive dependency aws-java-sdk-kinesisanalyticsv2-1.12.780.jar (via aws-java-sdk)
[WARNING] Bundling transitive dependency aws-java-sdk-kinesisvideo-1.12.780.jar (via aws-java-sdk)
[WARNING] Bundling transitive dependency aws-java-sdk-kinesisvideosignalingchannels-1.12.780.jar (via aws-java-sdk)
[WARNING] Bundling transitive dependency aws-java-sdk-kinesisvideowebrtcstorage-1.12.780.jar (via aws-java-sdk)
[WARNING] Bundling transitive dependency aws-java-sdk-lakeformation-1.12.780.jar (via aws-java-sdk)
[WARNING] Bundling transitive dependency aws-java-sdk-launchwizard-1.12.780.jar (via aws-java-sdk)
[WARNING] Bundling transitive dependency aws-java-sdk-lex-1.12.780.jar (via aws-java-sdk)
[WARNING] Bundling transitive dependency aws-java-sdk-lexmodelbuilding-1.12.780.jar (via aws-java-sdk)
[WARNING] Bundling transitive dependency aws-java-sdk-lexmodelsv2-1.12.780.jar (via aws-java-sdk)
[WARNING] Bundling transitive dependency aws-java-sdk-lexruntimev2-1.12.780.jar (via aws-java-sdk)
[WARNING] Bundling transitive dependency aws-java-sdk-licensemanager-1.12.780.jar (via aws-java-sdk)
[WARNING] Bundling transitive dependency aws-java-sdk-licensemanagerlinuxsubscriptions-1.12.780.jar (via aws-java-sdk)
[WARNING] Bundling transitive dependency aws-java-sdk-licensemanagerusersubscriptions-1.12.780.jar (via aws-java-sdk)
[WARNING] Bundling transitive dependency aws-java-sdk-lightsail-1.12.780.jar (via aws-java-sdk)
[WARNING] Bundling transitive dependency aws-java-sdk-location-1.12.780.jar (via aws-java-sdk)
[WARNING] Bundling transitive dependency aws-java-sdk-lookoutequipment-1.12.780.jar (via aws-java-sdk)
[WARNING] Bundling transitive dependency aws-java-sdk-lookoutforvision-1.12.780.jar (via aws-java-sdk)
[WARNING] Bundling transitive dependency aws-java-sdk-lookoutmetrics-1.12.780.jar (via aws-java-sdk)
[WARNING] Bundling transitive dependency aws-java-sdk-machinelearning-1.12.780.jar (via aws-java-sdk)
[WARNING] Bundling transitive dependency aws-java-sdk-macie2-1.12.780.jar (via aws-java-sdk)
[WARNING] Bundling transitive dependency aws-java-sdk-mailmanager-1.12.780.jar (via aws-java-sdk)
[WARNING] Bundling transitive dependency aws-java-sdk-mainframemodernization-1.12.780.jar (via aws-java-sdk)
[WARNING] Bundling transitive dependency aws-java-sdk-managedblockchain-1.12.780.jar (via aws-java-sdk)
[WARNING] Bundling transitive dependency aws-java-sdk-managedblockchainquery-1.12.780.jar (via aws-java-sdk)
[WARNING] Bundling transitive dependency aws-java-sdk-managedgrafana-1.12.780.jar (via aws-java-sdk)
[WARNING] Bundling transitive dependency aws-java-sdk-marketplaceagreement-1.12.780.jar (via aws-java-sdk)
[WARNING] Bundling transitive dependency aws-java-sdk-marketplacecatalog-1.12.780.jar (via aws-java-sdk)
[WARNING] Bundling transitive dependency aws-java-sdk-marketplacecommerceanalytics-1.12.780.jar (via aws-java-sdk)
[WARNING] Bundling transitive dependency aws-java-sdk-marketplacedeployment-1.12.780.jar (via aws-java-sdk)
[WARNING] Bundling transitive dependency aws-java-sdk-marketplaceentitlement-1.12.780.jar (via aws-java-sdk)
[WARNING] Bundling transitive dependency aws-java-sdk-marketplacemeteringservice-1.12.780.jar (via aws-java-sdk)
[WARNING] Bundling transitive dependency aws-java-sdk-mechanicalturkrequester-1.12.780.jar (via aws-java-sdk)
[WARNING] Bundling transitive dependency aws-java-sdk-mediaconnect-1.12.780.jar (via aws-java-sdk)
[WARNING] Bundling transitive dependency aws-java-sdk-mediaconvert-1.12.780.jar (via aws-java-sdk)
[WARNING] Bundling transitive dependency aws-java-sdk-medialive-1.12.780.jar (via aws-java-sdk)
[WARNING] Bundling transitive dependency aws-java-sdk-mediapackage-1.12.780.jar (via aws-java-sdk)
[WARNING] Bundling transitive dependency aws-java-sdk-mediapackagev2-1.12.780.jar (via aws-java-sdk)
[WARNING] Bundling transitive dependency aws-java-sdk-mediapackagevod-1.12.780.jar (via aws-java-sdk)
[WARNING] Bundling transitive dependency aws-java-sdk-mediastore-1.12.780.jar (via aws-java-sdk)
[WARNING] Bundling transitive dependency aws-java-sdk-mediastoredata-1.12.780.jar (via aws-java-sdk)
[WARNING] Bundling transitive dependency aws-java-sdk-mediatailor-1.12.780.jar (via aws-java-sdk)
[WARNING] Bundling transitive dependency aws-java-sdk-medicalimaging-1.12.780.jar (via aws-java-sdk)
[WARNING] Bundling transitive dependency aws-java-sdk-memorydb-1.12.780.jar (via aws-java-sdk)
[WARNING] Bundling transitive dependency aws-java-sdk-mgn-1.12.780.jar (via aws-java-sdk)
[WARNING] Bundling transitive dependency aws-java-sdk-migrationhub-1.12.780.jar (via aws-java-sdk)
[WARNING] Bundling transitive dependency aws-java-sdk-migrationhubconfig-1.12.780.jar (via aws-java-sdk)
[WARNING] Bundling transitive dependency aws-java-sdk-migrationhuborchestrator-1.12.780.jar (via aws-java-sdk)
[WARNING] Bundling transitive dependency aws-java-sdk-migrationhubrefactorspaces-1.12.780.jar (via aws-java-sdk)
[WARNING] Bundling transitive dependency aws-java-sdk-migrationhubstrategyrecommendations-1.12.780.jar (via aws-java-sdk)
[WARNING] Bundling transitive dependency aws-java-sdk-models-1.12.780.jar (via aws-java-sdk)
[WARNING] Bundling transitive dependency aws-java-sdk-mq-1.12.780.jar (via aws-java-sdk)
[WARNING] Bundling transitive dependency aws-java-sdk-mwaa-1.12.780.jar (via aws-java-sdk)
[WARNING] Bundling transitive dependency aws-java-sdk-neptune-1.12.780.jar (via aws-java-sdk)
[WARNING] Bundling transitive dependency aws-java-sdk-neptunedata-1.12.780.jar (via aws-java-sdk)
[WARNING] Bundling transitive dependency aws-java-sdk-networkfirewall-1.12.780.jar (via aws-java-sdk)
[WARNING] Bundling transitive dependency aws-java-sdk-networkmanager-1.12.780.jar (via aws-java-sdk)
[WARNING] Bundling transitive dependency aws-java-sdk-networkmonitor-1.12.780.jar (via aws-java-sdk)
[WARNING] Bundling transitive dependency aws-java-sdk-nimblestudio-1.12.780.jar (via aws-java-sdk)
[WARNING] Bundling transitive dependency aws-java-sdk-oam-1.12.780.jar (via aws-java-sdk)
[WARNING] Bundling transitive dependency aws-java-sdk-omics-1.12.780.jar (via aws-java-sdk)
[WARNING] Bundling transitive dependency aws-java-sdk-opensearch-1.12.780.jar (via aws-java-sdk)
[WARNING] Bundling transitive dependency aws-java-sdk-opensearchserverless-1.12.780.jar (via aws-java-sdk)
[WARNING] Bundling transitive dependency aws-java-sdk-opsworks-1.12.780.jar (via aws-java-sdk)
[WARNING] Bundling transitive dependency aws-java-sdk-opsworkscm-1.12.780.jar (via aws-java-sdk)
[WARNING] Bundling transitive dependency aws-java-sdk-osis-1.12.780.jar (via aws-java-sdk)
[WARNING] Bundling transitive dependency aws-java-sdk-outposts-1.12.780.jar (via aws-java-sdk)
[WARNING] Bundling transitive dependency aws-java-sdk-panorama-1.12.780.jar (via aws-java-sdk)
[WARNING] Bundling transitive dependency aws-java-sdk-paymentcryptography-1.12.780.jar (via aws-java-sdk)
[WARNING] Bundling transitive dependency aws-java-sdk-paymentcryptographydata-1.12.780.jar (via aws-java-sdk)
[WARNING] Bundling transitive dependency aws-java-sdk-pcaconnectorad-1.12.780.jar (via aws-java-sdk)
[WARNING] Bundling transitive dependency aws-java-sdk-pcaconnectorscep-1.12.780.jar (via aws-java-sdk)
[WARNING] Bundling transitive dependency aws-java-sdk-personalize-1.12.780.jar (via aws-java-sdk)
[WARNING] Bundling transitive dependency aws-java-sdk-personalizeevents-1.12.780.jar (via aws-java-sdk)
[WARNING] Bundling transitive dependency aws-java-sdk-personalizeruntime-1.12.780.jar (via aws-java-sdk)
[WARNING] Bundling transitive dependency aws-java-sdk-pi-1.12.780.jar (via aws-java-sdk)
[WARNING] Bundling transitive dependency aws-java-sdk-pinpoint-1.12.780.jar (via aws-java-sdk)
[WARNING] Bundling transitive dependency aws-java-sdk-pinpointemail-1.12.780.jar (via aws-java-sdk)
[WARNING] Bundling transitive dependency aws-java-sdk-pinpointsmsvoice-1.12.780.jar (via aws-java-sdk)
[WARNING] Bundling transitive dependency aws-java-sdk-pinpointsmsvoicev2-1.12.780.jar (via aws-java-sdk)
[WARNING] Bundling transitive dependency aws-java-sdk-pipes-1.12.780.jar (via aws-java-sdk)
[WARNING] Bundling transitive dependency aws-java-sdk-polly-1.12.780.jar (via aws-java-sdk)
[WARNING] Bundling transitive dependency aws-java-sdk-pricing-1.12.780.jar (via aws-java-sdk)
[WARNING] Bundling transitive dependency aws-java-sdk-private5g-1.12.780.jar (via aws-java-sdk)
[WARNING] Bundling transitive dependency aws-java-sdk-prometheus-1.12.780.jar (via aws-java-sdk)
[WARNING] Bundling transitive dependency aws-java-sdk-proton-1.12.780.jar (via aws-java-sdk)
[WARNING] Bundling transitive dependency aws-java-sdk-qapps-1.12.780.jar (via aws-java-sdk)
[WARNING] Bundling transitive dependency aws-java-sdk-qbusiness-1.12.780.jar (via aws-java-sdk)
[WARNING] Bundling transitive dependency aws-java-sdk-qconnect-1.12.780.jar (via aws-java-sdk)
[WARNING] Bundling transitive dependency aws-java-sdk-qldb-1.12.780.jar (via aws-java-sdk)
[WARNING] Bundling transitive dependency aws-java-sdk-qldbsession-1.12.780.jar (via aws-java-sdk)
[WARNING] Bundling transitive dependency aws-java-sdk-quicksight-1.12.780.jar (via aws-java-sdk)
[WARNING] Bundling transitive dependency aws-java-sdk-ram-1.12.780.jar (via aws-java-sdk)
[WARNING] Bundling transitive dependency aws-java-sdk-rds-1.12.780.jar (via aws-java-sdk)
[WARNING] Bundling transitive dependency aws-java-sdk-rdsdata-1.12.780.jar (via aws-java-sdk)
[WARNING] Bundling transitive dependency aws-java-sdk-recyclebin-1.12.780.jar (via aws-java-sdk)
[WARNING] Bundling transitive dependency aws-java-sdk-redshift-1.12.780.jar (via aws-java-sdk)
[WARNING] Bundling transitive dependency aws-java-sdk-redshiftdataapi-1.12.780.jar (via aws-java-sdk)
[WARNING] Bundling transitive dependency aws-java-sdk-redshiftserverless-1.12.780.jar (via aws-java-sdk)
[WARNING] Bundling transitive dependency aws-java-sdk-rekognition-1.12.780.jar (via aws-java-sdk)
[WARNING] Bundling transitive dependency aws-java-sdk-repostspace-1.12.780.jar (via aws-java-sdk)
[WARNING] Bundling transitive dependency aws-java-sdk-resiliencehub-1.12.780.jar (via aws-java-sdk)
[WARNING] Bundling transitive dependency aws-java-sdk-resourceexplorer2-1.12.780.jar (via aws-java-sdk)
[WARNING] Bundling transitive dependency aws-java-sdk-resourcegroups-1.12.780.jar (via aws-java-sdk)
[WARNING] Bundling transitive dependency aws-java-sdk-resourcegroupstaggingapi-1.12.780.jar (via aws-java-sdk)
[WARNING] Bundling transitive dependency aws-java-sdk-robomaker-1.12.780.jar (via aws-java-sdk)
[WARNING] Bundling transitive dependency aws-java-sdk-route53-1.12.780.jar (via aws-java-sdk)
[WARNING] Bundling transitive dependency aws-java-sdk-route53profiles-1.12.780.jar (via aws-java-sdk)
[WARNING] Bundling transitive dependency aws-java-sdk-route53recoverycluster-1.12.780.jar (via aws-java-sdk)
[WARNING] Bundling transitive dependency aws-java-sdk-route53recoverycontrolconfig-1.12.780.jar (via aws-java-sdk)
[WARNING] Bundling transitive dependency aws-java-sdk-route53recoveryreadiness-1.12.780.jar (via aws-java-sdk)
[WARNING] Bundling transitive dependency aws-java-sdk-route53resolver-1.12.780.jar (via aws-java-sdk)
[WARNING] Bundling transitive dependency aws-java-sdk-s3control-1.12.780.jar (via aws-java-sdk)
[WARNING] Bundling transitive dependency aws-java-sdk-s3outposts-1.12.780.jar (via aws-java-sdk)
[WARNING] Bundling transitive dependency aws-java-sdk-sagemaker-1.12.780.jar (via aws-java-sdk)
[WARNING] Bundling transitive dependency aws-java-sdk-sagemakeredgemanager-1.12.780.jar (via aws-java-sdk)
[WARNING] Bundling transitive dependency aws-java-sdk-sagemakerfeaturestoreruntime-1.12.780.jar (via aws-java-sdk)
[WARNING] Bundling transitive dependency aws-java-sdk-sagemakergeospatial-1.12.780.jar (via aws-java-sdk)
[WARNING] Bundling transitive dependency aws-java-sdk-sagemakermetrics-1.12.780.jar (via aws-java-sdk)
[WARNING] Bundling transitive dependency aws-java-sdk-sagemakerruntime-1.12.780.jar (via aws-java-sdk)
[WARNING] Bundling transitive dependency aws-java-sdk-savingsplans-1.12.780.jar (via aws-java-sdk)
[WARNING] Bundling transitive dependency aws-java-sdk-scheduler-1.12.780.jar (via aws-java-sdk)
[WARNING] Bundling transitive dependency aws-java-sdk-schemas-1.12.780.jar (via aws-java-sdk)
[WARNING] Bundling transitive dependency aws-java-sdk-securityhub-1.12.780.jar (via aws-java-sdk)
[WARNING] Bundling transitive dependency aws-java-sdk-securitylake-1.12.780.jar (via aws-java-sdk)
[WARNING] Bundling transitive dependency aws-java-sdk-serverlessapplicationrepository-1.12.780.jar (via aws-java-sdk)
[WARNING] Bundling transitive dependency aws-java-sdk-servermigration-1.12.780.jar (via aws-java-sdk)
[WARNING] Bundling transitive dependency aws-java-sdk-servicecatalog-1.12.780.jar (via aws-java-sdk)
[WARNING] Bundling transitive dependency aws-java-sdk-servicediscovery-1.12.780.jar (via aws-java-sdk)
[WARNING] Bundling transitive dependency aws-java-sdk-servicequotas-1.12.780.jar (via aws-java-sdk)
[WARNING] Bundling transitive dependency aws-java-sdk-ses-1.12.780.jar (via aws-java-sdk)
[WARNING] Bundling transitive dependency aws-java-sdk-sesv2-1.12.780.jar (via aws-java-sdk)
[WARNING] Bundling transitive dependency aws-java-sdk-shield-1.12.780.jar (via aws-java-sdk)
[WARNING] Bundling transitive dependency aws-java-sdk-signer-1.12.780.jar (via aws-java-sdk)
[WARNING] Bundling transitive dependency aws-java-sdk-simpledb-1.12.780.jar (via aws-java-sdk)
[WARNING] Bundling transitive dependency aws-java-sdk-simpleworkflow-1.12.780.jar (via aws-java-sdk)
[WARNING] Bundling transitive dependency aws-java-sdk-simspaceweaver-1.12.780.jar (via aws-java-sdk)
[WARNING] Bundling transitive dependency aws-java-sdk-snowball-1.12.780.jar (via aws-java-sdk)
[WARNING] Bundling transitive dependency aws-java-sdk-snowdevicemanagement-1.12.780.jar (via aws-java-sdk)
[WARNING] Bundling transitive dependency aws-java-sdk-ssmcontacts-1.12.780.jar (via aws-java-sdk)
[WARNING] Bundling transitive dependency aws-java-sdk-ssmincidents-1.12.780.jar (via aws-java-sdk)
[WARNING] Bundling transitive dependency aws-java-sdk-ssmsap-1.12.780.jar (via aws-java-sdk)
[WARNING] Bundling transitive dependency aws-java-sdk-sso-1.12.780.jar (via aws-java-sdk)
[WARNING] Bundling transitive dependency aws-java-sdk-ssoadmin-1.12.780.jar (via aws-java-sdk)
[WARNING] Bundling transitive dependency aws-java-sdk-ssooidc-1.12.780.jar (via aws-java-sdk)
[WARNING] Bundling transitive dependency aws-java-sdk-stepfunctions-1.12.780.jar (via aws-java-sdk)
[WARNING] Bundling transitive dependency aws-java-sdk-storagegateway-1.12.780.jar (via aws-java-sdk)
[WARNING] Bundling transitive dependency aws-java-sdk-supplychain-1.12.780.jar (via aws-java-sdk)
[WARNING] Bundling transitive dependency aws-java-sdk-support-1.12.780.jar (via aws-java-sdk)
[WARNING] Bundling transitive dependency aws-java-sdk-supportapp-1.12.780.jar (via aws-java-sdk)
[WARNING] Bundling transitive dependency aws-java-sdk-swf-libraries-1.11.22.jar (via aws-java-sdk)
[WARNING] Bundling transitive dependency aws-java-sdk-synthetics-1.12.780.jar (via aws-java-sdk)
[WARNING] Bundling transitive dependency aws-java-sdk-taxsettings-1.12.780.jar (via aws-java-sdk)
[WARNING] Bundling transitive dependency aws-java-sdk-textract-1.12.780.jar (via aws-java-sdk)
[WARNING] Bundling transitive dependency aws-java-sdk-timestreaminfluxdb-1.12.780.jar (via aws-java-sdk)
[WARNING] Bundling transitive dependency aws-java-sdk-timestreamquery-1.12.780.jar (via aws-java-sdk)
[WARNING] Bundling transitive dependency aws-java-sdk-timestreamwrite-1.12.780.jar (via aws-java-sdk)
[WARNING] Bundling transitive dependency aws-java-sdk-tnb-1.12.780.jar (via aws-java-sdk)
[WARNING] Bundling transitive dependency aws-java-sdk-transcribe-1.12.780.jar (via aws-java-sdk)
[WARNING] Bundling transitive dependency aws-java-sdk-transfer-1.12.780.jar (via aws-java-sdk)
[WARNING] Bundling transitive dependency aws-java-sdk-translate-1.12.780.jar (via aws-java-sdk)
[WARNING] Bundling transitive dependency aws-java-sdk-trustedadvisor-1.12.780.jar (via aws-java-sdk)
[WARNING] Bundling transitive dependency aws-java-sdk-verifiedpermissions-1.12.780.jar (via aws-java-sdk)
[WARNING] Bundling transitive dependency aws-java-sdk-voiceid-1.12.780.jar (via aws-java-sdk)
[WARNING] Bundling transitive dependency aws-java-sdk-vpclattice-1.12.780.jar (via aws-java-sdk)
[WARNING] Bundling transitive dependency aws-java-sdk-waf-1.12.780.jar (via aws-java-sdk)
[WARNING] Bundling transitive dependency aws-java-sdk-wafv2-1.12.780.jar (via aws-java-sdk)
[WARNING] Bundling transitive dependency aws-java-sdk-wellarchitected-1.12.780.jar (via aws-java-sdk)
[WARNING] Bundling transitive dependency aws-java-sdk-workdocs-1.12.780.jar (via aws-java-sdk)
[WARNING] Bundling transitive dependency aws-java-sdk-worklink-1.12.780.jar (via aws-java-sdk)
[WARNING] Bundling transitive dependency aws-java-sdk-workmail-1.12.780.jar (via aws-java-sdk)
[WARNING] Bundling transitive dependency aws-java-sdk-workmailmessageflow-1.12.780.jar (via aws-java-sdk)
[WARNING] Bundling transitive dependency aws-java-sdk-workspaces-1.12.780.jar (via aws-java-sdk)
[WARNING] Bundling transitive dependency aws-java-sdk-workspacesthinclient-1.12.780.jar (via aws-java-sdk)
[WARNING] Bundling transitive dependency aws-java-sdk-workspacesweb-1.12.780.jar (via aws-java-sdk)
[WARNING] Bundling transitive dependency aws-java-sdk-xray-1.12.780.jar (via aws-java-sdk)
[INFO] Bundling direct dependency aws-java-sdk-1.12.780.jar
[WARNING] Bundling transitive dependency netty-buffer-4.1.115.Final.jar (via aws-java-sdk)
[WARNING] Bundling transitive dependency netty-codec-http-4.1.115.Final.jar (via aws-java-sdk)
[WARNING] Bundling transitive dependency netty-codec-4.1.115.Final.jar (via aws-java-sdk)
[WARNING] Bundling transitive dependency netty-common-4.1.115.Final.jar (via aws-java-sdk)
[WARNING] Bundling transitive dependency netty-handler-4.1.115.Final.jar (via aws-java-sdk)
[WARNING] Bundling transitive dependency netty-resolver-4.1.115.Final.jar (via aws-java-sdk)
[WARNING] Bundling transitive dependency netty-transport-native-unix-common-4.1.115.Final.jar (via aws-java-sdk)
[WARNING] Bundling transitive dependency netty-transport-4.1.115.Final.jar (via aws-java-sdk)
[INFO] Generating hpi /tmp/plugin-builds/aws-java-sdk-sqs/aws-java-sdk/target/aws-java-sdk.hpi
[INFO] Building jar: /tmp/plugin-builds/aws-java-sdk-sqs/aws-java-sdk/target/aws-java-sdk.hpi
[INFO] 
[INFO] --- jar:3.4.2:test-jar (maybe-test-jar) @ aws-java-sdk ---
[INFO] Skipping packaging of the test-jar
[INFO] 
[INFO] >>> spotbugs:4.9.2.0:check (spotbugs) > :spotbugs @ aws-java-sdk >>>
[INFO] 
[INFO] --- spotbugs:4.9.2.0:spotbugs (spotbugs) @ aws-java-sdk ---
[INFO] Skipping com.github.spotbugs:spotbugs-maven-plugin:4.9.2.0:spotbugs report goal
[INFO] 
[INFO] <<< spotbugs:4.9.2.0:check (spotbugs) < :spotbugs @ aws-java-sdk <<<
[INFO] 
[INFO] 
[INFO] --- spotbugs:4.9.2.0:check (spotbugs) @ aws-java-sdk ---
[INFO] Spotbugs plugin skipped
[INFO] 
[INFO] --- spotless:2.44.3:check (default) @ aws-java-sdk ---
[INFO] Spotless check skipped
[INFO] 
[INFO] --- install:3.1.4:install (default-install) @ aws-java-sdk ---
[INFO] Installing /tmp/plugin-builds/aws-java-sdk-sqs/aws-java-sdk/target/aws-java-sdk-1.12.780-999999-SNAPSHOT.pom to /home/runner/.m2/repository/org/jenkins-ci/plugins/aws-java-sdk/1.12.780-999999-SNAPSHOT/aws-java-sdk-1.12.780-999999-SNAPSHOT.pom
[INFO] Installing /tmp/plugin-builds/aws-java-sdk-sqs/aws-java-sdk/target/aws-java-sdk.hpi to /home/runner/.m2/repository/org/jenkins-ci/plugins/aws-java-sdk/1.12.780-999999-SNAPSHOT/aws-java-sdk-1.12.780-999999-SNAPSHOT.hpi
[INFO] Installing /tmp/plugin-builds/aws-java-sdk-sqs/aws-java-sdk/target/aws-java-sdk.jar to /home/runner/.m2/repository/org/jenkins-ci/plugins/aws-java-sdk/1.12.780-999999-SNAPSHOT/aws-java-sdk-1.12.780-999999-SNAPSHOT.jar
[INFO] ------------------------------------------------------------------------
[INFO] Reactor Summary for Amazon Web Services SDK :: Parent 1.12.780-999999-SNAPSHOT:
[INFO] 
<<<<<<< HEAD
[INFO] Amazon Web Services SDK :: Parent .................. SUCCESS [  2.659 s]
[INFO] Amazon Web Services SDK :: Minimal ................. SUCCESS [  3.284 s]
[INFO] Amazon Web Services SDK :: Api Gateway ............. SUCCESS [  1.951 s]
[INFO] Amazon Web Services SDK :: Autoscaling ............. SUCCESS [  1.926 s]
[INFO] Amazon Web Services SDK :: CloudFormation .......... SUCCESS [  4.121 s]
[INFO] Amazon Web Services SDK :: CloudFront .............. SUCCESS [  3.155 s]
[INFO] Amazon Web Services SDK :: CloudWatch .............. SUCCESS [  2.772 s]
[INFO] Amazon Web Services SDK :: CodeBuild ............... SUCCESS [  2.826 s]
[INFO] Amazon Web Services SDK :: CodeDeploy .............. SUCCESS [  2.951 s]
[INFO] Amazon Web Services SDK :: EC2 ..................... SUCCESS [  3.520 s]
[INFO] Amazon Web Services SDK :: ECR ..................... SUCCESS [  2.814 s]
[INFO] Amazon Web Services SDK :: ECS ..................... SUCCESS [  2.770 s]
[INFO] Amazon Web Services SDK :: EFS ..................... SUCCESS [  2.720 s]
[INFO] Amazon Web Services SDK :: Elastic Beanstalk ....... SUCCESS [  2.782 s]
[INFO] Amazon Web Services SDK :: Elastic Load Balancing V2 SUCCESS [  3.681 s]
[INFO] Amazon Web Services SDK :: IAM ..................... SUCCESS [  2.695 s]
[INFO] Amazon Web Services SDK :: kinesis ................. SUCCESS [  2.900 s]
[INFO] Amazon Web Services SDK :: Lambda .................. SUCCESS [  2.695 s]
[INFO] Amazon Web Services SDK :: Logs .................... SUCCESS [  2.757 s]
[INFO] Amazon Web Services SDK :: Organizations ........... SUCCESS [  2.712 s]
[INFO] Amazon Web Services SDK :: Secrets Manager ......... SUCCESS [  2.680 s]
[INFO] Amazon Web Services SDK :: SQS ..................... SUCCESS [  2.787 s]
[INFO] Amazon Web Services SDK :: SNS ..................... SUCCESS [  2.942 s]
[INFO] Amazon Web Services SDK :: SSM ..................... SUCCESS [  2.897 s]
[INFO] Amazon Web Services SDK :: All ..................... SUCCESS [ 22.810 s]
[INFO] ------------------------------------------------------------------------
[INFO] BUILD SUCCESS
[INFO] ------------------------------------------------------------------------
[INFO] Total time:  01:33 min
[INFO] Finished at: 2025-07-09T12:34:11+02:00
=======
[INFO] Amazon Web Services SDK :: Parent .................. SUCCESS [  1.986 s]
[INFO] Amazon Web Services SDK :: Minimal ................. SUCCESS [  2.623 s]
[INFO] Amazon Web Services SDK :: Api Gateway ............. SUCCESS [  1.953 s]
[INFO] Amazon Web Services SDK :: Autoscaling ............. SUCCESS [  1.797 s]
[INFO] Amazon Web Services SDK :: CloudFormation .......... SUCCESS [  1.641 s]
[INFO] Amazon Web Services SDK :: CloudFront .............. SUCCESS [  1.407 s]
[INFO] Amazon Web Services SDK :: CloudWatch .............. SUCCESS [  1.290 s]
[INFO] Amazon Web Services SDK :: CodeBuild ............... SUCCESS [  1.151 s]
[INFO] Amazon Web Services SDK :: CodeDeploy .............. SUCCESS [  1.091 s]
[INFO] Amazon Web Services SDK :: EC2 ..................... SUCCESS [  1.340 s]
[INFO] Amazon Web Services SDK :: ECR ..................... SUCCESS [  1.109 s]
[INFO] Amazon Web Services SDK :: ECS ..................... SUCCESS [  1.051 s]
[INFO] Amazon Web Services SDK :: EFS ..................... SUCCESS [  1.036 s]
[INFO] Amazon Web Services SDK :: Elastic Beanstalk ....... SUCCESS [  1.027 s]
[INFO] Amazon Web Services SDK :: Elastic Load Balancing V2 SUCCESS [  1.038 s]
[INFO] Amazon Web Services SDK :: IAM ..................... SUCCESS [  1.056 s]
[INFO] Amazon Web Services SDK :: kinesis ................. SUCCESS [  1.047 s]
[INFO] Amazon Web Services SDK :: Lambda .................. SUCCESS [  1.032 s]
[INFO] Amazon Web Services SDK :: Logs .................... SUCCESS [  1.016 s]
[INFO] Amazon Web Services SDK :: Organizations ........... SUCCESS [  1.017 s]
[INFO] Amazon Web Services SDK :: Secrets Manager ......... SUCCESS [  1.001 s]
[INFO] Amazon Web Services SDK :: SQS ..................... SUCCESS [  0.999 s]
[INFO] Amazon Web Services SDK :: SNS ..................... SUCCESS [  1.013 s]
[INFO] Amazon Web Services SDK :: SSM ..................... SUCCESS [  1.083 s]
[INFO] Amazon Web Services SDK :: All ..................... SUCCESS [ 10.060 s]
[INFO] ------------------------------------------------------------------------
[INFO] BUILD SUCCESS
[INFO] ------------------------------------------------------------------------
[INFO] Total time:  41.751 s
[INFO] Finished at: 2025-07-08T03:11:50Z
>>>>>>> ab7ada5f
[INFO] ------------------------------------------------------------------------<|MERGE_RESOLUTION|>--- conflicted
+++ resolved
@@ -2735,38 +2735,6 @@
 [INFO] ------------------------------------------------------------------------
 [INFO] Reactor Summary for Amazon Web Services SDK :: Parent 1.12.780-999999-SNAPSHOT:
 [INFO] 
-<<<<<<< HEAD
-[INFO] Amazon Web Services SDK :: Parent .................. SUCCESS [  2.659 s]
-[INFO] Amazon Web Services SDK :: Minimal ................. SUCCESS [  3.284 s]
-[INFO] Amazon Web Services SDK :: Api Gateway ............. SUCCESS [  1.951 s]
-[INFO] Amazon Web Services SDK :: Autoscaling ............. SUCCESS [  1.926 s]
-[INFO] Amazon Web Services SDK :: CloudFormation .......... SUCCESS [  4.121 s]
-[INFO] Amazon Web Services SDK :: CloudFront .............. SUCCESS [  3.155 s]
-[INFO] Amazon Web Services SDK :: CloudWatch .............. SUCCESS [  2.772 s]
-[INFO] Amazon Web Services SDK :: CodeBuild ............... SUCCESS [  2.826 s]
-[INFO] Amazon Web Services SDK :: CodeDeploy .............. SUCCESS [  2.951 s]
-[INFO] Amazon Web Services SDK :: EC2 ..................... SUCCESS [  3.520 s]
-[INFO] Amazon Web Services SDK :: ECR ..................... SUCCESS [  2.814 s]
-[INFO] Amazon Web Services SDK :: ECS ..................... SUCCESS [  2.770 s]
-[INFO] Amazon Web Services SDK :: EFS ..................... SUCCESS [  2.720 s]
-[INFO] Amazon Web Services SDK :: Elastic Beanstalk ....... SUCCESS [  2.782 s]
-[INFO] Amazon Web Services SDK :: Elastic Load Balancing V2 SUCCESS [  3.681 s]
-[INFO] Amazon Web Services SDK :: IAM ..................... SUCCESS [  2.695 s]
-[INFO] Amazon Web Services SDK :: kinesis ................. SUCCESS [  2.900 s]
-[INFO] Amazon Web Services SDK :: Lambda .................. SUCCESS [  2.695 s]
-[INFO] Amazon Web Services SDK :: Logs .................... SUCCESS [  2.757 s]
-[INFO] Amazon Web Services SDK :: Organizations ........... SUCCESS [  2.712 s]
-[INFO] Amazon Web Services SDK :: Secrets Manager ......... SUCCESS [  2.680 s]
-[INFO] Amazon Web Services SDK :: SQS ..................... SUCCESS [  2.787 s]
-[INFO] Amazon Web Services SDK :: SNS ..................... SUCCESS [  2.942 s]
-[INFO] Amazon Web Services SDK :: SSM ..................... SUCCESS [  2.897 s]
-[INFO] Amazon Web Services SDK :: All ..................... SUCCESS [ 22.810 s]
-[INFO] ------------------------------------------------------------------------
-[INFO] BUILD SUCCESS
-[INFO] ------------------------------------------------------------------------
-[INFO] Total time:  01:33 min
-[INFO] Finished at: 2025-07-09T12:34:11+02:00
-=======
 [INFO] Amazon Web Services SDK :: Parent .................. SUCCESS [  1.986 s]
 [INFO] Amazon Web Services SDK :: Minimal ................. SUCCESS [  2.623 s]
 [INFO] Amazon Web Services SDK :: Api Gateway ............. SUCCESS [  1.953 s]
@@ -2797,5 +2765,4 @@
 [INFO] ------------------------------------------------------------------------
 [INFO] Total time:  41.751 s
 [INFO] Finished at: 2025-07-08T03:11:50Z
->>>>>>> ab7ada5f
 [INFO] ------------------------------------------------------------------------