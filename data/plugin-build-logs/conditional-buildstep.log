WARNING: A terminally deprecated method in sun.misc.Unsafe has been called
WARNING: sun.misc.Unsafe::staticFieldBase has been called by com.google.inject.internal.aop.HiddenClassDefiner (file:/usr/share/apache-maven-3.9.10/lib/guice-5.1.0-classes.jar)
WARNING: Please consider reporting this to the maintainers of class com.google.inject.internal.aop.HiddenClassDefiner
WARNING: sun.misc.Unsafe::staticFieldBase will be removed in a future release
[INFO] Scanning for projects...
[INFO] Artifact org.jenkins-ci.tools:maven-hpi-plugin:pom:3.66 is present in the local repository, but cached from a remote repository ID that is unavailable in current build context, verifying that is downloadable from [incrementals (https://repo.jenkins-ci.org/incrementals/, default, releases), central (https://repo.maven.apache.org/maven2, default, releases)]
[INFO] Artifact org.jenkins-ci.tools:maven-hpi-plugin:pom:3.66 is present in the local repository, but cached from a remote repository ID that is unavailable in current build context, verifying that is downloadable from [incrementals (https://repo.jenkins-ci.org/incrementals/, default, releases), central (https://repo.maven.apache.org/maven2, default, releases)]
[WARNING] The POM for org.jenkins-ci.tools:maven-hpi-plugin:jar:3.66 is missing, no dependency information available
[INFO] Artifact org.jenkins-ci.tools:maven-hpi-plugin:jar:3.66 is present in the local repository, but cached from a remote repository ID that is unavailable in current build context, verifying that is downloadable from [incrementals (https://repo.jenkins-ci.org/incrementals/, default, releases), central (https://repo.maven.apache.org/maven2, default, releases)]
[INFO] Artifact org.jenkins-ci.tools:maven-hpi-plugin:jar:3.66 is present in the local repository, but cached from a remote repository ID that is unavailable in current build context, verifying that is downloadable from [incrementals (https://repo.jenkins-ci.org/incrementals/, default, releases), central (https://repo.maven.apache.org/maven2, default, releases)]
[WARNING] Failed to build parent project for org.jenkins-ci.plugins:conditional-buildstep:hpi:1.5.1-SNAPSHOT
[INFO] 
[INFO] ------------< org.jenkins-ci.plugins:conditional-buildstep >------------
[INFO] Building Conditional BuildStep 1.5.1-SNAPSHOT
[INFO]   from pom.xml
[INFO] --------------------------------[ hpi ]---------------------------------
<<<<<<< HEAD
=======
Downloading from repo.jenkins-ci.org: https://repo.jenkins-ci.org/public/io/jenkins/plugins/oss-symbols-api/336.v0936cdf3d080/oss-symbols-api-336.v0936cdf3d080.pom
Progress (1): 0.4/2.5 kB
Progress (1): 1.8/2.5 kB
Progress (1): 2.5 kB    
                    
Downloaded from repo.jenkins-ci.org: https://repo.jenkins-ci.org/public/io/jenkins/plugins/oss-symbols-api/336.v0936cdf3d080/oss-symbols-api-336.v0936cdf3d080.pom (2.5 kB at 5.1 kB/s)
Downloading from repo.jenkins-ci.org: https://repo.jenkins-ci.org/public/io/jenkins/plugins/oss-symbols-api/336.v0936cdf3d080/oss-symbols-api-336.v0936cdf3d080.jar
Progress (1): 16/994 kB
Progress (1): 17/994 kB
Progress (1): 33/994 kB
Progress (1): 34/994 kB
Progress (1): 51/994 kB
Progress (1): 52/994 kB
Progress (1): 53/994 kB
Progress (1): 70/994 kB
Progress (1): 71/994 kB
Progress (1): 87/994 kB
Progress (1): 88/994 kB
Progress (1): 105/994 kB
Progress (1): 106/994 kB
Progress (1): 122/994 kB
Progress (1): 123/994 kB
Progress (1): 139/994 kB
Progress (1): 140/994 kB
Progress (1): 157/994 kB
Progress (1): 158/994 kB
Progress (1): 174/994 kB
Progress (1): 175/994 kB
Progress (1): 192/994 kB
Progress (1): 193/994 kB
Progress (1): 209/994 kB
Progress (1): 210/994 kB
Progress (1): 226/994 kB
Progress (1): 227/994 kB
Progress (1): 244/994 kB
Progress (1): 245/994 kB
Progress (1): 261/994 kB
Progress (1): 262/994 kB
Progress (1): 279/994 kB
Progress (1): 280/994 kB
Progress (1): 296/994 kB
Progress (1): 297/994 kB
Progress (1): 313/994 kB
Progress (1): 314/994 kB
Progress (1): 331/994 kB
Progress (1): 332/994 kB
Progress (1): 348/994 kB
Progress (1): 349/994 kB
Progress (1): 366/994 kB
Progress (1): 367/994 kB
Progress (1): 383/994 kB
Progress (1): 384/994 kB
Progress (1): 400/994 kB
Progress (1): 402/994 kB
Progress (1): 418/994 kB
Progress (1): 419/994 kB
Progress (1): 435/994 kB
Progress (1): 436/994 kB
Progress (1): 453/994 kB
Progress (1): 454/994 kB
Progress (1): 470/994 kB
Progress (1): 471/994 kB
Progress (1): 488/994 kB
Progress (1): 489/994 kB
Progress (1): 505/994 kB
Progress (1): 506/994 kB
Progress (1): 522/994 kB
Progress (1): 523/994 kB
Progress (1): 540/994 kB
Progress (1): 541/994 kB
Progress (1): 557/994 kB
Progress (1): 558/994 kB
Progress (1): 575/994 kB
Progress (1): 576/994 kB
Progress (1): 592/994 kB
Progress (1): 593/994 kB
Progress (1): 609/994 kB
Progress (1): 610/994 kB
Progress (1): 627/994 kB
Progress (1): 628/994 kB
Progress (1): 644/994 kB
Progress (1): 645/994 kB
Progress (1): 662/994 kB
Progress (1): 663/994 kB
Progress (1): 679/994 kB
Progress (1): 680/994 kB
Progress (1): 696/994 kB
Progress (1): 697/994 kB
Progress (1): 714/994 kB
Progress (1): 715/994 kB
Progress (1): 731/994 kB
Progress (1): 732/994 kB
Progress (1): 749/994 kB
Progress (1): 750/994 kB
Progress (1): 766/994 kB
Progress (1): 767/994 kB
Progress (1): 783/994 kB
Progress (1): 784/994 kB
Progress (1): 801/994 kB
Progress (1): 802/994 kB
Progress (1): 818/994 kB
Progress (1): 819/994 kB
Progress (1): 836/994 kB
Progress (1): 837/994 kB
Progress (1): 853/994 kB
Progress (1): 854/994 kB
Progress (1): 871/994 kB
Progress (1): 872/994 kB
Progress (1): 888/994 kB
Progress (1): 889/994 kB
Progress (1): 905/994 kB
Progress (1): 906/994 kB
Progress (1): 923/994 kB
Progress (1): 924/994 kB
Progress (1): 940/994 kB
Progress (1): 941/994 kB
Progress (1): 958/994 kB
Progress (1): 959/994 kB
Progress (1): 975/994 kB
Progress (1): 976/994 kB
Progress (1): 992/994 kB
Progress (1): 993/994 kB
Progress (1): 994 kB    
                    
Downloaded from repo.jenkins-ci.org: https://repo.jenkins-ci.org/public/io/jenkins/plugins/oss-symbols-api/336.v0936cdf3d080/oss-symbols-api-336.v0936cdf3d080.jar (994 kB at 1.0 MB/s)
>>>>>>> ab7ada5f
[INFO] 
[INFO] --- clean:3.5.0:clean (default-clean) @ conditional-buildstep ---
[INFO] 
[INFO] --- hpi:3.66:validate (default-validate) @ conditional-buildstep ---
[INFO] Created marker file /tmp/plugin-builds/conditional-buildstep/target/java-level/17
[INFO] 
[INFO] --- hpi:3.66:validate-hpi (default-validate-hpi) @ conditional-buildstep ---
[INFO] 
[INFO] --- enforcer:3.5.0:enforce (display-info) @ conditional-buildstep ---
[INFO] Rule 0: io.jenkins.tools.incrementals.enforcer.RequireExtensionVersion passed
[INFO] Rule 1: org.apache.maven.enforcer.rules.version.RequireMavenVersion passed
[INFO] Rule 2: org.apache.maven.enforcer.rules.version.RequireJavaVersion passed
[INFO] Rule 3: org.codehaus.mojo.extraenforcer.dependencies.EnforceBytecodeVersion passed
[INFO] Rule 4: org.apache.maven.enforcer.rules.dependency.BannedDependencies passed
[INFO] Rule 5: org.apache.maven.enforcer.rules.dependency.BannedDependencies passed
[INFO] Ignoring requireUpperBoundDeps in org.ow2.asm:asm
[INFO] Rule 6: org.apache.maven.enforcer.rules.dependency.RequireUpperBoundDeps passed
[INFO] 
[INFO] --- enforcer:3.5.0:enforce (no-snapshots-in-release) @ conditional-buildstep ---
[INFO] Rule 0: org.apache.maven.enforcer.rules.dependency.RequireReleaseDeps passed
[INFO] 
[INFO] --- localizer:1.31:generate (default) @ conditional-buildstep ---
[INFO] 
[INFO] --- resources:3.3.1:resources (default-resources) @ conditional-buildstep ---
[INFO] Copying 17 resources from src/main/resources to target/classes
[INFO] 
[INFO] --- flatten:1.7.1:flatten (flatten) @ conditional-buildstep ---
[INFO] Generating flattened POM of project org.jenkins-ci.plugins:conditional-buildstep:hpi:1.5.1-SNAPSHOT...
[INFO] 
[INFO] --- compiler:3.14.0:compile (default-compile) @ conditional-buildstep ---
[INFO] Recompiling the module because of changed source code.
[INFO] Compiling 11 source files with javac [debug parameters release 17] to target/classes
[INFO] org.jenkinsci.plugins.conditionalbuildstep.BuilderChain.DescriptorImpl indexed under hudson.Extension
[INFO] org.jenkinsci.plugins.conditionalbuildstep.ConditionalBuilder.DescriptorImpl indexed under hudson.Extension
[INFO] org.jenkinsci.plugins.conditionalbuildstep.LegacyBuildstepCondition.LegacyConditionDescriptor indexed under hudson.Extension
[INFO] org.jenkinsci.plugins.conditionalbuildstep.lister.DefaultBuilderDescriptorLister.DescriptorImpl indexed under hudson.Extension
[INFO] org.jenkinsci.plugins.conditionalbuildstep.singlestep.SingleConditionalBuilder.SingleConditionalBuilderDescriptor indexed under hudson.Extension
[INFO] /tmp/plugin-builds/conditional-buildstep/src/main/java/org/jenkinsci/plugins/conditionalbuildstep/ConditionalBuilder.java:[85,12] Generating org/jenkinsci/plugins/conditionalbuildstep/ConditionalBuilder.stapler
[INFO] /tmp/plugin-builds/conditional-buildstep/src/main/java/org/jenkinsci/plugins/conditionalbuildstep/LegacyBuildstepCondition.java:[62,12] Generating org/jenkinsci/plugins/conditionalbuildstep/LegacyBuildstepCondition.stapler
[INFO] /tmp/plugin-builds/conditional-buildstep/src/main/java/org/jenkinsci/plugins/conditionalbuildstep/lister/DefaultBuilderDescriptorLister.java:[48,12] Generating org/jenkinsci/plugins/conditionalbuildstep/lister/DefaultBuilderDescriptorLister.stapler
[INFO] /tmp/plugin-builds/conditional-buildstep/src/main/java/org/jenkinsci/plugins/conditionalbuildstep/singlestep/SingleConditionalBuilder.java:[130,16] Generating org/jenkinsci/plugins/conditionalbuildstep/singlestep/SingleConditionalBuilder/SingleConditionalBuilderDescriptor.stapler
[INFO] /tmp/plugin-builds/conditional-buildstep/src/main/java/org/jenkinsci/plugins/conditionalbuildstep/singlestep/SingleConditionalBuilder.java:[74,12] Generating org/jenkinsci/plugins/conditionalbuildstep/singlestep/SingleConditionalBuilder.stapler
[INFO] /tmp/plugin-builds/conditional-buildstep/src/main/java/org/jenkinsci/plugins/conditionalbuildstep/LegacyBuildstepCondition.java:[133,31] Generating org/jenkinsci/plugins/conditionalbuildstep/LegacyBuildstepCondition/LegacyConditionDescriptor/doCheckCondition.stapler
[INFO] /tmp/plugin-builds/conditional-buildstep/src/main/java/org/jenkinsci/plugins/conditionalbuildstep/ConditionalBuildStepHelper.java: Some input files use or override a deprecated API.
[INFO] /tmp/plugin-builds/conditional-buildstep/src/main/java/org/jenkinsci/plugins/conditionalbuildstep/ConditionalBuildStepHelper.java: Recompile with -Xlint:deprecation for details.
[INFO] /tmp/plugin-builds/conditional-buildstep/src/main/java/org/jenkinsci/plugins/conditionalbuildstep/singlestep/SingleConditionalBuilder.java: Some input files use unchecked or unsafe operations.
[INFO] /tmp/plugin-builds/conditional-buildstep/src/main/java/org/jenkinsci/plugins/conditionalbuildstep/singlestep/SingleConditionalBuilder.java: Recompile with -Xlint:unchecked for details.
[INFO] 
[INFO] --- access-modifier-checker:1.35:enforce (default-enforce) @ conditional-buildstep ---
[INFO] Skipping access modifier checks
[INFO] 
[INFO] --- bridge-method-injector:1.31:process (default) @ conditional-buildstep ---
[INFO] 
[INFO] --- hpi:3.66:insert-test (default-insert-test) @ conditional-buildstep ---
[INFO] 
[INFO] --- antrun:3.1.0:run (createTempDir) @ conditional-buildstep ---
[INFO] Executing tasks
[INFO]     [mkdir] Created dir: /tmp/plugin-builds/conditional-buildstep/target/tmp
[INFO] Executed tasks
[INFO] 
[INFO] --- resources:3.3.1:testResources (default-testResources) @ conditional-buildstep ---
[INFO] Not copying test resources
[INFO] 
[INFO] --- compiler:3.14.0:testCompile (default-testCompile) @ conditional-buildstep ---
[INFO] Not compiling test sources
[INFO] 
[INFO] --- hpi:3.66:test-hpl (default-test-hpl) @ conditional-buildstep ---
[INFO] Generating /tmp/plugin-builds/conditional-buildstep/target/test-classes/the.hpl
[INFO] 
[INFO] --- hpi:3.66:resolve-test-dependencies (default-resolve-test-dependencies) @ conditional-buildstep ---
<<<<<<< HEAD
=======
Downloading from repo.jenkins-ci.org: https://repo.jenkins-ci.org/public/io/jenkins/plugins/oss-symbols-api/336.v0936cdf3d080/oss-symbols-api-336.v0936cdf3d080.hpi
Progress (1): 16/930 kB
Progress (1): 17/930 kB
Progress (1): 33/930 kB
Progress (1): 34/930 kB
Progress (1): 51/930 kB
Progress (1): 52/930 kB
Progress (1): 68/930 kB
Progress (1): 69/930 kB
Progress (1): 85/930 kB
Progress (1): 86/930 kB
Progress (1): 103/930 kB
Progress (1): 104/930 kB
Progress (1): 120/930 kB
Progress (1): 121/930 kB
Progress (1): 138/930 kB
Progress (1): 139/930 kB
Progress (1): 155/930 kB
Progress (1): 156/930 kB
Progress (1): 172/930 kB
Progress (1): 173/930 kB
Progress (1): 190/930 kB
Progress (1): 191/930 kB
Progress (1): 207/930 kB
Progress (1): 208/930 kB
Progress (1): 225/930 kB
Progress (1): 226/930 kB
Progress (1): 242/930 kB
Progress (1): 243/930 kB
Progress (1): 259/930 kB
Progress (1): 261/930 kB
Progress (1): 277/930 kB
Progress (1): 278/930 kB
Progress (1): 294/930 kB
Progress (1): 295/930 kB
Progress (1): 312/930 kB
Progress (1): 313/930 kB
Progress (1): 329/930 kB
Progress (1): 330/930 kB
Progress (1): 347/930 kB
Progress (1): 348/930 kB
Progress (1): 364/930 kB
Progress (1): 365/930 kB
Progress (1): 381/930 kB
Progress (1): 382/930 kB
Progress (1): 399/930 kB
Progress (1): 400/930 kB
Progress (1): 416/930 kB
Progress (1): 417/930 kB
Progress (1): 434/930 kB
Progress (1): 435/930 kB
Progress (1): 451/930 kB
Progress (1): 452/930 kB
Progress (1): 468/930 kB
Progress (1): 469/930 kB
Progress (1): 486/930 kB
Progress (1): 487/930 kB
Progress (1): 503/930 kB
Progress (1): 504/930 kB
Progress (1): 521/930 kB
Progress (1): 522/930 kB
Progress (1): 538/930 kB
Progress (1): 554/930 kB
Progress (1): 571/930 kB
Progress (1): 587/930 kB
Progress (1): 604/930 kB
Progress (1): 620/930 kB
Progress (1): 636/930 kB
Progress (1): 653/930 kB
Progress (1): 669/930 kB
Progress (1): 685/930 kB
Progress (1): 702/930 kB
Progress (1): 718/930 kB
Progress (1): 735/930 kB
Progress (1): 751/930 kB
Progress (1): 767/930 kB
Progress (1): 784/930 kB
Progress (1): 800/930 kB
Progress (1): 817/930 kB
Progress (1): 833/930 kB
Progress (1): 849/930 kB
Progress (1): 866/930 kB
Progress (1): 882/930 kB
Progress (1): 898/930 kB
Progress (1): 915/930 kB
Progress (1): 930 kB    
                    
Downloaded from repo.jenkins-ci.org: https://repo.jenkins-ci.org/public/io/jenkins/plugins/oss-symbols-api/336.v0936cdf3d080/oss-symbols-api-336.v0936cdf3d080.hpi (930 kB at 2.1 MB/s)
>>>>>>> ab7ada5f
[INFO] 
[INFO] --- hpi:3.66:test-runtime (default-test-runtime) @ conditional-buildstep ---
[INFO] Tests are skipped.
[INFO] 
[INFO] --- surefire:3.5.3:test (default-test) @ conditional-buildstep ---
[INFO] Tests are skipped.
[INFO] 
[INFO] --- license:165.v7e11f4e4a_325:process (default) @ conditional-buildstep ---
[INFO] 
[INFO] --- hpi:3.66:hpi (default-hpi) @ conditional-buildstep ---
[INFO] Generating /tmp/plugin-builds/conditional-buildstep/target/conditional-buildstep/META-INF/MANIFEST.MF
[INFO] Checking for attached .jar artifact ...
[INFO] Generating jar /tmp/plugin-builds/conditional-buildstep/target/conditional-buildstep.jar
[INFO] Building jar: /tmp/plugin-builds/conditional-buildstep/target/conditional-buildstep.jar
[INFO] Exploding webapp...
[INFO] Copy webapp webResources to /tmp/plugin-builds/conditional-buildstep/target/conditional-buildstep
[INFO] Assembling webapp conditional-buildstep in /tmp/plugin-builds/conditional-buildstep/target/conditional-buildstep
[INFO] Generating hpi /tmp/plugin-builds/conditional-buildstep/target/conditional-buildstep.hpi
[INFO] Building jar: /tmp/plugin-builds/conditional-buildstep/target/conditional-buildstep.hpi
[INFO] 
[INFO] --- jar:3.4.2:test-jar (maybe-test-jar) @ conditional-buildstep ---
[INFO] Skipping packaging of the test-jar
[INFO] 
[INFO] >>> spotbugs:4.9.3.1:check (spotbugs) > :spotbugs @ conditional-buildstep >>>
[INFO] 
[INFO] --- spotbugs:4.9.3.1:spotbugs (spotbugs) @ conditional-buildstep ---
[INFO] Skipping com.github.spotbugs:spotbugs-maven-plugin:4.9.3.1:spotbugs report goal
[INFO] 
[INFO] <<< spotbugs:4.9.3.1:check (spotbugs) < :spotbugs @ conditional-buildstep <<<
[INFO] 
[INFO] 
[INFO] --- spotbugs:4.9.3.1:check (spotbugs) @ conditional-buildstep ---
[INFO] Spotbugs plugin skipped
[INFO] 
[INFO] --- spotless:2.44.5:check (default) @ conditional-buildstep ---
[INFO] Spotless check skipped
[INFO] 
[INFO] --- install:3.1.4:install (default-install) @ conditional-buildstep ---
[INFO] Installing /tmp/plugin-builds/conditional-buildstep/target/conditional-buildstep-1.5.1-SNAPSHOT.pom to /home/runner/.m2/repository/org/jenkins-ci/plugins/conditional-buildstep/1.5.1-SNAPSHOT/conditional-buildstep-1.5.1-SNAPSHOT.pom
[INFO] Installing /tmp/plugin-builds/conditional-buildstep/target/conditional-buildstep.hpi to /home/runner/.m2/repository/org/jenkins-ci/plugins/conditional-buildstep/1.5.1-SNAPSHOT/conditional-buildstep-1.5.1-SNAPSHOT.hpi
[INFO] Installing /tmp/plugin-builds/conditional-buildstep/target/conditional-buildstep.jar to /home/runner/.m2/repository/org/jenkins-ci/plugins/conditional-buildstep/1.5.1-SNAPSHOT/conditional-buildstep-1.5.1-SNAPSHOT.jar
[INFO] ------------------------------------------------------------------------
[INFO] BUILD SUCCESS
[INFO] ------------------------------------------------------------------------
<<<<<<< HEAD
[INFO] Total time:  25.914 s
[INFO] Finished at: 2025-07-09T12:12:34+02:00
=======
[INFO] Total time:  10.000 s
[INFO] Finished at: 2025-07-08T02:48:09Z
>>>>>>> ab7ada5f
[INFO] ------------------------------------------------------------------------<|MERGE_RESOLUTION|>--- conflicted
+++ resolved
@@ -14,134 +14,131 @@
 [INFO] Building Conditional BuildStep 1.5.1-SNAPSHOT
 [INFO]   from pom.xml
 [INFO] --------------------------------[ hpi ]---------------------------------
-<<<<<<< HEAD
-=======
 Downloading from repo.jenkins-ci.org: https://repo.jenkins-ci.org/public/io/jenkins/plugins/oss-symbols-api/336.v0936cdf3d080/oss-symbols-api-336.v0936cdf3d080.pom
-Progress (1): 0.4/2.5 kB
-Progress (1): 1.8/2.5 kB
-Progress (1): 2.5 kB    
-                    
+Progress (1): 0.4/2.5 kB+Progress (1): 1.8/2.5 kB+Progress (1): 2.5 kB    +                     Downloaded from repo.jenkins-ci.org: https://repo.jenkins-ci.org/public/io/jenkins/plugins/oss-symbols-api/336.v0936cdf3d080/oss-symbols-api-336.v0936cdf3d080.pom (2.5 kB at 5.1 kB/s)
 Downloading from repo.jenkins-ci.org: https://repo.jenkins-ci.org/public/io/jenkins/plugins/oss-symbols-api/336.v0936cdf3d080/oss-symbols-api-336.v0936cdf3d080.jar
-Progress (1): 16/994 kB
-Progress (1): 17/994 kB
-Progress (1): 33/994 kB
-Progress (1): 34/994 kB
-Progress (1): 51/994 kB
-Progress (1): 52/994 kB
-Progress (1): 53/994 kB
-Progress (1): 70/994 kB
-Progress (1): 71/994 kB
-Progress (1): 87/994 kB
-Progress (1): 88/994 kB
-Progress (1): 105/994 kB
-Progress (1): 106/994 kB
-Progress (1): 122/994 kB
-Progress (1): 123/994 kB
-Progress (1): 139/994 kB
-Progress (1): 140/994 kB
-Progress (1): 157/994 kB
-Progress (1): 158/994 kB
-Progress (1): 174/994 kB
-Progress (1): 175/994 kB
-Progress (1): 192/994 kB
-Progress (1): 193/994 kB
-Progress (1): 209/994 kB
-Progress (1): 210/994 kB
-Progress (1): 226/994 kB
-Progress (1): 227/994 kB
-Progress (1): 244/994 kB
-Progress (1): 245/994 kB
-Progress (1): 261/994 kB
-Progress (1): 262/994 kB
-Progress (1): 279/994 kB
-Progress (1): 280/994 kB
-Progress (1): 296/994 kB
-Progress (1): 297/994 kB
-Progress (1): 313/994 kB
-Progress (1): 314/994 kB
-Progress (1): 331/994 kB
-Progress (1): 332/994 kB
-Progress (1): 348/994 kB
-Progress (1): 349/994 kB
-Progress (1): 366/994 kB
-Progress (1): 367/994 kB
-Progress (1): 383/994 kB
-Progress (1): 384/994 kB
-Progress (1): 400/994 kB
-Progress (1): 402/994 kB
-Progress (1): 418/994 kB
-Progress (1): 419/994 kB
-Progress (1): 435/994 kB
-Progress (1): 436/994 kB
-Progress (1): 453/994 kB
-Progress (1): 454/994 kB
-Progress (1): 470/994 kB
-Progress (1): 471/994 kB
-Progress (1): 488/994 kB
-Progress (1): 489/994 kB
-Progress (1): 505/994 kB
-Progress (1): 506/994 kB
-Progress (1): 522/994 kB
-Progress (1): 523/994 kB
-Progress (1): 540/994 kB
-Progress (1): 541/994 kB
-Progress (1): 557/994 kB
-Progress (1): 558/994 kB
-Progress (1): 575/994 kB
-Progress (1): 576/994 kB
-Progress (1): 592/994 kB
-Progress (1): 593/994 kB
-Progress (1): 609/994 kB
-Progress (1): 610/994 kB
-Progress (1): 627/994 kB
-Progress (1): 628/994 kB
-Progress (1): 644/994 kB
-Progress (1): 645/994 kB
-Progress (1): 662/994 kB
-Progress (1): 663/994 kB
-Progress (1): 679/994 kB
-Progress (1): 680/994 kB
-Progress (1): 696/994 kB
-Progress (1): 697/994 kB
-Progress (1): 714/994 kB
-Progress (1): 715/994 kB
-Progress (1): 731/994 kB
-Progress (1): 732/994 kB
-Progress (1): 749/994 kB
-Progress (1): 750/994 kB
-Progress (1): 766/994 kB
-Progress (1): 767/994 kB
-Progress (1): 783/994 kB
-Progress (1): 784/994 kB
-Progress (1): 801/994 kB
-Progress (1): 802/994 kB
-Progress (1): 818/994 kB
-Progress (1): 819/994 kB
-Progress (1): 836/994 kB
-Progress (1): 837/994 kB
-Progress (1): 853/994 kB
-Progress (1): 854/994 kB
-Progress (1): 871/994 kB
-Progress (1): 872/994 kB
-Progress (1): 888/994 kB
-Progress (1): 889/994 kB
-Progress (1): 905/994 kB
-Progress (1): 906/994 kB
-Progress (1): 923/994 kB
-Progress (1): 924/994 kB
-Progress (1): 940/994 kB
-Progress (1): 941/994 kB
-Progress (1): 958/994 kB
-Progress (1): 959/994 kB
-Progress (1): 975/994 kB
-Progress (1): 976/994 kB
-Progress (1): 992/994 kB
-Progress (1): 993/994 kB
-Progress (1): 994 kB    
-                    
+Progress (1): 16/994 kB+Progress (1): 17/994 kB+Progress (1): 33/994 kB+Progress (1): 34/994 kB+Progress (1): 51/994 kB+Progress (1): 52/994 kB+Progress (1): 53/994 kB+Progress (1): 70/994 kB+Progress (1): 71/994 kB+Progress (1): 87/994 kB+Progress (1): 88/994 kB+Progress (1): 105/994 kB+Progress (1): 106/994 kB+Progress (1): 122/994 kB+Progress (1): 123/994 kB+Progress (1): 139/994 kB+Progress (1): 140/994 kB+Progress (1): 157/994 kB+Progress (1): 158/994 kB+Progress (1): 174/994 kB+Progress (1): 175/994 kB+Progress (1): 192/994 kB+Progress (1): 193/994 kB+Progress (1): 209/994 kB+Progress (1): 210/994 kB+Progress (1): 226/994 kB+Progress (1): 227/994 kB+Progress (1): 244/994 kB+Progress (1): 245/994 kB+Progress (1): 261/994 kB+Progress (1): 262/994 kB+Progress (1): 279/994 kB+Progress (1): 280/994 kB+Progress (1): 296/994 kB+Progress (1): 297/994 kB+Progress (1): 313/994 kB+Progress (1): 314/994 kB+Progress (1): 331/994 kB+Progress (1): 332/994 kB+Progress (1): 348/994 kB+Progress (1): 349/994 kB+Progress (1): 366/994 kB+Progress (1): 367/994 kB+Progress (1): 383/994 kB+Progress (1): 384/994 kB+Progress (1): 400/994 kB+Progress (1): 402/994 kB+Progress (1): 418/994 kB+Progress (1): 419/994 kB+Progress (1): 435/994 kB+Progress (1): 436/994 kB+Progress (1): 453/994 kB+Progress (1): 454/994 kB+Progress (1): 470/994 kB+Progress (1): 471/994 kB+Progress (1): 488/994 kB+Progress (1): 489/994 kB+Progress (1): 505/994 kB+Progress (1): 506/994 kB+Progress (1): 522/994 kB+Progress (1): 523/994 kB+Progress (1): 540/994 kB+Progress (1): 541/994 kB+Progress (1): 557/994 kB+Progress (1): 558/994 kB+Progress (1): 575/994 kB+Progress (1): 576/994 kB+Progress (1): 592/994 kB+Progress (1): 593/994 kB+Progress (1): 609/994 kB+Progress (1): 610/994 kB+Progress (1): 627/994 kB+Progress (1): 628/994 kB+Progress (1): 644/994 kB+Progress (1): 645/994 kB+Progress (1): 662/994 kB+Progress (1): 663/994 kB+Progress (1): 679/994 kB+Progress (1): 680/994 kB+Progress (1): 696/994 kB+Progress (1): 697/994 kB+Progress (1): 714/994 kB+Progress (1): 715/994 kB+Progress (1): 731/994 kB+Progress (1): 732/994 kB+Progress (1): 749/994 kB+Progress (1): 750/994 kB+Progress (1): 766/994 kB+Progress (1): 767/994 kB+Progress (1): 783/994 kB+Progress (1): 784/994 kB+Progress (1): 801/994 kB+Progress (1): 802/994 kB+Progress (1): 818/994 kB+Progress (1): 819/994 kB+Progress (1): 836/994 kB+Progress (1): 837/994 kB+Progress (1): 853/994 kB+Progress (1): 854/994 kB+Progress (1): 871/994 kB+Progress (1): 872/994 kB+Progress (1): 888/994 kB+Progress (1): 889/994 kB+Progress (1): 905/994 kB+Progress (1): 906/994 kB+Progress (1): 923/994 kB+Progress (1): 924/994 kB+Progress (1): 940/994 kB+Progress (1): 941/994 kB+Progress (1): 958/994 kB+Progress (1): 959/994 kB+Progress (1): 975/994 kB+Progress (1): 976/994 kB+Progress (1): 992/994 kB+Progress (1): 993/994 kB+Progress (1): 994 kB    +                     Downloaded from repo.jenkins-ci.org: https://repo.jenkins-ci.org/public/io/jenkins/plugins/oss-symbols-api/336.v0936cdf3d080/oss-symbols-api-336.v0936cdf3d080.jar (994 kB at 1.0 MB/s)
->>>>>>> ab7ada5f
 [INFO] 
 [INFO] --- clean:3.5.0:clean (default-clean) @ conditional-buildstep ---
 [INFO] 
@@ -212,97 +209,94 @@
 [INFO] Generating /tmp/plugin-builds/conditional-buildstep/target/test-classes/the.hpl
 [INFO] 
 [INFO] --- hpi:3.66:resolve-test-dependencies (default-resolve-test-dependencies) @ conditional-buildstep ---
-<<<<<<< HEAD
-=======
 Downloading from repo.jenkins-ci.org: https://repo.jenkins-ci.org/public/io/jenkins/plugins/oss-symbols-api/336.v0936cdf3d080/oss-symbols-api-336.v0936cdf3d080.hpi
-Progress (1): 16/930 kB
-Progress (1): 17/930 kB
-Progress (1): 33/930 kB
-Progress (1): 34/930 kB
-Progress (1): 51/930 kB
-Progress (1): 52/930 kB
-Progress (1): 68/930 kB
-Progress (1): 69/930 kB
-Progress (1): 85/930 kB
-Progress (1): 86/930 kB
-Progress (1): 103/930 kB
-Progress (1): 104/930 kB
-Progress (1): 120/930 kB
-Progress (1): 121/930 kB
-Progress (1): 138/930 kB
-Progress (1): 139/930 kB
-Progress (1): 155/930 kB
-Progress (1): 156/930 kB
-Progress (1): 172/930 kB
-Progress (1): 173/930 kB
-Progress (1): 190/930 kB
-Progress (1): 191/930 kB
-Progress (1): 207/930 kB
-Progress (1): 208/930 kB
-Progress (1): 225/930 kB
-Progress (1): 226/930 kB
-Progress (1): 242/930 kB
-Progress (1): 243/930 kB
-Progress (1): 259/930 kB
-Progress (1): 261/930 kB
-Progress (1): 277/930 kB
-Progress (1): 278/930 kB
-Progress (1): 294/930 kB
-Progress (1): 295/930 kB
-Progress (1): 312/930 kB
-Progress (1): 313/930 kB
-Progress (1): 329/930 kB
-Progress (1): 330/930 kB
-Progress (1): 347/930 kB
-Progress (1): 348/930 kB
-Progress (1): 364/930 kB
-Progress (1): 365/930 kB
-Progress (1): 381/930 kB
-Progress (1): 382/930 kB
-Progress (1): 399/930 kB
-Progress (1): 400/930 kB
-Progress (1): 416/930 kB
-Progress (1): 417/930 kB
-Progress (1): 434/930 kB
-Progress (1): 435/930 kB
-Progress (1): 451/930 kB
-Progress (1): 452/930 kB
-Progress (1): 468/930 kB
-Progress (1): 469/930 kB
-Progress (1): 486/930 kB
-Progress (1): 487/930 kB
-Progress (1): 503/930 kB
-Progress (1): 504/930 kB
-Progress (1): 521/930 kB
-Progress (1): 522/930 kB
-Progress (1): 538/930 kB
-Progress (1): 554/930 kB
-Progress (1): 571/930 kB
-Progress (1): 587/930 kB
-Progress (1): 604/930 kB
-Progress (1): 620/930 kB
-Progress (1): 636/930 kB
-Progress (1): 653/930 kB
-Progress (1): 669/930 kB
-Progress (1): 685/930 kB
-Progress (1): 702/930 kB
-Progress (1): 718/930 kB
-Progress (1): 735/930 kB
-Progress (1): 751/930 kB
-Progress (1): 767/930 kB
-Progress (1): 784/930 kB
-Progress (1): 800/930 kB
-Progress (1): 817/930 kB
-Progress (1): 833/930 kB
-Progress (1): 849/930 kB
-Progress (1): 866/930 kB
-Progress (1): 882/930 kB
-Progress (1): 898/930 kB
-Progress (1): 915/930 kB
-Progress (1): 930 kB    
-                    
+Progress (1): 16/930 kB+Progress (1): 17/930 kB+Progress (1): 33/930 kB+Progress (1): 34/930 kB+Progress (1): 51/930 kB+Progress (1): 52/930 kB+Progress (1): 68/930 kB+Progress (1): 69/930 kB+Progress (1): 85/930 kB+Progress (1): 86/930 kB+Progress (1): 103/930 kB+Progress (1): 104/930 kB+Progress (1): 120/930 kB+Progress (1): 121/930 kB+Progress (1): 138/930 kB+Progress (1): 139/930 kB+Progress (1): 155/930 kB+Progress (1): 156/930 kB+Progress (1): 172/930 kB+Progress (1): 173/930 kB+Progress (1): 190/930 kB+Progress (1): 191/930 kB+Progress (1): 207/930 kB+Progress (1): 208/930 kB+Progress (1): 225/930 kB+Progress (1): 226/930 kB+Progress (1): 242/930 kB+Progress (1): 243/930 kB+Progress (1): 259/930 kB+Progress (1): 261/930 kB+Progress (1): 277/930 kB+Progress (1): 278/930 kB+Progress (1): 294/930 kB+Progress (1): 295/930 kB+Progress (1): 312/930 kB+Progress (1): 313/930 kB+Progress (1): 329/930 kB+Progress (1): 330/930 kB+Progress (1): 347/930 kB+Progress (1): 348/930 kB+Progress (1): 364/930 kB+Progress (1): 365/930 kB+Progress (1): 381/930 kB+Progress (1): 382/930 kB+Progress (1): 399/930 kB+Progress (1): 400/930 kB+Progress (1): 416/930 kB+Progress (1): 417/930 kB+Progress (1): 434/930 kB+Progress (1): 435/930 kB+Progress (1): 451/930 kB+Progress (1): 452/930 kB+Progress (1): 468/930 kB+Progress (1): 469/930 kB+Progress (1): 486/930 kB+Progress (1): 487/930 kB+Progress (1): 503/930 kB+Progress (1): 504/930 kB+Progress (1): 521/930 kB+Progress (1): 522/930 kB+Progress (1): 538/930 kB+Progress (1): 554/930 kB+Progress (1): 571/930 kB+Progress (1): 587/930 kB+Progress (1): 604/930 kB+Progress (1): 620/930 kB+Progress (1): 636/930 kB+Progress (1): 653/930 kB+Progress (1): 669/930 kB+Progress (1): 685/930 kB+Progress (1): 702/930 kB+Progress (1): 718/930 kB+Progress (1): 735/930 kB+Progress (1): 751/930 kB+Progress (1): 767/930 kB+Progress (1): 784/930 kB+Progress (1): 800/930 kB+Progress (1): 817/930 kB+Progress (1): 833/930 kB+Progress (1): 849/930 kB+Progress (1): 866/930 kB+Progress (1): 882/930 kB+Progress (1): 898/930 kB+Progress (1): 915/930 kB+Progress (1): 930 kB    +                     Downloaded from repo.jenkins-ci.org: https://repo.jenkins-ci.org/public/io/jenkins/plugins/oss-symbols-api/336.v0936cdf3d080/oss-symbols-api-336.v0936cdf3d080.hpi (930 kB at 2.1 MB/s)
->>>>>>> ab7ada5f
 [INFO] 
 [INFO] --- hpi:3.66:test-runtime (default-test-runtime) @ conditional-buildstep ---
 [INFO] Tests are skipped.
@@ -347,11 +341,6 @@
 [INFO] ------------------------------------------------------------------------
 [INFO] BUILD SUCCESS
 [INFO] ------------------------------------------------------------------------
-<<<<<<< HEAD
-[INFO] Total time:  25.914 s
-[INFO] Finished at: 2025-07-09T12:12:34+02:00
-=======
 [INFO] Total time:  10.000 s
 [INFO] Finished at: 2025-07-08T02:48:09Z
->>>>>>> ab7ada5f
 [INFO] ------------------------------------------------------------------------