WARNING: A terminally deprecated method in sun.misc.Unsafe has been called
WARNING: sun.misc.Unsafe::staticFieldBase has been called by com.google.inject.internal.aop.HiddenClassDefiner (file:/usr/share/apache-maven-3.9.10/lib/guice-5.1.0-classes.jar)
WARNING: Please consider reporting this to the maintainers of class com.google.inject.internal.aop.HiddenClassDefiner
WARNING: sun.misc.Unsafe::staticFieldBase will be removed in a future release
[INFO] Scanning for projects...
[INFO] Artifact org.jenkins-ci.tools:maven-hpi-plugin:pom:3.61 is present in the local repository, but cached from a remote repository ID that is unavailable in current build context, verifying that is downloadable from [incrementals (https://repo.jenkins-ci.org/incrementals/, default, releases), central (https://repo.maven.apache.org/maven2, default, releases)]
[INFO] Artifact org.jenkins-ci.tools:maven-hpi-plugin:pom:3.61 is present in the local repository, but cached from a remote repository ID that is unavailable in current build context, verifying that is downloadable from [incrementals (https://repo.jenkins-ci.org/incrementals/, default, releases), central (https://repo.maven.apache.org/maven2, default, releases)]
[WARNING] The POM for org.jenkins-ci.tools:maven-hpi-plugin:jar:3.61 is missing, no dependency information available
[INFO] Artifact org.jenkins-ci.tools:maven-hpi-plugin:jar:3.61 is present in the local repository, but cached from a remote repository ID that is unavailable in current build context, verifying that is downloadable from [incrementals (https://repo.jenkins-ci.org/incrementals/, default, releases), central (https://repo.maven.apache.org/maven2, default, releases)]
[INFO] Artifact org.jenkins-ci.tools:maven-hpi-plugin:jar:3.61 is present in the local repository, but cached from a remote repository ID that is unavailable in current build context, verifying that is downloadable from [incrementals (https://repo.jenkins-ci.org/incrementals/, default, releases), central (https://repo.maven.apache.org/maven2, default, releases)]
[WARNING] Failed to build parent project for org.jenkins-ci.plugins.aws-java-sdk:aws-java-sdk-parent:pom:1.12.780-999999-SNAPSHOT
[INFO] ------------------------------------------------------------------------
[INFO] Reactor Build Order:
[INFO] 
[INFO] Amazon Web Services SDK :: Parent                                  [pom]
[INFO] Amazon Web Services SDK :: Minimal                                 [hpi]
[INFO] Amazon Web Services SDK :: Api Gateway                             [hpi]
[INFO] Amazon Web Services SDK :: Autoscaling                             [hpi]
[INFO] Amazon Web Services SDK :: CloudFormation                          [hpi]
[INFO] Amazon Web Services SDK :: CloudFront                              [hpi]
[INFO] Amazon Web Services SDK :: CloudWatch                              [hpi]
[INFO] Amazon Web Services SDK :: CodeBuild                               [hpi]
[INFO] Amazon Web Services SDK :: CodeDeploy                              [hpi]
[INFO] Amazon Web Services SDK :: EC2                                     [hpi]
[INFO] Amazon Web Services SDK :: ECR                                     [hpi]
[INFO] Amazon Web Services SDK :: ECS                                     [hpi]
[INFO] Amazon Web Services SDK :: EFS                                     [hpi]
[INFO] Amazon Web Services SDK :: Elastic Beanstalk                       [hpi]
[INFO] Amazon Web Services SDK :: Elastic Load Balancing V2               [hpi]
[INFO] Amazon Web Services SDK :: IAM                                     [hpi]
[INFO] Amazon Web Services SDK :: kinesis                                 [hpi]
[INFO] Amazon Web Services SDK :: Lambda                                  [hpi]
[INFO] Amazon Web Services SDK :: Logs                                    [hpi]
[INFO] Amazon Web Services SDK :: Organizations                           [hpi]
[INFO] Amazon Web Services SDK :: Secrets Manager                         [hpi]
[INFO] Amazon Web Services SDK :: SQS                                     [hpi]
[INFO] Amazon Web Services SDK :: SNS                                     [hpi]
[INFO] Amazon Web Services SDK :: SSM                                     [hpi]
[INFO] Amazon Web Services SDK :: All                                     [hpi]
[INFO] 
[INFO] ------< org.jenkins-ci.plugins.aws-java-sdk:aws-java-sdk-parent >-------
[INFO] Building Amazon Web Services SDK :: Parent 1.12.780-999999-SNAPSHOT [1/25]
[INFO]   from pom.xml
[INFO] --------------------------------[ pom ]---------------------------------
[INFO] 
[INFO] --- clean:3.4.1:clean (default-clean) @ aws-java-sdk-parent ---
[INFO] 
[INFO] --- enforcer:3.5.0:enforce (display-info) @ aws-java-sdk-parent ---
[INFO] Rule 0: io.jenkins.tools.incrementals.enforcer.RequireExtensionVersion passed
[INFO] Rule 1: org.apache.maven.enforcer.rules.version.RequireMavenVersion passed
[INFO] Rule 2: org.apache.maven.enforcer.rules.version.RequireJavaVersion passed
[INFO] Rule 3: org.codehaus.mojo.extraenforcer.dependencies.EnforceBytecodeVersion passed
[INFO] Rule 4: org.apache.maven.enforcer.rules.dependency.BannedDependencies passed
[INFO] Rule 5: org.apache.maven.enforcer.rules.dependency.BannedDependencies passed
[INFO] Rule 6: org.apache.maven.enforcer.rules.dependency.RequireUpperBoundDeps passed
[INFO] 
[INFO] --- enforcer:3.5.0:enforce (no-snapshots-in-release) @ aws-java-sdk-parent ---
[INFO] Rule 0: org.apache.maven.enforcer.rules.dependency.RequireReleaseDeps passed
[INFO] 
[INFO] --- localizer:1.31:generate (default) @ aws-java-sdk-parent ---
[INFO] 
[INFO] --- flatten:1.7.0:flatten (flatten) @ aws-java-sdk-parent ---
[INFO] Generating flattened POM of project org.jenkins-ci.plugins.aws-java-sdk:aws-java-sdk-parent:pom:1.12.780-999999-SNAPSHOT...
[INFO] 
[INFO] --- antrun:3.1.0:run (createTempDir) @ aws-java-sdk-parent ---
[INFO] Executing tasks
[INFO]     [mkdir] Created dir: /tmp/plugin-builds/aws-java-sdk-cloudfront/target/tmp
[INFO] Executed tasks
[INFO] 
[INFO] --- license:165.v7e11f4e4a_325:process (default) @ aws-java-sdk-parent ---
[INFO] 
[INFO] --- jar:3.4.2:test-jar (maybe-test-jar) @ aws-java-sdk-parent ---
[INFO] Skipping packaging of the test-jar
[INFO] 
[INFO] >>> spotbugs:4.9.2.0:check (spotbugs) > :spotbugs @ aws-java-sdk-parent >>>
[INFO] 
[INFO] --- spotbugs:4.9.2.0:spotbugs (spotbugs) @ aws-java-sdk-parent ---
[INFO] Skipping com.github.spotbugs:spotbugs-maven-plugin:4.9.2.0:spotbugs report goal
[INFO] 
[INFO] <<< spotbugs:4.9.2.0:check (spotbugs) < :spotbugs @ aws-java-sdk-parent <<<
[INFO] 
[INFO] 
[INFO] --- spotbugs:4.9.2.0:check (spotbugs) @ aws-java-sdk-parent ---
[INFO] Spotbugs plugin skipped
[INFO] 
[INFO] --- spotless:2.44.3:check (default) @ aws-java-sdk-parent ---
[INFO] Spotless check skipped
[INFO] 
[INFO] --- install:3.1.4:install (default-install) @ aws-java-sdk-parent ---
[INFO] Installing /tmp/plugin-builds/aws-java-sdk-cloudfront/target/aws-java-sdk-parent-1.12.780-999999-SNAPSHOT.pom to /home/runner/.m2/repository/org/jenkins-ci/plugins/aws-java-sdk/aws-java-sdk-parent/1.12.780-999999-SNAPSHOT/aws-java-sdk-parent-1.12.780-999999-SNAPSHOT.pom
[INFO] 
[INFO] ------< org.jenkins-ci.plugins.aws-java-sdk:aws-java-sdk-minimal >------
[INFO] Building Amazon Web Services SDK :: Minimal 1.12.780-999999-SNAPSHOT [2/25]
[INFO]   from aws-java-sdk-minimal/pom.xml
[INFO] --------------------------------[ hpi ]---------------------------------
[INFO] 
[INFO] --- clean:3.4.1:clean (default-clean) @ aws-java-sdk-minimal ---
[INFO] 
[INFO] --- hpi:3.61:validate (default-validate) @ aws-java-sdk-minimal ---
[INFO] Created marker file /tmp/plugin-builds/aws-java-sdk-cloudfront/aws-java-sdk-minimal/target/java-level/17
[INFO] 
[INFO] --- hpi:3.61:validate-hpi (default-validate-hpi) @ aws-java-sdk-minimal ---
[INFO] 
[INFO] --- enforcer:3.5.0:enforce (display-info) @ aws-java-sdk-minimal ---
[INFO] Rule 3: org.codehaus.mojo.extraenforcer.dependencies.EnforceBytecodeVersion passed
[INFO] Rule 4: org.apache.maven.enforcer.rules.dependency.BannedDependencies passed
[INFO] Rule 5: org.apache.maven.enforcer.rules.dependency.BannedDependencies passed
[INFO] Rule 6: org.apache.maven.enforcer.rules.dependency.RequireUpperBoundDeps passed
[INFO] 
[INFO] --- enforcer:3.5.0:enforce (no-snapshots-in-release) @ aws-java-sdk-minimal ---
[INFO] Rule 0: org.apache.maven.enforcer.rules.dependency.RequireReleaseDeps passed
[INFO] 
[INFO] --- localizer:1.31:generate (default) @ aws-java-sdk-minimal ---
[INFO] 
[INFO] --- resources:3.3.1:resources (default-resources) @ aws-java-sdk-minimal ---
[INFO] Copying 1 resource from src/main/resources to target/classes
[INFO] 
[INFO] --- flatten:1.7.0:flatten (flatten) @ aws-java-sdk-minimal ---
[INFO] Generating flattened POM of project org.jenkins-ci.plugins.aws-java-sdk:aws-java-sdk-minimal:hpi:1.12.780-999999-SNAPSHOT...
[INFO] 
[INFO] --- compiler:3.14.0:compile (default-compile) @ aws-java-sdk-minimal ---
[INFO] Nothing to compile - all classes are up to date.
[INFO] 
[INFO] --- access-modifier-checker:1.34:enforce (default-enforce) @ aws-java-sdk-minimal ---
[INFO] Skipping access modifier checks
[INFO] 
[INFO] --- hpi:3.61:insert-test (default-insert-test) @ aws-java-sdk-minimal ---
[INFO] 
[INFO] --- antrun:3.1.0:run (createTempDir) @ aws-java-sdk-minimal ---
[INFO] Executing tasks
[INFO]     [mkdir] Created dir: /tmp/plugin-builds/aws-java-sdk-cloudfront/aws-java-sdk-minimal/target/tmp
[INFO] Executed tasks
[INFO] 
[INFO] --- resources:3.3.1:testResources (default-testResources) @ aws-java-sdk-minimal ---
[INFO] Not copying test resources
[INFO] 
[INFO] --- compiler:3.14.0:testCompile (default-testCompile) @ aws-java-sdk-minimal ---
[INFO] Not compiling test sources
[INFO] 
[INFO] --- hpi:3.61:test-hpl (default-test-hpl) @ aws-java-sdk-minimal ---
[INFO] Generating /tmp/plugin-builds/aws-java-sdk-cloudfront/aws-java-sdk-minimal/target/test-classes/the.hpl
[INFO] 
[INFO] --- hpi:3.61:resolve-test-dependencies (default-resolve-test-dependencies) @ aws-java-sdk-minimal ---
[INFO] 
[INFO] --- hpi:3.61:test-runtime (default-test-runtime) @ aws-java-sdk-minimal ---
[INFO] Tests are skipped.
[INFO] 
[INFO] --- surefire:3.5.2:test (default-test) @ aws-java-sdk-minimal ---
[INFO] Tests are skipped.
[INFO] 
[INFO] --- license:165.v7e11f4e4a_325:process (default) @ aws-java-sdk-minimal ---
[INFO] 
[INFO] --- hpi:3.61:hpi (default-hpi) @ aws-java-sdk-minimal ---
[INFO] Generating /tmp/plugin-builds/aws-java-sdk-cloudfront/aws-java-sdk-minimal/target/aws-java-sdk-minimal/META-INF/MANIFEST.MF
[INFO] Checking for attached .jar artifact ...
[INFO] Generating jar /tmp/plugin-builds/aws-java-sdk-cloudfront/aws-java-sdk-minimal/target/aws-java-sdk-minimal.jar
[INFO] Building jar: /tmp/plugin-builds/aws-java-sdk-cloudfront/aws-java-sdk-minimal/target/aws-java-sdk-minimal.jar
[INFO] Exploding webapp...
[INFO] Copy webapp webResources to /tmp/plugin-builds/aws-java-sdk-cloudfront/aws-java-sdk-minimal/target/aws-java-sdk-minimal
[INFO] Assembling webapp aws-java-sdk-minimal in /tmp/plugin-builds/aws-java-sdk-cloudfront/aws-java-sdk-minimal/target/aws-java-sdk-minimal
[INFO] Bundling direct dependency aws-java-sdk-core-1.12.780.jar
[WARNING] Bundling transitive dependency aws-java-sdk-kms-1.12.780.jar (via aws-java-sdk-s3)
[INFO] Bundling direct dependency aws-java-sdk-s3-1.12.780.jar
[INFO] Bundling direct dependency aws-java-sdk-sts-1.12.780.jar
[WARNING] Bundling transitive dependency jmespath-java-1.12.780.jar (via aws-java-sdk-s3)
[INFO] Generating hpi /tmp/plugin-builds/aws-java-sdk-cloudfront/aws-java-sdk-minimal/target/aws-java-sdk-minimal.hpi
[INFO] Building jar: /tmp/plugin-builds/aws-java-sdk-cloudfront/aws-java-sdk-minimal/target/aws-java-sdk-minimal.hpi
[INFO] 
[INFO] --- jar:3.4.2:test-jar (maybe-test-jar) @ aws-java-sdk-minimal ---
[INFO] Skipping packaging of the test-jar
[INFO] 
[INFO] >>> spotbugs:4.9.2.0:check (spotbugs) > :spotbugs @ aws-java-sdk-minimal >>>
[INFO] 
[INFO] --- spotbugs:4.9.2.0:spotbugs (spotbugs) @ aws-java-sdk-minimal ---
[INFO] Skipping com.github.spotbugs:spotbugs-maven-plugin:4.9.2.0:spotbugs report goal
[INFO] 
[INFO] <<< spotbugs:4.9.2.0:check (spotbugs) < :spotbugs @ aws-java-sdk-minimal <<<
[INFO] 
[INFO] 
[INFO] --- spotbugs:4.9.2.0:check (spotbugs) @ aws-java-sdk-minimal ---
[INFO] Spotbugs plugin skipped
[INFO] 
[INFO] --- spotless:2.44.3:check (default) @ aws-java-sdk-minimal ---
[INFO] Spotless check skipped
[INFO] 
[INFO] --- install:3.1.4:install (default-install) @ aws-java-sdk-minimal ---
[INFO] Installing /tmp/plugin-builds/aws-java-sdk-cloudfront/aws-java-sdk-minimal/target/aws-java-sdk-minimal-1.12.780-999999-SNAPSHOT.pom to /home/runner/.m2/repository/org/jenkins-ci/plugins/aws-java-sdk/aws-java-sdk-minimal/1.12.780-999999-SNAPSHOT/aws-java-sdk-minimal-1.12.780-999999-SNAPSHOT.pom
[INFO] Installing /tmp/plugin-builds/aws-java-sdk-cloudfront/aws-java-sdk-minimal/target/aws-java-sdk-minimal.hpi to /home/runner/.m2/repository/org/jenkins-ci/plugins/aws-java-sdk/aws-java-sdk-minimal/1.12.780-999999-SNAPSHOT/aws-java-sdk-minimal-1.12.780-999999-SNAPSHOT.hpi
[INFO] Installing /tmp/plugin-builds/aws-java-sdk-cloudfront/aws-java-sdk-minimal/target/aws-java-sdk-minimal.jar to /home/runner/.m2/repository/org/jenkins-ci/plugins/aws-java-sdk/aws-java-sdk-minimal/1.12.780-999999-SNAPSHOT/aws-java-sdk-minimal-1.12.780-999999-SNAPSHOT.jar
[INFO] 
[INFO] ----< org.jenkins-ci.plugins.aws-java-sdk:aws-java-sdk-api-gateway >----
[INFO] Building Amazon Web Services SDK :: Api Gateway 1.12.780-999999-SNAPSHOT [3/25]
[INFO]   from aws-java-sdk-api-gateway/pom.xml
[INFO] --------------------------------[ hpi ]---------------------------------
[INFO] 
[INFO] --- clean:3.4.1:clean (default-clean) @ aws-java-sdk-api-gateway ---
[INFO] 
[INFO] --- hpi:3.61:validate (default-validate) @ aws-java-sdk-api-gateway ---
[INFO] Created marker file /tmp/plugin-builds/aws-java-sdk-cloudfront/aws-java-sdk-api-gateway/target/java-level/17
[INFO] 
[INFO] --- hpi:3.61:validate-hpi (default-validate-hpi) @ aws-java-sdk-api-gateway ---
[INFO] 
[INFO] --- enforcer:3.5.0:enforce (display-info) @ aws-java-sdk-api-gateway ---
[INFO] Rule 3: org.codehaus.mojo.extraenforcer.dependencies.EnforceBytecodeVersion passed
[INFO] Rule 4: org.apache.maven.enforcer.rules.dependency.BannedDependencies passed
[INFO] Rule 5: org.apache.maven.enforcer.rules.dependency.BannedDependencies passed
[INFO] Rule 6: org.apache.maven.enforcer.rules.dependency.RequireUpperBoundDeps passed
[INFO] 
[INFO] --- enforcer:3.5.0:enforce (no-snapshots-in-release) @ aws-java-sdk-api-gateway ---
[INFO] Rule 0: org.apache.maven.enforcer.rules.dependency.RequireReleaseDeps passed
[INFO] 
[INFO] --- localizer:1.31:generate (default) @ aws-java-sdk-api-gateway ---
[INFO] 
[INFO] --- resources:3.3.1:resources (default-resources) @ aws-java-sdk-api-gateway ---
[INFO] Copying 1 resource from src/main/resources to target/classes
[INFO] 
[INFO] --- flatten:1.7.0:flatten (flatten) @ aws-java-sdk-api-gateway ---
[INFO] Generating flattened POM of project org.jenkins-ci.plugins.aws-java-sdk:aws-java-sdk-api-gateway:hpi:1.12.780-999999-SNAPSHOT...
[INFO] 
[INFO] --- compiler:3.14.0:compile (default-compile) @ aws-java-sdk-api-gateway ---
[INFO] Recompiling the module because of changed dependency.
[INFO] 
[INFO] --- access-modifier-checker:1.34:enforce (default-enforce) @ aws-java-sdk-api-gateway ---
[INFO] Skipping access modifier checks
[INFO] 
[INFO] --- hpi:3.61:insert-test (default-insert-test) @ aws-java-sdk-api-gateway ---
[INFO] 
[INFO] --- antrun:3.1.0:run (createTempDir) @ aws-java-sdk-api-gateway ---
[INFO] Executing tasks
[INFO]     [mkdir] Created dir: /tmp/plugin-builds/aws-java-sdk-cloudfront/aws-java-sdk-api-gateway/target/tmp
[INFO] Executed tasks
[INFO] 
[INFO] --- resources:3.3.1:testResources (default-testResources) @ aws-java-sdk-api-gateway ---
[INFO] Not copying test resources
[INFO] 
[INFO] --- compiler:3.14.0:testCompile (default-testCompile) @ aws-java-sdk-api-gateway ---
[INFO] Not compiling test sources
[INFO] 
[INFO] --- hpi:3.61:test-hpl (default-test-hpl) @ aws-java-sdk-api-gateway ---
[INFO] Generating /tmp/plugin-builds/aws-java-sdk-cloudfront/aws-java-sdk-api-gateway/target/test-classes/the.hpl
[INFO] 
[INFO] --- hpi:3.61:resolve-test-dependencies (default-resolve-test-dependencies) @ aws-java-sdk-api-gateway ---
[INFO] 
[INFO] --- hpi:3.61:test-runtime (default-test-runtime) @ aws-java-sdk-api-gateway ---
[INFO] Tests are skipped.
[INFO] 
[INFO] --- surefire:3.5.2:test (default-test) @ aws-java-sdk-api-gateway ---
[INFO] Tests are skipped.
[INFO] 
[INFO] --- license:165.v7e11f4e4a_325:process (default) @ aws-java-sdk-api-gateway ---
[INFO] 
[INFO] --- hpi:3.61:hpi (default-hpi) @ aws-java-sdk-api-gateway ---
[INFO] Generating /tmp/plugin-builds/aws-java-sdk-cloudfront/aws-java-sdk-api-gateway/target/aws-java-sdk-api-gateway/META-INF/MANIFEST.MF
[INFO] Checking for attached .jar artifact ...
[INFO] Generating jar /tmp/plugin-builds/aws-java-sdk-cloudfront/aws-java-sdk-api-gateway/target/aws-java-sdk-api-gateway.jar
[INFO] Building jar: /tmp/plugin-builds/aws-java-sdk-cloudfront/aws-java-sdk-api-gateway/target/aws-java-sdk-api-gateway.jar
[INFO] Exploding webapp...
[INFO] Copy webapp webResources to /tmp/plugin-builds/aws-java-sdk-cloudfront/aws-java-sdk-api-gateway/target/aws-java-sdk-api-gateway
[INFO] Assembling webapp aws-java-sdk-api-gateway in /tmp/plugin-builds/aws-java-sdk-cloudfront/aws-java-sdk-api-gateway/target/aws-java-sdk-api-gateway
[INFO] Bundling direct dependency aws-java-sdk-api-gateway-1.12.780.jar
[INFO] Generating hpi /tmp/plugin-builds/aws-java-sdk-cloudfront/aws-java-sdk-api-gateway/target/aws-java-sdk-api-gateway.hpi
[INFO] Building jar: /tmp/plugin-builds/aws-java-sdk-cloudfront/aws-java-sdk-api-gateway/target/aws-java-sdk-api-gateway.hpi
[INFO] 
[INFO] --- jar:3.4.2:test-jar (maybe-test-jar) @ aws-java-sdk-api-gateway ---
[INFO] Skipping packaging of the test-jar
[INFO] 
[INFO] >>> spotbugs:4.9.2.0:check (spotbugs) > :spotbugs @ aws-java-sdk-api-gateway >>>
[INFO] 
[INFO] --- spotbugs:4.9.2.0:spotbugs (spotbugs) @ aws-java-sdk-api-gateway ---
[INFO] Skipping com.github.spotbugs:spotbugs-maven-plugin:4.9.2.0:spotbugs report goal
[INFO] 
[INFO] <<< spotbugs:4.9.2.0:check (spotbugs) < :spotbugs @ aws-java-sdk-api-gateway <<<
[INFO] 
[INFO] 
[INFO] --- spotbugs:4.9.2.0:check (spotbugs) @ aws-java-sdk-api-gateway ---
[INFO] Spotbugs plugin skipped
[INFO] 
[INFO] --- spotless:2.44.3:check (default) @ aws-java-sdk-api-gateway ---
[INFO] Spotless check skipped
[INFO] 
[INFO] --- install:3.1.4:install (default-install) @ aws-java-sdk-api-gateway ---
[INFO] Installing /tmp/plugin-builds/aws-java-sdk-cloudfront/aws-java-sdk-api-gateway/target/aws-java-sdk-api-gateway-1.12.780-999999-SNAPSHOT.pom to /home/runner/.m2/repository/org/jenkins-ci/plugins/aws-java-sdk/aws-java-sdk-api-gateway/1.12.780-999999-SNAPSHOT/aws-java-sdk-api-gateway-1.12.780-999999-SNAPSHOT.pom
[INFO] Installing /tmp/plugin-builds/aws-java-sdk-cloudfront/aws-java-sdk-api-gateway/target/aws-java-sdk-api-gateway.hpi to /home/runner/.m2/repository/org/jenkins-ci/plugins/aws-java-sdk/aws-java-sdk-api-gateway/1.12.780-999999-SNAPSHOT/aws-java-sdk-api-gateway-1.12.780-999999-SNAPSHOT.hpi
[INFO] Installing /tmp/plugin-builds/aws-java-sdk-cloudfront/aws-java-sdk-api-gateway/target/aws-java-sdk-api-gateway.jar to /home/runner/.m2/repository/org/jenkins-ci/plugins/aws-java-sdk/aws-java-sdk-api-gateway/1.12.780-999999-SNAPSHOT/aws-java-sdk-api-gateway-1.12.780-999999-SNAPSHOT.jar
[INFO] 
[INFO] ----< org.jenkins-ci.plugins.aws-java-sdk:aws-java-sdk-autoscaling >----
[INFO] Building Amazon Web Services SDK :: Autoscaling 1.12.780-999999-SNAPSHOT [4/25]
[INFO]   from aws-java-sdk-autoscaling/pom.xml
[INFO] --------------------------------[ hpi ]---------------------------------
[INFO] 
[INFO] --- clean:3.4.1:clean (default-clean) @ aws-java-sdk-autoscaling ---
[INFO] 
[INFO] --- hpi:3.61:validate (default-validate) @ aws-java-sdk-autoscaling ---
[INFO] Created marker file /tmp/plugin-builds/aws-java-sdk-cloudfront/aws-java-sdk-autoscaling/target/java-level/17
[INFO] 
[INFO] --- hpi:3.61:validate-hpi (default-validate-hpi) @ aws-java-sdk-autoscaling ---
[INFO] 
[INFO] --- enforcer:3.5.0:enforce (display-info) @ aws-java-sdk-autoscaling ---
[INFO] Rule 3: org.codehaus.mojo.extraenforcer.dependencies.EnforceBytecodeVersion passed
[INFO] Rule 4: org.apache.maven.enforcer.rules.dependency.BannedDependencies passed
[INFO] Rule 5: org.apache.maven.enforcer.rules.dependency.BannedDependencies passed
[INFO] Rule 6: org.apache.maven.enforcer.rules.dependency.RequireUpperBoundDeps passed
[INFO] 
[INFO] --- enforcer:3.5.0:enforce (no-snapshots-in-release) @ aws-java-sdk-autoscaling ---
[INFO] Rule 0: org.apache.maven.enforcer.rules.dependency.RequireReleaseDeps passed
[INFO] 
[INFO] --- localizer:1.31:generate (default) @ aws-java-sdk-autoscaling ---
[INFO] 
[INFO] --- resources:3.3.1:resources (default-resources) @ aws-java-sdk-autoscaling ---
[INFO] Copying 1 resource from src/main/resources to target/classes
[INFO] 
[INFO] --- flatten:1.7.0:flatten (flatten) @ aws-java-sdk-autoscaling ---
[INFO] Generating flattened POM of project org.jenkins-ci.plugins.aws-java-sdk:aws-java-sdk-autoscaling:hpi:1.12.780-999999-SNAPSHOT...
[INFO] 
[INFO] --- compiler:3.14.0:compile (default-compile) @ aws-java-sdk-autoscaling ---
[INFO] Recompiling the module because of changed dependency.
[INFO] 
[INFO] --- access-modifier-checker:1.34:enforce (default-enforce) @ aws-java-sdk-autoscaling ---
[INFO] Skipping access modifier checks
[INFO] 
[INFO] --- hpi:3.61:insert-test (default-insert-test) @ aws-java-sdk-autoscaling ---
[INFO] 
[INFO] --- antrun:3.1.0:run (createTempDir) @ aws-java-sdk-autoscaling ---
[INFO] Executing tasks
[INFO]     [mkdir] Created dir: /tmp/plugin-builds/aws-java-sdk-cloudfront/aws-java-sdk-autoscaling/target/tmp
[INFO] Executed tasks
[INFO] 
[INFO] --- resources:3.3.1:testResources (default-testResources) @ aws-java-sdk-autoscaling ---
[INFO] Not copying test resources
[INFO] 
[INFO] --- compiler:3.14.0:testCompile (default-testCompile) @ aws-java-sdk-autoscaling ---
[INFO] Not compiling test sources
[INFO] 
[INFO] --- hpi:3.61:test-hpl (default-test-hpl) @ aws-java-sdk-autoscaling ---
[INFO] Generating /tmp/plugin-builds/aws-java-sdk-cloudfront/aws-java-sdk-autoscaling/target/test-classes/the.hpl
[INFO] 
[INFO] --- hpi:3.61:resolve-test-dependencies (default-resolve-test-dependencies) @ aws-java-sdk-autoscaling ---
[INFO] 
[INFO] --- hpi:3.61:test-runtime (default-test-runtime) @ aws-java-sdk-autoscaling ---
[INFO] Tests are skipped.
[INFO] 
[INFO] --- surefire:3.5.2:test (default-test) @ aws-java-sdk-autoscaling ---
[INFO] Tests are skipped.
[INFO] 
[INFO] --- license:165.v7e11f4e4a_325:process (default) @ aws-java-sdk-autoscaling ---
[INFO] 
[INFO] --- hpi:3.61:hpi (default-hpi) @ aws-java-sdk-autoscaling ---
[INFO] Generating /tmp/plugin-builds/aws-java-sdk-cloudfront/aws-java-sdk-autoscaling/target/aws-java-sdk-autoscaling/META-INF/MANIFEST.MF
[INFO] Checking for attached .jar artifact ...
[INFO] Generating jar /tmp/plugin-builds/aws-java-sdk-cloudfront/aws-java-sdk-autoscaling/target/aws-java-sdk-autoscaling.jar
[INFO] Building jar: /tmp/plugin-builds/aws-java-sdk-cloudfront/aws-java-sdk-autoscaling/target/aws-java-sdk-autoscaling.jar
[INFO] Exploding webapp...
[INFO] Copy webapp webResources to /tmp/plugin-builds/aws-java-sdk-cloudfront/aws-java-sdk-autoscaling/target/aws-java-sdk-autoscaling
[INFO] Assembling webapp aws-java-sdk-autoscaling in /tmp/plugin-builds/aws-java-sdk-cloudfront/aws-java-sdk-autoscaling/target/aws-java-sdk-autoscaling
[INFO] Bundling direct dependency aws-java-sdk-autoscaling-1.12.780.jar
[INFO] Generating hpi /tmp/plugin-builds/aws-java-sdk-cloudfront/aws-java-sdk-autoscaling/target/aws-java-sdk-autoscaling.hpi
[INFO] Building jar: /tmp/plugin-builds/aws-java-sdk-cloudfront/aws-java-sdk-autoscaling/target/aws-java-sdk-autoscaling.hpi
[INFO] 
[INFO] --- jar:3.4.2:test-jar (maybe-test-jar) @ aws-java-sdk-autoscaling ---
[INFO] Skipping packaging of the test-jar
[INFO] 
[INFO] >>> spotbugs:4.9.2.0:check (spotbugs) > :spotbugs @ aws-java-sdk-autoscaling >>>
[INFO] 
[INFO] --- spotbugs:4.9.2.0:spotbugs (spotbugs) @ aws-java-sdk-autoscaling ---
[INFO] Skipping com.github.spotbugs:spotbugs-maven-plugin:4.9.2.0:spotbugs report goal
[INFO] 
[INFO] <<< spotbugs:4.9.2.0:check (spotbugs) < :spotbugs @ aws-java-sdk-autoscaling <<<
[INFO] 
[INFO] 
[INFO] --- spotbugs:4.9.2.0:check (spotbugs) @ aws-java-sdk-autoscaling ---
[INFO] Spotbugs plugin skipped
[INFO] 
[INFO] --- spotless:2.44.3:check (default) @ aws-java-sdk-autoscaling ---
[INFO] Spotless check skipped
[INFO] 
[INFO] --- install:3.1.4:install (default-install) @ aws-java-sdk-autoscaling ---
[INFO] Installing /tmp/plugin-builds/aws-java-sdk-cloudfront/aws-java-sdk-autoscaling/target/aws-java-sdk-autoscaling-1.12.780-999999-SNAPSHOT.pom to /home/runner/.m2/repository/org/jenkins-ci/plugins/aws-java-sdk/aws-java-sdk-autoscaling/1.12.780-999999-SNAPSHOT/aws-java-sdk-autoscaling-1.12.780-999999-SNAPSHOT.pom
[INFO] Installing /tmp/plugin-builds/aws-java-sdk-cloudfront/aws-java-sdk-autoscaling/target/aws-java-sdk-autoscaling.hpi to /home/runner/.m2/repository/org/jenkins-ci/plugins/aws-java-sdk/aws-java-sdk-autoscaling/1.12.780-999999-SNAPSHOT/aws-java-sdk-autoscaling-1.12.780-999999-SNAPSHOT.hpi
[INFO] Installing /tmp/plugin-builds/aws-java-sdk-cloudfront/aws-java-sdk-autoscaling/target/aws-java-sdk-autoscaling.jar to /home/runner/.m2/repository/org/jenkins-ci/plugins/aws-java-sdk/aws-java-sdk-autoscaling/1.12.780-999999-SNAPSHOT/aws-java-sdk-autoscaling-1.12.780-999999-SNAPSHOT.jar
[INFO] 
[INFO] --< org.jenkins-ci.plugins.aws-java-sdk:aws-java-sdk-cloudformation >---
[INFO] Building Amazon Web Services SDK :: CloudFormation 1.12.780-999999-SNAPSHOT [5/25]
[INFO]   from aws-java-sdk-cloudformation/pom.xml
[INFO] --------------------------------[ hpi ]---------------------------------
[INFO] 
[INFO] --- clean:3.4.1:clean (default-clean) @ aws-java-sdk-cloudformation ---
[INFO] 
[INFO] --- hpi:3.61:validate (default-validate) @ aws-java-sdk-cloudformation ---
[INFO] Created marker file /tmp/plugin-builds/aws-java-sdk-cloudfront/aws-java-sdk-cloudformation/target/java-level/17
[INFO] 
[INFO] --- hpi:3.61:validate-hpi (default-validate-hpi) @ aws-java-sdk-cloudformation ---
[INFO] 
[INFO] --- enforcer:3.5.0:enforce (display-info) @ aws-java-sdk-cloudformation ---
[INFO] Rule 3: org.codehaus.mojo.extraenforcer.dependencies.EnforceBytecodeVersion passed
[INFO] Rule 4: org.apache.maven.enforcer.rules.dependency.BannedDependencies passed
[INFO] Rule 5: org.apache.maven.enforcer.rules.dependency.BannedDependencies passed
[INFO] Rule 6: org.apache.maven.enforcer.rules.dependency.RequireUpperBoundDeps passed
[INFO] 
[INFO] --- enforcer:3.5.0:enforce (no-snapshots-in-release) @ aws-java-sdk-cloudformation ---
[INFO] Rule 0: org.apache.maven.enforcer.rules.dependency.RequireReleaseDeps passed
[INFO] 
[INFO] --- localizer:1.31:generate (default) @ aws-java-sdk-cloudformation ---
[INFO] 
[INFO] --- resources:3.3.1:resources (default-resources) @ aws-java-sdk-cloudformation ---
[INFO] Copying 1 resource from src/main/resources to target/classes
[INFO] 
[INFO] --- flatten:1.7.0:flatten (flatten) @ aws-java-sdk-cloudformation ---
[INFO] Generating flattened POM of project org.jenkins-ci.plugins.aws-java-sdk:aws-java-sdk-cloudformation:hpi:1.12.780-999999-SNAPSHOT...
[INFO] 
[INFO] --- compiler:3.14.0:compile (default-compile) @ aws-java-sdk-cloudformation ---
[INFO] Recompiling the module because of changed dependency.
[INFO] 
[INFO] --- access-modifier-checker:1.34:enforce (default-enforce) @ aws-java-sdk-cloudformation ---
[INFO] Skipping access modifier checks
[INFO] 
[INFO] --- hpi:3.61:insert-test (default-insert-test) @ aws-java-sdk-cloudformation ---
[INFO] 
[INFO] --- antrun:3.1.0:run (createTempDir) @ aws-java-sdk-cloudformation ---
[INFO] Executing tasks
[INFO]     [mkdir] Created dir: /tmp/plugin-builds/aws-java-sdk-cloudfront/aws-java-sdk-cloudformation/target/tmp
[INFO] Executed tasks
[INFO] 
[INFO] --- resources:3.3.1:testResources (default-testResources) @ aws-java-sdk-cloudformation ---
[INFO] Not copying test resources
[INFO] 
[INFO] --- compiler:3.14.0:testCompile (default-testCompile) @ aws-java-sdk-cloudformation ---
[INFO] Not compiling test sources
[INFO] 
[INFO] --- hpi:3.61:test-hpl (default-test-hpl) @ aws-java-sdk-cloudformation ---
[INFO] Generating /tmp/plugin-builds/aws-java-sdk-cloudfront/aws-java-sdk-cloudformation/target/test-classes/the.hpl
[INFO] 
[INFO] --- hpi:3.61:resolve-test-dependencies (default-resolve-test-dependencies) @ aws-java-sdk-cloudformation ---
[INFO] 
[INFO] --- hpi:3.61:test-runtime (default-test-runtime) @ aws-java-sdk-cloudformation ---
[INFO] Tests are skipped.
[INFO] 
[INFO] --- surefire:3.5.2:test (default-test) @ aws-java-sdk-cloudformation ---
[INFO] Tests are skipped.
[INFO] 
[INFO] --- license:165.v7e11f4e4a_325:process (default) @ aws-java-sdk-cloudformation ---
[INFO] 
[INFO] --- hpi:3.61:hpi (default-hpi) @ aws-java-sdk-cloudformation ---
[INFO] Generating /tmp/plugin-builds/aws-java-sdk-cloudfront/aws-java-sdk-cloudformation/target/aws-java-sdk-cloudformation/META-INF/MANIFEST.MF
[INFO] Checking for attached .jar artifact ...
[INFO] Generating jar /tmp/plugin-builds/aws-java-sdk-cloudfront/aws-java-sdk-cloudformation/target/aws-java-sdk-cloudformation.jar
[INFO] Building jar: /tmp/plugin-builds/aws-java-sdk-cloudfront/aws-java-sdk-cloudformation/target/aws-java-sdk-cloudformation.jar
[INFO] Exploding webapp...
[INFO] Copy webapp webResources to /tmp/plugin-builds/aws-java-sdk-cloudfront/aws-java-sdk-cloudformation/target/aws-java-sdk-cloudformation
[INFO] Assembling webapp aws-java-sdk-cloudformation in /tmp/plugin-builds/aws-java-sdk-cloudfront/aws-java-sdk-cloudformation/target/aws-java-sdk-cloudformation
[INFO] Bundling direct dependency aws-java-sdk-cloudformation-1.12.780.jar
[INFO] Generating hpi /tmp/plugin-builds/aws-java-sdk-cloudfront/aws-java-sdk-cloudformation/target/aws-java-sdk-cloudformation.hpi
[INFO] Building jar: /tmp/plugin-builds/aws-java-sdk-cloudfront/aws-java-sdk-cloudformation/target/aws-java-sdk-cloudformation.hpi
[INFO] 
[INFO] --- jar:3.4.2:test-jar (maybe-test-jar) @ aws-java-sdk-cloudformation ---
[INFO] Skipping packaging of the test-jar
[INFO] 
[INFO] >>> spotbugs:4.9.2.0:check (spotbugs) > :spotbugs @ aws-java-sdk-cloudformation >>>
[INFO] 
[INFO] --- spotbugs:4.9.2.0:spotbugs (spotbugs) @ aws-java-sdk-cloudformation ---
[INFO] Skipping com.github.spotbugs:spotbugs-maven-plugin:4.9.2.0:spotbugs report goal
[INFO] 
[INFO] <<< spotbugs:4.9.2.0:check (spotbugs) < :spotbugs @ aws-java-sdk-cloudformation <<<
[INFO] 
[INFO] 
[INFO] --- spotbugs:4.9.2.0:check (spotbugs) @ aws-java-sdk-cloudformation ---
[INFO] Spotbugs plugin skipped
[INFO] 
[INFO] --- spotless:2.44.3:check (default) @ aws-java-sdk-cloudformation ---
[INFO] Spotless check skipped
[INFO] 
[INFO] --- install:3.1.4:install (default-install) @ aws-java-sdk-cloudformation ---
[INFO] Installing /tmp/plugin-builds/aws-java-sdk-cloudfront/aws-java-sdk-cloudformation/target/aws-java-sdk-cloudformation-1.12.780-999999-SNAPSHOT.pom to /home/runner/.m2/repository/org/jenkins-ci/plugins/aws-java-sdk/aws-java-sdk-cloudformation/1.12.780-999999-SNAPSHOT/aws-java-sdk-cloudformation-1.12.780-999999-SNAPSHOT.pom
[INFO] Installing /tmp/plugin-builds/aws-java-sdk-cloudfront/aws-java-sdk-cloudformation/target/aws-java-sdk-cloudformation.hpi to /home/runner/.m2/repository/org/jenkins-ci/plugins/aws-java-sdk/aws-java-sdk-cloudformation/1.12.780-999999-SNAPSHOT/aws-java-sdk-cloudformation-1.12.780-999999-SNAPSHOT.hpi
[INFO] Installing /tmp/plugin-builds/aws-java-sdk-cloudfront/aws-java-sdk-cloudformation/target/aws-java-sdk-cloudformation.jar to /home/runner/.m2/repository/org/jenkins-ci/plugins/aws-java-sdk/aws-java-sdk-cloudformation/1.12.780-999999-SNAPSHOT/aws-java-sdk-cloudformation-1.12.780-999999-SNAPSHOT.jar
[INFO] 
[INFO] ----< org.jenkins-ci.plugins.aws-java-sdk:aws-java-sdk-cloudfront >-----
[INFO] Building Amazon Web Services SDK :: CloudFront 1.12.780-999999-SNAPSHOT [6/25]
[INFO]   from aws-java-sdk-cloudfront/pom.xml
[INFO] --------------------------------[ hpi ]---------------------------------
[INFO] 
[INFO] --- clean:3.4.1:clean (default-clean) @ aws-java-sdk-cloudfront ---
[INFO] 
[INFO] --- hpi:3.61:validate (default-validate) @ aws-java-sdk-cloudfront ---
[INFO] Created marker file /tmp/plugin-builds/aws-java-sdk-cloudfront/aws-java-sdk-cloudfront/target/java-level/17
[INFO] 
[INFO] --- hpi:3.61:validate-hpi (default-validate-hpi) @ aws-java-sdk-cloudfront ---
[INFO] 
[INFO] --- enforcer:3.5.0:enforce (display-info) @ aws-java-sdk-cloudfront ---
[INFO] Rule 3: org.codehaus.mojo.extraenforcer.dependencies.EnforceBytecodeVersion passed
[INFO] Rule 4: org.apache.maven.enforcer.rules.dependency.BannedDependencies passed
[INFO] Rule 5: org.apache.maven.enforcer.rules.dependency.BannedDependencies passed
[INFO] Rule 6: org.apache.maven.enforcer.rules.dependency.RequireUpperBoundDeps passed
[INFO] 
[INFO] --- enforcer:3.5.0:enforce (no-snapshots-in-release) @ aws-java-sdk-cloudfront ---
[INFO] Rule 0: org.apache.maven.enforcer.rules.dependency.RequireReleaseDeps passed
[INFO] 
[INFO] --- localizer:1.31:generate (default) @ aws-java-sdk-cloudfront ---
[INFO] 
[INFO] --- resources:3.3.1:resources (default-resources) @ aws-java-sdk-cloudfront ---
[INFO] Copying 1 resource from src/main/resources to target/classes
[INFO] 
[INFO] --- flatten:1.7.0:flatten (flatten) @ aws-java-sdk-cloudfront ---
[INFO] Generating flattened POM of project org.jenkins-ci.plugins.aws-java-sdk:aws-java-sdk-cloudfront:hpi:1.12.780-999999-SNAPSHOT...
[INFO] 
[INFO] --- compiler:3.14.0:compile (default-compile) @ aws-java-sdk-cloudfront ---
[INFO] Recompiling the module because of changed dependency.
[INFO] 
[INFO] --- access-modifier-checker:1.34:enforce (default-enforce) @ aws-java-sdk-cloudfront ---
[INFO] Skipping access modifier checks
[INFO] 
[INFO] --- hpi:3.61:insert-test (default-insert-test) @ aws-java-sdk-cloudfront ---
[INFO] 
[INFO] --- antrun:3.1.0:run (createTempDir) @ aws-java-sdk-cloudfront ---
[INFO] Executing tasks
[INFO]     [mkdir] Created dir: /tmp/plugin-builds/aws-java-sdk-cloudfront/aws-java-sdk-cloudfront/target/tmp
[INFO] Executed tasks
[INFO] 
[INFO] --- resources:3.3.1:testResources (default-testResources) @ aws-java-sdk-cloudfront ---
[INFO] Not copying test resources
[INFO] 
[INFO] --- compiler:3.14.0:testCompile (default-testCompile) @ aws-java-sdk-cloudfront ---
[INFO] Not compiling test sources
[INFO] 
[INFO] --- hpi:3.61:test-hpl (default-test-hpl) @ aws-java-sdk-cloudfront ---
[INFO] Generating /tmp/plugin-builds/aws-java-sdk-cloudfront/aws-java-sdk-cloudfront/target/test-classes/the.hpl
[INFO] 
[INFO] --- hpi:3.61:resolve-test-dependencies (default-resolve-test-dependencies) @ aws-java-sdk-cloudfront ---
[INFO] 
[INFO] --- hpi:3.61:test-runtime (default-test-runtime) @ aws-java-sdk-cloudfront ---
[INFO] Tests are skipped.
[INFO] 
[INFO] --- surefire:3.5.2:test (default-test) @ aws-java-sdk-cloudfront ---
[INFO] Tests are skipped.
[INFO] 
[INFO] --- license:165.v7e11f4e4a_325:process (default) @ aws-java-sdk-cloudfront ---
[INFO] 
[INFO] --- hpi:3.61:hpi (default-hpi) @ aws-java-sdk-cloudfront ---
[INFO] Generating /tmp/plugin-builds/aws-java-sdk-cloudfront/aws-java-sdk-cloudfront/target/aws-java-sdk-cloudfront/META-INF/MANIFEST.MF
[INFO] Checking for attached .jar artifact ...
[INFO] Generating jar /tmp/plugin-builds/aws-java-sdk-cloudfront/aws-java-sdk-cloudfront/target/aws-java-sdk-cloudfront.jar
[INFO] Building jar: /tmp/plugin-builds/aws-java-sdk-cloudfront/aws-java-sdk-cloudfront/target/aws-java-sdk-cloudfront.jar
[INFO] Exploding webapp...
[INFO] Copy webapp webResources to /tmp/plugin-builds/aws-java-sdk-cloudfront/aws-java-sdk-cloudfront/target/aws-java-sdk-cloudfront
[INFO] Assembling webapp aws-java-sdk-cloudfront in /tmp/plugin-builds/aws-java-sdk-cloudfront/aws-java-sdk-cloudfront/target/aws-java-sdk-cloudfront
[INFO] Bundling direct dependency aws-java-sdk-cloudfront-1.12.780.jar
[INFO] Generating hpi /tmp/plugin-builds/aws-java-sdk-cloudfront/aws-java-sdk-cloudfront/target/aws-java-sdk-cloudfront.hpi
[INFO] Building jar: /tmp/plugin-builds/aws-java-sdk-cloudfront/aws-java-sdk-cloudfront/target/aws-java-sdk-cloudfront.hpi
[INFO] 
[INFO] --- jar:3.4.2:test-jar (maybe-test-jar) @ aws-java-sdk-cloudfront ---
[INFO] Skipping packaging of the test-jar
[INFO] 
[INFO] >>> spotbugs:4.9.2.0:check (spotbugs) > :spotbugs @ aws-java-sdk-cloudfront >>>
[INFO] 
[INFO] --- spotbugs:4.9.2.0:spotbugs (spotbugs) @ aws-java-sdk-cloudfront ---
[INFO] Skipping com.github.spotbugs:spotbugs-maven-plugin:4.9.2.0:spotbugs report goal
[INFO] 
[INFO] <<< spotbugs:4.9.2.0:check (spotbugs) < :spotbugs @ aws-java-sdk-cloudfront <<<
[INFO] 
[INFO] 
[INFO] --- spotbugs:4.9.2.0:check (spotbugs) @ aws-java-sdk-cloudfront ---
[INFO] Spotbugs plugin skipped
[INFO] 
[INFO] --- spotless:2.44.3:check (default) @ aws-java-sdk-cloudfront ---
[INFO] Spotless check skipped
[INFO] 
[INFO] --- install:3.1.4:install (default-install) @ aws-java-sdk-cloudfront ---
[INFO] Installing /tmp/plugin-builds/aws-java-sdk-cloudfront/aws-java-sdk-cloudfront/target/aws-java-sdk-cloudfront-1.12.780-999999-SNAPSHOT.pom to /home/runner/.m2/repository/org/jenkins-ci/plugins/aws-java-sdk/aws-java-sdk-cloudfront/1.12.780-999999-SNAPSHOT/aws-java-sdk-cloudfront-1.12.780-999999-SNAPSHOT.pom
[INFO] Installing /tmp/plugin-builds/aws-java-sdk-cloudfront/aws-java-sdk-cloudfront/target/aws-java-sdk-cloudfront.hpi to /home/runner/.m2/repository/org/jenkins-ci/plugins/aws-java-sdk/aws-java-sdk-cloudfront/1.12.780-999999-SNAPSHOT/aws-java-sdk-cloudfront-1.12.780-999999-SNAPSHOT.hpi
[INFO] Installing /tmp/plugin-builds/aws-java-sdk-cloudfront/aws-java-sdk-cloudfront/target/aws-java-sdk-cloudfront.jar to /home/runner/.m2/repository/org/jenkins-ci/plugins/aws-java-sdk/aws-java-sdk-cloudfront/1.12.780-999999-SNAPSHOT/aws-java-sdk-cloudfront-1.12.780-999999-SNAPSHOT.jar
[INFO] 
[INFO] ----< org.jenkins-ci.plugins.aws-java-sdk:aws-java-sdk-cloudwatch >-----
[INFO] Building Amazon Web Services SDK :: CloudWatch 1.12.780-999999-SNAPSHOT [7/25]
[INFO]   from aws-java-sdk-cloudwatch/pom.xml
[INFO] --------------------------------[ hpi ]---------------------------------
[INFO] 
[INFO] --- clean:3.4.1:clean (default-clean) @ aws-java-sdk-cloudwatch ---
[INFO] 
[INFO] --- hpi:3.61:validate (default-validate) @ aws-java-sdk-cloudwatch ---
[INFO] Created marker file /tmp/plugin-builds/aws-java-sdk-cloudfront/aws-java-sdk-cloudwatch/target/java-level/17
[INFO] 
[INFO] --- hpi:3.61:validate-hpi (default-validate-hpi) @ aws-java-sdk-cloudwatch ---
[INFO] 
[INFO] --- enforcer:3.5.0:enforce (display-info) @ aws-java-sdk-cloudwatch ---
[INFO] Rule 3: org.codehaus.mojo.extraenforcer.dependencies.EnforceBytecodeVersion passed
[INFO] Rule 4: org.apache.maven.enforcer.rules.dependency.BannedDependencies passed
[INFO] Rule 5: org.apache.maven.enforcer.rules.dependency.BannedDependencies passed
[INFO] Rule 6: org.apache.maven.enforcer.rules.dependency.RequireUpperBoundDeps passed
[INFO] 
[INFO] --- enforcer:3.5.0:enforce (no-snapshots-in-release) @ aws-java-sdk-cloudwatch ---
[INFO] Rule 0: org.apache.maven.enforcer.rules.dependency.RequireReleaseDeps passed
[INFO] 
[INFO] --- localizer:1.31:generate (default) @ aws-java-sdk-cloudwatch ---
[INFO] 
[INFO] --- resources:3.3.1:resources (default-resources) @ aws-java-sdk-cloudwatch ---
[INFO] Copying 1 resource from src/main/resources to target/classes
[INFO] 
[INFO] --- flatten:1.7.0:flatten (flatten) @ aws-java-sdk-cloudwatch ---
[INFO] Generating flattened POM of project org.jenkins-ci.plugins.aws-java-sdk:aws-java-sdk-cloudwatch:hpi:1.12.780-999999-SNAPSHOT...
[INFO] 
[INFO] --- compiler:3.14.0:compile (default-compile) @ aws-java-sdk-cloudwatch ---
[INFO] Recompiling the module because of changed dependency.
[INFO] 
[INFO] --- access-modifier-checker:1.34:enforce (default-enforce) @ aws-java-sdk-cloudwatch ---
[INFO] Skipping access modifier checks
[INFO] 
[INFO] --- hpi:3.61:insert-test (default-insert-test) @ aws-java-sdk-cloudwatch ---
[INFO] 
[INFO] --- antrun:3.1.0:run (createTempDir) @ aws-java-sdk-cloudwatch ---
[INFO] Executing tasks
[INFO]     [mkdir] Created dir: /tmp/plugin-builds/aws-java-sdk-cloudfront/aws-java-sdk-cloudwatch/target/tmp
[INFO] Executed tasks
[INFO] 
[INFO] --- resources:3.3.1:testResources (default-testResources) @ aws-java-sdk-cloudwatch ---
[INFO] Not copying test resources
[INFO] 
[INFO] --- compiler:3.14.0:testCompile (default-testCompile) @ aws-java-sdk-cloudwatch ---
[INFO] Not compiling test sources
[INFO] 
[INFO] --- hpi:3.61:test-hpl (default-test-hpl) @ aws-java-sdk-cloudwatch ---
[INFO] Generating /tmp/plugin-builds/aws-java-sdk-cloudfront/aws-java-sdk-cloudwatch/target/test-classes/the.hpl
[INFO] 
[INFO] --- hpi:3.61:resolve-test-dependencies (default-resolve-test-dependencies) @ aws-java-sdk-cloudwatch ---
[INFO] 
[INFO] --- hpi:3.61:test-runtime (default-test-runtime) @ aws-java-sdk-cloudwatch ---
[INFO] Tests are skipped.
[INFO] 
[INFO] --- surefire:3.5.2:test (default-test) @ aws-java-sdk-cloudwatch ---
[INFO] Tests are skipped.
[INFO] 
[INFO] --- license:165.v7e11f4e4a_325:process (default) @ aws-java-sdk-cloudwatch ---
[INFO] 
[INFO] --- hpi:3.61:hpi (default-hpi) @ aws-java-sdk-cloudwatch ---
[INFO] Generating /tmp/plugin-builds/aws-java-sdk-cloudfront/aws-java-sdk-cloudwatch/target/aws-java-sdk-cloudwatch/META-INF/MANIFEST.MF
[INFO] Checking for attached .jar artifact ...
[INFO] Generating jar /tmp/plugin-builds/aws-java-sdk-cloudfront/aws-java-sdk-cloudwatch/target/aws-java-sdk-cloudwatch.jar
[INFO] Building jar: /tmp/plugin-builds/aws-java-sdk-cloudfront/aws-java-sdk-cloudwatch/target/aws-java-sdk-cloudwatch.jar
[INFO] Exploding webapp...
[INFO] Copy webapp webResources to /tmp/plugin-builds/aws-java-sdk-cloudfront/aws-java-sdk-cloudwatch/target/aws-java-sdk-cloudwatch
[INFO] Assembling webapp aws-java-sdk-cloudwatch in /tmp/plugin-builds/aws-java-sdk-cloudfront/aws-java-sdk-cloudwatch/target/aws-java-sdk-cloudwatch
[INFO] Bundling direct dependency aws-java-sdk-cloudwatch-1.12.780.jar
[INFO] Generating hpi /tmp/plugin-builds/aws-java-sdk-cloudfront/aws-java-sdk-cloudwatch/target/aws-java-sdk-cloudwatch.hpi
[INFO] Building jar: /tmp/plugin-builds/aws-java-sdk-cloudfront/aws-java-sdk-cloudwatch/target/aws-java-sdk-cloudwatch.hpi
[INFO] 
[INFO] --- jar:3.4.2:test-jar (maybe-test-jar) @ aws-java-sdk-cloudwatch ---
[INFO] Skipping packaging of the test-jar
[INFO] 
[INFO] >>> spotbugs:4.9.2.0:check (spotbugs) > :spotbugs @ aws-java-sdk-cloudwatch >>>
[INFO] 
[INFO] --- spotbugs:4.9.2.0:spotbugs (spotbugs) @ aws-java-sdk-cloudwatch ---
[INFO] Skipping com.github.spotbugs:spotbugs-maven-plugin:4.9.2.0:spotbugs report goal
[INFO] 
[INFO] <<< spotbugs:4.9.2.0:check (spotbugs) < :spotbugs @ aws-java-sdk-cloudwatch <<<
[INFO] 
[INFO] 
[INFO] --- spotbugs:4.9.2.0:check (spotbugs) @ aws-java-sdk-cloudwatch ---
[INFO] Spotbugs plugin skipped
[INFO] 
[INFO] --- spotless:2.44.3:check (default) @ aws-java-sdk-cloudwatch ---
[INFO] Spotless check skipped
[INFO] 
[INFO] --- install:3.1.4:install (default-install) @ aws-java-sdk-cloudwatch ---
[INFO] Installing /tmp/plugin-builds/aws-java-sdk-cloudfront/aws-java-sdk-cloudwatch/target/aws-java-sdk-cloudwatch-1.12.780-999999-SNAPSHOT.pom to /home/runner/.m2/repository/org/jenkins-ci/plugins/aws-java-sdk/aws-java-sdk-cloudwatch/1.12.780-999999-SNAPSHOT/aws-java-sdk-cloudwatch-1.12.780-999999-SNAPSHOT.pom
[INFO] Installing /tmp/plugin-builds/aws-java-sdk-cloudfront/aws-java-sdk-cloudwatch/target/aws-java-sdk-cloudwatch.hpi to /home/runner/.m2/repository/org/jenkins-ci/plugins/aws-java-sdk/aws-java-sdk-cloudwatch/1.12.780-999999-SNAPSHOT/aws-java-sdk-cloudwatch-1.12.780-999999-SNAPSHOT.hpi
[INFO] Installing /tmp/plugin-builds/aws-java-sdk-cloudfront/aws-java-sdk-cloudwatch/target/aws-java-sdk-cloudwatch.jar to /home/runner/.m2/repository/org/jenkins-ci/plugins/aws-java-sdk/aws-java-sdk-cloudwatch/1.12.780-999999-SNAPSHOT/aws-java-sdk-cloudwatch-1.12.780-999999-SNAPSHOT.jar
[INFO] 
[INFO] -----< org.jenkins-ci.plugins.aws-java-sdk:aws-java-sdk-codebuild >-----
[INFO] Building Amazon Web Services SDK :: CodeBuild 1.12.780-999999-SNAPSHOT [8/25]
[INFO]   from aws-java-sdk-codebuild/pom.xml
[INFO] --------------------------------[ hpi ]---------------------------------
[INFO] 
[INFO] --- clean:3.4.1:clean (default-clean) @ aws-java-sdk-codebuild ---
[INFO] 
[INFO] --- hpi:3.61:validate (default-validate) @ aws-java-sdk-codebuild ---
[INFO] Created marker file /tmp/plugin-builds/aws-java-sdk-cloudfront/aws-java-sdk-codebuild/target/java-level/17
[INFO] 
[INFO] --- hpi:3.61:validate-hpi (default-validate-hpi) @ aws-java-sdk-codebuild ---
[INFO] 
[INFO] --- enforcer:3.5.0:enforce (display-info) @ aws-java-sdk-codebuild ---
[INFO] Rule 3: org.codehaus.mojo.extraenforcer.dependencies.EnforceBytecodeVersion passed
[INFO] Rule 4: org.apache.maven.enforcer.rules.dependency.BannedDependencies passed
[INFO] Rule 5: org.apache.maven.enforcer.rules.dependency.BannedDependencies passed
[INFO] Rule 6: org.apache.maven.enforcer.rules.dependency.RequireUpperBoundDeps passed
[INFO] 
[INFO] --- enforcer:3.5.0:enforce (no-snapshots-in-release) @ aws-java-sdk-codebuild ---
[INFO] Rule 0: org.apache.maven.enforcer.rules.dependency.RequireReleaseDeps passed
[INFO] 
[INFO] --- localizer:1.31:generate (default) @ aws-java-sdk-codebuild ---
[INFO] 
[INFO] --- resources:3.3.1:resources (default-resources) @ aws-java-sdk-codebuild ---
[INFO] Copying 1 resource from src/main/resources to target/classes
[INFO] 
[INFO] --- flatten:1.7.0:flatten (flatten) @ aws-java-sdk-codebuild ---
[INFO] Generating flattened POM of project org.jenkins-ci.plugins.aws-java-sdk:aws-java-sdk-codebuild:hpi:1.12.780-999999-SNAPSHOT...
[INFO] 
[INFO] --- compiler:3.14.0:compile (default-compile) @ aws-java-sdk-codebuild ---
[INFO] Recompiling the module because of changed dependency.
[INFO] 
[INFO] --- access-modifier-checker:1.34:enforce (default-enforce) @ aws-java-sdk-codebuild ---
[INFO] Skipping access modifier checks
[INFO] 
[INFO] --- hpi:3.61:insert-test (default-insert-test) @ aws-java-sdk-codebuild ---
[INFO] 
[INFO] --- antrun:3.1.0:run (createTempDir) @ aws-java-sdk-codebuild ---
[INFO] Executing tasks
[INFO]     [mkdir] Created dir: /tmp/plugin-builds/aws-java-sdk-cloudfront/aws-java-sdk-codebuild/target/tmp
[INFO] Executed tasks
[INFO] 
[INFO] --- resources:3.3.1:testResources (default-testResources) @ aws-java-sdk-codebuild ---
[INFO] Not copying test resources
[INFO] 
[INFO] --- compiler:3.14.0:testCompile (default-testCompile) @ aws-java-sdk-codebuild ---
[INFO] Not compiling test sources
[INFO] 
[INFO] --- hpi:3.61:test-hpl (default-test-hpl) @ aws-java-sdk-codebuild ---
[INFO] Generating /tmp/plugin-builds/aws-java-sdk-cloudfront/aws-java-sdk-codebuild/target/test-classes/the.hpl
[INFO] 
[INFO] --- hpi:3.61:resolve-test-dependencies (default-resolve-test-dependencies) @ aws-java-sdk-codebuild ---
[INFO] 
[INFO] --- hpi:3.61:test-runtime (default-test-runtime) @ aws-java-sdk-codebuild ---
[INFO] Tests are skipped.
[INFO] 
[INFO] --- surefire:3.5.2:test (default-test) @ aws-java-sdk-codebuild ---
[INFO] Tests are skipped.
[INFO] 
[INFO] --- license:165.v7e11f4e4a_325:process (default) @ aws-java-sdk-codebuild ---
[INFO] 
[INFO] --- hpi:3.61:hpi (default-hpi) @ aws-java-sdk-codebuild ---
[INFO] Generating /tmp/plugin-builds/aws-java-sdk-cloudfront/aws-java-sdk-codebuild/target/aws-java-sdk-codebuild/META-INF/MANIFEST.MF
[INFO] Checking for attached .jar artifact ...
[INFO] Generating jar /tmp/plugin-builds/aws-java-sdk-cloudfront/aws-java-sdk-codebuild/target/aws-java-sdk-codebuild.jar
[INFO] Building jar: /tmp/plugin-builds/aws-java-sdk-cloudfront/aws-java-sdk-codebuild/target/aws-java-sdk-codebuild.jar
[INFO] Exploding webapp...
[INFO] Copy webapp webResources to /tmp/plugin-builds/aws-java-sdk-cloudfront/aws-java-sdk-codebuild/target/aws-java-sdk-codebuild
[INFO] Assembling webapp aws-java-sdk-codebuild in /tmp/plugin-builds/aws-java-sdk-cloudfront/aws-java-sdk-codebuild/target/aws-java-sdk-codebuild
[INFO] Bundling direct dependency aws-java-sdk-codebuild-1.12.780.jar
[INFO] Generating hpi /tmp/plugin-builds/aws-java-sdk-cloudfront/aws-java-sdk-codebuild/target/aws-java-sdk-codebuild.hpi
[INFO] Building jar: /tmp/plugin-builds/aws-java-sdk-cloudfront/aws-java-sdk-codebuild/target/aws-java-sdk-codebuild.hpi
[INFO] 
[INFO] --- jar:3.4.2:test-jar (maybe-test-jar) @ aws-java-sdk-codebuild ---
[INFO] Skipping packaging of the test-jar
[INFO] 
[INFO] >>> spotbugs:4.9.2.0:check (spotbugs) > :spotbugs @ aws-java-sdk-codebuild >>>
[INFO] 
[INFO] --- spotbugs:4.9.2.0:spotbugs (spotbugs) @ aws-java-sdk-codebuild ---
[INFO] Skipping com.github.spotbugs:spotbugs-maven-plugin:4.9.2.0:spotbugs report goal
[INFO] 
[INFO] <<< spotbugs:4.9.2.0:check (spotbugs) < :spotbugs @ aws-java-sdk-codebuild <<<
[INFO] 
[INFO] 
[INFO] --- spotbugs:4.9.2.0:check (spotbugs) @ aws-java-sdk-codebuild ---
[INFO] Spotbugs plugin skipped
[INFO] 
[INFO] --- spotless:2.44.3:check (default) @ aws-java-sdk-codebuild ---
[INFO] Spotless check skipped
[INFO] 
[INFO] --- install:3.1.4:install (default-install) @ aws-java-sdk-codebuild ---
[INFO] Installing /tmp/plugin-builds/aws-java-sdk-cloudfront/aws-java-sdk-codebuild/target/aws-java-sdk-codebuild-1.12.780-999999-SNAPSHOT.pom to /home/runner/.m2/repository/org/jenkins-ci/plugins/aws-java-sdk/aws-java-sdk-codebuild/1.12.780-999999-SNAPSHOT/aws-java-sdk-codebuild-1.12.780-999999-SNAPSHOT.pom
[INFO] Installing /tmp/plugin-builds/aws-java-sdk-cloudfront/aws-java-sdk-codebuild/target/aws-java-sdk-codebuild.hpi to /home/runner/.m2/repository/org/jenkins-ci/plugins/aws-java-sdk/aws-java-sdk-codebuild/1.12.780-999999-SNAPSHOT/aws-java-sdk-codebuild-1.12.780-999999-SNAPSHOT.hpi
[INFO] Installing /tmp/plugin-builds/aws-java-sdk-cloudfront/aws-java-sdk-codebuild/target/aws-java-sdk-codebuild.jar to /home/runner/.m2/repository/org/jenkins-ci/plugins/aws-java-sdk/aws-java-sdk-codebuild/1.12.780-999999-SNAPSHOT/aws-java-sdk-codebuild-1.12.780-999999-SNAPSHOT.jar
[INFO] 
[INFO] ----< org.jenkins-ci.plugins.aws-java-sdk:aws-java-sdk-codedeploy >-----
[INFO] Building Amazon Web Services SDK :: CodeDeploy 1.12.780-999999-SNAPSHOT [9/25]
[INFO]   from aws-java-sdk-codedeploy/pom.xml
[INFO] --------------------------------[ hpi ]---------------------------------
[INFO] 
[INFO] --- clean:3.4.1:clean (default-clean) @ aws-java-sdk-codedeploy ---
[INFO] 
[INFO] --- hpi:3.61:validate (default-validate) @ aws-java-sdk-codedeploy ---
[INFO] Created marker file /tmp/plugin-builds/aws-java-sdk-cloudfront/aws-java-sdk-codedeploy/target/java-level/17
[INFO] 
[INFO] --- hpi:3.61:validate-hpi (default-validate-hpi) @ aws-java-sdk-codedeploy ---
[INFO] 
[INFO] --- enforcer:3.5.0:enforce (display-info) @ aws-java-sdk-codedeploy ---
[INFO] Rule 3: org.codehaus.mojo.extraenforcer.dependencies.EnforceBytecodeVersion passed
[INFO] Rule 4: org.apache.maven.enforcer.rules.dependency.BannedDependencies passed
[INFO] Rule 5: org.apache.maven.enforcer.rules.dependency.BannedDependencies passed
[INFO] Rule 6: org.apache.maven.enforcer.rules.dependency.RequireUpperBoundDeps passed
[INFO] 
[INFO] --- enforcer:3.5.0:enforce (no-snapshots-in-release) @ aws-java-sdk-codedeploy ---
[INFO] Rule 0: org.apache.maven.enforcer.rules.dependency.RequireReleaseDeps passed
[INFO] 
[INFO] --- localizer:1.31:generate (default) @ aws-java-sdk-codedeploy ---
[INFO] 
[INFO] --- resources:3.3.1:resources (default-resources) @ aws-java-sdk-codedeploy ---
[INFO] Copying 1 resource from src/main/resources to target/classes
[INFO] 
[INFO] --- flatten:1.7.0:flatten (flatten) @ aws-java-sdk-codedeploy ---
[INFO] Generating flattened POM of project org.jenkins-ci.plugins.aws-java-sdk:aws-java-sdk-codedeploy:hpi:1.12.780-999999-SNAPSHOT...
[INFO] 
[INFO] --- compiler:3.14.0:compile (default-compile) @ aws-java-sdk-codedeploy ---
[INFO] Recompiling the module because of changed dependency.
[INFO] 
[INFO] --- access-modifier-checker:1.34:enforce (default-enforce) @ aws-java-sdk-codedeploy ---
[INFO] Skipping access modifier checks
[INFO] 
[INFO] --- hpi:3.61:insert-test (default-insert-test) @ aws-java-sdk-codedeploy ---
[INFO] 
[INFO] --- antrun:3.1.0:run (createTempDir) @ aws-java-sdk-codedeploy ---
[INFO] Executing tasks
[INFO]     [mkdir] Created dir: /tmp/plugin-builds/aws-java-sdk-cloudfront/aws-java-sdk-codedeploy/target/tmp
[INFO] Executed tasks
[INFO] 
[INFO] --- resources:3.3.1:testResources (default-testResources) @ aws-java-sdk-codedeploy ---
[INFO] Not copying test resources
[INFO] 
[INFO] --- compiler:3.14.0:testCompile (default-testCompile) @ aws-java-sdk-codedeploy ---
[INFO] Not compiling test sources
[INFO] 
[INFO] --- hpi:3.61:test-hpl (default-test-hpl) @ aws-java-sdk-codedeploy ---
[INFO] Generating /tmp/plugin-builds/aws-java-sdk-cloudfront/aws-java-sdk-codedeploy/target/test-classes/the.hpl
[INFO] 
[INFO] --- hpi:3.61:resolve-test-dependencies (default-resolve-test-dependencies) @ aws-java-sdk-codedeploy ---
[INFO] 
[INFO] --- hpi:3.61:test-runtime (default-test-runtime) @ aws-java-sdk-codedeploy ---
[INFO] Tests are skipped.
[INFO] 
[INFO] --- surefire:3.5.2:test (default-test) @ aws-java-sdk-codedeploy ---
[INFO] Tests are skipped.
[INFO] 
[INFO] --- license:165.v7e11f4e4a_325:process (default) @ aws-java-sdk-codedeploy ---
[INFO] 
[INFO] --- hpi:3.61:hpi (default-hpi) @ aws-java-sdk-codedeploy ---
[INFO] Generating /tmp/plugin-builds/aws-java-sdk-cloudfront/aws-java-sdk-codedeploy/target/aws-java-sdk-codedeploy/META-INF/MANIFEST.MF
[INFO] Checking for attached .jar artifact ...
[INFO] Generating jar /tmp/plugin-builds/aws-java-sdk-cloudfront/aws-java-sdk-codedeploy/target/aws-java-sdk-codedeploy.jar
[INFO] Building jar: /tmp/plugin-builds/aws-java-sdk-cloudfront/aws-java-sdk-codedeploy/target/aws-java-sdk-codedeploy.jar
[INFO] Exploding webapp...
[INFO] Copy webapp webResources to /tmp/plugin-builds/aws-java-sdk-cloudfront/aws-java-sdk-codedeploy/target/aws-java-sdk-codedeploy
[INFO] Assembling webapp aws-java-sdk-codedeploy in /tmp/plugin-builds/aws-java-sdk-cloudfront/aws-java-sdk-codedeploy/target/aws-java-sdk-codedeploy
[INFO] Bundling direct dependency aws-java-sdk-codedeploy-1.12.780.jar
[INFO] Generating hpi /tmp/plugin-builds/aws-java-sdk-cloudfront/aws-java-sdk-codedeploy/target/aws-java-sdk-codedeploy.hpi
[INFO] Building jar: /tmp/plugin-builds/aws-java-sdk-cloudfront/aws-java-sdk-codedeploy/target/aws-java-sdk-codedeploy.hpi
[INFO] 
[INFO] --- jar:3.4.2:test-jar (maybe-test-jar) @ aws-java-sdk-codedeploy ---
[INFO] Skipping packaging of the test-jar
[INFO] 
[INFO] >>> spotbugs:4.9.2.0:check (spotbugs) > :spotbugs @ aws-java-sdk-codedeploy >>>
[INFO] 
[INFO] --- spotbugs:4.9.2.0:spotbugs (spotbugs) @ aws-java-sdk-codedeploy ---
[INFO] Skipping com.github.spotbugs:spotbugs-maven-plugin:4.9.2.0:spotbugs report goal
[INFO] 
[INFO] <<< spotbugs:4.9.2.0:check (spotbugs) < :spotbugs @ aws-java-sdk-codedeploy <<<
[INFO] 
[INFO] 
[INFO] --- spotbugs:4.9.2.0:check (spotbugs) @ aws-java-sdk-codedeploy ---
[INFO] Spotbugs plugin skipped
[INFO] 
[INFO] --- spotless:2.44.3:check (default) @ aws-java-sdk-codedeploy ---
[INFO] Spotless check skipped
[INFO] 
[INFO] --- install:3.1.4:install (default-install) @ aws-java-sdk-codedeploy ---
[INFO] Installing /tmp/plugin-builds/aws-java-sdk-cloudfront/aws-java-sdk-codedeploy/target/aws-java-sdk-codedeploy-1.12.780-999999-SNAPSHOT.pom to /home/runner/.m2/repository/org/jenkins-ci/plugins/aws-java-sdk/aws-java-sdk-codedeploy/1.12.780-999999-SNAPSHOT/aws-java-sdk-codedeploy-1.12.780-999999-SNAPSHOT.pom
[INFO] Installing /tmp/plugin-builds/aws-java-sdk-cloudfront/aws-java-sdk-codedeploy/target/aws-java-sdk-codedeploy.hpi to /home/runner/.m2/repository/org/jenkins-ci/plugins/aws-java-sdk/aws-java-sdk-codedeploy/1.12.780-999999-SNAPSHOT/aws-java-sdk-codedeploy-1.12.780-999999-SNAPSHOT.hpi
[INFO] Installing /tmp/plugin-builds/aws-java-sdk-cloudfront/aws-java-sdk-codedeploy/target/aws-java-sdk-codedeploy.jar to /home/runner/.m2/repository/org/jenkins-ci/plugins/aws-java-sdk/aws-java-sdk-codedeploy/1.12.780-999999-SNAPSHOT/aws-java-sdk-codedeploy-1.12.780-999999-SNAPSHOT.jar
[INFO] 
[INFO] --------< org.jenkins-ci.plugins.aws-java-sdk:aws-java-sdk-ec2 >--------
[INFO] Building Amazon Web Services SDK :: EC2 1.12.780-999999-SNAPSHOT [10/25]
[INFO]   from aws-java-sdk-ec2/pom.xml
[INFO] --------------------------------[ hpi ]---------------------------------
[INFO] 
[INFO] --- clean:3.4.1:clean (default-clean) @ aws-java-sdk-ec2 ---
[INFO] 
[INFO] --- hpi:3.61:validate (default-validate) @ aws-java-sdk-ec2 ---
[INFO] Created marker file /tmp/plugin-builds/aws-java-sdk-cloudfront/aws-java-sdk-ec2/target/java-level/17
[INFO] 
[INFO] --- hpi:3.61:validate-hpi (default-validate-hpi) @ aws-java-sdk-ec2 ---
[INFO] 
[INFO] --- enforcer:3.5.0:enforce (display-info) @ aws-java-sdk-ec2 ---
[INFO] Rule 3: org.codehaus.mojo.extraenforcer.dependencies.EnforceBytecodeVersion passed
[INFO] Rule 4: org.apache.maven.enforcer.rules.dependency.BannedDependencies passed
[INFO] Rule 5: org.apache.maven.enforcer.rules.dependency.BannedDependencies passed
[INFO] Rule 6: org.apache.maven.enforcer.rules.dependency.RequireUpperBoundDeps passed
[INFO] 
[INFO] --- enforcer:3.5.0:enforce (no-snapshots-in-release) @ aws-java-sdk-ec2 ---
[INFO] Rule 0: org.apache.maven.enforcer.rules.dependency.RequireReleaseDeps passed
[INFO] 
[INFO] --- localizer:1.31:generate (default) @ aws-java-sdk-ec2 ---
[INFO] 
[INFO] --- resources:3.3.1:resources (default-resources) @ aws-java-sdk-ec2 ---
[INFO] Copying 1 resource from src/main/resources to target/classes
[INFO] 
[INFO] --- flatten:1.7.0:flatten (flatten) @ aws-java-sdk-ec2 ---
[INFO] Generating flattened POM of project org.jenkins-ci.plugins.aws-java-sdk:aws-java-sdk-ec2:hpi:1.12.780-999999-SNAPSHOT...
[INFO] 
[INFO] --- compiler:3.14.0:compile (default-compile) @ aws-java-sdk-ec2 ---
[INFO] Recompiling the module because of changed dependency.
[INFO] 
[INFO] --- access-modifier-checker:1.34:enforce (default-enforce) @ aws-java-sdk-ec2 ---
[INFO] Skipping access modifier checks
[INFO] 
[INFO] --- hpi:3.61:insert-test (default-insert-test) @ aws-java-sdk-ec2 ---
[INFO] 
[INFO] --- antrun:3.1.0:run (createTempDir) @ aws-java-sdk-ec2 ---
[INFO] Executing tasks
[INFO]     [mkdir] Created dir: /tmp/plugin-builds/aws-java-sdk-cloudfront/aws-java-sdk-ec2/target/tmp
[INFO] Executed tasks
[INFO] 
[INFO] --- resources:3.3.1:testResources (default-testResources) @ aws-java-sdk-ec2 ---
[INFO] Not copying test resources
[INFO] 
[INFO] --- compiler:3.14.0:testCompile (default-testCompile) @ aws-java-sdk-ec2 ---
[INFO] Not compiling test sources
[INFO] 
[INFO] --- hpi:3.61:test-hpl (default-test-hpl) @ aws-java-sdk-ec2 ---
[INFO] Generating /tmp/plugin-builds/aws-java-sdk-cloudfront/aws-java-sdk-ec2/target/test-classes/the.hpl
[INFO] 
[INFO] --- hpi:3.61:resolve-test-dependencies (default-resolve-test-dependencies) @ aws-java-sdk-ec2 ---
[INFO] 
[INFO] --- hpi:3.61:test-runtime (default-test-runtime) @ aws-java-sdk-ec2 ---
[INFO] Tests are skipped.
[INFO] 
[INFO] --- surefire:3.5.2:test (default-test) @ aws-java-sdk-ec2 ---
[INFO] Tests are skipped.
[INFO] 
[INFO] --- license:165.v7e11f4e4a_325:process (default) @ aws-java-sdk-ec2 ---
[INFO] 
[INFO] --- hpi:3.61:hpi (default-hpi) @ aws-java-sdk-ec2 ---
[INFO] Generating /tmp/plugin-builds/aws-java-sdk-cloudfront/aws-java-sdk-ec2/target/aws-java-sdk-ec2/META-INF/MANIFEST.MF
[INFO] Checking for attached .jar artifact ...
[INFO] Generating jar /tmp/plugin-builds/aws-java-sdk-cloudfront/aws-java-sdk-ec2/target/aws-java-sdk-ec2.jar
[INFO] Building jar: /tmp/plugin-builds/aws-java-sdk-cloudfront/aws-java-sdk-ec2/target/aws-java-sdk-ec2.jar
[INFO] Exploding webapp...
[INFO] Copy webapp webResources to /tmp/plugin-builds/aws-java-sdk-cloudfront/aws-java-sdk-ec2/target/aws-java-sdk-ec2
[INFO] Assembling webapp aws-java-sdk-ec2 in /tmp/plugin-builds/aws-java-sdk-cloudfront/aws-java-sdk-ec2/target/aws-java-sdk-ec2
[INFO] Bundling direct dependency aws-java-sdk-ec2-1.12.780.jar
[INFO] Generating hpi /tmp/plugin-builds/aws-java-sdk-cloudfront/aws-java-sdk-ec2/target/aws-java-sdk-ec2.hpi
[INFO] Building jar: /tmp/plugin-builds/aws-java-sdk-cloudfront/aws-java-sdk-ec2/target/aws-java-sdk-ec2.hpi
[INFO] 
[INFO] --- jar:3.4.2:test-jar (maybe-test-jar) @ aws-java-sdk-ec2 ---
[INFO] Skipping packaging of the test-jar
[INFO] 
[INFO] >>> spotbugs:4.9.2.0:check (spotbugs) > :spotbugs @ aws-java-sdk-ec2 >>>
[INFO] 
[INFO] --- spotbugs:4.9.2.0:spotbugs (spotbugs) @ aws-java-sdk-ec2 ---
[INFO] Skipping com.github.spotbugs:spotbugs-maven-plugin:4.9.2.0:spotbugs report goal
[INFO] 
[INFO] <<< spotbugs:4.9.2.0:check (spotbugs) < :spotbugs @ aws-java-sdk-ec2 <<<
[INFO] 
[INFO] 
[INFO] --- spotbugs:4.9.2.0:check (spotbugs) @ aws-java-sdk-ec2 ---
[INFO] Spotbugs plugin skipped
[INFO] 
[INFO] --- spotless:2.44.3:check (default) @ aws-java-sdk-ec2 ---
[INFO] Spotless check skipped
[INFO] 
[INFO] --- install:3.1.4:install (default-install) @ aws-java-sdk-ec2 ---
[INFO] Installing /tmp/plugin-builds/aws-java-sdk-cloudfront/aws-java-sdk-ec2/target/aws-java-sdk-ec2-1.12.780-999999-SNAPSHOT.pom to /home/runner/.m2/repository/org/jenkins-ci/plugins/aws-java-sdk/aws-java-sdk-ec2/1.12.780-999999-SNAPSHOT/aws-java-sdk-ec2-1.12.780-999999-SNAPSHOT.pom
[INFO] Installing /tmp/plugin-builds/aws-java-sdk-cloudfront/aws-java-sdk-ec2/target/aws-java-sdk-ec2.hpi to /home/runner/.m2/repository/org/jenkins-ci/plugins/aws-java-sdk/aws-java-sdk-ec2/1.12.780-999999-SNAPSHOT/aws-java-sdk-ec2-1.12.780-999999-SNAPSHOT.hpi
[INFO] Installing /tmp/plugin-builds/aws-java-sdk-cloudfront/aws-java-sdk-ec2/target/aws-java-sdk-ec2.jar to /home/runner/.m2/repository/org/jenkins-ci/plugins/aws-java-sdk/aws-java-sdk-ec2/1.12.780-999999-SNAPSHOT/aws-java-sdk-ec2-1.12.780-999999-SNAPSHOT.jar
[INFO] 
[INFO] --------< org.jenkins-ci.plugins.aws-java-sdk:aws-java-sdk-ecr >--------
[INFO] Building Amazon Web Services SDK :: ECR 1.12.780-999999-SNAPSHOT [11/25]
[INFO]   from aws-java-sdk-ecr/pom.xml
[INFO] --------------------------------[ hpi ]---------------------------------
[INFO] 
[INFO] --- clean:3.4.1:clean (default-clean) @ aws-java-sdk-ecr ---
[INFO] 
[INFO] --- hpi:3.61:validate (default-validate) @ aws-java-sdk-ecr ---
[INFO] Created marker file /tmp/plugin-builds/aws-java-sdk-cloudfront/aws-java-sdk-ecr/target/java-level/17
[INFO] 
[INFO] --- hpi:3.61:validate-hpi (default-validate-hpi) @ aws-java-sdk-ecr ---
[INFO] 
[INFO] --- enforcer:3.5.0:enforce (display-info) @ aws-java-sdk-ecr ---
[INFO] Rule 3: org.codehaus.mojo.extraenforcer.dependencies.EnforceBytecodeVersion passed
[INFO] Rule 4: org.apache.maven.enforcer.rules.dependency.BannedDependencies passed
[INFO] Rule 5: org.apache.maven.enforcer.rules.dependency.BannedDependencies passed
[INFO] Rule 6: org.apache.maven.enforcer.rules.dependency.RequireUpperBoundDeps passed
[INFO] 
[INFO] --- enforcer:3.5.0:enforce (no-snapshots-in-release) @ aws-java-sdk-ecr ---
[INFO] Rule 0: org.apache.maven.enforcer.rules.dependency.RequireReleaseDeps passed
[INFO] 
[INFO] --- localizer:1.31:generate (default) @ aws-java-sdk-ecr ---
[INFO] 
[INFO] --- resources:3.3.1:resources (default-resources) @ aws-java-sdk-ecr ---
[INFO] Copying 1 resource from src/main/resources to target/classes
[INFO] 
[INFO] --- flatten:1.7.0:flatten (flatten) @ aws-java-sdk-ecr ---
[INFO] Generating flattened POM of project org.jenkins-ci.plugins.aws-java-sdk:aws-java-sdk-ecr:hpi:1.12.780-999999-SNAPSHOT...
[INFO] 
[INFO] --- compiler:3.14.0:compile (default-compile) @ aws-java-sdk-ecr ---
[INFO] Recompiling the module because of changed dependency.
[INFO] 
[INFO] --- access-modifier-checker:1.34:enforce (default-enforce) @ aws-java-sdk-ecr ---
[INFO] Skipping access modifier checks
[INFO] 
[INFO] --- hpi:3.61:insert-test (default-insert-test) @ aws-java-sdk-ecr ---
[INFO] 
[INFO] --- antrun:3.1.0:run (createTempDir) @ aws-java-sdk-ecr ---
[INFO] Executing tasks
[INFO]     [mkdir] Created dir: /tmp/plugin-builds/aws-java-sdk-cloudfront/aws-java-sdk-ecr/target/tmp
[INFO] Executed tasks
[INFO] 
[INFO] --- resources:3.3.1:testResources (default-testResources) @ aws-java-sdk-ecr ---
[INFO] Not copying test resources
[INFO] 
[INFO] --- compiler:3.14.0:testCompile (default-testCompile) @ aws-java-sdk-ecr ---
[INFO] Not compiling test sources
[INFO] 
[INFO] --- hpi:3.61:test-hpl (default-test-hpl) @ aws-java-sdk-ecr ---
[INFO] Generating /tmp/plugin-builds/aws-java-sdk-cloudfront/aws-java-sdk-ecr/target/test-classes/the.hpl
[INFO] 
[INFO] --- hpi:3.61:resolve-test-dependencies (default-resolve-test-dependencies) @ aws-java-sdk-ecr ---
[INFO] 
[INFO] --- hpi:3.61:test-runtime (default-test-runtime) @ aws-java-sdk-ecr ---
[INFO] Tests are skipped.
[INFO] 
[INFO] --- surefire:3.5.2:test (default-test) @ aws-java-sdk-ecr ---
[INFO] Tests are skipped.
[INFO] 
[INFO] --- license:165.v7e11f4e4a_325:process (default) @ aws-java-sdk-ecr ---
[INFO] 
[INFO] --- hpi:3.61:hpi (default-hpi) @ aws-java-sdk-ecr ---
[INFO] Generating /tmp/plugin-builds/aws-java-sdk-cloudfront/aws-java-sdk-ecr/target/aws-java-sdk-ecr/META-INF/MANIFEST.MF
[INFO] Checking for attached .jar artifact ...
[INFO] Generating jar /tmp/plugin-builds/aws-java-sdk-cloudfront/aws-java-sdk-ecr/target/aws-java-sdk-ecr.jar
[INFO] Building jar: /tmp/plugin-builds/aws-java-sdk-cloudfront/aws-java-sdk-ecr/target/aws-java-sdk-ecr.jar
[INFO] Exploding webapp...
[INFO] Copy webapp webResources to /tmp/plugin-builds/aws-java-sdk-cloudfront/aws-java-sdk-ecr/target/aws-java-sdk-ecr
[INFO] Assembling webapp aws-java-sdk-ecr in /tmp/plugin-builds/aws-java-sdk-cloudfront/aws-java-sdk-ecr/target/aws-java-sdk-ecr
[INFO] Bundling direct dependency aws-java-sdk-ecr-1.12.780.jar
[INFO] Generating hpi /tmp/plugin-builds/aws-java-sdk-cloudfront/aws-java-sdk-ecr/target/aws-java-sdk-ecr.hpi
[INFO] Building jar: /tmp/plugin-builds/aws-java-sdk-cloudfront/aws-java-sdk-ecr/target/aws-java-sdk-ecr.hpi
[INFO] 
[INFO] --- jar:3.4.2:test-jar (maybe-test-jar) @ aws-java-sdk-ecr ---
[INFO] Skipping packaging of the test-jar
[INFO] 
[INFO] >>> spotbugs:4.9.2.0:check (spotbugs) > :spotbugs @ aws-java-sdk-ecr >>>
[INFO] 
[INFO] --- spotbugs:4.9.2.0:spotbugs (spotbugs) @ aws-java-sdk-ecr ---
[INFO] Skipping com.github.spotbugs:spotbugs-maven-plugin:4.9.2.0:spotbugs report goal
[INFO] 
[INFO] <<< spotbugs:4.9.2.0:check (spotbugs) < :spotbugs @ aws-java-sdk-ecr <<<
[INFO] 
[INFO] 
[INFO] --- spotbugs:4.9.2.0:check (spotbugs) @ aws-java-sdk-ecr ---
[INFO] Spotbugs plugin skipped
[INFO] 
[INFO] --- spotless:2.44.3:check (default) @ aws-java-sdk-ecr ---
[INFO] Spotless check skipped
[INFO] 
[INFO] --- install:3.1.4:install (default-install) @ aws-java-sdk-ecr ---
[INFO] Installing /tmp/plugin-builds/aws-java-sdk-cloudfront/aws-java-sdk-ecr/target/aws-java-sdk-ecr-1.12.780-999999-SNAPSHOT.pom to /home/runner/.m2/repository/org/jenkins-ci/plugins/aws-java-sdk/aws-java-sdk-ecr/1.12.780-999999-SNAPSHOT/aws-java-sdk-ecr-1.12.780-999999-SNAPSHOT.pom
[INFO] Installing /tmp/plugin-builds/aws-java-sdk-cloudfront/aws-java-sdk-ecr/target/aws-java-sdk-ecr.hpi to /home/runner/.m2/repository/org/jenkins-ci/plugins/aws-java-sdk/aws-java-sdk-ecr/1.12.780-999999-SNAPSHOT/aws-java-sdk-ecr-1.12.780-999999-SNAPSHOT.hpi
[INFO] Installing /tmp/plugin-builds/aws-java-sdk-cloudfront/aws-java-sdk-ecr/target/aws-java-sdk-ecr.jar to /home/runner/.m2/repository/org/jenkins-ci/plugins/aws-java-sdk/aws-java-sdk-ecr/1.12.780-999999-SNAPSHOT/aws-java-sdk-ecr-1.12.780-999999-SNAPSHOT.jar
[INFO] 
[INFO] --------< org.jenkins-ci.plugins.aws-java-sdk:aws-java-sdk-ecs >--------
[INFO] Building Amazon Web Services SDK :: ECS 1.12.780-999999-SNAPSHOT [12/25]
[INFO]   from aws-java-sdk-ecs/pom.xml
[INFO] --------------------------------[ hpi ]---------------------------------
[INFO] 
[INFO] --- clean:3.4.1:clean (default-clean) @ aws-java-sdk-ecs ---
[INFO] 
[INFO] --- hpi:3.61:validate (default-validate) @ aws-java-sdk-ecs ---
[INFO] Created marker file /tmp/plugin-builds/aws-java-sdk-cloudfront/aws-java-sdk-ecs/target/java-level/17
[INFO] 
[INFO] --- hpi:3.61:validate-hpi (default-validate-hpi) @ aws-java-sdk-ecs ---
[INFO] 
[INFO] --- enforcer:3.5.0:enforce (display-info) @ aws-java-sdk-ecs ---
[INFO] Rule 3: org.codehaus.mojo.extraenforcer.dependencies.EnforceBytecodeVersion passed
[INFO] Rule 4: org.apache.maven.enforcer.rules.dependency.BannedDependencies passed
[INFO] Rule 5: org.apache.maven.enforcer.rules.dependency.BannedDependencies passed
[INFO] Rule 6: org.apache.maven.enforcer.rules.dependency.RequireUpperBoundDeps passed
[INFO] 
[INFO] --- enforcer:3.5.0:enforce (no-snapshots-in-release) @ aws-java-sdk-ecs ---
[INFO] Rule 0: org.apache.maven.enforcer.rules.dependency.RequireReleaseDeps passed
[INFO] 
[INFO] --- localizer:1.31:generate (default) @ aws-java-sdk-ecs ---
[INFO] 
[INFO] --- resources:3.3.1:resources (default-resources) @ aws-java-sdk-ecs ---
[INFO] Copying 1 resource from src/main/resources to target/classes
[INFO] 
[INFO] --- flatten:1.7.0:flatten (flatten) @ aws-java-sdk-ecs ---
[INFO] Generating flattened POM of project org.jenkins-ci.plugins.aws-java-sdk:aws-java-sdk-ecs:hpi:1.12.780-999999-SNAPSHOT...
[INFO] 
[INFO] --- compiler:3.14.0:compile (default-compile) @ aws-java-sdk-ecs ---
[INFO] Recompiling the module because of changed dependency.
[INFO] 
[INFO] --- access-modifier-checker:1.34:enforce (default-enforce) @ aws-java-sdk-ecs ---
[INFO] Skipping access modifier checks
[INFO] 
[INFO] --- hpi:3.61:insert-test (default-insert-test) @ aws-java-sdk-ecs ---
[INFO] 
[INFO] --- antrun:3.1.0:run (createTempDir) @ aws-java-sdk-ecs ---
[INFO] Executing tasks
[INFO]     [mkdir] Created dir: /tmp/plugin-builds/aws-java-sdk-cloudfront/aws-java-sdk-ecs/target/tmp
[INFO] Executed tasks
[INFO] 
[INFO] --- resources:3.3.1:testResources (default-testResources) @ aws-java-sdk-ecs ---
[INFO] Not copying test resources
[INFO] 
[INFO] --- compiler:3.14.0:testCompile (default-testCompile) @ aws-java-sdk-ecs ---
[INFO] Not compiling test sources
[INFO] 
[INFO] --- hpi:3.61:test-hpl (default-test-hpl) @ aws-java-sdk-ecs ---
[INFO] Generating /tmp/plugin-builds/aws-java-sdk-cloudfront/aws-java-sdk-ecs/target/test-classes/the.hpl
[INFO] 
[INFO] --- hpi:3.61:resolve-test-dependencies (default-resolve-test-dependencies) @ aws-java-sdk-ecs ---
[INFO] 
[INFO] --- hpi:3.61:test-runtime (default-test-runtime) @ aws-java-sdk-ecs ---
[INFO] Tests are skipped.
[INFO] 
[INFO] --- surefire:3.5.2:test (default-test) @ aws-java-sdk-ecs ---
[INFO] Tests are skipped.
[INFO] 
[INFO] --- license:165.v7e11f4e4a_325:process (default) @ aws-java-sdk-ecs ---
[INFO] 
[INFO] --- hpi:3.61:hpi (default-hpi) @ aws-java-sdk-ecs ---
[INFO] Generating /tmp/plugin-builds/aws-java-sdk-cloudfront/aws-java-sdk-ecs/target/aws-java-sdk-ecs/META-INF/MANIFEST.MF
[INFO] Checking for attached .jar artifact ...
[INFO] Generating jar /tmp/plugin-builds/aws-java-sdk-cloudfront/aws-java-sdk-ecs/target/aws-java-sdk-ecs.jar
[INFO] Building jar: /tmp/plugin-builds/aws-java-sdk-cloudfront/aws-java-sdk-ecs/target/aws-java-sdk-ecs.jar
[INFO] Exploding webapp...
[INFO] Copy webapp webResources to /tmp/plugin-builds/aws-java-sdk-cloudfront/aws-java-sdk-ecs/target/aws-java-sdk-ecs
[INFO] Assembling webapp aws-java-sdk-ecs in /tmp/plugin-builds/aws-java-sdk-cloudfront/aws-java-sdk-ecs/target/aws-java-sdk-ecs
[INFO] Bundling direct dependency aws-java-sdk-ecs-1.12.780.jar
[INFO] Generating hpi /tmp/plugin-builds/aws-java-sdk-cloudfront/aws-java-sdk-ecs/target/aws-java-sdk-ecs.hpi
[INFO] Building jar: /tmp/plugin-builds/aws-java-sdk-cloudfront/aws-java-sdk-ecs/target/aws-java-sdk-ecs.hpi
[INFO] 
[INFO] --- jar:3.4.2:test-jar (maybe-test-jar) @ aws-java-sdk-ecs ---
[INFO] Skipping packaging of the test-jar
[INFO] 
[INFO] >>> spotbugs:4.9.2.0:check (spotbugs) > :spotbugs @ aws-java-sdk-ecs >>>
[INFO] 
[INFO] --- spotbugs:4.9.2.0:spotbugs (spotbugs) @ aws-java-sdk-ecs ---
[INFO] Skipping com.github.spotbugs:spotbugs-maven-plugin:4.9.2.0:spotbugs report goal
[INFO] 
[INFO] <<< spotbugs:4.9.2.0:check (spotbugs) < :spotbugs @ aws-java-sdk-ecs <<<
[INFO] 
[INFO] 
[INFO] --- spotbugs:4.9.2.0:check (spotbugs) @ aws-java-sdk-ecs ---
[INFO] Spotbugs plugin skipped
[INFO] 
[INFO] --- spotless:2.44.3:check (default) @ aws-java-sdk-ecs ---
[INFO] Spotless check skipped
[INFO] 
[INFO] --- install:3.1.4:install (default-install) @ aws-java-sdk-ecs ---
[INFO] Installing /tmp/plugin-builds/aws-java-sdk-cloudfront/aws-java-sdk-ecs/target/aws-java-sdk-ecs-1.12.780-999999-SNAPSHOT.pom to /home/runner/.m2/repository/org/jenkins-ci/plugins/aws-java-sdk/aws-java-sdk-ecs/1.12.780-999999-SNAPSHOT/aws-java-sdk-ecs-1.12.780-999999-SNAPSHOT.pom
[INFO] Installing /tmp/plugin-builds/aws-java-sdk-cloudfront/aws-java-sdk-ecs/target/aws-java-sdk-ecs.hpi to /home/runner/.m2/repository/org/jenkins-ci/plugins/aws-java-sdk/aws-java-sdk-ecs/1.12.780-999999-SNAPSHOT/aws-java-sdk-ecs-1.12.780-999999-SNAPSHOT.hpi
[INFO] Installing /tmp/plugin-builds/aws-java-sdk-cloudfront/aws-java-sdk-ecs/target/aws-java-sdk-ecs.jar to /home/runner/.m2/repository/org/jenkins-ci/plugins/aws-java-sdk/aws-java-sdk-ecs/1.12.780-999999-SNAPSHOT/aws-java-sdk-ecs-1.12.780-999999-SNAPSHOT.jar
[INFO] 
[INFO] --------< org.jenkins-ci.plugins.aws-java-sdk:aws-java-sdk-efs >--------
[INFO] Building Amazon Web Services SDK :: EFS 1.12.780-999999-SNAPSHOT [13/25]
[INFO]   from aws-java-sdk-efs/pom.xml
[INFO] --------------------------------[ hpi ]---------------------------------
[INFO] 
[INFO] --- clean:3.4.1:clean (default-clean) @ aws-java-sdk-efs ---
[INFO] 
[INFO] --- hpi:3.61:validate (default-validate) @ aws-java-sdk-efs ---
[INFO] Created marker file /tmp/plugin-builds/aws-java-sdk-cloudfront/aws-java-sdk-efs/target/java-level/17
[INFO] 
[INFO] --- hpi:3.61:validate-hpi (default-validate-hpi) @ aws-java-sdk-efs ---
[INFO] 
[INFO] --- enforcer:3.5.0:enforce (display-info) @ aws-java-sdk-efs ---
[INFO] Rule 3: org.codehaus.mojo.extraenforcer.dependencies.EnforceBytecodeVersion passed
[INFO] Rule 4: org.apache.maven.enforcer.rules.dependency.BannedDependencies passed
[INFO] Rule 5: org.apache.maven.enforcer.rules.dependency.BannedDependencies passed
[INFO] Rule 6: org.apache.maven.enforcer.rules.dependency.RequireUpperBoundDeps passed
[INFO] 
[INFO] --- enforcer:3.5.0:enforce (no-snapshots-in-release) @ aws-java-sdk-efs ---
[INFO] Rule 0: org.apache.maven.enforcer.rules.dependency.RequireReleaseDeps passed
[INFO] 
[INFO] --- localizer:1.31:generate (default) @ aws-java-sdk-efs ---
[INFO] 
[INFO] --- resources:3.3.1:resources (default-resources) @ aws-java-sdk-efs ---
[INFO] Copying 1 resource from src/main/resources to target/classes
[INFO] 
[INFO] --- flatten:1.7.0:flatten (flatten) @ aws-java-sdk-efs ---
[INFO] Generating flattened POM of project org.jenkins-ci.plugins.aws-java-sdk:aws-java-sdk-efs:hpi:1.12.780-999999-SNAPSHOT...
[INFO] 
[INFO] --- compiler:3.14.0:compile (default-compile) @ aws-java-sdk-efs ---
[INFO] Recompiling the module because of changed dependency.
[INFO] 
[INFO] --- access-modifier-checker:1.34:enforce (default-enforce) @ aws-java-sdk-efs ---
[INFO] Skipping access modifier checks
[INFO] 
[INFO] --- hpi:3.61:insert-test (default-insert-test) @ aws-java-sdk-efs ---
[INFO] 
[INFO] --- antrun:3.1.0:run (createTempDir) @ aws-java-sdk-efs ---
[INFO] Executing tasks
[INFO]     [mkdir] Created dir: /tmp/plugin-builds/aws-java-sdk-cloudfront/aws-java-sdk-efs/target/tmp
[INFO] Executed tasks
[INFO] 
[INFO] --- resources:3.3.1:testResources (default-testResources) @ aws-java-sdk-efs ---
[INFO] Not copying test resources
[INFO] 
[INFO] --- compiler:3.14.0:testCompile (default-testCompile) @ aws-java-sdk-efs ---
[INFO] Not compiling test sources
[INFO] 
[INFO] --- hpi:3.61:test-hpl (default-test-hpl) @ aws-java-sdk-efs ---
[INFO] Generating /tmp/plugin-builds/aws-java-sdk-cloudfront/aws-java-sdk-efs/target/test-classes/the.hpl
[INFO] 
[INFO] --- hpi:3.61:resolve-test-dependencies (default-resolve-test-dependencies) @ aws-java-sdk-efs ---
[INFO] 
[INFO] --- hpi:3.61:test-runtime (default-test-runtime) @ aws-java-sdk-efs ---
[INFO] Tests are skipped.
[INFO] 
[INFO] --- surefire:3.5.2:test (default-test) @ aws-java-sdk-efs ---
[INFO] Tests are skipped.
[INFO] 
[INFO] --- license:165.v7e11f4e4a_325:process (default) @ aws-java-sdk-efs ---
[INFO] 
[INFO] --- hpi:3.61:hpi (default-hpi) @ aws-java-sdk-efs ---
[INFO] Generating /tmp/plugin-builds/aws-java-sdk-cloudfront/aws-java-sdk-efs/target/aws-java-sdk-efs/META-INF/MANIFEST.MF
[INFO] Checking for attached .jar artifact ...
[INFO] Generating jar /tmp/plugin-builds/aws-java-sdk-cloudfront/aws-java-sdk-efs/target/aws-java-sdk-efs.jar
[INFO] Building jar: /tmp/plugin-builds/aws-java-sdk-cloudfront/aws-java-sdk-efs/target/aws-java-sdk-efs.jar
[INFO] Exploding webapp...
[INFO] Copy webapp webResources to /tmp/plugin-builds/aws-java-sdk-cloudfront/aws-java-sdk-efs/target/aws-java-sdk-efs
[INFO] Assembling webapp aws-java-sdk-efs in /tmp/plugin-builds/aws-java-sdk-cloudfront/aws-java-sdk-efs/target/aws-java-sdk-efs
[INFO] Bundling direct dependency aws-java-sdk-efs-1.12.780.jar
[INFO] Generating hpi /tmp/plugin-builds/aws-java-sdk-cloudfront/aws-java-sdk-efs/target/aws-java-sdk-efs.hpi
[INFO] Building jar: /tmp/plugin-builds/aws-java-sdk-cloudfront/aws-java-sdk-efs/target/aws-java-sdk-efs.hpi
[INFO] 
[INFO] --- jar:3.4.2:test-jar (maybe-test-jar) @ aws-java-sdk-efs ---
[INFO] Skipping packaging of the test-jar
[INFO] 
[INFO] >>> spotbugs:4.9.2.0:check (spotbugs) > :spotbugs @ aws-java-sdk-efs >>>
[INFO] 
[INFO] --- spotbugs:4.9.2.0:spotbugs (spotbugs) @ aws-java-sdk-efs ---
[INFO] Skipping com.github.spotbugs:spotbugs-maven-plugin:4.9.2.0:spotbugs report goal
[INFO] 
[INFO] <<< spotbugs:4.9.2.0:check (spotbugs) < :spotbugs @ aws-java-sdk-efs <<<
[INFO] 
[INFO] 
[INFO] --- spotbugs:4.9.2.0:check (spotbugs) @ aws-java-sdk-efs ---
[INFO] Spotbugs plugin skipped
[INFO] 
[INFO] --- spotless:2.44.3:check (default) @ aws-java-sdk-efs ---
[INFO] Spotless check skipped
[INFO] 
[INFO] --- install:3.1.4:install (default-install) @ aws-java-sdk-efs ---
[INFO] Installing /tmp/plugin-builds/aws-java-sdk-cloudfront/aws-java-sdk-efs/target/aws-java-sdk-efs-1.12.780-999999-SNAPSHOT.pom to /home/runner/.m2/repository/org/jenkins-ci/plugins/aws-java-sdk/aws-java-sdk-efs/1.12.780-999999-SNAPSHOT/aws-java-sdk-efs-1.12.780-999999-SNAPSHOT.pom
[INFO] Installing /tmp/plugin-builds/aws-java-sdk-cloudfront/aws-java-sdk-efs/target/aws-java-sdk-efs.hpi to /home/runner/.m2/repository/org/jenkins-ci/plugins/aws-java-sdk/aws-java-sdk-efs/1.12.780-999999-SNAPSHOT/aws-java-sdk-efs-1.12.780-999999-SNAPSHOT.hpi
[INFO] Installing /tmp/plugin-builds/aws-java-sdk-cloudfront/aws-java-sdk-efs/target/aws-java-sdk-efs.jar to /home/runner/.m2/repository/org/jenkins-ci/plugins/aws-java-sdk/aws-java-sdk-efs/1.12.780-999999-SNAPSHOT/aws-java-sdk-efs-1.12.780-999999-SNAPSHOT.jar
[INFO] 
[INFO] --< org.jenkins-ci.plugins.aws-java-sdk:aws-java-sdk-elasticbeanstalk >--
[INFO] Building Amazon Web Services SDK :: Elastic Beanstalk 1.12.780-999999-SNAPSHOT [14/25]
[INFO]   from aws-java-sdk-elasticbeanstalk/pom.xml
[INFO] --------------------------------[ hpi ]---------------------------------
[INFO] 
[INFO] --- clean:3.4.1:clean (default-clean) @ aws-java-sdk-elasticbeanstalk ---
[INFO] 
[INFO] --- hpi:3.61:validate (default-validate) @ aws-java-sdk-elasticbeanstalk ---
[INFO] Created marker file /tmp/plugin-builds/aws-java-sdk-cloudfront/aws-java-sdk-elasticbeanstalk/target/java-level/17
[INFO] 
[INFO] --- hpi:3.61:validate-hpi (default-validate-hpi) @ aws-java-sdk-elasticbeanstalk ---
[INFO] 
[INFO] --- enforcer:3.5.0:enforce (display-info) @ aws-java-sdk-elasticbeanstalk ---
[INFO] Rule 3: org.codehaus.mojo.extraenforcer.dependencies.EnforceBytecodeVersion passed
[INFO] Rule 4: org.apache.maven.enforcer.rules.dependency.BannedDependencies passed
[INFO] Rule 5: org.apache.maven.enforcer.rules.dependency.BannedDependencies passed
[INFO] Rule 6: org.apache.maven.enforcer.rules.dependency.RequireUpperBoundDeps passed
[INFO] 
[INFO] --- enforcer:3.5.0:enforce (no-snapshots-in-release) @ aws-java-sdk-elasticbeanstalk ---
[INFO] Rule 0: org.apache.maven.enforcer.rules.dependency.RequireReleaseDeps passed
[INFO] 
[INFO] --- localizer:1.31:generate (default) @ aws-java-sdk-elasticbeanstalk ---
[INFO] 
[INFO] --- resources:3.3.1:resources (default-resources) @ aws-java-sdk-elasticbeanstalk ---
[INFO] Copying 1 resource from src/main/resources to target/classes
[INFO] 
[INFO] --- flatten:1.7.0:flatten (flatten) @ aws-java-sdk-elasticbeanstalk ---
[INFO] Generating flattened POM of project org.jenkins-ci.plugins.aws-java-sdk:aws-java-sdk-elasticbeanstalk:hpi:1.12.780-999999-SNAPSHOT...
[INFO] 
[INFO] --- compiler:3.14.0:compile (default-compile) @ aws-java-sdk-elasticbeanstalk ---
[INFO] Recompiling the module because of changed dependency.
[INFO] 
[INFO] --- access-modifier-checker:1.34:enforce (default-enforce) @ aws-java-sdk-elasticbeanstalk ---
[INFO] Skipping access modifier checks
[INFO] 
[INFO] --- hpi:3.61:insert-test (default-insert-test) @ aws-java-sdk-elasticbeanstalk ---
[INFO] 
[INFO] --- antrun:3.1.0:run (createTempDir) @ aws-java-sdk-elasticbeanstalk ---
[INFO] Executing tasks
[INFO]     [mkdir] Created dir: /tmp/plugin-builds/aws-java-sdk-cloudfront/aws-java-sdk-elasticbeanstalk/target/tmp
[INFO] Executed tasks
[INFO] 
[INFO] --- resources:3.3.1:testResources (default-testResources) @ aws-java-sdk-elasticbeanstalk ---
[INFO] Not copying test resources
[INFO] 
[INFO] --- compiler:3.14.0:testCompile (default-testCompile) @ aws-java-sdk-elasticbeanstalk ---
[INFO] Not compiling test sources
[INFO] 
[INFO] --- hpi:3.61:test-hpl (default-test-hpl) @ aws-java-sdk-elasticbeanstalk ---
[INFO] Generating /tmp/plugin-builds/aws-java-sdk-cloudfront/aws-java-sdk-elasticbeanstalk/target/test-classes/the.hpl
[INFO] 
[INFO] --- hpi:3.61:resolve-test-dependencies (default-resolve-test-dependencies) @ aws-java-sdk-elasticbeanstalk ---
[INFO] 
[INFO] --- hpi:3.61:test-runtime (default-test-runtime) @ aws-java-sdk-elasticbeanstalk ---
[INFO] Tests are skipped.
[INFO] 
[INFO] --- surefire:3.5.2:test (default-test) @ aws-java-sdk-elasticbeanstalk ---
[INFO] Tests are skipped.
[INFO] 
[INFO] --- license:165.v7e11f4e4a_325:process (default) @ aws-java-sdk-elasticbeanstalk ---
[INFO] 
[INFO] --- hpi:3.61:hpi (default-hpi) @ aws-java-sdk-elasticbeanstalk ---
[INFO] Generating /tmp/plugin-builds/aws-java-sdk-cloudfront/aws-java-sdk-elasticbeanstalk/target/aws-java-sdk-elasticbeanstalk/META-INF/MANIFEST.MF
[INFO] Checking for attached .jar artifact ...
[INFO] Generating jar /tmp/plugin-builds/aws-java-sdk-cloudfront/aws-java-sdk-elasticbeanstalk/target/aws-java-sdk-elasticbeanstalk.jar
[INFO] Building jar: /tmp/plugin-builds/aws-java-sdk-cloudfront/aws-java-sdk-elasticbeanstalk/target/aws-java-sdk-elasticbeanstalk.jar
[INFO] Exploding webapp...
[INFO] Copy webapp webResources to /tmp/plugin-builds/aws-java-sdk-cloudfront/aws-java-sdk-elasticbeanstalk/target/aws-java-sdk-elasticbeanstalk
[INFO] Assembling webapp aws-java-sdk-elasticbeanstalk in /tmp/plugin-builds/aws-java-sdk-cloudfront/aws-java-sdk-elasticbeanstalk/target/aws-java-sdk-elasticbeanstalk
[INFO] Bundling direct dependency aws-java-sdk-elasticbeanstalk-1.12.780.jar
[INFO] Generating hpi /tmp/plugin-builds/aws-java-sdk-cloudfront/aws-java-sdk-elasticbeanstalk/target/aws-java-sdk-elasticbeanstalk.hpi
[INFO] Building jar: /tmp/plugin-builds/aws-java-sdk-cloudfront/aws-java-sdk-elasticbeanstalk/target/aws-java-sdk-elasticbeanstalk.hpi
[INFO] 
[INFO] --- jar:3.4.2:test-jar (maybe-test-jar) @ aws-java-sdk-elasticbeanstalk ---
[INFO] Skipping packaging of the test-jar
[INFO] 
[INFO] >>> spotbugs:4.9.2.0:check (spotbugs) > :spotbugs @ aws-java-sdk-elasticbeanstalk >>>
[INFO] 
[INFO] --- spotbugs:4.9.2.0:spotbugs (spotbugs) @ aws-java-sdk-elasticbeanstalk ---
[INFO] Skipping com.github.spotbugs:spotbugs-maven-plugin:4.9.2.0:spotbugs report goal
[INFO] 
[INFO] <<< spotbugs:4.9.2.0:check (spotbugs) < :spotbugs @ aws-java-sdk-elasticbeanstalk <<<
[INFO] 
[INFO] 
[INFO] --- spotbugs:4.9.2.0:check (spotbugs) @ aws-java-sdk-elasticbeanstalk ---
[INFO] Spotbugs plugin skipped
[INFO] 
[INFO] --- spotless:2.44.3:check (default) @ aws-java-sdk-elasticbeanstalk ---
[INFO] Spotless check skipped
[INFO] 
[INFO] --- install:3.1.4:install (default-install) @ aws-java-sdk-elasticbeanstalk ---
[INFO] Installing /tmp/plugin-builds/aws-java-sdk-cloudfront/aws-java-sdk-elasticbeanstalk/target/aws-java-sdk-elasticbeanstalk-1.12.780-999999-SNAPSHOT.pom to /home/runner/.m2/repository/org/jenkins-ci/plugins/aws-java-sdk/aws-java-sdk-elasticbeanstalk/1.12.780-999999-SNAPSHOT/aws-java-sdk-elasticbeanstalk-1.12.780-999999-SNAPSHOT.pom
[INFO] Installing /tmp/plugin-builds/aws-java-sdk-cloudfront/aws-java-sdk-elasticbeanstalk/target/aws-java-sdk-elasticbeanstalk.hpi to /home/runner/.m2/repository/org/jenkins-ci/plugins/aws-java-sdk/aws-java-sdk-elasticbeanstalk/1.12.780-999999-SNAPSHOT/aws-java-sdk-elasticbeanstalk-1.12.780-999999-SNAPSHOT.hpi
[INFO] Installing /tmp/plugin-builds/aws-java-sdk-cloudfront/aws-java-sdk-elasticbeanstalk/target/aws-java-sdk-elasticbeanstalk.jar to /home/runner/.m2/repository/org/jenkins-ci/plugins/aws-java-sdk/aws-java-sdk-elasticbeanstalk/1.12.780-999999-SNAPSHOT/aws-java-sdk-elasticbeanstalk-1.12.780-999999-SNAPSHOT.jar
[INFO] 
[INFO] --< org.jenkins-ci.plugins.aws-java-sdk:aws-java-sdk-elasticloadbalancingv2 >--
[INFO] Building Amazon Web Services SDK :: Elastic Load Balancing V2 1.12.780-999999-SNAPSHOT [15/25]
[INFO]   from aws-java-sdk-elasticloadbalancingv2/pom.xml
[INFO] --------------------------------[ hpi ]---------------------------------
[INFO] 
[INFO] --- clean:3.4.1:clean (default-clean) @ aws-java-sdk-elasticloadbalancingv2 ---
[INFO] 
[INFO] --- hpi:3.61:validate (default-validate) @ aws-java-sdk-elasticloadbalancingv2 ---
[INFO] Created marker file /tmp/plugin-builds/aws-java-sdk-cloudfront/aws-java-sdk-elasticloadbalancingv2/target/java-level/17
[INFO] 
[INFO] --- hpi:3.61:validate-hpi (default-validate-hpi) @ aws-java-sdk-elasticloadbalancingv2 ---
[INFO] 
[INFO] --- enforcer:3.5.0:enforce (display-info) @ aws-java-sdk-elasticloadbalancingv2 ---
[INFO] Rule 3: org.codehaus.mojo.extraenforcer.dependencies.EnforceBytecodeVersion passed
[INFO] Rule 4: org.apache.maven.enforcer.rules.dependency.BannedDependencies passed
[INFO] Rule 5: org.apache.maven.enforcer.rules.dependency.BannedDependencies passed
[INFO] Rule 6: org.apache.maven.enforcer.rules.dependency.RequireUpperBoundDeps passed
[INFO] 
[INFO] --- enforcer:3.5.0:enforce (no-snapshots-in-release) @ aws-java-sdk-elasticloadbalancingv2 ---
[INFO] Rule 0: org.apache.maven.enforcer.rules.dependency.RequireReleaseDeps passed
[INFO] 
[INFO] --- localizer:1.31:generate (default) @ aws-java-sdk-elasticloadbalancingv2 ---
[INFO] 
[INFO] --- resources:3.3.1:resources (default-resources) @ aws-java-sdk-elasticloadbalancingv2 ---
[INFO] Copying 1 resource from src/main/resources to target/classes
[INFO] 
[INFO] --- flatten:1.7.0:flatten (flatten) @ aws-java-sdk-elasticloadbalancingv2 ---
[INFO] Generating flattened POM of project org.jenkins-ci.plugins.aws-java-sdk:aws-java-sdk-elasticloadbalancingv2:hpi:1.12.780-999999-SNAPSHOT...
[INFO] 
[INFO] --- compiler:3.14.0:compile (default-compile) @ aws-java-sdk-elasticloadbalancingv2 ---
[INFO] Recompiling the module because of changed dependency.
[INFO] 
[INFO] --- access-modifier-checker:1.34:enforce (default-enforce) @ aws-java-sdk-elasticloadbalancingv2 ---
[INFO] Skipping access modifier checks
[INFO] 
[INFO] --- hpi:3.61:insert-test (default-insert-test) @ aws-java-sdk-elasticloadbalancingv2 ---
[INFO] 
[INFO] --- antrun:3.1.0:run (createTempDir) @ aws-java-sdk-elasticloadbalancingv2 ---
[INFO] Executing tasks
[INFO]     [mkdir] Created dir: /tmp/plugin-builds/aws-java-sdk-cloudfront/aws-java-sdk-elasticloadbalancingv2/target/tmp
[INFO] Executed tasks
[INFO] 
[INFO] --- resources:3.3.1:testResources (default-testResources) @ aws-java-sdk-elasticloadbalancingv2 ---
[INFO] Not copying test resources
[INFO] 
[INFO] --- compiler:3.14.0:testCompile (default-testCompile) @ aws-java-sdk-elasticloadbalancingv2 ---
[INFO] Not compiling test sources
[INFO] 
[INFO] --- hpi:3.61:test-hpl (default-test-hpl) @ aws-java-sdk-elasticloadbalancingv2 ---
[INFO] Generating /tmp/plugin-builds/aws-java-sdk-cloudfront/aws-java-sdk-elasticloadbalancingv2/target/test-classes/the.hpl
[INFO] 
[INFO] --- hpi:3.61:resolve-test-dependencies (default-resolve-test-dependencies) @ aws-java-sdk-elasticloadbalancingv2 ---
[INFO] 
[INFO] --- hpi:3.61:test-runtime (default-test-runtime) @ aws-java-sdk-elasticloadbalancingv2 ---
[INFO] Tests are skipped.
[INFO] 
[INFO] --- surefire:3.5.2:test (default-test) @ aws-java-sdk-elasticloadbalancingv2 ---
[INFO] Tests are skipped.
[INFO] 
[INFO] --- license:165.v7e11f4e4a_325:process (default) @ aws-java-sdk-elasticloadbalancingv2 ---
[INFO] 
[INFO] --- hpi:3.61:hpi (default-hpi) @ aws-java-sdk-elasticloadbalancingv2 ---
[INFO] Generating /tmp/plugin-builds/aws-java-sdk-cloudfront/aws-java-sdk-elasticloadbalancingv2/target/aws-java-sdk-elasticloadbalancingv2/META-INF/MANIFEST.MF
[INFO] Checking for attached .jar artifact ...
[INFO] Generating jar /tmp/plugin-builds/aws-java-sdk-cloudfront/aws-java-sdk-elasticloadbalancingv2/target/aws-java-sdk-elasticloadbalancingv2.jar
[INFO] Building jar: /tmp/plugin-builds/aws-java-sdk-cloudfront/aws-java-sdk-elasticloadbalancingv2/target/aws-java-sdk-elasticloadbalancingv2.jar
[INFO] Exploding webapp...
[INFO] Copy webapp webResources to /tmp/plugin-builds/aws-java-sdk-cloudfront/aws-java-sdk-elasticloadbalancingv2/target/aws-java-sdk-elasticloadbalancingv2
[INFO] Assembling webapp aws-java-sdk-elasticloadbalancingv2 in /tmp/plugin-builds/aws-java-sdk-cloudfront/aws-java-sdk-elasticloadbalancingv2/target/aws-java-sdk-elasticloadbalancingv2
[INFO] Bundling direct dependency aws-java-sdk-elasticloadbalancingv2-1.12.780.jar
[INFO] Generating hpi /tmp/plugin-builds/aws-java-sdk-cloudfront/aws-java-sdk-elasticloadbalancingv2/target/aws-java-sdk-elasticloadbalancingv2.hpi
[INFO] Building jar: /tmp/plugin-builds/aws-java-sdk-cloudfront/aws-java-sdk-elasticloadbalancingv2/target/aws-java-sdk-elasticloadbalancingv2.hpi
[INFO] 
[INFO] --- jar:3.4.2:test-jar (maybe-test-jar) @ aws-java-sdk-elasticloadbalancingv2 ---
[INFO] Skipping packaging of the test-jar
[INFO] 
[INFO] >>> spotbugs:4.9.2.0:check (spotbugs) > :spotbugs @ aws-java-sdk-elasticloadbalancingv2 >>>
[INFO] 
[INFO] --- spotbugs:4.9.2.0:spotbugs (spotbugs) @ aws-java-sdk-elasticloadbalancingv2 ---
[INFO] Skipping com.github.spotbugs:spotbugs-maven-plugin:4.9.2.0:spotbugs report goal
[INFO] 
[INFO] <<< spotbugs:4.9.2.0:check (spotbugs) < :spotbugs @ aws-java-sdk-elasticloadbalancingv2 <<<
[INFO] 
[INFO] 
[INFO] --- spotbugs:4.9.2.0:check (spotbugs) @ aws-java-sdk-elasticloadbalancingv2 ---
[INFO] Spotbugs plugin skipped
[INFO] 
[INFO] --- spotless:2.44.3:check (default) @ aws-java-sdk-elasticloadbalancingv2 ---
[INFO] Spotless check skipped
[INFO] 
[INFO] --- install:3.1.4:install (default-install) @ aws-java-sdk-elasticloadbalancingv2 ---
[INFO] Installing /tmp/plugin-builds/aws-java-sdk-cloudfront/aws-java-sdk-elasticloadbalancingv2/target/aws-java-sdk-elasticloadbalancingv2-1.12.780-999999-SNAPSHOT.pom to /home/runner/.m2/repository/org/jenkins-ci/plugins/aws-java-sdk/aws-java-sdk-elasticloadbalancingv2/1.12.780-999999-SNAPSHOT/aws-java-sdk-elasticloadbalancingv2-1.12.780-999999-SNAPSHOT.pom
[INFO] Installing /tmp/plugin-builds/aws-java-sdk-cloudfront/aws-java-sdk-elasticloadbalancingv2/target/aws-java-sdk-elasticloadbalancingv2.hpi to /home/runner/.m2/repository/org/jenkins-ci/plugins/aws-java-sdk/aws-java-sdk-elasticloadbalancingv2/1.12.780-999999-SNAPSHOT/aws-java-sdk-elasticloadbalancingv2-1.12.780-999999-SNAPSHOT.hpi
[INFO] Installing /tmp/plugin-builds/aws-java-sdk-cloudfront/aws-java-sdk-elasticloadbalancingv2/target/aws-java-sdk-elasticloadbalancingv2.jar to /home/runner/.m2/repository/org/jenkins-ci/plugins/aws-java-sdk/aws-java-sdk-elasticloadbalancingv2/1.12.780-999999-SNAPSHOT/aws-java-sdk-elasticloadbalancingv2-1.12.780-999999-SNAPSHOT.jar
[INFO] 
[INFO] --------< org.jenkins-ci.plugins.aws-java-sdk:aws-java-sdk-iam >--------
[INFO] Building Amazon Web Services SDK :: IAM 1.12.780-999999-SNAPSHOT [16/25]
[INFO]   from aws-java-sdk-iam/pom.xml
[INFO] --------------------------------[ hpi ]---------------------------------
[INFO] 
[INFO] --- clean:3.4.1:clean (default-clean) @ aws-java-sdk-iam ---
[INFO] 
[INFO] --- hpi:3.61:validate (default-validate) @ aws-java-sdk-iam ---
[INFO] Created marker file /tmp/plugin-builds/aws-java-sdk-cloudfront/aws-java-sdk-iam/target/java-level/17
[INFO] 
[INFO] --- hpi:3.61:validate-hpi (default-validate-hpi) @ aws-java-sdk-iam ---
[INFO] 
[INFO] --- enforcer:3.5.0:enforce (display-info) @ aws-java-sdk-iam ---
[INFO] Rule 3: org.codehaus.mojo.extraenforcer.dependencies.EnforceBytecodeVersion passed
[INFO] Rule 4: org.apache.maven.enforcer.rules.dependency.BannedDependencies passed
[INFO] Rule 5: org.apache.maven.enforcer.rules.dependency.BannedDependencies passed
[INFO] Rule 6: org.apache.maven.enforcer.rules.dependency.RequireUpperBoundDeps passed
[INFO] 
[INFO] --- enforcer:3.5.0:enforce (no-snapshots-in-release) @ aws-java-sdk-iam ---
[INFO] Rule 0: org.apache.maven.enforcer.rules.dependency.RequireReleaseDeps passed
[INFO] 
[INFO] --- localizer:1.31:generate (default) @ aws-java-sdk-iam ---
[INFO] 
[INFO] --- resources:3.3.1:resources (default-resources) @ aws-java-sdk-iam ---
[INFO] Copying 1 resource from src/main/resources to target/classes
[INFO] 
[INFO] --- flatten:1.7.0:flatten (flatten) @ aws-java-sdk-iam ---
[INFO] Generating flattened POM of project org.jenkins-ci.plugins.aws-java-sdk:aws-java-sdk-iam:hpi:1.12.780-999999-SNAPSHOT...
[INFO] 
[INFO] --- compiler:3.14.0:compile (default-compile) @ aws-java-sdk-iam ---
[INFO] Recompiling the module because of changed dependency.
[INFO] 
[INFO] --- access-modifier-checker:1.34:enforce (default-enforce) @ aws-java-sdk-iam ---
[INFO] Skipping access modifier checks
[INFO] 
[INFO] --- hpi:3.61:insert-test (default-insert-test) @ aws-java-sdk-iam ---
[INFO] 
[INFO] --- antrun:3.1.0:run (createTempDir) @ aws-java-sdk-iam ---
[INFO] Executing tasks
[INFO]     [mkdir] Created dir: /tmp/plugin-builds/aws-java-sdk-cloudfront/aws-java-sdk-iam/target/tmp
[INFO] Executed tasks
[INFO] 
[INFO] --- resources:3.3.1:testResources (default-testResources) @ aws-java-sdk-iam ---
[INFO] Not copying test resources
[INFO] 
[INFO] --- compiler:3.14.0:testCompile (default-testCompile) @ aws-java-sdk-iam ---
[INFO] Not compiling test sources
[INFO] 
[INFO] --- hpi:3.61:test-hpl (default-test-hpl) @ aws-java-sdk-iam ---
[INFO] Generating /tmp/plugin-builds/aws-java-sdk-cloudfront/aws-java-sdk-iam/target/test-classes/the.hpl
[INFO] 
[INFO] --- hpi:3.61:resolve-test-dependencies (default-resolve-test-dependencies) @ aws-java-sdk-iam ---
[INFO] 
[INFO] --- hpi:3.61:test-runtime (default-test-runtime) @ aws-java-sdk-iam ---
[INFO] Tests are skipped.
[INFO] 
[INFO] --- surefire:3.5.2:test (default-test) @ aws-java-sdk-iam ---
[INFO] Tests are skipped.
[INFO] 
[INFO] --- license:165.v7e11f4e4a_325:process (default) @ aws-java-sdk-iam ---
[INFO] 
[INFO] --- hpi:3.61:hpi (default-hpi) @ aws-java-sdk-iam ---
[INFO] Generating /tmp/plugin-builds/aws-java-sdk-cloudfront/aws-java-sdk-iam/target/aws-java-sdk-iam/META-INF/MANIFEST.MF
[INFO] Checking for attached .jar artifact ...
[INFO] Generating jar /tmp/plugin-builds/aws-java-sdk-cloudfront/aws-java-sdk-iam/target/aws-java-sdk-iam.jar
[INFO] Building jar: /tmp/plugin-builds/aws-java-sdk-cloudfront/aws-java-sdk-iam/target/aws-java-sdk-iam.jar
[INFO] Exploding webapp...
[INFO] Copy webapp webResources to /tmp/plugin-builds/aws-java-sdk-cloudfront/aws-java-sdk-iam/target/aws-java-sdk-iam
[INFO] Assembling webapp aws-java-sdk-iam in /tmp/plugin-builds/aws-java-sdk-cloudfront/aws-java-sdk-iam/target/aws-java-sdk-iam
[INFO] Bundling direct dependency aws-java-sdk-iam-1.12.780.jar
[INFO] Generating hpi /tmp/plugin-builds/aws-java-sdk-cloudfront/aws-java-sdk-iam/target/aws-java-sdk-iam.hpi
[INFO] Building jar: /tmp/plugin-builds/aws-java-sdk-cloudfront/aws-java-sdk-iam/target/aws-java-sdk-iam.hpi
[INFO] 
[INFO] --- jar:3.4.2:test-jar (maybe-test-jar) @ aws-java-sdk-iam ---
[INFO] Skipping packaging of the test-jar
[INFO] 
[INFO] >>> spotbugs:4.9.2.0:check (spotbugs) > :spotbugs @ aws-java-sdk-iam >>>
[INFO] 
[INFO] --- spotbugs:4.9.2.0:spotbugs (spotbugs) @ aws-java-sdk-iam ---
[INFO] Skipping com.github.spotbugs:spotbugs-maven-plugin:4.9.2.0:spotbugs report goal
[INFO] 
[INFO] <<< spotbugs:4.9.2.0:check (spotbugs) < :spotbugs @ aws-java-sdk-iam <<<
[INFO] 
[INFO] 
[INFO] --- spotbugs:4.9.2.0:check (spotbugs) @ aws-java-sdk-iam ---
[INFO] Spotbugs plugin skipped
[INFO] 
[INFO] --- spotless:2.44.3:check (default) @ aws-java-sdk-iam ---
[INFO] Spotless check skipped
[INFO] 
[INFO] --- install:3.1.4:install (default-install) @ aws-java-sdk-iam ---
[INFO] Installing /tmp/plugin-builds/aws-java-sdk-cloudfront/aws-java-sdk-iam/target/aws-java-sdk-iam-1.12.780-999999-SNAPSHOT.pom to /home/runner/.m2/repository/org/jenkins-ci/plugins/aws-java-sdk/aws-java-sdk-iam/1.12.780-999999-SNAPSHOT/aws-java-sdk-iam-1.12.780-999999-SNAPSHOT.pom
[INFO] Installing /tmp/plugin-builds/aws-java-sdk-cloudfront/aws-java-sdk-iam/target/aws-java-sdk-iam.hpi to /home/runner/.m2/repository/org/jenkins-ci/plugins/aws-java-sdk/aws-java-sdk-iam/1.12.780-999999-SNAPSHOT/aws-java-sdk-iam-1.12.780-999999-SNAPSHOT.hpi
[INFO] Installing /tmp/plugin-builds/aws-java-sdk-cloudfront/aws-java-sdk-iam/target/aws-java-sdk-iam.jar to /home/runner/.m2/repository/org/jenkins-ci/plugins/aws-java-sdk/aws-java-sdk-iam/1.12.780-999999-SNAPSHOT/aws-java-sdk-iam-1.12.780-999999-SNAPSHOT.jar
[INFO] 
[INFO] ------< org.jenkins-ci.plugins.aws-java-sdk:aws-java-sdk-kinesis >------
[INFO] Building Amazon Web Services SDK :: kinesis 1.12.780-999999-SNAPSHOT [17/25]
[INFO]   from aws-java-sdk-kinesis/pom.xml
[INFO] --------------------------------[ hpi ]---------------------------------
[INFO] 
[INFO] --- clean:3.4.1:clean (default-clean) @ aws-java-sdk-kinesis ---
[INFO] 
[INFO] --- hpi:3.61:validate (default-validate) @ aws-java-sdk-kinesis ---
[INFO] Created marker file /tmp/plugin-builds/aws-java-sdk-cloudfront/aws-java-sdk-kinesis/target/java-level/17
[INFO] 
[INFO] --- hpi:3.61:validate-hpi (default-validate-hpi) @ aws-java-sdk-kinesis ---
[INFO] 
[INFO] --- enforcer:3.5.0:enforce (display-info) @ aws-java-sdk-kinesis ---
[INFO] Rule 3: org.codehaus.mojo.extraenforcer.dependencies.EnforceBytecodeVersion passed
[INFO] Rule 4: org.apache.maven.enforcer.rules.dependency.BannedDependencies passed
[INFO] Rule 5: org.apache.maven.enforcer.rules.dependency.BannedDependencies passed
[INFO] Rule 6: org.apache.maven.enforcer.rules.dependency.RequireUpperBoundDeps passed
[INFO] 
[INFO] --- enforcer:3.5.0:enforce (no-snapshots-in-release) @ aws-java-sdk-kinesis ---
[INFO] Rule 0: org.apache.maven.enforcer.rules.dependency.RequireReleaseDeps passed
[INFO] 
[INFO] --- localizer:1.31:generate (default) @ aws-java-sdk-kinesis ---
[INFO] 
[INFO] --- resources:3.3.1:resources (default-resources) @ aws-java-sdk-kinesis ---
[INFO] Copying 1 resource from src/main/resources to target/classes
[INFO] 
[INFO] --- flatten:1.7.0:flatten (flatten) @ aws-java-sdk-kinesis ---
[INFO] Generating flattened POM of project org.jenkins-ci.plugins.aws-java-sdk:aws-java-sdk-kinesis:hpi:1.12.780-999999-SNAPSHOT...
[INFO] 
[INFO] --- compiler:3.14.0:compile (default-compile) @ aws-java-sdk-kinesis ---
[INFO] Recompiling the module because of changed dependency.
[INFO] 
[INFO] --- access-modifier-checker:1.34:enforce (default-enforce) @ aws-java-sdk-kinesis ---
[INFO] Skipping access modifier checks
[INFO] 
[INFO] --- hpi:3.61:insert-test (default-insert-test) @ aws-java-sdk-kinesis ---
[INFO] 
[INFO] --- antrun:3.1.0:run (createTempDir) @ aws-java-sdk-kinesis ---
[INFO] Executing tasks
[INFO]     [mkdir] Created dir: /tmp/plugin-builds/aws-java-sdk-cloudfront/aws-java-sdk-kinesis/target/tmp
[INFO] Executed tasks
[INFO] 
[INFO] --- resources:3.3.1:testResources (default-testResources) @ aws-java-sdk-kinesis ---
[INFO] Not copying test resources
[INFO] 
[INFO] --- compiler:3.14.0:testCompile (default-testCompile) @ aws-java-sdk-kinesis ---
[INFO] Not compiling test sources
[INFO] 
[INFO] --- hpi:3.61:test-hpl (default-test-hpl) @ aws-java-sdk-kinesis ---
[INFO] Generating /tmp/plugin-builds/aws-java-sdk-cloudfront/aws-java-sdk-kinesis/target/test-classes/the.hpl
[INFO] 
[INFO] --- hpi:3.61:resolve-test-dependencies (default-resolve-test-dependencies) @ aws-java-sdk-kinesis ---
[INFO] 
[INFO] --- hpi:3.61:test-runtime (default-test-runtime) @ aws-java-sdk-kinesis ---
[INFO] Tests are skipped.
[INFO] 
[INFO] --- surefire:3.5.2:test (default-test) @ aws-java-sdk-kinesis ---
[INFO] Tests are skipped.
[INFO] 
[INFO] --- license:165.v7e11f4e4a_325:process (default) @ aws-java-sdk-kinesis ---
[INFO] 
[INFO] --- hpi:3.61:hpi (default-hpi) @ aws-java-sdk-kinesis ---
[INFO] Generating /tmp/plugin-builds/aws-java-sdk-cloudfront/aws-java-sdk-kinesis/target/aws-java-sdk-kinesis/META-INF/MANIFEST.MF
[INFO] Checking for attached .jar artifact ...
[INFO] Generating jar /tmp/plugin-builds/aws-java-sdk-cloudfront/aws-java-sdk-kinesis/target/aws-java-sdk-kinesis.jar
[INFO] Building jar: /tmp/plugin-builds/aws-java-sdk-cloudfront/aws-java-sdk-kinesis/target/aws-java-sdk-kinesis.jar
[INFO] Exploding webapp...
[INFO] Copy webapp webResources to /tmp/plugin-builds/aws-java-sdk-cloudfront/aws-java-sdk-kinesis/target/aws-java-sdk-kinesis
[INFO] Assembling webapp aws-java-sdk-kinesis in /tmp/plugin-builds/aws-java-sdk-cloudfront/aws-java-sdk-kinesis/target/aws-java-sdk-kinesis
[INFO] Bundling direct dependency aws-java-sdk-kinesis-1.12.780.jar
[INFO] Generating hpi /tmp/plugin-builds/aws-java-sdk-cloudfront/aws-java-sdk-kinesis/target/aws-java-sdk-kinesis.hpi
[INFO] Building jar: /tmp/plugin-builds/aws-java-sdk-cloudfront/aws-java-sdk-kinesis/target/aws-java-sdk-kinesis.hpi
[INFO] 
[INFO] --- jar:3.4.2:test-jar (maybe-test-jar) @ aws-java-sdk-kinesis ---
[INFO] Skipping packaging of the test-jar
[INFO] 
[INFO] >>> spotbugs:4.9.2.0:check (spotbugs) > :spotbugs @ aws-java-sdk-kinesis >>>
[INFO] 
[INFO] --- spotbugs:4.9.2.0:spotbugs (spotbugs) @ aws-java-sdk-kinesis ---
[INFO] Skipping com.github.spotbugs:spotbugs-maven-plugin:4.9.2.0:spotbugs report goal
[INFO] 
[INFO] <<< spotbugs:4.9.2.0:check (spotbugs) < :spotbugs @ aws-java-sdk-kinesis <<<
[INFO] 
[INFO] 
[INFO] --- spotbugs:4.9.2.0:check (spotbugs) @ aws-java-sdk-kinesis ---
[INFO] Spotbugs plugin skipped
[INFO] 
[INFO] --- spotless:2.44.3:check (default) @ aws-java-sdk-kinesis ---
[INFO] Spotless check skipped
[INFO] 
[INFO] --- install:3.1.4:install (default-install) @ aws-java-sdk-kinesis ---
[INFO] Installing /tmp/plugin-builds/aws-java-sdk-cloudfront/aws-java-sdk-kinesis/target/aws-java-sdk-kinesis-1.12.780-999999-SNAPSHOT.pom to /home/runner/.m2/repository/org/jenkins-ci/plugins/aws-java-sdk/aws-java-sdk-kinesis/1.12.780-999999-SNAPSHOT/aws-java-sdk-kinesis-1.12.780-999999-SNAPSHOT.pom
[INFO] Installing /tmp/plugin-builds/aws-java-sdk-cloudfront/aws-java-sdk-kinesis/target/aws-java-sdk-kinesis.hpi to /home/runner/.m2/repository/org/jenkins-ci/plugins/aws-java-sdk/aws-java-sdk-kinesis/1.12.780-999999-SNAPSHOT/aws-java-sdk-kinesis-1.12.780-999999-SNAPSHOT.hpi
[INFO] Installing /tmp/plugin-builds/aws-java-sdk-cloudfront/aws-java-sdk-kinesis/target/aws-java-sdk-kinesis.jar to /home/runner/.m2/repository/org/jenkins-ci/plugins/aws-java-sdk/aws-java-sdk-kinesis/1.12.780-999999-SNAPSHOT/aws-java-sdk-kinesis-1.12.780-999999-SNAPSHOT.jar
[INFO] 
[INFO] ------< org.jenkins-ci.plugins.aws-java-sdk:aws-java-sdk-lambda >-------
[INFO] Building Amazon Web Services SDK :: Lambda 1.12.780-999999-SNAPSHOT [18/25]
[INFO]   from aws-java-sdk-lambda/pom.xml
[INFO] --------------------------------[ hpi ]---------------------------------
[INFO] 
[INFO] --- clean:3.4.1:clean (default-clean) @ aws-java-sdk-lambda ---
[INFO] 
[INFO] --- hpi:3.61:validate (default-validate) @ aws-java-sdk-lambda ---
[INFO] Created marker file /tmp/plugin-builds/aws-java-sdk-cloudfront/aws-java-sdk-lambda/target/java-level/17
[INFO] 
[INFO] --- hpi:3.61:validate-hpi (default-validate-hpi) @ aws-java-sdk-lambda ---
[INFO] 
[INFO] --- enforcer:3.5.0:enforce (display-info) @ aws-java-sdk-lambda ---
[INFO] Rule 3: org.codehaus.mojo.extraenforcer.dependencies.EnforceBytecodeVersion passed
[INFO] Rule 4: org.apache.maven.enforcer.rules.dependency.BannedDependencies passed
[INFO] Rule 5: org.apache.maven.enforcer.rules.dependency.BannedDependencies passed
[INFO] Rule 6: org.apache.maven.enforcer.rules.dependency.RequireUpperBoundDeps passed
[INFO] 
[INFO] --- enforcer:3.5.0:enforce (no-snapshots-in-release) @ aws-java-sdk-lambda ---
[INFO] Rule 0: org.apache.maven.enforcer.rules.dependency.RequireReleaseDeps passed
[INFO] 
[INFO] --- localizer:1.31:generate (default) @ aws-java-sdk-lambda ---
[INFO] 
[INFO] --- resources:3.3.1:resources (default-resources) @ aws-java-sdk-lambda ---
[INFO] Copying 1 resource from src/main/resources to target/classes
[INFO] 
[INFO] --- flatten:1.7.0:flatten (flatten) @ aws-java-sdk-lambda ---
[INFO] Generating flattened POM of project org.jenkins-ci.plugins.aws-java-sdk:aws-java-sdk-lambda:hpi:1.12.780-999999-SNAPSHOT...
[INFO] 
[INFO] --- compiler:3.14.0:compile (default-compile) @ aws-java-sdk-lambda ---
[INFO] Recompiling the module because of changed dependency.
[INFO] 
[INFO] --- access-modifier-checker:1.34:enforce (default-enforce) @ aws-java-sdk-lambda ---
[INFO] Skipping access modifier checks
[INFO] 
[INFO] --- hpi:3.61:insert-test (default-insert-test) @ aws-java-sdk-lambda ---
[INFO] 
[INFO] --- antrun:3.1.0:run (createTempDir) @ aws-java-sdk-lambda ---
[INFO] Executing tasks
[INFO]     [mkdir] Created dir: /tmp/plugin-builds/aws-java-sdk-cloudfront/aws-java-sdk-lambda/target/tmp
[INFO] Executed tasks
[INFO] 
[INFO] --- resources:3.3.1:testResources (default-testResources) @ aws-java-sdk-lambda ---
[INFO] Not copying test resources
[INFO] 
[INFO] --- compiler:3.14.0:testCompile (default-testCompile) @ aws-java-sdk-lambda ---
[INFO] Not compiling test sources
[INFO] 
[INFO] --- hpi:3.61:test-hpl (default-test-hpl) @ aws-java-sdk-lambda ---
[INFO] Generating /tmp/plugin-builds/aws-java-sdk-cloudfront/aws-java-sdk-lambda/target/test-classes/the.hpl
[INFO] 
[INFO] --- hpi:3.61:resolve-test-dependencies (default-resolve-test-dependencies) @ aws-java-sdk-lambda ---
[INFO] 
[INFO] --- hpi:3.61:test-runtime (default-test-runtime) @ aws-java-sdk-lambda ---
[INFO] Tests are skipped.
[INFO] 
[INFO] --- surefire:3.5.2:test (default-test) @ aws-java-sdk-lambda ---
[INFO] Tests are skipped.
[INFO] 
[INFO] --- license:165.v7e11f4e4a_325:process (default) @ aws-java-sdk-lambda ---
[INFO] 
[INFO] --- hpi:3.61:hpi (default-hpi) @ aws-java-sdk-lambda ---
[INFO] Generating /tmp/plugin-builds/aws-java-sdk-cloudfront/aws-java-sdk-lambda/target/aws-java-sdk-lambda/META-INF/MANIFEST.MF
[INFO] Checking for attached .jar artifact ...
[INFO] Generating jar /tmp/plugin-builds/aws-java-sdk-cloudfront/aws-java-sdk-lambda/target/aws-java-sdk-lambda.jar
[INFO] Building jar: /tmp/plugin-builds/aws-java-sdk-cloudfront/aws-java-sdk-lambda/target/aws-java-sdk-lambda.jar
[INFO] Exploding webapp...
[INFO] Copy webapp webResources to /tmp/plugin-builds/aws-java-sdk-cloudfront/aws-java-sdk-lambda/target/aws-java-sdk-lambda
[INFO] Assembling webapp aws-java-sdk-lambda in /tmp/plugin-builds/aws-java-sdk-cloudfront/aws-java-sdk-lambda/target/aws-java-sdk-lambda
[INFO] Bundling direct dependency aws-java-sdk-lambda-1.12.780.jar
[INFO] Generating hpi /tmp/plugin-builds/aws-java-sdk-cloudfront/aws-java-sdk-lambda/target/aws-java-sdk-lambda.hpi
[INFO] Building jar: /tmp/plugin-builds/aws-java-sdk-cloudfront/aws-java-sdk-lambda/target/aws-java-sdk-lambda.hpi
[INFO] 
[INFO] --- jar:3.4.2:test-jar (maybe-test-jar) @ aws-java-sdk-lambda ---
[INFO] Skipping packaging of the test-jar
[INFO] 
[INFO] >>> spotbugs:4.9.2.0:check (spotbugs) > :spotbugs @ aws-java-sdk-lambda >>>
[INFO] 
[INFO] --- spotbugs:4.9.2.0:spotbugs (spotbugs) @ aws-java-sdk-lambda ---
[INFO] Skipping com.github.spotbugs:spotbugs-maven-plugin:4.9.2.0:spotbugs report goal
[INFO] 
[INFO] <<< spotbugs:4.9.2.0:check (spotbugs) < :spotbugs @ aws-java-sdk-lambda <<<
[INFO] 
[INFO] 
[INFO] --- spotbugs:4.9.2.0:check (spotbugs) @ aws-java-sdk-lambda ---
[INFO] Spotbugs plugin skipped
[INFO] 
[INFO] --- spotless:2.44.3:check (default) @ aws-java-sdk-lambda ---
[INFO] Spotless check skipped
[INFO] 
[INFO] --- install:3.1.4:install (default-install) @ aws-java-sdk-lambda ---
[INFO] Installing /tmp/plugin-builds/aws-java-sdk-cloudfront/aws-java-sdk-lambda/target/aws-java-sdk-lambda-1.12.780-999999-SNAPSHOT.pom to /home/runner/.m2/repository/org/jenkins-ci/plugins/aws-java-sdk/aws-java-sdk-lambda/1.12.780-999999-SNAPSHOT/aws-java-sdk-lambda-1.12.780-999999-SNAPSHOT.pom
[INFO] Installing /tmp/plugin-builds/aws-java-sdk-cloudfront/aws-java-sdk-lambda/target/aws-java-sdk-lambda.hpi to /home/runner/.m2/repository/org/jenkins-ci/plugins/aws-java-sdk/aws-java-sdk-lambda/1.12.780-999999-SNAPSHOT/aws-java-sdk-lambda-1.12.780-999999-SNAPSHOT.hpi
[INFO] Installing /tmp/plugin-builds/aws-java-sdk-cloudfront/aws-java-sdk-lambda/target/aws-java-sdk-lambda.jar to /home/runner/.m2/repository/org/jenkins-ci/plugins/aws-java-sdk/aws-java-sdk-lambda/1.12.780-999999-SNAPSHOT/aws-java-sdk-lambda-1.12.780-999999-SNAPSHOT.jar
[INFO] 
[INFO] -------< org.jenkins-ci.plugins.aws-java-sdk:aws-java-sdk-logs >--------
[INFO] Building Amazon Web Services SDK :: Logs 1.12.780-999999-SNAPSHOT [19/25]
[INFO]   from aws-java-sdk-logs/pom.xml
[INFO] --------------------------------[ hpi ]---------------------------------
[INFO] 
[INFO] --- clean:3.4.1:clean (default-clean) @ aws-java-sdk-logs ---
[INFO] 
[INFO] --- hpi:3.61:validate (default-validate) @ aws-java-sdk-logs ---
[INFO] Created marker file /tmp/plugin-builds/aws-java-sdk-cloudfront/aws-java-sdk-logs/target/java-level/17
[INFO] 
[INFO] --- hpi:3.61:validate-hpi (default-validate-hpi) @ aws-java-sdk-logs ---
[INFO] 
[INFO] --- enforcer:3.5.0:enforce (display-info) @ aws-java-sdk-logs ---
[INFO] Rule 3: org.codehaus.mojo.extraenforcer.dependencies.EnforceBytecodeVersion passed
[INFO] Rule 4: org.apache.maven.enforcer.rules.dependency.BannedDependencies passed
[INFO] Rule 5: org.apache.maven.enforcer.rules.dependency.BannedDependencies passed
[INFO] Rule 6: org.apache.maven.enforcer.rules.dependency.RequireUpperBoundDeps passed
[INFO] 
[INFO] --- enforcer:3.5.0:enforce (no-snapshots-in-release) @ aws-java-sdk-logs ---
[INFO] Rule 0: org.apache.maven.enforcer.rules.dependency.RequireReleaseDeps passed
[INFO] 
[INFO] --- localizer:1.31:generate (default) @ aws-java-sdk-logs ---
[INFO] 
[INFO] --- resources:3.3.1:resources (default-resources) @ aws-java-sdk-logs ---
[INFO] Copying 1 resource from src/main/resources to target/classes
[INFO] 
[INFO] --- flatten:1.7.0:flatten (flatten) @ aws-java-sdk-logs ---
[INFO] Generating flattened POM of project org.jenkins-ci.plugins.aws-java-sdk:aws-java-sdk-logs:hpi:1.12.780-999999-SNAPSHOT...
[INFO] 
[INFO] --- compiler:3.14.0:compile (default-compile) @ aws-java-sdk-logs ---
[INFO] Recompiling the module because of changed dependency.
[INFO] 
[INFO] --- access-modifier-checker:1.34:enforce (default-enforce) @ aws-java-sdk-logs ---
[INFO] Skipping access modifier checks
[INFO] 
[INFO] --- hpi:3.61:insert-test (default-insert-test) @ aws-java-sdk-logs ---
[INFO] 
[INFO] --- antrun:3.1.0:run (createTempDir) @ aws-java-sdk-logs ---
[INFO] Executing tasks
[INFO]     [mkdir] Created dir: /tmp/plugin-builds/aws-java-sdk-cloudfront/aws-java-sdk-logs/target/tmp
[INFO] Executed tasks
[INFO] 
[INFO] --- resources:3.3.1:testResources (default-testResources) @ aws-java-sdk-logs ---
[INFO] Not copying test resources
[INFO] 
[INFO] --- compiler:3.14.0:testCompile (default-testCompile) @ aws-java-sdk-logs ---
[INFO] Not compiling test sources
[INFO] 
[INFO] --- hpi:3.61:test-hpl (default-test-hpl) @ aws-java-sdk-logs ---
[INFO] Generating /tmp/plugin-builds/aws-java-sdk-cloudfront/aws-java-sdk-logs/target/test-classes/the.hpl
[INFO] 
[INFO] --- hpi:3.61:resolve-test-dependencies (default-resolve-test-dependencies) @ aws-java-sdk-logs ---
[INFO] 
[INFO] --- hpi:3.61:test-runtime (default-test-runtime) @ aws-java-sdk-logs ---
[INFO] Tests are skipped.
[INFO] 
[INFO] --- surefire:3.5.2:test (default-test) @ aws-java-sdk-logs ---
[INFO] Tests are skipped.
[INFO] 
[INFO] --- license:165.v7e11f4e4a_325:process (default) @ aws-java-sdk-logs ---
[INFO] 
[INFO] --- hpi:3.61:hpi (default-hpi) @ aws-java-sdk-logs ---
[INFO] Generating /tmp/plugin-builds/aws-java-sdk-cloudfront/aws-java-sdk-logs/target/aws-java-sdk-logs/META-INF/MANIFEST.MF
[INFO] Checking for attached .jar artifact ...
[INFO] Generating jar /tmp/plugin-builds/aws-java-sdk-cloudfront/aws-java-sdk-logs/target/aws-java-sdk-logs.jar
[INFO] Building jar: /tmp/plugin-builds/aws-java-sdk-cloudfront/aws-java-sdk-logs/target/aws-java-sdk-logs.jar
[INFO] Exploding webapp...
[INFO] Copy webapp webResources to /tmp/plugin-builds/aws-java-sdk-cloudfront/aws-java-sdk-logs/target/aws-java-sdk-logs
[INFO] Assembling webapp aws-java-sdk-logs in /tmp/plugin-builds/aws-java-sdk-cloudfront/aws-java-sdk-logs/target/aws-java-sdk-logs
[INFO] Bundling direct dependency aws-java-sdk-logs-1.12.780.jar
[INFO] Generating hpi /tmp/plugin-builds/aws-java-sdk-cloudfront/aws-java-sdk-logs/target/aws-java-sdk-logs.hpi
[INFO] Building jar: /tmp/plugin-builds/aws-java-sdk-cloudfront/aws-java-sdk-logs/target/aws-java-sdk-logs.hpi
[INFO] 
[INFO] --- jar:3.4.2:test-jar (maybe-test-jar) @ aws-java-sdk-logs ---
[INFO] Skipping packaging of the test-jar
[INFO] 
[INFO] >>> spotbugs:4.9.2.0:check (spotbugs) > :spotbugs @ aws-java-sdk-logs >>>
[INFO] 
[INFO] --- spotbugs:4.9.2.0:spotbugs (spotbugs) @ aws-java-sdk-logs ---
[INFO] Skipping com.github.spotbugs:spotbugs-maven-plugin:4.9.2.0:spotbugs report goal
[INFO] 
[INFO] <<< spotbugs:4.9.2.0:check (spotbugs) < :spotbugs @ aws-java-sdk-logs <<<
[INFO] 
[INFO] 
[INFO] --- spotbugs:4.9.2.0:check (spotbugs) @ aws-java-sdk-logs ---
[INFO] Spotbugs plugin skipped
[INFO] 
[INFO] --- spotless:2.44.3:check (default) @ aws-java-sdk-logs ---
[INFO] Spotless check skipped
[INFO] 
[INFO] --- install:3.1.4:install (default-install) @ aws-java-sdk-logs ---
[INFO] Installing /tmp/plugin-builds/aws-java-sdk-cloudfront/aws-java-sdk-logs/target/aws-java-sdk-logs-1.12.780-999999-SNAPSHOT.pom to /home/runner/.m2/repository/org/jenkins-ci/plugins/aws-java-sdk/aws-java-sdk-logs/1.12.780-999999-SNAPSHOT/aws-java-sdk-logs-1.12.780-999999-SNAPSHOT.pom
[INFO] Installing /tmp/plugin-builds/aws-java-sdk-cloudfront/aws-java-sdk-logs/target/aws-java-sdk-logs.hpi to /home/runner/.m2/repository/org/jenkins-ci/plugins/aws-java-sdk/aws-java-sdk-logs/1.12.780-999999-SNAPSHOT/aws-java-sdk-logs-1.12.780-999999-SNAPSHOT.hpi
[INFO] Installing /tmp/plugin-builds/aws-java-sdk-cloudfront/aws-java-sdk-logs/target/aws-java-sdk-logs.jar to /home/runner/.m2/repository/org/jenkins-ci/plugins/aws-java-sdk/aws-java-sdk-logs/1.12.780-999999-SNAPSHOT/aws-java-sdk-logs-1.12.780-999999-SNAPSHOT.jar
[INFO] 
[INFO] ---< org.jenkins-ci.plugins.aws-java-sdk:aws-java-sdk-organizations >---
[INFO] Building Amazon Web Services SDK :: Organizations 1.12.780-999999-SNAPSHOT [20/25]
[INFO]   from aws-java-sdk-organizations/pom.xml
[INFO] --------------------------------[ hpi ]---------------------------------
[INFO] 
[INFO] --- clean:3.4.1:clean (default-clean) @ aws-java-sdk-organizations ---
[INFO] 
[INFO] --- hpi:3.61:validate (default-validate) @ aws-java-sdk-organizations ---
[INFO] Created marker file /tmp/plugin-builds/aws-java-sdk-cloudfront/aws-java-sdk-organizations/target/java-level/17
[INFO] 
[INFO] --- hpi:3.61:validate-hpi (default-validate-hpi) @ aws-java-sdk-organizations ---
[INFO] 
[INFO] --- enforcer:3.5.0:enforce (display-info) @ aws-java-sdk-organizations ---
[INFO] Rule 3: org.codehaus.mojo.extraenforcer.dependencies.EnforceBytecodeVersion passed
[INFO] Rule 4: org.apache.maven.enforcer.rules.dependency.BannedDependencies passed
[INFO] Rule 5: org.apache.maven.enforcer.rules.dependency.BannedDependencies passed
[INFO] Rule 6: org.apache.maven.enforcer.rules.dependency.RequireUpperBoundDeps passed
[INFO] 
[INFO] --- enforcer:3.5.0:enforce (no-snapshots-in-release) @ aws-java-sdk-organizations ---
[INFO] Rule 0: org.apache.maven.enforcer.rules.dependency.RequireReleaseDeps passed
[INFO] 
[INFO] --- localizer:1.31:generate (default) @ aws-java-sdk-organizations ---
[INFO] 
[INFO] --- resources:3.3.1:resources (default-resources) @ aws-java-sdk-organizations ---
[INFO] Copying 1 resource from src/main/resources to target/classes
[INFO] 
[INFO] --- flatten:1.7.0:flatten (flatten) @ aws-java-sdk-organizations ---
[INFO] Generating flattened POM of project org.jenkins-ci.plugins.aws-java-sdk:aws-java-sdk-organizations:hpi:1.12.780-999999-SNAPSHOT...
[INFO] 
[INFO] --- compiler:3.14.0:compile (default-compile) @ aws-java-sdk-organizations ---
[INFO] Recompiling the module because of changed dependency.
[INFO] 
[INFO] --- access-modifier-checker:1.34:enforce (default-enforce) @ aws-java-sdk-organizations ---
[INFO] Skipping access modifier checks
[INFO] 
[INFO] --- hpi:3.61:insert-test (default-insert-test) @ aws-java-sdk-organizations ---
[INFO] 
[INFO] --- antrun:3.1.0:run (createTempDir) @ aws-java-sdk-organizations ---
[INFO] Executing tasks
[INFO]     [mkdir] Created dir: /tmp/plugin-builds/aws-java-sdk-cloudfront/aws-java-sdk-organizations/target/tmp
[INFO] Executed tasks
[INFO] 
[INFO] --- resources:3.3.1:testResources (default-testResources) @ aws-java-sdk-organizations ---
[INFO] Not copying test resources
[INFO] 
[INFO] --- compiler:3.14.0:testCompile (default-testCompile) @ aws-java-sdk-organizations ---
[INFO] Not compiling test sources
[INFO] 
[INFO] --- hpi:3.61:test-hpl (default-test-hpl) @ aws-java-sdk-organizations ---
[INFO] Generating /tmp/plugin-builds/aws-java-sdk-cloudfront/aws-java-sdk-organizations/target/test-classes/the.hpl
[INFO] 
[INFO] --- hpi:3.61:resolve-test-dependencies (default-resolve-test-dependencies) @ aws-java-sdk-organizations ---
[INFO] 
[INFO] --- hpi:3.61:test-runtime (default-test-runtime) @ aws-java-sdk-organizations ---
[INFO] Tests are skipped.
[INFO] 
[INFO] --- surefire:3.5.2:test (default-test) @ aws-java-sdk-organizations ---
[INFO] Tests are skipped.
[INFO] 
[INFO] --- license:165.v7e11f4e4a_325:process (default) @ aws-java-sdk-organizations ---
[INFO] 
[INFO] --- hpi:3.61:hpi (default-hpi) @ aws-java-sdk-organizations ---
[INFO] Generating /tmp/plugin-builds/aws-java-sdk-cloudfront/aws-java-sdk-organizations/target/aws-java-sdk-organizations/META-INF/MANIFEST.MF
[INFO] Checking for attached .jar artifact ...
[INFO] Generating jar /tmp/plugin-builds/aws-java-sdk-cloudfront/aws-java-sdk-organizations/target/aws-java-sdk-organizations.jar
[INFO] Building jar: /tmp/plugin-builds/aws-java-sdk-cloudfront/aws-java-sdk-organizations/target/aws-java-sdk-organizations.jar
[INFO] Exploding webapp...
[INFO] Copy webapp webResources to /tmp/plugin-builds/aws-java-sdk-cloudfront/aws-java-sdk-organizations/target/aws-java-sdk-organizations
[INFO] Assembling webapp aws-java-sdk-organizations in /tmp/plugin-builds/aws-java-sdk-cloudfront/aws-java-sdk-organizations/target/aws-java-sdk-organizations
[INFO] Bundling direct dependency aws-java-sdk-organizations-1.12.780.jar
[INFO] Generating hpi /tmp/plugin-builds/aws-java-sdk-cloudfront/aws-java-sdk-organizations/target/aws-java-sdk-organizations.hpi
[INFO] Building jar: /tmp/plugin-builds/aws-java-sdk-cloudfront/aws-java-sdk-organizations/target/aws-java-sdk-organizations.hpi
[INFO] 
[INFO] --- jar:3.4.2:test-jar (maybe-test-jar) @ aws-java-sdk-organizations ---
[INFO] Skipping packaging of the test-jar
[INFO] 
[INFO] >>> spotbugs:4.9.2.0:check (spotbugs) > :spotbugs @ aws-java-sdk-organizations >>>
[INFO] 
[INFO] --- spotbugs:4.9.2.0:spotbugs (spotbugs) @ aws-java-sdk-organizations ---
[INFO] Skipping com.github.spotbugs:spotbugs-maven-plugin:4.9.2.0:spotbugs report goal
[INFO] 
[INFO] <<< spotbugs:4.9.2.0:check (spotbugs) < :spotbugs @ aws-java-sdk-organizations <<<
[INFO] 
[INFO] 
[INFO] --- spotbugs:4.9.2.0:check (spotbugs) @ aws-java-sdk-organizations ---
[INFO] Spotbugs plugin skipped
[INFO] 
[INFO] --- spotless:2.44.3:check (default) @ aws-java-sdk-organizations ---
[INFO] Spotless check skipped
[INFO] 
[INFO] --- install:3.1.4:install (default-install) @ aws-java-sdk-organizations ---
[INFO] Installing /tmp/plugin-builds/aws-java-sdk-cloudfront/aws-java-sdk-organizations/target/aws-java-sdk-organizations-1.12.780-999999-SNAPSHOT.pom to /home/runner/.m2/repository/org/jenkins-ci/plugins/aws-java-sdk/aws-java-sdk-organizations/1.12.780-999999-SNAPSHOT/aws-java-sdk-organizations-1.12.780-999999-SNAPSHOT.pom
[INFO] Installing /tmp/plugin-builds/aws-java-sdk-cloudfront/aws-java-sdk-organizations/target/aws-java-sdk-organizations.hpi to /home/runner/.m2/repository/org/jenkins-ci/plugins/aws-java-sdk/aws-java-sdk-organizations/1.12.780-999999-SNAPSHOT/aws-java-sdk-organizations-1.12.780-999999-SNAPSHOT.hpi
[INFO] Installing /tmp/plugin-builds/aws-java-sdk-cloudfront/aws-java-sdk-organizations/target/aws-java-sdk-organizations.jar to /home/runner/.m2/repository/org/jenkins-ci/plugins/aws-java-sdk/aws-java-sdk-organizations/1.12.780-999999-SNAPSHOT/aws-java-sdk-organizations-1.12.780-999999-SNAPSHOT.jar
[INFO] 
[INFO] --< org.jenkins-ci.plugins.aws-java-sdk:aws-java-sdk-secretsmanager >---
[INFO] Building Amazon Web Services SDK :: Secrets Manager 1.12.780-999999-SNAPSHOT [21/25]
[INFO]   from aws-java-sdk-secretsmanager/pom.xml
[INFO] --------------------------------[ hpi ]---------------------------------
[INFO] 
[INFO] --- clean:3.4.1:clean (default-clean) @ aws-java-sdk-secretsmanager ---
[INFO] 
[INFO] --- hpi:3.61:validate (default-validate) @ aws-java-sdk-secretsmanager ---
[INFO] Created marker file /tmp/plugin-builds/aws-java-sdk-cloudfront/aws-java-sdk-secretsmanager/target/java-level/17
[INFO] 
[INFO] --- hpi:3.61:validate-hpi (default-validate-hpi) @ aws-java-sdk-secretsmanager ---
[INFO] 
[INFO] --- enforcer:3.5.0:enforce (display-info) @ aws-java-sdk-secretsmanager ---
[INFO] Rule 3: org.codehaus.mojo.extraenforcer.dependencies.EnforceBytecodeVersion passed
[INFO] Rule 4: org.apache.maven.enforcer.rules.dependency.BannedDependencies passed
[INFO] Rule 5: org.apache.maven.enforcer.rules.dependency.BannedDependencies passed
[INFO] Rule 6: org.apache.maven.enforcer.rules.dependency.RequireUpperBoundDeps passed
[INFO] 
[INFO] --- enforcer:3.5.0:enforce (no-snapshots-in-release) @ aws-java-sdk-secretsmanager ---
[INFO] Rule 0: org.apache.maven.enforcer.rules.dependency.RequireReleaseDeps passed
[INFO] 
[INFO] --- localizer:1.31:generate (default) @ aws-java-sdk-secretsmanager ---
[INFO] 
[INFO] --- resources:3.3.1:resources (default-resources) @ aws-java-sdk-secretsmanager ---
[INFO] Copying 1 resource from src/main/resources to target/classes
[INFO] 
[INFO] --- flatten:1.7.0:flatten (flatten) @ aws-java-sdk-secretsmanager ---
[INFO] Generating flattened POM of project org.jenkins-ci.plugins.aws-java-sdk:aws-java-sdk-secretsmanager:hpi:1.12.780-999999-SNAPSHOT...
[INFO] 
[INFO] --- compiler:3.14.0:compile (default-compile) @ aws-java-sdk-secretsmanager ---
[INFO] Recompiling the module because of changed dependency.
[INFO] 
[INFO] --- access-modifier-checker:1.34:enforce (default-enforce) @ aws-java-sdk-secretsmanager ---
[INFO] Skipping access modifier checks
[INFO] 
[INFO] --- hpi:3.61:insert-test (default-insert-test) @ aws-java-sdk-secretsmanager ---
[INFO] 
[INFO] --- antrun:3.1.0:run (createTempDir) @ aws-java-sdk-secretsmanager ---
[INFO] Executing tasks
[INFO]     [mkdir] Created dir: /tmp/plugin-builds/aws-java-sdk-cloudfront/aws-java-sdk-secretsmanager/target/tmp
[INFO] Executed tasks
[INFO] 
[INFO] --- resources:3.3.1:testResources (default-testResources) @ aws-java-sdk-secretsmanager ---
[INFO] Not copying test resources
[INFO] 
[INFO] --- compiler:3.14.0:testCompile (default-testCompile) @ aws-java-sdk-secretsmanager ---
[INFO] Not compiling test sources
[INFO] 
[INFO] --- hpi:3.61:test-hpl (default-test-hpl) @ aws-java-sdk-secretsmanager ---
[INFO] Generating /tmp/plugin-builds/aws-java-sdk-cloudfront/aws-java-sdk-secretsmanager/target/test-classes/the.hpl
[INFO] 
[INFO] --- hpi:3.61:resolve-test-dependencies (default-resolve-test-dependencies) @ aws-java-sdk-secretsmanager ---
[INFO] 
[INFO] --- hpi:3.61:test-runtime (default-test-runtime) @ aws-java-sdk-secretsmanager ---
[INFO] Tests are skipped.
[INFO] 
[INFO] --- surefire:3.5.2:test (default-test) @ aws-java-sdk-secretsmanager ---
[INFO] Tests are skipped.
[INFO] 
[INFO] --- license:165.v7e11f4e4a_325:process (default) @ aws-java-sdk-secretsmanager ---
[INFO] 
[INFO] --- hpi:3.61:hpi (default-hpi) @ aws-java-sdk-secretsmanager ---
[INFO] Generating /tmp/plugin-builds/aws-java-sdk-cloudfront/aws-java-sdk-secretsmanager/target/aws-java-sdk-secretsmanager/META-INF/MANIFEST.MF
[INFO] Checking for attached .jar artifact ...
[INFO] Generating jar /tmp/plugin-builds/aws-java-sdk-cloudfront/aws-java-sdk-secretsmanager/target/aws-java-sdk-secretsmanager.jar
[INFO] Building jar: /tmp/plugin-builds/aws-java-sdk-cloudfront/aws-java-sdk-secretsmanager/target/aws-java-sdk-secretsmanager.jar
[INFO] Exploding webapp...
[INFO] Copy webapp webResources to /tmp/plugin-builds/aws-java-sdk-cloudfront/aws-java-sdk-secretsmanager/target/aws-java-sdk-secretsmanager
[INFO] Assembling webapp aws-java-sdk-secretsmanager in /tmp/plugin-builds/aws-java-sdk-cloudfront/aws-java-sdk-secretsmanager/target/aws-java-sdk-secretsmanager
[INFO] Bundling direct dependency aws-java-sdk-secretsmanager-1.12.780.jar
[INFO] Generating hpi /tmp/plugin-builds/aws-java-sdk-cloudfront/aws-java-sdk-secretsmanager/target/aws-java-sdk-secretsmanager.hpi
[INFO] Building jar: /tmp/plugin-builds/aws-java-sdk-cloudfront/aws-java-sdk-secretsmanager/target/aws-java-sdk-secretsmanager.hpi
[INFO] 
[INFO] --- jar:3.4.2:test-jar (maybe-test-jar) @ aws-java-sdk-secretsmanager ---
[INFO] Skipping packaging of the test-jar
[INFO] 
[INFO] >>> spotbugs:4.9.2.0:check (spotbugs) > :spotbugs @ aws-java-sdk-secretsmanager >>>
[INFO] 
[INFO] --- spotbugs:4.9.2.0:spotbugs (spotbugs) @ aws-java-sdk-secretsmanager ---
[INFO] Skipping com.github.spotbugs:spotbugs-maven-plugin:4.9.2.0:spotbugs report goal
[INFO] 
[INFO] <<< spotbugs:4.9.2.0:check (spotbugs) < :spotbugs @ aws-java-sdk-secretsmanager <<<
[INFO] 
[INFO] 
[INFO] --- spotbugs:4.9.2.0:check (spotbugs) @ aws-java-sdk-secretsmanager ---
[INFO] Spotbugs plugin skipped
[INFO] 
[INFO] --- spotless:2.44.3:check (default) @ aws-java-sdk-secretsmanager ---
[INFO] Spotless check skipped
[INFO] 
[INFO] --- install:3.1.4:install (default-install) @ aws-java-sdk-secretsmanager ---
[INFO] Installing /tmp/plugin-builds/aws-java-sdk-cloudfront/aws-java-sdk-secretsmanager/target/aws-java-sdk-secretsmanager-1.12.780-999999-SNAPSHOT.pom to /home/runner/.m2/repository/org/jenkins-ci/plugins/aws-java-sdk/aws-java-sdk-secretsmanager/1.12.780-999999-SNAPSHOT/aws-java-sdk-secretsmanager-1.12.780-999999-SNAPSHOT.pom
[INFO] Installing /tmp/plugin-builds/aws-java-sdk-cloudfront/aws-java-sdk-secretsmanager/target/aws-java-sdk-secretsmanager.hpi to /home/runner/.m2/repository/org/jenkins-ci/plugins/aws-java-sdk/aws-java-sdk-secretsmanager/1.12.780-999999-SNAPSHOT/aws-java-sdk-secretsmanager-1.12.780-999999-SNAPSHOT.hpi
[INFO] Installing /tmp/plugin-builds/aws-java-sdk-cloudfront/aws-java-sdk-secretsmanager/target/aws-java-sdk-secretsmanager.jar to /home/runner/.m2/repository/org/jenkins-ci/plugins/aws-java-sdk/aws-java-sdk-secretsmanager/1.12.780-999999-SNAPSHOT/aws-java-sdk-secretsmanager-1.12.780-999999-SNAPSHOT.jar
[INFO] 
[INFO] --------< org.jenkins-ci.plugins.aws-java-sdk:aws-java-sdk-sqs >--------
[INFO] Building Amazon Web Services SDK :: SQS 1.12.780-999999-SNAPSHOT [22/25]
[INFO]   from aws-java-sdk-sqs/pom.xml
[INFO] --------------------------------[ hpi ]---------------------------------
[INFO] 
[INFO] --- clean:3.4.1:clean (default-clean) @ aws-java-sdk-sqs ---
[INFO] 
[INFO] --- hpi:3.61:validate (default-validate) @ aws-java-sdk-sqs ---
[INFO] Created marker file /tmp/plugin-builds/aws-java-sdk-cloudfront/aws-java-sdk-sqs/target/java-level/17
[INFO] 
[INFO] --- hpi:3.61:validate-hpi (default-validate-hpi) @ aws-java-sdk-sqs ---
[INFO] 
[INFO] --- enforcer:3.5.0:enforce (display-info) @ aws-java-sdk-sqs ---
[INFO] Rule 3: org.codehaus.mojo.extraenforcer.dependencies.EnforceBytecodeVersion passed
[INFO] Rule 4: org.apache.maven.enforcer.rules.dependency.BannedDependencies passed
[INFO] Rule 5: org.apache.maven.enforcer.rules.dependency.BannedDependencies passed
[INFO] Rule 6: org.apache.maven.enforcer.rules.dependency.RequireUpperBoundDeps passed
[INFO] 
[INFO] --- enforcer:3.5.0:enforce (no-snapshots-in-release) @ aws-java-sdk-sqs ---
[INFO] Rule 0: org.apache.maven.enforcer.rules.dependency.RequireReleaseDeps passed
[INFO] 
[INFO] --- localizer:1.31:generate (default) @ aws-java-sdk-sqs ---
[INFO] 
[INFO] --- resources:3.3.1:resources (default-resources) @ aws-java-sdk-sqs ---
[INFO] Copying 1 resource from src/main/resources to target/classes
[INFO] 
[INFO] --- flatten:1.7.0:flatten (flatten) @ aws-java-sdk-sqs ---
[INFO] Generating flattened POM of project org.jenkins-ci.plugins.aws-java-sdk:aws-java-sdk-sqs:hpi:1.12.780-999999-SNAPSHOT...
[INFO] 
[INFO] --- compiler:3.14.0:compile (default-compile) @ aws-java-sdk-sqs ---
[INFO] Recompiling the module because of changed dependency.
[INFO] 
[INFO] --- access-modifier-checker:1.34:enforce (default-enforce) @ aws-java-sdk-sqs ---
[INFO] Skipping access modifier checks
[INFO] 
[INFO] --- hpi:3.61:insert-test (default-insert-test) @ aws-java-sdk-sqs ---
[INFO] 
[INFO] --- antrun:3.1.0:run (createTempDir) @ aws-java-sdk-sqs ---
[INFO] Executing tasks
[INFO]     [mkdir] Created dir: /tmp/plugin-builds/aws-java-sdk-cloudfront/aws-java-sdk-sqs/target/tmp
[INFO] Executed tasks
[INFO] 
[INFO] --- resources:3.3.1:testResources (default-testResources) @ aws-java-sdk-sqs ---
[INFO] Not copying test resources
[INFO] 
[INFO] --- compiler:3.14.0:testCompile (default-testCompile) @ aws-java-sdk-sqs ---
[INFO] Not compiling test sources
[INFO] 
[INFO] --- hpi:3.61:test-hpl (default-test-hpl) @ aws-java-sdk-sqs ---
[INFO] Generating /tmp/plugin-builds/aws-java-sdk-cloudfront/aws-java-sdk-sqs/target/test-classes/the.hpl
[INFO] 
[INFO] --- hpi:3.61:resolve-test-dependencies (default-resolve-test-dependencies) @ aws-java-sdk-sqs ---
[INFO] 
[INFO] --- hpi:3.61:test-runtime (default-test-runtime) @ aws-java-sdk-sqs ---
[INFO] Tests are skipped.
[INFO] 
[INFO] --- surefire:3.5.2:test (default-test) @ aws-java-sdk-sqs ---
[INFO] Tests are skipped.
[INFO] 
[INFO] --- license:165.v7e11f4e4a_325:process (default) @ aws-java-sdk-sqs ---
[INFO] 
[INFO] --- hpi:3.61:hpi (default-hpi) @ aws-java-sdk-sqs ---
[INFO] Generating /tmp/plugin-builds/aws-java-sdk-cloudfront/aws-java-sdk-sqs/target/aws-java-sdk-sqs/META-INF/MANIFEST.MF
[INFO] Checking for attached .jar artifact ...
[INFO] Generating jar /tmp/plugin-builds/aws-java-sdk-cloudfront/aws-java-sdk-sqs/target/aws-java-sdk-sqs.jar
[INFO] Building jar: /tmp/plugin-builds/aws-java-sdk-cloudfront/aws-java-sdk-sqs/target/aws-java-sdk-sqs.jar
[INFO] Exploding webapp...
[INFO] Copy webapp webResources to /tmp/plugin-builds/aws-java-sdk-cloudfront/aws-java-sdk-sqs/target/aws-java-sdk-sqs
[INFO] Assembling webapp aws-java-sdk-sqs in /tmp/plugin-builds/aws-java-sdk-cloudfront/aws-java-sdk-sqs/target/aws-java-sdk-sqs
[INFO] Bundling direct dependency aws-java-sdk-sqs-1.12.780.jar
[INFO] Generating hpi /tmp/plugin-builds/aws-java-sdk-cloudfront/aws-java-sdk-sqs/target/aws-java-sdk-sqs.hpi
[INFO] Building jar: /tmp/plugin-builds/aws-java-sdk-cloudfront/aws-java-sdk-sqs/target/aws-java-sdk-sqs.hpi
[INFO] 
[INFO] --- jar:3.4.2:test-jar (maybe-test-jar) @ aws-java-sdk-sqs ---
[INFO] Skipping packaging of the test-jar
[INFO] 
[INFO] >>> spotbugs:4.9.2.0:check (spotbugs) > :spotbugs @ aws-java-sdk-sqs >>>
[INFO] 
[INFO] --- spotbugs:4.9.2.0:spotbugs (spotbugs) @ aws-java-sdk-sqs ---
[INFO] Skipping com.github.spotbugs:spotbugs-maven-plugin:4.9.2.0:spotbugs report goal
[INFO] 
[INFO] <<< spotbugs:4.9.2.0:check (spotbugs) < :spotbugs @ aws-java-sdk-sqs <<<
[INFO] 
[INFO] 
[INFO] --- spotbugs:4.9.2.0:check (spotbugs) @ aws-java-sdk-sqs ---
[INFO] Spotbugs plugin skipped
[INFO] 
[INFO] --- spotless:2.44.3:check (default) @ aws-java-sdk-sqs ---
[INFO] Spotless check skipped
[INFO] 
[INFO] --- install:3.1.4:install (default-install) @ aws-java-sdk-sqs ---
[INFO] Installing /tmp/plugin-builds/aws-java-sdk-cloudfront/aws-java-sdk-sqs/target/aws-java-sdk-sqs-1.12.780-999999-SNAPSHOT.pom to /home/runner/.m2/repository/org/jenkins-ci/plugins/aws-java-sdk/aws-java-sdk-sqs/1.12.780-999999-SNAPSHOT/aws-java-sdk-sqs-1.12.780-999999-SNAPSHOT.pom
[INFO] Installing /tmp/plugin-builds/aws-java-sdk-cloudfront/aws-java-sdk-sqs/target/aws-java-sdk-sqs.hpi to /home/runner/.m2/repository/org/jenkins-ci/plugins/aws-java-sdk/aws-java-sdk-sqs/1.12.780-999999-SNAPSHOT/aws-java-sdk-sqs-1.12.780-999999-SNAPSHOT.hpi
[INFO] Installing /tmp/plugin-builds/aws-java-sdk-cloudfront/aws-java-sdk-sqs/target/aws-java-sdk-sqs.jar to /home/runner/.m2/repository/org/jenkins-ci/plugins/aws-java-sdk/aws-java-sdk-sqs/1.12.780-999999-SNAPSHOT/aws-java-sdk-sqs-1.12.780-999999-SNAPSHOT.jar
[INFO] 
[INFO] --------< org.jenkins-ci.plugins.aws-java-sdk:aws-java-sdk-sns >--------
[INFO] Building Amazon Web Services SDK :: SNS 1.12.780-999999-SNAPSHOT [23/25]
[INFO]   from aws-java-sdk-sns/pom.xml
[INFO] --------------------------------[ hpi ]---------------------------------
[INFO] 
[INFO] --- clean:3.4.1:clean (default-clean) @ aws-java-sdk-sns ---
[INFO] 
[INFO] --- hpi:3.61:validate (default-validate) @ aws-java-sdk-sns ---
[INFO] Created marker file /tmp/plugin-builds/aws-java-sdk-cloudfront/aws-java-sdk-sns/target/java-level/17
[INFO] 
[INFO] --- hpi:3.61:validate-hpi (default-validate-hpi) @ aws-java-sdk-sns ---
[INFO] 
[INFO] --- enforcer:3.5.0:enforce (display-info) @ aws-java-sdk-sns ---
[INFO] Rule 3: org.codehaus.mojo.extraenforcer.dependencies.EnforceBytecodeVersion passed
[INFO] Rule 4: org.apache.maven.enforcer.rules.dependency.BannedDependencies passed
[INFO] Rule 5: org.apache.maven.enforcer.rules.dependency.BannedDependencies passed
[INFO] Rule 6: org.apache.maven.enforcer.rules.dependency.RequireUpperBoundDeps passed
[INFO] 
[INFO] --- enforcer:3.5.0:enforce (no-snapshots-in-release) @ aws-java-sdk-sns ---
[INFO] Rule 0: org.apache.maven.enforcer.rules.dependency.RequireReleaseDeps passed
[INFO] 
[INFO] --- localizer:1.31:generate (default) @ aws-java-sdk-sns ---
[INFO] 
[INFO] --- resources:3.3.1:resources (default-resources) @ aws-java-sdk-sns ---
[INFO] Copying 1 resource from src/main/resources to target/classes
[INFO] 
[INFO] --- flatten:1.7.0:flatten (flatten) @ aws-java-sdk-sns ---
[INFO] Generating flattened POM of project org.jenkins-ci.plugins.aws-java-sdk:aws-java-sdk-sns:hpi:1.12.780-999999-SNAPSHOT...
[INFO] 
[INFO] --- compiler:3.14.0:compile (default-compile) @ aws-java-sdk-sns ---
[INFO] Recompiling the module because of changed dependency.
[INFO] 
[INFO] --- access-modifier-checker:1.34:enforce (default-enforce) @ aws-java-sdk-sns ---
[INFO] Skipping access modifier checks
[INFO] 
[INFO] --- hpi:3.61:insert-test (default-insert-test) @ aws-java-sdk-sns ---
[INFO] 
[INFO] --- antrun:3.1.0:run (createTempDir) @ aws-java-sdk-sns ---
[INFO] Executing tasks
[INFO]     [mkdir] Created dir: /tmp/plugin-builds/aws-java-sdk-cloudfront/aws-java-sdk-sns/target/tmp
[INFO] Executed tasks
[INFO] 
[INFO] --- resources:3.3.1:testResources (default-testResources) @ aws-java-sdk-sns ---
[INFO] Not copying test resources
[INFO] 
[INFO] --- compiler:3.14.0:testCompile (default-testCompile) @ aws-java-sdk-sns ---
[INFO] Not compiling test sources
[INFO] 
[INFO] --- hpi:3.61:test-hpl (default-test-hpl) @ aws-java-sdk-sns ---
[INFO] Generating /tmp/plugin-builds/aws-java-sdk-cloudfront/aws-java-sdk-sns/target/test-classes/the.hpl
[INFO] 
[INFO] --- hpi:3.61:resolve-test-dependencies (default-resolve-test-dependencies) @ aws-java-sdk-sns ---
[INFO] 
[INFO] --- hpi:3.61:test-runtime (default-test-runtime) @ aws-java-sdk-sns ---
[INFO] Tests are skipped.
[INFO] 
[INFO] --- surefire:3.5.2:test (default-test) @ aws-java-sdk-sns ---
[INFO] Tests are skipped.
[INFO] 
[INFO] --- license:165.v7e11f4e4a_325:process (default) @ aws-java-sdk-sns ---
[INFO] 
[INFO] --- hpi:3.61:hpi (default-hpi) @ aws-java-sdk-sns ---
[INFO] Generating /tmp/plugin-builds/aws-java-sdk-cloudfront/aws-java-sdk-sns/target/aws-java-sdk-sns/META-INF/MANIFEST.MF
[INFO] Checking for attached .jar artifact ...
[INFO] Generating jar /tmp/plugin-builds/aws-java-sdk-cloudfront/aws-java-sdk-sns/target/aws-java-sdk-sns.jar
[INFO] Building jar: /tmp/plugin-builds/aws-java-sdk-cloudfront/aws-java-sdk-sns/target/aws-java-sdk-sns.jar
[INFO] Exploding webapp...
[INFO] Copy webapp webResources to /tmp/plugin-builds/aws-java-sdk-cloudfront/aws-java-sdk-sns/target/aws-java-sdk-sns
[INFO] Assembling webapp aws-java-sdk-sns in /tmp/plugin-builds/aws-java-sdk-cloudfront/aws-java-sdk-sns/target/aws-java-sdk-sns
[INFO] Bundling direct dependency aws-java-sdk-sns-1.12.780.jar
[INFO] Generating hpi /tmp/plugin-builds/aws-java-sdk-cloudfront/aws-java-sdk-sns/target/aws-java-sdk-sns.hpi
[INFO] Building jar: /tmp/plugin-builds/aws-java-sdk-cloudfront/aws-java-sdk-sns/target/aws-java-sdk-sns.hpi
[INFO] 
[INFO] --- jar:3.4.2:test-jar (maybe-test-jar) @ aws-java-sdk-sns ---
[INFO] Skipping packaging of the test-jar
[INFO] 
[INFO] >>> spotbugs:4.9.2.0:check (spotbugs) > :spotbugs @ aws-java-sdk-sns >>>
[INFO] 
[INFO] --- spotbugs:4.9.2.0:spotbugs (spotbugs) @ aws-java-sdk-sns ---
[INFO] Skipping com.github.spotbugs:spotbugs-maven-plugin:4.9.2.0:spotbugs report goal
[INFO] 
[INFO] <<< spotbugs:4.9.2.0:check (spotbugs) < :spotbugs @ aws-java-sdk-sns <<<
[INFO] 
[INFO] 
[INFO] --- spotbugs:4.9.2.0:check (spotbugs) @ aws-java-sdk-sns ---
[INFO] Spotbugs plugin skipped
[INFO] 
[INFO] --- spotless:2.44.3:check (default) @ aws-java-sdk-sns ---
[INFO] Spotless check skipped
[INFO] 
[INFO] --- install:3.1.4:install (default-install) @ aws-java-sdk-sns ---
[INFO] Installing /tmp/plugin-builds/aws-java-sdk-cloudfront/aws-java-sdk-sns/target/aws-java-sdk-sns-1.12.780-999999-SNAPSHOT.pom to /home/runner/.m2/repository/org/jenkins-ci/plugins/aws-java-sdk/aws-java-sdk-sns/1.12.780-999999-SNAPSHOT/aws-java-sdk-sns-1.12.780-999999-SNAPSHOT.pom
[INFO] Installing /tmp/plugin-builds/aws-java-sdk-cloudfront/aws-java-sdk-sns/target/aws-java-sdk-sns.hpi to /home/runner/.m2/repository/org/jenkins-ci/plugins/aws-java-sdk/aws-java-sdk-sns/1.12.780-999999-SNAPSHOT/aws-java-sdk-sns-1.12.780-999999-SNAPSHOT.hpi
[INFO] Installing /tmp/plugin-builds/aws-java-sdk-cloudfront/aws-java-sdk-sns/target/aws-java-sdk-sns.jar to /home/runner/.m2/repository/org/jenkins-ci/plugins/aws-java-sdk/aws-java-sdk-sns/1.12.780-999999-SNAPSHOT/aws-java-sdk-sns-1.12.780-999999-SNAPSHOT.jar
[INFO] 
[INFO] --------< org.jenkins-ci.plugins.aws-java-sdk:aws-java-sdk-ssm >--------
[INFO] Building Amazon Web Services SDK :: SSM 1.12.780-999999-SNAPSHOT [24/25]
[INFO]   from aws-java-sdk-ssm/pom.xml
[INFO] --------------------------------[ hpi ]---------------------------------
[INFO] 
[INFO] --- clean:3.4.1:clean (default-clean) @ aws-java-sdk-ssm ---
[INFO] 
[INFO] --- hpi:3.61:validate (default-validate) @ aws-java-sdk-ssm ---
[INFO] Created marker file /tmp/plugin-builds/aws-java-sdk-cloudfront/aws-java-sdk-ssm/target/java-level/17
[INFO] 
[INFO] --- hpi:3.61:validate-hpi (default-validate-hpi) @ aws-java-sdk-ssm ---
[INFO] 
[INFO] --- enforcer:3.5.0:enforce (display-info) @ aws-java-sdk-ssm ---
[INFO] Rule 3: org.codehaus.mojo.extraenforcer.dependencies.EnforceBytecodeVersion passed
[INFO] Rule 4: org.apache.maven.enforcer.rules.dependency.BannedDependencies passed
[INFO] Rule 5: org.apache.maven.enforcer.rules.dependency.BannedDependencies passed
[INFO] Rule 6: org.apache.maven.enforcer.rules.dependency.RequireUpperBoundDeps passed
[INFO] 
[INFO] --- enforcer:3.5.0:enforce (no-snapshots-in-release) @ aws-java-sdk-ssm ---
[INFO] Rule 0: org.apache.maven.enforcer.rules.dependency.RequireReleaseDeps passed
[INFO] 
[INFO] --- localizer:1.31:generate (default) @ aws-java-sdk-ssm ---
[INFO] 
[INFO] --- resources:3.3.1:resources (default-resources) @ aws-java-sdk-ssm ---
[INFO] Copying 1 resource from src/main/resources to target/classes
[INFO] 
[INFO] --- flatten:1.7.0:flatten (flatten) @ aws-java-sdk-ssm ---
[INFO] Generating flattened POM of project org.jenkins-ci.plugins.aws-java-sdk:aws-java-sdk-ssm:hpi:1.12.780-999999-SNAPSHOT...
[INFO] 
[INFO] --- compiler:3.14.0:compile (default-compile) @ aws-java-sdk-ssm ---
[INFO] Recompiling the module because of changed dependency.
[INFO] 
[INFO] --- access-modifier-checker:1.34:enforce (default-enforce) @ aws-java-sdk-ssm ---
[INFO] Skipping access modifier checks
[INFO] 
[INFO] --- hpi:3.61:insert-test (default-insert-test) @ aws-java-sdk-ssm ---
[INFO] 
[INFO] --- antrun:3.1.0:run (createTempDir) @ aws-java-sdk-ssm ---
[INFO] Executing tasks
[INFO]     [mkdir] Created dir: /tmp/plugin-builds/aws-java-sdk-cloudfront/aws-java-sdk-ssm/target/tmp
[INFO] Executed tasks
[INFO] 
[INFO] --- resources:3.3.1:testResources (default-testResources) @ aws-java-sdk-ssm ---
[INFO] Not copying test resources
[INFO] 
[INFO] --- compiler:3.14.0:testCompile (default-testCompile) @ aws-java-sdk-ssm ---
[INFO] Not compiling test sources
[INFO] 
[INFO] --- hpi:3.61:test-hpl (default-test-hpl) @ aws-java-sdk-ssm ---
[INFO] Generating /tmp/plugin-builds/aws-java-sdk-cloudfront/aws-java-sdk-ssm/target/test-classes/the.hpl
[INFO] 
[INFO] --- hpi:3.61:resolve-test-dependencies (default-resolve-test-dependencies) @ aws-java-sdk-ssm ---
[INFO] 
[INFO] --- hpi:3.61:test-runtime (default-test-runtime) @ aws-java-sdk-ssm ---
[INFO] Tests are skipped.
[INFO] 
[INFO] --- surefire:3.5.2:test (default-test) @ aws-java-sdk-ssm ---
[INFO] Tests are skipped.
[INFO] 
[INFO] --- license:165.v7e11f4e4a_325:process (default) @ aws-java-sdk-ssm ---
[INFO] 
[INFO] --- hpi:3.61:hpi (default-hpi) @ aws-java-sdk-ssm ---
[INFO] Generating /tmp/plugin-builds/aws-java-sdk-cloudfront/aws-java-sdk-ssm/target/aws-java-sdk-ssm/META-INF/MANIFEST.MF
[INFO] Checking for attached .jar artifact ...
[INFO] Generating jar /tmp/plugin-builds/aws-java-sdk-cloudfront/aws-java-sdk-ssm/target/aws-java-sdk-ssm.jar
[INFO] Building jar: /tmp/plugin-builds/aws-java-sdk-cloudfront/aws-java-sdk-ssm/target/aws-java-sdk-ssm.jar
[INFO] Exploding webapp...
[INFO] Copy webapp webResources to /tmp/plugin-builds/aws-java-sdk-cloudfront/aws-java-sdk-ssm/target/aws-java-sdk-ssm
[INFO] Assembling webapp aws-java-sdk-ssm in /tmp/plugin-builds/aws-java-sdk-cloudfront/aws-java-sdk-ssm/target/aws-java-sdk-ssm
[INFO] Bundling direct dependency aws-java-sdk-ssm-1.12.780.jar
[INFO] Generating hpi /tmp/plugin-builds/aws-java-sdk-cloudfront/aws-java-sdk-ssm/target/aws-java-sdk-ssm.hpi
[INFO] Building jar: /tmp/plugin-builds/aws-java-sdk-cloudfront/aws-java-sdk-ssm/target/aws-java-sdk-ssm.hpi
[INFO] 
[INFO] --- jar:3.4.2:test-jar (maybe-test-jar) @ aws-java-sdk-ssm ---
[INFO] Skipping packaging of the test-jar
[INFO] 
[INFO] >>> spotbugs:4.9.2.0:check (spotbugs) > :spotbugs @ aws-java-sdk-ssm >>>
[INFO] 
[INFO] --- spotbugs:4.9.2.0:spotbugs (spotbugs) @ aws-java-sdk-ssm ---
[INFO] Skipping com.github.spotbugs:spotbugs-maven-plugin:4.9.2.0:spotbugs report goal
[INFO] 
[INFO] <<< spotbugs:4.9.2.0:check (spotbugs) < :spotbugs @ aws-java-sdk-ssm <<<
[INFO] 
[INFO] 
[INFO] --- spotbugs:4.9.2.0:check (spotbugs) @ aws-java-sdk-ssm ---
[INFO] Spotbugs plugin skipped
[INFO] 
[INFO] --- spotless:2.44.3:check (default) @ aws-java-sdk-ssm ---
[INFO] Spotless check skipped
[INFO] 
[INFO] --- install:3.1.4:install (default-install) @ aws-java-sdk-ssm ---
[INFO] Installing /tmp/plugin-builds/aws-java-sdk-cloudfront/aws-java-sdk-ssm/target/aws-java-sdk-ssm-1.12.780-999999-SNAPSHOT.pom to /home/runner/.m2/repository/org/jenkins-ci/plugins/aws-java-sdk/aws-java-sdk-ssm/1.12.780-999999-SNAPSHOT/aws-java-sdk-ssm-1.12.780-999999-SNAPSHOT.pom
[INFO] Installing /tmp/plugin-builds/aws-java-sdk-cloudfront/aws-java-sdk-ssm/target/aws-java-sdk-ssm.hpi to /home/runner/.m2/repository/org/jenkins-ci/plugins/aws-java-sdk/aws-java-sdk-ssm/1.12.780-999999-SNAPSHOT/aws-java-sdk-ssm-1.12.780-999999-SNAPSHOT.hpi
[INFO] Installing /tmp/plugin-builds/aws-java-sdk-cloudfront/aws-java-sdk-ssm/target/aws-java-sdk-ssm.jar to /home/runner/.m2/repository/org/jenkins-ci/plugins/aws-java-sdk/aws-java-sdk-ssm/1.12.780-999999-SNAPSHOT/aws-java-sdk-ssm-1.12.780-999999-SNAPSHOT.jar
[INFO] 
[INFO] ----------------< org.jenkins-ci.plugins:aws-java-sdk >-----------------
[INFO] Building Amazon Web Services SDK :: All 1.12.780-999999-SNAPSHOT [25/25]
[INFO]   from aws-java-sdk/pom.xml
[INFO] --------------------------------[ hpi ]---------------------------------
[INFO] 
[INFO] --- clean:3.4.1:clean (default-clean) @ aws-java-sdk ---
[INFO] 
[INFO] --- hpi:3.61:validate (default-validate) @ aws-java-sdk ---
[INFO] Created marker file /tmp/plugin-builds/aws-java-sdk-cloudfront/aws-java-sdk/target/java-level/17
[INFO] 
[INFO] --- hpi:3.61:validate-hpi (default-validate-hpi) @ aws-java-sdk ---
[INFO] 
[INFO] --- enforcer:3.5.0:enforce (display-info) @ aws-java-sdk ---
[INFO] Rule 3: org.codehaus.mojo.extraenforcer.dependencies.EnforceBytecodeVersion passed
[INFO] Rule 4: org.apache.maven.enforcer.rules.dependency.BannedDependencies passed
[INFO] Rule 5: org.apache.maven.enforcer.rules.dependency.BannedDependencies passed
[INFO] Rule 6: org.apache.maven.enforcer.rules.dependency.RequireUpperBoundDeps passed
[INFO] 
[INFO] --- enforcer:3.5.0:enforce (no-snapshots-in-release) @ aws-java-sdk ---
[INFO] Rule 0: org.apache.maven.enforcer.rules.dependency.RequireReleaseDeps passed
[INFO] 
[INFO] --- localizer:1.31:generate (default) @ aws-java-sdk ---
[INFO] 
[INFO] --- resources:3.3.1:resources (default-resources) @ aws-java-sdk ---
[INFO] Copying 1 resource from src/main/resources to target/classes
[INFO] 
[INFO] --- flatten:1.7.0:flatten (flatten) @ aws-java-sdk ---
[INFO] Generating flattened POM of project org.jenkins-ci.plugins:aws-java-sdk:hpi:1.12.780-999999-SNAPSHOT...
[INFO] 
[INFO] --- compiler:3.14.0:compile (default-compile) @ aws-java-sdk ---
[INFO] Recompiling the module because of changed dependency.
[INFO] Compiling 1 source file with javac [debug parameters release 17] to target/classes
[INFO] 
[INFO] --- access-modifier-checker:1.34:enforce (default-enforce) @ aws-java-sdk ---
[INFO] Skipping access modifier checks
[INFO] 
[INFO] --- hpi:3.61:insert-test (default-insert-test) @ aws-java-sdk ---
[INFO] 
[INFO] --- antrun:3.1.0:run (createTempDir) @ aws-java-sdk ---
[INFO] Executing tasks
[INFO]     [mkdir] Created dir: /tmp/plugin-builds/aws-java-sdk-cloudfront/aws-java-sdk/target/tmp
[INFO] Executed tasks
[INFO] 
[INFO] --- resources:3.3.1:testResources (default-testResources) @ aws-java-sdk ---
[INFO] Not copying test resources
[INFO] 
[INFO] --- compiler:3.14.0:testCompile (default-testCompile) @ aws-java-sdk ---
[INFO] Not compiling test sources
[INFO] 
[INFO] --- hpi:3.61:test-hpl (default-test-hpl) @ aws-java-sdk ---
[INFO] Generating /tmp/plugin-builds/aws-java-sdk-cloudfront/aws-java-sdk/target/test-classes/the.hpl
[INFO] 
[INFO] --- hpi:3.61:resolve-test-dependencies (default-resolve-test-dependencies) @ aws-java-sdk ---
[INFO] 
[INFO] --- hpi:3.61:test-runtime (default-test-runtime) @ aws-java-sdk ---
[INFO] Tests are skipped.
[INFO] 
[INFO] --- surefire:3.5.2:test (default-test) @ aws-java-sdk ---
[INFO] Tests are skipped.
[INFO] 
[INFO] --- license:165.v7e11f4e4a_325:process (default) @ aws-java-sdk ---
[INFO] 
[INFO] --- hpi:3.61:hpi (default-hpi) @ aws-java-sdk ---
[INFO] Generating /tmp/plugin-builds/aws-java-sdk-cloudfront/aws-java-sdk/target/aws-java-sdk/META-INF/MANIFEST.MF
[INFO] Checking for attached .jar artifact ...
[INFO] Generating jar /tmp/plugin-builds/aws-java-sdk-cloudfront/aws-java-sdk/target/aws-java-sdk.jar
[INFO] Building jar: /tmp/plugin-builds/aws-java-sdk-cloudfront/aws-java-sdk/target/aws-java-sdk.jar
[INFO] Exploding webapp...
[INFO] Copy webapp webResources to /tmp/plugin-builds/aws-java-sdk-cloudfront/aws-java-sdk/target/aws-java-sdk
[INFO] Assembling webapp aws-java-sdk in /tmp/plugin-builds/aws-java-sdk-cloudfront/aws-java-sdk/target/aws-java-sdk
[WARNING] Bundling transitive dependency aws-java-sdk-accessanalyzer-1.12.780.jar (via aws-java-sdk)
[WARNING] Bundling transitive dependency aws-java-sdk-account-1.12.780.jar (via aws-java-sdk)
[WARNING] Bundling transitive dependency aws-java-sdk-acm-1.12.780.jar (via aws-java-sdk)
[WARNING] Bundling transitive dependency aws-java-sdk-acmpca-1.12.780.jar (via aws-java-sdk)
[WARNING] Bundling transitive dependency aws-java-sdk-amplify-1.12.780.jar (via aws-java-sdk)
[WARNING] Bundling transitive dependency aws-java-sdk-amplifybackend-1.12.780.jar (via aws-java-sdk)
[WARNING] Bundling transitive dependency aws-java-sdk-amplifyuibuilder-1.12.780.jar (via aws-java-sdk)
[WARNING] Bundling transitive dependency aws-java-sdk-apigatewaymanagementapi-1.12.780.jar (via aws-java-sdk)
[WARNING] Bundling transitive dependency aws-java-sdk-apigatewayv2-1.12.780.jar (via aws-java-sdk)
[WARNING] Bundling transitive dependency aws-java-sdk-appconfig-1.12.780.jar (via aws-java-sdk)
[WARNING] Bundling transitive dependency aws-java-sdk-appconfigdata-1.12.780.jar (via aws-java-sdk)
[WARNING] Bundling transitive dependency aws-java-sdk-appfabric-1.12.780.jar (via aws-java-sdk)
[WARNING] Bundling transitive dependency aws-java-sdk-appflow-1.12.780.jar (via aws-java-sdk)
[WARNING] Bundling transitive dependency aws-java-sdk-appintegrations-1.12.780.jar (via aws-java-sdk)
[WARNING] Bundling transitive dependency aws-java-sdk-applicationautoscaling-1.12.780.jar (via aws-java-sdk)
[WARNING] Bundling transitive dependency aws-java-sdk-applicationcostprofiler-1.12.780.jar (via aws-java-sdk)
[WARNING] Bundling transitive dependency aws-java-sdk-applicationinsights-1.12.780.jar (via aws-java-sdk)
[WARNING] Bundling transitive dependency aws-java-sdk-applicationsignals-1.12.780.jar (via aws-java-sdk)
[WARNING] Bundling transitive dependency aws-java-sdk-appmesh-1.12.780.jar (via aws-java-sdk)
[WARNING] Bundling transitive dependency aws-java-sdk-appregistry-1.12.780.jar (via aws-java-sdk)
[WARNING] Bundling transitive dependency aws-java-sdk-apprunner-1.12.780.jar (via aws-java-sdk)
[WARNING] Bundling transitive dependency aws-java-sdk-appstream-1.12.780.jar (via aws-java-sdk)
[WARNING] Bundling transitive dependency aws-java-sdk-appsync-1.12.780.jar (via aws-java-sdk)
[WARNING] Bundling transitive dependency aws-java-sdk-apptest-1.12.780.jar (via aws-java-sdk)
[WARNING] Bundling transitive dependency aws-java-sdk-arczonalshift-1.12.780.jar (via aws-java-sdk)
[WARNING] Bundling transitive dependency aws-java-sdk-artifact-1.12.780.jar (via aws-java-sdk)
[WARNING] Bundling transitive dependency aws-java-sdk-athena-1.12.780.jar (via aws-java-sdk)
[WARNING] Bundling transitive dependency aws-java-sdk-auditmanager-1.12.780.jar (via aws-java-sdk)
[WARNING] Bundling transitive dependency aws-java-sdk-augmentedairuntime-1.12.780.jar (via aws-java-sdk)
[WARNING] Bundling transitive dependency aws-java-sdk-autoscalingplans-1.12.780.jar (via aws-java-sdk)
[WARNING] Bundling transitive dependency aws-java-sdk-b2bi-1.12.780.jar (via aws-java-sdk)
[WARNING] Bundling transitive dependency aws-java-sdk-backup-1.12.780.jar (via aws-java-sdk)
[WARNING] Bundling transitive dependency aws-java-sdk-backupgateway-1.12.780.jar (via aws-java-sdk)
[WARNING] Bundling transitive dependency aws-java-sdk-batch-1.12.780.jar (via aws-java-sdk)
[WARNING] Bundling transitive dependency aws-java-sdk-bcmdataexports-1.12.780.jar (via aws-java-sdk)
[WARNING] Bundling transitive dependency aws-java-sdk-bedrock-1.12.780.jar (via aws-java-sdk)
[WARNING] Bundling transitive dependency aws-java-sdk-bedrockagent-1.12.780.jar (via aws-java-sdk)
[WARNING] Bundling transitive dependency aws-java-sdk-bedrockagentruntime-1.12.780.jar (via aws-java-sdk)
[WARNING] Bundling transitive dependency aws-java-sdk-bedrockruntime-1.12.780.jar (via aws-java-sdk)
[WARNING] Bundling transitive dependency aws-java-sdk-billingconductor-1.12.780.jar (via aws-java-sdk)
[WARNING] Bundling transitive dependency aws-java-sdk-braket-1.12.780.jar (via aws-java-sdk)
[WARNING] Bundling transitive dependency aws-java-sdk-budgets-1.12.780.jar (via aws-java-sdk)
[WARNING] Bundling transitive dependency aws-java-sdk-chatbot-1.12.780.jar (via aws-java-sdk)
[WARNING] Bundling transitive dependency aws-java-sdk-chime-1.12.780.jar (via aws-java-sdk)
[WARNING] Bundling transitive dependency aws-java-sdk-chimesdkidentity-1.12.780.jar (via aws-java-sdk)
[WARNING] Bundling transitive dependency aws-java-sdk-chimesdkmediapipelines-1.12.780.jar (via aws-java-sdk)
[WARNING] Bundling transitive dependency aws-java-sdk-chimesdkmeetings-1.12.780.jar (via aws-java-sdk)
[WARNING] Bundling transitive dependency aws-java-sdk-chimesdkmessaging-1.12.780.jar (via aws-java-sdk)
[WARNING] Bundling transitive dependency aws-java-sdk-chimesdkvoice-1.12.780.jar (via aws-java-sdk)
[WARNING] Bundling transitive dependency aws-java-sdk-cleanrooms-1.12.780.jar (via aws-java-sdk)
[WARNING] Bundling transitive dependency aws-java-sdk-cleanroomsml-1.12.780.jar (via aws-java-sdk)
[WARNING] Bundling transitive dependency aws-java-sdk-cloud9-1.12.780.jar (via aws-java-sdk)
[WARNING] Bundling transitive dependency aws-java-sdk-cloudcontrolapi-1.12.780.jar (via aws-java-sdk)
[WARNING] Bundling transitive dependency aws-java-sdk-clouddirectory-1.12.780.jar (via aws-java-sdk)
[WARNING] Bundling transitive dependency aws-java-sdk-cloudhsm-1.12.780.jar (via aws-java-sdk)
[WARNING] Bundling transitive dependency aws-java-sdk-cloudhsmv2-1.12.780.jar (via aws-java-sdk)
[WARNING] Bundling transitive dependency aws-java-sdk-cloudsearch-1.12.780.jar (via aws-java-sdk)
[WARNING] Bundling transitive dependency aws-java-sdk-cloudtrail-1.12.780.jar (via aws-java-sdk)
[WARNING] Bundling transitive dependency aws-java-sdk-cloudtraildata-1.12.780.jar (via aws-java-sdk)
[WARNING] Bundling transitive dependency aws-java-sdk-cloudwatchevidently-1.12.780.jar (via aws-java-sdk)
[WARNING] Bundling transitive dependency aws-java-sdk-cloudwatchmetrics-1.12.780.jar (via aws-java-sdk)
[WARNING] Bundling transitive dependency aws-java-sdk-cloudwatchrum-1.12.780.jar (via aws-java-sdk)
[WARNING] Bundling transitive dependency aws-java-sdk-codeartifact-1.12.780.jar (via aws-java-sdk)
[WARNING] Bundling transitive dependency aws-java-sdk-codecommit-1.12.780.jar (via aws-java-sdk)
[WARNING] Bundling transitive dependency aws-java-sdk-codeconnections-1.12.780.jar (via aws-java-sdk)
[WARNING] Bundling transitive dependency aws-java-sdk-codeguruprofiler-1.12.780.jar (via aws-java-sdk)
[WARNING] Bundling transitive dependency aws-java-sdk-codegurureviewer-1.12.780.jar (via aws-java-sdk)
[WARNING] Bundling transitive dependency aws-java-sdk-codegurusecurity-1.12.780.jar (via aws-java-sdk)
[WARNING] Bundling transitive dependency aws-java-sdk-codepipeline-1.12.780.jar (via aws-java-sdk)
[WARNING] Bundling transitive dependency aws-java-sdk-codestar-1.12.780.jar (via aws-java-sdk)
[WARNING] Bundling transitive dependency aws-java-sdk-codestarconnections-1.12.780.jar (via aws-java-sdk)
[WARNING] Bundling transitive dependency aws-java-sdk-codestarnotifications-1.12.780.jar (via aws-java-sdk)
[WARNING] Bundling transitive dependency aws-java-sdk-cognitoidentity-1.12.780.jar (via aws-java-sdk)
[WARNING] Bundling transitive dependency aws-java-sdk-cognitoidp-1.12.780.jar (via aws-java-sdk)
[WARNING] Bundling transitive dependency aws-java-sdk-cognitosync-1.12.780.jar (via aws-java-sdk)
[WARNING] Bundling transitive dependency aws-java-sdk-comprehend-1.12.780.jar (via aws-java-sdk)
[WARNING] Bundling transitive dependency aws-java-sdk-comprehendmedical-1.12.780.jar (via aws-java-sdk)
[WARNING] Bundling transitive dependency aws-java-sdk-computeoptimizer-1.12.780.jar (via aws-java-sdk)
[WARNING] Bundling transitive dependency aws-java-sdk-config-1.12.780.jar (via aws-java-sdk)
[WARNING] Bundling transitive dependency aws-java-sdk-connect-1.12.780.jar (via aws-java-sdk)
[WARNING] Bundling transitive dependency aws-java-sdk-connectcampaign-1.12.780.jar (via aws-java-sdk)
[WARNING] Bundling transitive dependency aws-java-sdk-connectcases-1.12.780.jar (via aws-java-sdk)
[WARNING] Bundling transitive dependency aws-java-sdk-connectcontactlens-1.12.780.jar (via aws-java-sdk)
[WARNING] Bundling transitive dependency aws-java-sdk-connectparticipant-1.12.780.jar (via aws-java-sdk)
[WARNING] Bundling transitive dependency aws-java-sdk-connectwisdom-1.12.780.jar (via aws-java-sdk)
[WARNING] Bundling transitive dependency aws-java-sdk-controlcatalog-1.12.780.jar (via aws-java-sdk)
[WARNING] Bundling transitive dependency aws-java-sdk-controltower-1.12.780.jar (via aws-java-sdk)
[WARNING] Bundling transitive dependency aws-java-sdk-costandusagereport-1.12.780.jar (via aws-java-sdk)
[WARNING] Bundling transitive dependency aws-java-sdk-costexplorer-1.12.780.jar (via aws-java-sdk)
[WARNING] Bundling transitive dependency aws-java-sdk-costoptimizationhub-1.12.780.jar (via aws-java-sdk)
[WARNING] Bundling transitive dependency aws-java-sdk-customerprofiles-1.12.780.jar (via aws-java-sdk)
[WARNING] Bundling transitive dependency aws-java-sdk-dataexchange-1.12.780.jar (via aws-java-sdk)
[WARNING] Bundling transitive dependency aws-java-sdk-datapipeline-1.12.780.jar (via aws-java-sdk)
[WARNING] Bundling transitive dependency aws-java-sdk-datasync-1.12.780.jar (via aws-java-sdk)
[WARNING] Bundling transitive dependency aws-java-sdk-datazoneexternal-1.12.780.jar (via aws-java-sdk)
[WARNING] Bundling transitive dependency aws-java-sdk-dax-1.12.780.jar (via aws-java-sdk)
[WARNING] Bundling transitive dependency aws-java-sdk-deadline-1.12.780.jar (via aws-java-sdk)
[WARNING] Bundling transitive dependency aws-java-sdk-detective-1.12.780.jar (via aws-java-sdk)
[WARNING] Bundling transitive dependency aws-java-sdk-devicefarm-1.12.780.jar (via aws-java-sdk)
[WARNING] Bundling transitive dependency aws-java-sdk-devopsguru-1.12.780.jar (via aws-java-sdk)
[WARNING] Bundling transitive dependency aws-java-sdk-directconnect-1.12.780.jar (via aws-java-sdk)
[WARNING] Bundling transitive dependency aws-java-sdk-directory-1.12.780.jar (via aws-java-sdk)
[WARNING] Bundling transitive dependency aws-java-sdk-discovery-1.12.780.jar (via aws-java-sdk)
[WARNING] Bundling transitive dependency aws-java-sdk-dlm-1.12.780.jar (via aws-java-sdk)
[WARNING] Bundling transitive dependency aws-java-sdk-dms-1.12.780.jar (via aws-java-sdk)
[WARNING] Bundling transitive dependency aws-java-sdk-docdb-1.12.780.jar (via aws-java-sdk)
[WARNING] Bundling transitive dependency aws-java-sdk-docdbelastic-1.12.780.jar (via aws-java-sdk)
[WARNING] Bundling transitive dependency aws-java-sdk-drs-1.12.780.jar (via aws-java-sdk)
[WARNING] Bundling transitive dependency aws-java-sdk-dynamodb-1.12.780.jar (via aws-java-sdk)
[WARNING] Bundling transitive dependency aws-java-sdk-ebs-1.12.780.jar (via aws-java-sdk)
[WARNING] Bundling transitive dependency aws-java-sdk-ec2instanceconnect-1.12.780.jar (via aws-java-sdk)
[WARNING] Bundling transitive dependency aws-java-sdk-ecrpublic-1.12.780.jar (via aws-java-sdk)
[WARNING] Bundling transitive dependency aws-java-sdk-eks-1.12.780.jar (via aws-java-sdk)
[WARNING] Bundling transitive dependency aws-java-sdk-eksauth-1.12.780.jar (via aws-java-sdk)
[WARNING] Bundling transitive dependency aws-java-sdk-elasticache-1.12.780.jar (via aws-java-sdk)
[WARNING] Bundling transitive dependency aws-java-sdk-elasticinference-1.12.780.jar (via aws-java-sdk)
[WARNING] Bundling transitive dependency aws-java-sdk-elasticloadbalancing-1.12.780.jar (via aws-java-sdk)
[WARNING] Bundling transitive dependency aws-java-sdk-elasticsearch-1.12.780.jar (via aws-java-sdk)
[WARNING] Bundling transitive dependency aws-java-sdk-elastictranscoder-1.12.780.jar (via aws-java-sdk)
[WARNING] Bundling transitive dependency aws-java-sdk-emr-1.12.780.jar (via aws-java-sdk)
[WARNING] Bundling transitive dependency aws-java-sdk-emrcontainers-1.12.780.jar (via aws-java-sdk)
[WARNING] Bundling transitive dependency aws-java-sdk-emrserverless-1.12.780.jar (via aws-java-sdk)
[WARNING] Bundling transitive dependency aws-java-sdk-entityresolution-1.12.780.jar (via aws-java-sdk)
[WARNING] Bundling transitive dependency aws-java-sdk-eventbridge-1.12.780.jar (via aws-java-sdk)
[WARNING] Bundling transitive dependency aws-java-sdk-events-1.12.780.jar (via aws-java-sdk)
[WARNING] Bundling transitive dependency aws-java-sdk-finspace-1.12.780.jar (via aws-java-sdk)
[WARNING] Bundling transitive dependency aws-java-sdk-finspacedata-1.12.780.jar (via aws-java-sdk)
[WARNING] Bundling transitive dependency aws-java-sdk-fis-1.12.780.jar (via aws-java-sdk)
[WARNING] Bundling transitive dependency aws-java-sdk-fms-1.12.780.jar (via aws-java-sdk)
[WARNING] Bundling transitive dependency aws-java-sdk-forecast-1.12.780.jar (via aws-java-sdk)
[WARNING] Bundling transitive dependency aws-java-sdk-forecastquery-1.12.780.jar (via aws-java-sdk)
[WARNING] Bundling transitive dependency aws-java-sdk-frauddetector-1.12.780.jar (via aws-java-sdk)
[WARNING] Bundling transitive dependency aws-java-sdk-freetier-1.12.780.jar (via aws-java-sdk)
[WARNING] Bundling transitive dependency aws-java-sdk-fsx-1.12.780.jar (via aws-java-sdk)
[WARNING] Bundling transitive dependency aws-java-sdk-gamelift-1.12.780.jar (via aws-java-sdk)
[WARNING] Bundling transitive dependency aws-java-sdk-glacier-1.12.780.jar (via aws-java-sdk)
[WARNING] Bundling transitive dependency aws-java-sdk-globalaccelerator-1.12.780.jar (via aws-java-sdk)
[WARNING] Bundling transitive dependency aws-java-sdk-glue-1.12.780.jar (via aws-java-sdk)
[WARNING] Bundling transitive dependency aws-java-sdk-gluedatabrew-1.12.780.jar (via aws-java-sdk)
[WARNING] Bundling transitive dependency aws-java-sdk-greengrass-1.12.780.jar (via aws-java-sdk)
[WARNING] Bundling transitive dependency aws-java-sdk-greengrassv2-1.12.780.jar (via aws-java-sdk)
[WARNING] Bundling transitive dependency aws-java-sdk-groundstation-1.12.780.jar (via aws-java-sdk)
[WARNING] Bundling transitive dependency aws-java-sdk-guardduty-1.12.780.jar (via aws-java-sdk)
[WARNING] Bundling transitive dependency aws-java-sdk-health-1.12.780.jar (via aws-java-sdk)
[WARNING] Bundling transitive dependency aws-java-sdk-healthlake-1.12.780.jar (via aws-java-sdk)
[WARNING] Bundling transitive dependency aws-java-sdk-iamrolesanywhere-1.12.780.jar (via aws-java-sdk)
[WARNING] Bundling transitive dependency aws-java-sdk-identitystore-1.12.780.jar (via aws-java-sdk)
[WARNING] Bundling transitive dependency aws-java-sdk-imagebuilder-1.12.780.jar (via aws-java-sdk)
[WARNING] Bundling transitive dependency aws-java-sdk-importexport-1.12.780.jar (via aws-java-sdk)
[WARNING] Bundling transitive dependency aws-java-sdk-inspector2-1.12.780.jar (via aws-java-sdk)
[WARNING] Bundling transitive dependency aws-java-sdk-inspector-1.12.780.jar (via aws-java-sdk)
[WARNING] Bundling transitive dependency aws-java-sdk-inspectorscan-1.12.780.jar (via aws-java-sdk)
[WARNING] Bundling transitive dependency aws-java-sdk-internetmonitor-1.12.780.jar (via aws-java-sdk)
[WARNING] Bundling transitive dependency aws-java-sdk-iot1clickdevices-1.12.780.jar (via aws-java-sdk)
[WARNING] Bundling transitive dependency aws-java-sdk-iot1clickprojects-1.12.780.jar (via aws-java-sdk)
[WARNING] Bundling transitive dependency aws-java-sdk-iot-1.12.780.jar (via aws-java-sdk)
[WARNING] Bundling transitive dependency aws-java-sdk-iotanalytics-1.12.780.jar (via aws-java-sdk)
[WARNING] Bundling transitive dependency aws-java-sdk-iotdeviceadvisor-1.12.780.jar (via aws-java-sdk)
[WARNING] Bundling transitive dependency aws-java-sdk-iotevents-1.12.780.jar (via aws-java-sdk)
[WARNING] Bundling transitive dependency aws-java-sdk-ioteventsdata-1.12.780.jar (via aws-java-sdk)
[WARNING] Bundling transitive dependency aws-java-sdk-iotfleethub-1.12.780.jar (via aws-java-sdk)
[WARNING] Bundling transitive dependency aws-java-sdk-iotfleetwise-1.12.780.jar (via aws-java-sdk)
[WARNING] Bundling transitive dependency aws-java-sdk-iotjobsdataplane-1.12.780.jar (via aws-java-sdk)
[WARNING] Bundling transitive dependency aws-java-sdk-iotsecuretunneling-1.12.780.jar (via aws-java-sdk)
[WARNING] Bundling transitive dependency aws-java-sdk-iotsitewise-1.12.780.jar (via aws-java-sdk)
[WARNING] Bundling transitive dependency aws-java-sdk-iotthingsgraph-1.12.780.jar (via aws-java-sdk)
[WARNING] Bundling transitive dependency aws-java-sdk-iottwinmaker-1.12.780.jar (via aws-java-sdk)
[WARNING] Bundling transitive dependency aws-java-sdk-iotwireless-1.12.780.jar (via aws-java-sdk)
[WARNING] Bundling transitive dependency aws-java-sdk-ivs-1.12.780.jar (via aws-java-sdk)
[WARNING] Bundling transitive dependency aws-java-sdk-ivschat-1.12.780.jar (via aws-java-sdk)
[WARNING] Bundling transitive dependency aws-java-sdk-ivsrealtime-1.12.780.jar (via aws-java-sdk)
[WARNING] Bundling transitive dependency aws-java-sdk-kafka-1.12.780.jar (via aws-java-sdk)
[WARNING] Bundling transitive dependency aws-java-sdk-kafkaconnect-1.12.780.jar (via aws-java-sdk)
[WARNING] Bundling transitive dependency aws-java-sdk-kendra-1.12.780.jar (via aws-java-sdk)
[WARNING] Bundling transitive dependency aws-java-sdk-kendraranking-1.12.780.jar (via aws-java-sdk)
[WARNING] Bundling transitive dependency aws-java-sdk-keyspaces-1.12.780.jar (via aws-java-sdk)
[WARNING] Bundling transitive dependency aws-java-sdk-kinesisanalyticsv2-1.12.780.jar (via aws-java-sdk)
[WARNING] Bundling transitive dependency aws-java-sdk-kinesisvideo-1.12.780.jar (via aws-java-sdk)
[WARNING] Bundling transitive dependency aws-java-sdk-kinesisvideosignalingchannels-1.12.780.jar (via aws-java-sdk)
[WARNING] Bundling transitive dependency aws-java-sdk-kinesisvideowebrtcstorage-1.12.780.jar (via aws-java-sdk)
[WARNING] Bundling transitive dependency aws-java-sdk-lakeformation-1.12.780.jar (via aws-java-sdk)
[WARNING] Bundling transitive dependency aws-java-sdk-launchwizard-1.12.780.jar (via aws-java-sdk)
[WARNING] Bundling transitive dependency aws-java-sdk-lex-1.12.780.jar (via aws-java-sdk)
[WARNING] Bundling transitive dependency aws-java-sdk-lexmodelbuilding-1.12.780.jar (via aws-java-sdk)
[WARNING] Bundling transitive dependency aws-java-sdk-lexmodelsv2-1.12.780.jar (via aws-java-sdk)
[WARNING] Bundling transitive dependency aws-java-sdk-lexruntimev2-1.12.780.jar (via aws-java-sdk)
[WARNING] Bundling transitive dependency aws-java-sdk-licensemanager-1.12.780.jar (via aws-java-sdk)
[WARNING] Bundling transitive dependency aws-java-sdk-licensemanagerlinuxsubscriptions-1.12.780.jar (via aws-java-sdk)
[WARNING] Bundling transitive dependency aws-java-sdk-licensemanagerusersubscriptions-1.12.780.jar (via aws-java-sdk)
[WARNING] Bundling transitive dependency aws-java-sdk-lightsail-1.12.780.jar (via aws-java-sdk)
[WARNING] Bundling transitive dependency aws-java-sdk-location-1.12.780.jar (via aws-java-sdk)
[WARNING] Bundling transitive dependency aws-java-sdk-lookoutequipment-1.12.780.jar (via aws-java-sdk)
[WARNING] Bundling transitive dependency aws-java-sdk-lookoutforvision-1.12.780.jar (via aws-java-sdk)
[WARNING] Bundling transitive dependency aws-java-sdk-lookoutmetrics-1.12.780.jar (via aws-java-sdk)
[WARNING] Bundling transitive dependency aws-java-sdk-machinelearning-1.12.780.jar (via aws-java-sdk)
[WARNING] Bundling transitive dependency aws-java-sdk-macie2-1.12.780.jar (via aws-java-sdk)
[WARNING] Bundling transitive dependency aws-java-sdk-mailmanager-1.12.780.jar (via aws-java-sdk)
[WARNING] Bundling transitive dependency aws-java-sdk-mainframemodernization-1.12.780.jar (via aws-java-sdk)
[WARNING] Bundling transitive dependency aws-java-sdk-managedblockchain-1.12.780.jar (via aws-java-sdk)
[WARNING] Bundling transitive dependency aws-java-sdk-managedblockchainquery-1.12.780.jar (via aws-java-sdk)
[WARNING] Bundling transitive dependency aws-java-sdk-managedgrafana-1.12.780.jar (via aws-java-sdk)
[WARNING] Bundling transitive dependency aws-java-sdk-marketplaceagreement-1.12.780.jar (via aws-java-sdk)
[WARNING] Bundling transitive dependency aws-java-sdk-marketplacecatalog-1.12.780.jar (via aws-java-sdk)
[WARNING] Bundling transitive dependency aws-java-sdk-marketplacecommerceanalytics-1.12.780.jar (via aws-java-sdk)
[WARNING] Bundling transitive dependency aws-java-sdk-marketplacedeployment-1.12.780.jar (via aws-java-sdk)
[WARNING] Bundling transitive dependency aws-java-sdk-marketplaceentitlement-1.12.780.jar (via aws-java-sdk)
[WARNING] Bundling transitive dependency aws-java-sdk-marketplacemeteringservice-1.12.780.jar (via aws-java-sdk)
[WARNING] Bundling transitive dependency aws-java-sdk-mechanicalturkrequester-1.12.780.jar (via aws-java-sdk)
[WARNING] Bundling transitive dependency aws-java-sdk-mediaconnect-1.12.780.jar (via aws-java-sdk)
[WARNING] Bundling transitive dependency aws-java-sdk-mediaconvert-1.12.780.jar (via aws-java-sdk)
[WARNING] Bundling transitive dependency aws-java-sdk-medialive-1.12.780.jar (via aws-java-sdk)
[WARNING] Bundling transitive dependency aws-java-sdk-mediapackage-1.12.780.jar (via aws-java-sdk)
[WARNING] Bundling transitive dependency aws-java-sdk-mediapackagev2-1.12.780.jar (via aws-java-sdk)
[WARNING] Bundling transitive dependency aws-java-sdk-mediapackagevod-1.12.780.jar (via aws-java-sdk)
[WARNING] Bundling transitive dependency aws-java-sdk-mediastore-1.12.780.jar (via aws-java-sdk)
[WARNING] Bundling transitive dependency aws-java-sdk-mediastoredata-1.12.780.jar (via aws-java-sdk)
[WARNING] Bundling transitive dependency aws-java-sdk-mediatailor-1.12.780.jar (via aws-java-sdk)
[WARNING] Bundling transitive dependency aws-java-sdk-medicalimaging-1.12.780.jar (via aws-java-sdk)
[WARNING] Bundling transitive dependency aws-java-sdk-memorydb-1.12.780.jar (via aws-java-sdk)
[WARNING] Bundling transitive dependency aws-java-sdk-mgn-1.12.780.jar (via aws-java-sdk)
[WARNING] Bundling transitive dependency aws-java-sdk-migrationhub-1.12.780.jar (via aws-java-sdk)
[WARNING] Bundling transitive dependency aws-java-sdk-migrationhubconfig-1.12.780.jar (via aws-java-sdk)
[WARNING] Bundling transitive dependency aws-java-sdk-migrationhuborchestrator-1.12.780.jar (via aws-java-sdk)
[WARNING] Bundling transitive dependency aws-java-sdk-migrationhubrefactorspaces-1.12.780.jar (via aws-java-sdk)
[WARNING] Bundling transitive dependency aws-java-sdk-migrationhubstrategyrecommendations-1.12.780.jar (via aws-java-sdk)
[WARNING] Bundling transitive dependency aws-java-sdk-models-1.12.780.jar (via aws-java-sdk)
[WARNING] Bundling transitive dependency aws-java-sdk-mq-1.12.780.jar (via aws-java-sdk)
[WARNING] Bundling transitive dependency aws-java-sdk-mwaa-1.12.780.jar (via aws-java-sdk)
[WARNING] Bundling transitive dependency aws-java-sdk-neptune-1.12.780.jar (via aws-java-sdk)
[WARNING] Bundling transitive dependency aws-java-sdk-neptunedata-1.12.780.jar (via aws-java-sdk)
[WARNING] Bundling transitive dependency aws-java-sdk-networkfirewall-1.12.780.jar (via aws-java-sdk)
[WARNING] Bundling transitive dependency aws-java-sdk-networkmanager-1.12.780.jar (via aws-java-sdk)
[WARNING] Bundling transitive dependency aws-java-sdk-networkmonitor-1.12.780.jar (via aws-java-sdk)
[WARNING] Bundling transitive dependency aws-java-sdk-nimblestudio-1.12.780.jar (via aws-java-sdk)
[WARNING] Bundling transitive dependency aws-java-sdk-oam-1.12.780.jar (via aws-java-sdk)
[WARNING] Bundling transitive dependency aws-java-sdk-omics-1.12.780.jar (via aws-java-sdk)
[WARNING] Bundling transitive dependency aws-java-sdk-opensearch-1.12.780.jar (via aws-java-sdk)
[WARNING] Bundling transitive dependency aws-java-sdk-opensearchserverless-1.12.780.jar (via aws-java-sdk)
[WARNING] Bundling transitive dependency aws-java-sdk-opsworks-1.12.780.jar (via aws-java-sdk)
[WARNING] Bundling transitive dependency aws-java-sdk-opsworkscm-1.12.780.jar (via aws-java-sdk)
[WARNING] Bundling transitive dependency aws-java-sdk-osis-1.12.780.jar (via aws-java-sdk)
[WARNING] Bundling transitive dependency aws-java-sdk-outposts-1.12.780.jar (via aws-java-sdk)
[WARNING] Bundling transitive dependency aws-java-sdk-panorama-1.12.780.jar (via aws-java-sdk)
[WARNING] Bundling transitive dependency aws-java-sdk-paymentcryptography-1.12.780.jar (via aws-java-sdk)
[WARNING] Bundling transitive dependency aws-java-sdk-paymentcryptographydata-1.12.780.jar (via aws-java-sdk)
[WARNING] Bundling transitive dependency aws-java-sdk-pcaconnectorad-1.12.780.jar (via aws-java-sdk)
[WARNING] Bundling transitive dependency aws-java-sdk-pcaconnectorscep-1.12.780.jar (via aws-java-sdk)
[WARNING] Bundling transitive dependency aws-java-sdk-personalize-1.12.780.jar (via aws-java-sdk)
[WARNING] Bundling transitive dependency aws-java-sdk-personalizeevents-1.12.780.jar (via aws-java-sdk)
[WARNING] Bundling transitive dependency aws-java-sdk-personalizeruntime-1.12.780.jar (via aws-java-sdk)
[WARNING] Bundling transitive dependency aws-java-sdk-pi-1.12.780.jar (via aws-java-sdk)
[WARNING] Bundling transitive dependency aws-java-sdk-pinpoint-1.12.780.jar (via aws-java-sdk)
[WARNING] Bundling transitive dependency aws-java-sdk-pinpointemail-1.12.780.jar (via aws-java-sdk)
[WARNING] Bundling transitive dependency aws-java-sdk-pinpointsmsvoice-1.12.780.jar (via aws-java-sdk)
[WARNING] Bundling transitive dependency aws-java-sdk-pinpointsmsvoicev2-1.12.780.jar (via aws-java-sdk)
[WARNING] Bundling transitive dependency aws-java-sdk-pipes-1.12.780.jar (via aws-java-sdk)
[WARNING] Bundling transitive dependency aws-java-sdk-polly-1.12.780.jar (via aws-java-sdk)
[WARNING] Bundling transitive dependency aws-java-sdk-pricing-1.12.780.jar (via aws-java-sdk)
[WARNING] Bundling transitive dependency aws-java-sdk-private5g-1.12.780.jar (via aws-java-sdk)
[WARNING] Bundling transitive dependency aws-java-sdk-prometheus-1.12.780.jar (via aws-java-sdk)
[WARNING] Bundling transitive dependency aws-java-sdk-proton-1.12.780.jar (via aws-java-sdk)
[WARNING] Bundling transitive dependency aws-java-sdk-qapps-1.12.780.jar (via aws-java-sdk)
[WARNING] Bundling transitive dependency aws-java-sdk-qbusiness-1.12.780.jar (via aws-java-sdk)
[WARNING] Bundling transitive dependency aws-java-sdk-qconnect-1.12.780.jar (via aws-java-sdk)
[WARNING] Bundling transitive dependency aws-java-sdk-qldb-1.12.780.jar (via aws-java-sdk)
[WARNING] Bundling transitive dependency aws-java-sdk-qldbsession-1.12.780.jar (via aws-java-sdk)
[WARNING] Bundling transitive dependency aws-java-sdk-quicksight-1.12.780.jar (via aws-java-sdk)
[WARNING] Bundling transitive dependency aws-java-sdk-ram-1.12.780.jar (via aws-java-sdk)
[WARNING] Bundling transitive dependency aws-java-sdk-rds-1.12.780.jar (via aws-java-sdk)
[WARNING] Bundling transitive dependency aws-java-sdk-rdsdata-1.12.780.jar (via aws-java-sdk)
[WARNING] Bundling transitive dependency aws-java-sdk-recyclebin-1.12.780.jar (via aws-java-sdk)
[WARNING] Bundling transitive dependency aws-java-sdk-redshift-1.12.780.jar (via aws-java-sdk)
[WARNING] Bundling transitive dependency aws-java-sdk-redshiftdataapi-1.12.780.jar (via aws-java-sdk)
[WARNING] Bundling transitive dependency aws-java-sdk-redshiftserverless-1.12.780.jar (via aws-java-sdk)
[WARNING] Bundling transitive dependency aws-java-sdk-rekognition-1.12.780.jar (via aws-java-sdk)
[WARNING] Bundling transitive dependency aws-java-sdk-repostspace-1.12.780.jar (via aws-java-sdk)
[WARNING] Bundling transitive dependency aws-java-sdk-resiliencehub-1.12.780.jar (via aws-java-sdk)
[WARNING] Bundling transitive dependency aws-java-sdk-resourceexplorer2-1.12.780.jar (via aws-java-sdk)
[WARNING] Bundling transitive dependency aws-java-sdk-resourcegroups-1.12.780.jar (via aws-java-sdk)
[WARNING] Bundling transitive dependency aws-java-sdk-resourcegroupstaggingapi-1.12.780.jar (via aws-java-sdk)
[WARNING] Bundling transitive dependency aws-java-sdk-robomaker-1.12.780.jar (via aws-java-sdk)
[WARNING] Bundling transitive dependency aws-java-sdk-route53-1.12.780.jar (via aws-java-sdk)
[WARNING] Bundling transitive dependency aws-java-sdk-route53profiles-1.12.780.jar (via aws-java-sdk)
[WARNING] Bundling transitive dependency aws-java-sdk-route53recoverycluster-1.12.780.jar (via aws-java-sdk)
[WARNING] Bundling transitive dependency aws-java-sdk-route53recoverycontrolconfig-1.12.780.jar (via aws-java-sdk)
[WARNING] Bundling transitive dependency aws-java-sdk-route53recoveryreadiness-1.12.780.jar (via aws-java-sdk)
[WARNING] Bundling transitive dependency aws-java-sdk-route53resolver-1.12.780.jar (via aws-java-sdk)
[WARNING] Bundling transitive dependency aws-java-sdk-s3control-1.12.780.jar (via aws-java-sdk)
[WARNING] Bundling transitive dependency aws-java-sdk-s3outposts-1.12.780.jar (via aws-java-sdk)
[WARNING] Bundling transitive dependency aws-java-sdk-sagemaker-1.12.780.jar (via aws-java-sdk)
[WARNING] Bundling transitive dependency aws-java-sdk-sagemakeredgemanager-1.12.780.jar (via aws-java-sdk)
[WARNING] Bundling transitive dependency aws-java-sdk-sagemakerfeaturestoreruntime-1.12.780.jar (via aws-java-sdk)
[WARNING] Bundling transitive dependency aws-java-sdk-sagemakergeospatial-1.12.780.jar (via aws-java-sdk)
[WARNING] Bundling transitive dependency aws-java-sdk-sagemakermetrics-1.12.780.jar (via aws-java-sdk)
[WARNING] Bundling transitive dependency aws-java-sdk-sagemakerruntime-1.12.780.jar (via aws-java-sdk)
[WARNING] Bundling transitive dependency aws-java-sdk-savingsplans-1.12.780.jar (via aws-java-sdk)
[WARNING] Bundling transitive dependency aws-java-sdk-scheduler-1.12.780.jar (via aws-java-sdk)
[WARNING] Bundling transitive dependency aws-java-sdk-schemas-1.12.780.jar (via aws-java-sdk)
[WARNING] Bundling transitive dependency aws-java-sdk-securityhub-1.12.780.jar (via aws-java-sdk)
[WARNING] Bundling transitive dependency aws-java-sdk-securitylake-1.12.780.jar (via aws-java-sdk)
[WARNING] Bundling transitive dependency aws-java-sdk-serverlessapplicationrepository-1.12.780.jar (via aws-java-sdk)
[WARNING] Bundling transitive dependency aws-java-sdk-servermigration-1.12.780.jar (via aws-java-sdk)
[WARNING] Bundling transitive dependency aws-java-sdk-servicecatalog-1.12.780.jar (via aws-java-sdk)
[WARNING] Bundling transitive dependency aws-java-sdk-servicediscovery-1.12.780.jar (via aws-java-sdk)
[WARNING] Bundling transitive dependency aws-java-sdk-servicequotas-1.12.780.jar (via aws-java-sdk)
[WARNING] Bundling transitive dependency aws-java-sdk-ses-1.12.780.jar (via aws-java-sdk)
[WARNING] Bundling transitive dependency aws-java-sdk-sesv2-1.12.780.jar (via aws-java-sdk)
[WARNING] Bundling transitive dependency aws-java-sdk-shield-1.12.780.jar (via aws-java-sdk)
[WARNING] Bundling transitive dependency aws-java-sdk-signer-1.12.780.jar (via aws-java-sdk)
[WARNING] Bundling transitive dependency aws-java-sdk-simpledb-1.12.780.jar (via aws-java-sdk)
[WARNING] Bundling transitive dependency aws-java-sdk-simpleworkflow-1.12.780.jar (via aws-java-sdk)
[WARNING] Bundling transitive dependency aws-java-sdk-simspaceweaver-1.12.780.jar (via aws-java-sdk)
[WARNING] Bundling transitive dependency aws-java-sdk-snowball-1.12.780.jar (via aws-java-sdk)
[WARNING] Bundling transitive dependency aws-java-sdk-snowdevicemanagement-1.12.780.jar (via aws-java-sdk)
[WARNING] Bundling transitive dependency aws-java-sdk-ssmcontacts-1.12.780.jar (via aws-java-sdk)
[WARNING] Bundling transitive dependency aws-java-sdk-ssmincidents-1.12.780.jar (via aws-java-sdk)
[WARNING] Bundling transitive dependency aws-java-sdk-ssmsap-1.12.780.jar (via aws-java-sdk)
[WARNING] Bundling transitive dependency aws-java-sdk-sso-1.12.780.jar (via aws-java-sdk)
[WARNING] Bundling transitive dependency aws-java-sdk-ssoadmin-1.12.780.jar (via aws-java-sdk)
[WARNING] Bundling transitive dependency aws-java-sdk-ssooidc-1.12.780.jar (via aws-java-sdk)
[WARNING] Bundling transitive dependency aws-java-sdk-stepfunctions-1.12.780.jar (via aws-java-sdk)
[WARNING] Bundling transitive dependency aws-java-sdk-storagegateway-1.12.780.jar (via aws-java-sdk)
[WARNING] Bundling transitive dependency aws-java-sdk-supplychain-1.12.780.jar (via aws-java-sdk)
[WARNING] Bundling transitive dependency aws-java-sdk-support-1.12.780.jar (via aws-java-sdk)
[WARNING] Bundling transitive dependency aws-java-sdk-supportapp-1.12.780.jar (via aws-java-sdk)
[WARNING] Bundling transitive dependency aws-java-sdk-swf-libraries-1.11.22.jar (via aws-java-sdk)
[WARNING] Bundling transitive dependency aws-java-sdk-synthetics-1.12.780.jar (via aws-java-sdk)
[WARNING] Bundling transitive dependency aws-java-sdk-taxsettings-1.12.780.jar (via aws-java-sdk)
[WARNING] Bundling transitive dependency aws-java-sdk-textract-1.12.780.jar (via aws-java-sdk)
[WARNING] Bundling transitive dependency aws-java-sdk-timestreaminfluxdb-1.12.780.jar (via aws-java-sdk)
[WARNING] Bundling transitive dependency aws-java-sdk-timestreamquery-1.12.780.jar (via aws-java-sdk)
[WARNING] Bundling transitive dependency aws-java-sdk-timestreamwrite-1.12.780.jar (via aws-java-sdk)
[WARNING] Bundling transitive dependency aws-java-sdk-tnb-1.12.780.jar (via aws-java-sdk)
[WARNING] Bundling transitive dependency aws-java-sdk-transcribe-1.12.780.jar (via aws-java-sdk)
[WARNING] Bundling transitive dependency aws-java-sdk-transfer-1.12.780.jar (via aws-java-sdk)
[WARNING] Bundling transitive dependency aws-java-sdk-translate-1.12.780.jar (via aws-java-sdk)
[WARNING] Bundling transitive dependency aws-java-sdk-trustedadvisor-1.12.780.jar (via aws-java-sdk)
[WARNING] Bundling transitive dependency aws-java-sdk-verifiedpermissions-1.12.780.jar (via aws-java-sdk)
[WARNING] Bundling transitive dependency aws-java-sdk-voiceid-1.12.780.jar (via aws-java-sdk)
[WARNING] Bundling transitive dependency aws-java-sdk-vpclattice-1.12.780.jar (via aws-java-sdk)
[WARNING] Bundling transitive dependency aws-java-sdk-waf-1.12.780.jar (via aws-java-sdk)
[WARNING] Bundling transitive dependency aws-java-sdk-wafv2-1.12.780.jar (via aws-java-sdk)
[WARNING] Bundling transitive dependency aws-java-sdk-wellarchitected-1.12.780.jar (via aws-java-sdk)
[WARNING] Bundling transitive dependency aws-java-sdk-workdocs-1.12.780.jar (via aws-java-sdk)
[WARNING] Bundling transitive dependency aws-java-sdk-worklink-1.12.780.jar (via aws-java-sdk)
[WARNING] Bundling transitive dependency aws-java-sdk-workmail-1.12.780.jar (via aws-java-sdk)
[WARNING] Bundling transitive dependency aws-java-sdk-workmailmessageflow-1.12.780.jar (via aws-java-sdk)
[WARNING] Bundling transitive dependency aws-java-sdk-workspaces-1.12.780.jar (via aws-java-sdk)
[WARNING] Bundling transitive dependency aws-java-sdk-workspacesthinclient-1.12.780.jar (via aws-java-sdk)
[WARNING] Bundling transitive dependency aws-java-sdk-workspacesweb-1.12.780.jar (via aws-java-sdk)
[WARNING] Bundling transitive dependency aws-java-sdk-xray-1.12.780.jar (via aws-java-sdk)
[INFO] Bundling direct dependency aws-java-sdk-1.12.780.jar
[WARNING] Bundling transitive dependency netty-buffer-4.1.115.Final.jar (via aws-java-sdk)
[WARNING] Bundling transitive dependency netty-codec-http-4.1.115.Final.jar (via aws-java-sdk)
[WARNING] Bundling transitive dependency netty-codec-4.1.115.Final.jar (via aws-java-sdk)
[WARNING] Bundling transitive dependency netty-common-4.1.115.Final.jar (via aws-java-sdk)
[WARNING] Bundling transitive dependency netty-handler-4.1.115.Final.jar (via aws-java-sdk)
[WARNING] Bundling transitive dependency netty-resolver-4.1.115.Final.jar (via aws-java-sdk)
[WARNING] Bundling transitive dependency netty-transport-native-unix-common-4.1.115.Final.jar (via aws-java-sdk)
[WARNING] Bundling transitive dependency netty-transport-4.1.115.Final.jar (via aws-java-sdk)
[INFO] Generating hpi /tmp/plugin-builds/aws-java-sdk-cloudfront/aws-java-sdk/target/aws-java-sdk.hpi
[INFO] Building jar: /tmp/plugin-builds/aws-java-sdk-cloudfront/aws-java-sdk/target/aws-java-sdk.hpi
[INFO] 
[INFO] --- jar:3.4.2:test-jar (maybe-test-jar) @ aws-java-sdk ---
[INFO] Skipping packaging of the test-jar
[INFO] 
[INFO] >>> spotbugs:4.9.2.0:check (spotbugs) > :spotbugs @ aws-java-sdk >>>
[INFO] 
[INFO] --- spotbugs:4.9.2.0:spotbugs (spotbugs) @ aws-java-sdk ---
[INFO] Skipping com.github.spotbugs:spotbugs-maven-plugin:4.9.2.0:spotbugs report goal
[INFO] 
[INFO] <<< spotbugs:4.9.2.0:check (spotbugs) < :spotbugs @ aws-java-sdk <<<
[INFO] 
[INFO] 
[INFO] --- spotbugs:4.9.2.0:check (spotbugs) @ aws-java-sdk ---
[INFO] Spotbugs plugin skipped
[INFO] 
[INFO] --- spotless:2.44.3:check (default) @ aws-java-sdk ---
[INFO] Spotless check skipped
[INFO] 
[INFO] --- install:3.1.4:install (default-install) @ aws-java-sdk ---
[INFO] Installing /tmp/plugin-builds/aws-java-sdk-cloudfront/aws-java-sdk/target/aws-java-sdk-1.12.780-999999-SNAPSHOT.pom to /home/runner/.m2/repository/org/jenkins-ci/plugins/aws-java-sdk/1.12.780-999999-SNAPSHOT/aws-java-sdk-1.12.780-999999-SNAPSHOT.pom
[INFO] Installing /tmp/plugin-builds/aws-java-sdk-cloudfront/aws-java-sdk/target/aws-java-sdk.hpi to /home/runner/.m2/repository/org/jenkins-ci/plugins/aws-java-sdk/1.12.780-999999-SNAPSHOT/aws-java-sdk-1.12.780-999999-SNAPSHOT.hpi
[INFO] Installing /tmp/plugin-builds/aws-java-sdk-cloudfront/aws-java-sdk/target/aws-java-sdk.jar to /home/runner/.m2/repository/org/jenkins-ci/plugins/aws-java-sdk/1.12.780-999999-SNAPSHOT/aws-java-sdk-1.12.780-999999-SNAPSHOT.jar
[INFO] ------------------------------------------------------------------------
[INFO] Reactor Summary for Amazon Web Services SDK :: Parent 1.12.780-999999-SNAPSHOT:
[INFO] 
<<<<<<< HEAD
[INFO] Amazon Web Services SDK :: Parent .................. SUCCESS [  4.605 s]
[INFO] Amazon Web Services SDK :: Minimal ................. SUCCESS [  5.149 s]
[INFO] Amazon Web Services SDK :: Api Gateway ............. SUCCESS [  3.503 s]
[INFO] Amazon Web Services SDK :: Autoscaling ............. SUCCESS [  3.001 s]
[INFO] Amazon Web Services SDK :: CloudFormation .......... SUCCESS [  2.903 s]
[INFO] Amazon Web Services SDK :: CloudFront .............. SUCCESS [  2.909 s]
[INFO] Amazon Web Services SDK :: CloudWatch .............. SUCCESS [  2.866 s]
[INFO] Amazon Web Services SDK :: CodeBuild ............... SUCCESS [  2.541 s]
[INFO] Amazon Web Services SDK :: CodeDeploy .............. SUCCESS [  2.594 s]
[INFO] Amazon Web Services SDK :: EC2 ..................... SUCCESS [  3.251 s]
[INFO] Amazon Web Services SDK :: ECR ..................... SUCCESS [  2.544 s]
[INFO] Amazon Web Services SDK :: ECS ..................... SUCCESS [  2.575 s]
[INFO] Amazon Web Services SDK :: EFS ..................... SUCCESS [  2.534 s]
[INFO] Amazon Web Services SDK :: Elastic Beanstalk ....... SUCCESS [  2.472 s]
[INFO] Amazon Web Services SDK :: Elastic Load Balancing V2 SUCCESS [  2.426 s]
[INFO] Amazon Web Services SDK :: IAM ..................... SUCCESS [  2.499 s]
[INFO] Amazon Web Services SDK :: kinesis ................. SUCCESS [  2.882 s]
[INFO] Amazon Web Services SDK :: Lambda .................. SUCCESS [  2.551 s]
[INFO] Amazon Web Services SDK :: Logs .................... SUCCESS [  2.388 s]
[INFO] Amazon Web Services SDK :: Organizations ........... SUCCESS [  2.364 s]
[INFO] Amazon Web Services SDK :: Secrets Manager ......... SUCCESS [  2.561 s]
[INFO] Amazon Web Services SDK :: SQS ..................... SUCCESS [  2.479 s]
[INFO] Amazon Web Services SDK :: SNS ..................... SUCCESS [  2.433 s]
[INFO] Amazon Web Services SDK :: SSM ..................... SUCCESS [  2.527 s]
[INFO] Amazon Web Services SDK :: All ..................... SUCCESS [ 19.803 s]
[INFO] ------------------------------------------------------------------------
[INFO] BUILD SUCCESS
[INFO] ------------------------------------------------------------------------
[INFO] Total time:  01:30 min
[INFO] Finished at: 2025-07-09T13:16:45+02:00
=======
[INFO] Amazon Web Services SDK :: Parent .................. SUCCESS [  2.343 s]
[INFO] Amazon Web Services SDK :: Minimal ................. SUCCESS [  2.484 s]
[INFO] Amazon Web Services SDK :: Api Gateway ............. SUCCESS [  1.855 s]
[INFO] Amazon Web Services SDK :: Autoscaling ............. SUCCESS [  1.721 s]
[INFO] Amazon Web Services SDK :: CloudFormation .......... SUCCESS [  1.367 s]
[INFO] Amazon Web Services SDK :: CloudFront .............. SUCCESS [  1.228 s]
[INFO] Amazon Web Services SDK :: CloudWatch .............. SUCCESS [  1.150 s]
[INFO] Amazon Web Services SDK :: CodeBuild ............... SUCCESS [  1.140 s]
[INFO] Amazon Web Services SDK :: CodeDeploy .............. SUCCESS [  1.136 s]
[INFO] Amazon Web Services SDK :: EC2 ..................... SUCCESS [  1.366 s]
[INFO] Amazon Web Services SDK :: ECR ..................... SUCCESS [  1.063 s]
[INFO] Amazon Web Services SDK :: ECS ..................... SUCCESS [  1.048 s]
[INFO] Amazon Web Services SDK :: EFS ..................... SUCCESS [  1.021 s]
[INFO] Amazon Web Services SDK :: Elastic Beanstalk ....... SUCCESS [  1.022 s]
[INFO] Amazon Web Services SDK :: Elastic Load Balancing V2 SUCCESS [  1.037 s]
[INFO] Amazon Web Services SDK :: IAM ..................... SUCCESS [  1.063 s]
[INFO] Amazon Web Services SDK :: kinesis ................. SUCCESS [  1.044 s]
[INFO] Amazon Web Services SDK :: Lambda .................. SUCCESS [  1.029 s]
[INFO] Amazon Web Services SDK :: Logs .................... SUCCESS [  1.026 s]
[INFO] Amazon Web Services SDK :: Organizations ........... SUCCESS [  1.012 s]
[INFO] Amazon Web Services SDK :: Secrets Manager ......... SUCCESS [  1.003 s]
[INFO] Amazon Web Services SDK :: SQS ..................... SUCCESS [  1.017 s]
[INFO] Amazon Web Services SDK :: SNS ..................... SUCCESS [  1.025 s]
[INFO] Amazon Web Services SDK :: SSM ..................... SUCCESS [  1.096 s]
[INFO] Amazon Web Services SDK :: All ..................... SUCCESS [  9.999 s]
[INFO] ------------------------------------------------------------------------
[INFO] BUILD SUCCESS
[INFO] ------------------------------------------------------------------------
[INFO] Total time:  41.175 s
[INFO] Finished at: 2025-07-08T03:28:40Z
>>>>>>> ab7ada5f
[INFO] ------------------------------------------------------------------------<|MERGE_RESOLUTION|>--- conflicted
+++ resolved
@@ -2735,38 +2735,6 @@
 [INFO] ------------------------------------------------------------------------
 [INFO] Reactor Summary for Amazon Web Services SDK :: Parent 1.12.780-999999-SNAPSHOT:
 [INFO] 
-<<<<<<< HEAD
-[INFO] Amazon Web Services SDK :: Parent .................. SUCCESS [  4.605 s]
-[INFO] Amazon Web Services SDK :: Minimal ................. SUCCESS [  5.149 s]
-[INFO] Amazon Web Services SDK :: Api Gateway ............. SUCCESS [  3.503 s]
-[INFO] Amazon Web Services SDK :: Autoscaling ............. SUCCESS [  3.001 s]
-[INFO] Amazon Web Services SDK :: CloudFormation .......... SUCCESS [  2.903 s]
-[INFO] Amazon Web Services SDK :: CloudFront .............. SUCCESS [  2.909 s]
-[INFO] Amazon Web Services SDK :: CloudWatch .............. SUCCESS [  2.866 s]
-[INFO] Amazon Web Services SDK :: CodeBuild ............... SUCCESS [  2.541 s]
-[INFO] Amazon Web Services SDK :: CodeDeploy .............. SUCCESS [  2.594 s]
-[INFO] Amazon Web Services SDK :: EC2 ..................... SUCCESS [  3.251 s]
-[INFO] Amazon Web Services SDK :: ECR ..................... SUCCESS [  2.544 s]
-[INFO] Amazon Web Services SDK :: ECS ..................... SUCCESS [  2.575 s]
-[INFO] Amazon Web Services SDK :: EFS ..................... SUCCESS [  2.534 s]
-[INFO] Amazon Web Services SDK :: Elastic Beanstalk ....... SUCCESS [  2.472 s]
-[INFO] Amazon Web Services SDK :: Elastic Load Balancing V2 SUCCESS [  2.426 s]
-[INFO] Amazon Web Services SDK :: IAM ..................... SUCCESS [  2.499 s]
-[INFO] Amazon Web Services SDK :: kinesis ................. SUCCESS [  2.882 s]
-[INFO] Amazon Web Services SDK :: Lambda .................. SUCCESS [  2.551 s]
-[INFO] Amazon Web Services SDK :: Logs .................... SUCCESS [  2.388 s]
-[INFO] Amazon Web Services SDK :: Organizations ........... SUCCESS [  2.364 s]
-[INFO] Amazon Web Services SDK :: Secrets Manager ......... SUCCESS [  2.561 s]
-[INFO] Amazon Web Services SDK :: SQS ..................... SUCCESS [  2.479 s]
-[INFO] Amazon Web Services SDK :: SNS ..................... SUCCESS [  2.433 s]
-[INFO] Amazon Web Services SDK :: SSM ..................... SUCCESS [  2.527 s]
-[INFO] Amazon Web Services SDK :: All ..................... SUCCESS [ 19.803 s]
-[INFO] ------------------------------------------------------------------------
-[INFO] BUILD SUCCESS
-[INFO] ------------------------------------------------------------------------
-[INFO] Total time:  01:30 min
-[INFO] Finished at: 2025-07-09T13:16:45+02:00
-=======
 [INFO] Amazon Web Services SDK :: Parent .................. SUCCESS [  2.343 s]
 [INFO] Amazon Web Services SDK :: Minimal ................. SUCCESS [  2.484 s]
 [INFO] Amazon Web Services SDK :: Api Gateway ............. SUCCESS [  1.855 s]
@@ -2797,5 +2765,4 @@
 [INFO] ------------------------------------------------------------------------
 [INFO] Total time:  41.175 s
 [INFO] Finished at: 2025-07-08T03:28:40Z
->>>>>>> ab7ada5f
 [INFO] ------------------------------------------------------------------------