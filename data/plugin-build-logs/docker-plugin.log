--- conflicted
+++ resolved
@@ -14,117 +14,115 @@
 [INFO] Building Docker plugin 999999-SNAPSHOT
 [INFO]   from pom.xml
 [INFO] --------------------------------[ hpi ]---------------------------------
-<<<<<<< HEAD
-=======
 Downloading from repo.jenkins-ci.org: https://repo.jenkins-ci.org/public/com/kohlschutter/junixsocket/junixsocket-common/2.10.1/junixsocket-common-2.10.1.pom
 Downloading from incrementals: https://repo.jenkins-ci.org/incrementals/com/kohlschutter/junixsocket/junixsocket-common/2.10.1/junixsocket-common-2.10.1.pom
 Downloading from central: https://repo.maven.apache.org/maven2/com/kohlschutter/junixsocket/junixsocket-common/2.10.1/junixsocket-common-2.10.1.pom
-Progress (1): 1.4/3.7 kB
-Progress (1): 2.8/3.7 kB
-Progress (1): 3.7 kB    
-                    
+Progress (1): 1.4/3.7 kB+Progress (1): 2.8/3.7 kB+Progress (1): 3.7 kB    +                     Downloaded from central: https://repo.maven.apache.org/maven2/com/kohlschutter/junixsocket/junixsocket-common/2.10.1/junixsocket-common-2.10.1.pom (3.7 kB at 94 kB/s)
 Downloading from repo.jenkins-ci.org: https://repo.jenkins-ci.org/public/com/kohlschutter/junixsocket/junixsocket/2.10.1/junixsocket-2.10.1.pom
 Downloading from incrementals: https://repo.jenkins-ci.org/incrementals/com/kohlschutter/junixsocket/junixsocket/2.10.1/junixsocket-2.10.1.pom
 Downloading from central: https://repo.maven.apache.org/maven2/com/kohlschutter/junixsocket/junixsocket/2.10.1/junixsocket-2.10.1.pom
-Progress (1): 1.4/23 kB
-Progress (1): 2.8/23 kB
-Progress (1): 4.1/23 kB
-Progress (1): 5.5/23 kB
-Progress (1): 6.9/23 kB
-Progress (1): 8.3/23 kB
-Progress (1): 9.7/23 kB
-Progress (1): 11/23 kB 
-Progress (1): 12/23 kB
-Progress (1): 14/23 kB
-Progress (1): 15/23 kB
-Progress (1): 16/23 kB
-Progress (1): 17/23 kB
-Progress (1): 19/23 kB
-Progress (1): 20/23 kB
-Progress (1): 21/23 kB
-Progress (1): 23/23 kB
-Progress (1): 23 kB   
-                   
+Progress (1): 1.4/23 kB+Progress (1): 2.8/23 kB+Progress (1): 4.1/23 kB+Progress (1): 5.5/23 kB+Progress (1): 6.9/23 kB+Progress (1): 8.3/23 kB+Progress (1): 9.7/23 kB+Progress (1): 11/23 kB +Progress (1): 12/23 kB+Progress (1): 14/23 kB+Progress (1): 15/23 kB+Progress (1): 16/23 kB+Progress (1): 17/23 kB+Progress (1): 19/23 kB+Progress (1): 20/23 kB+Progress (1): 21/23 kB+Progress (1): 23/23 kB+Progress (1): 23 kB   +                    Downloaded from central: https://repo.maven.apache.org/maven2/com/kohlschutter/junixsocket/junixsocket/2.10.1/junixsocket-2.10.1.pom (23 kB at 1.8 MB/s)
 Downloading from repo.jenkins-ci.org: https://repo.jenkins-ci.org/public/com/kohlschutter/kohlschutter-parent-multirelease/1.7.4/kohlschutter-parent-multirelease-1.7.4.pom
 Downloading from incrementals: https://repo.jenkins-ci.org/incrementals/com/kohlschutter/kohlschutter-parent-multirelease/1.7.4/kohlschutter-parent-multirelease-1.7.4.pom
 Downloading from central: https://repo.maven.apache.org/maven2/com/kohlschutter/kohlschutter-parent-multirelease/1.7.4/kohlschutter-parent-multirelease-1.7.4.pom
-Progress (1): 16/104 kB
-Progress (1): 33/104 kB
-Progress (1): 49/104 kB
-Progress (1): 66/104 kB
-Progress (1): 82/104 kB
-Progress (1): 98/104 kB
-Progress (1): 104 kB   
-                    
+Progress (1): 16/104 kB+Progress (1): 33/104 kB+Progress (1): 49/104 kB+Progress (1): 66/104 kB+Progress (1): 82/104 kB+Progress (1): 98/104 kB+Progress (1): 104 kB   +                     Downloaded from central: https://repo.maven.apache.org/maven2/com/kohlschutter/kohlschutter-parent-multirelease/1.7.4/kohlschutter-parent-multirelease-1.7.4.pom (104 kB at 7.5 MB/s)
 Downloading from repo.jenkins-ci.org: https://repo.jenkins-ci.org/public/com/kohlschutter/kohlschutter-parent/1.7.4/kohlschutter-parent-1.7.4.pom
 Downloading from incrementals: https://repo.jenkins-ci.org/incrementals/com/kohlschutter/kohlschutter-parent/1.7.4/kohlschutter-parent-1.7.4.pom
 Downloading from central: https://repo.maven.apache.org/maven2/com/kohlschutter/kohlschutter-parent/1.7.4/kohlschutter-parent-1.7.4.pom
-Progress (1): 16/93 kB
-Progress (1): 33/93 kB
-Progress (1): 49/93 kB
-Progress (1): 66/93 kB
-Progress (1): 82/93 kB
-Progress (1): 93 kB   
-                   
+Progress (1): 16/93 kB+Progress (1): 33/93 kB+Progress (1): 49/93 kB+Progress (1): 66/93 kB+Progress (1): 82/93 kB+Progress (1): 93 kB   +                    Downloaded from central: https://repo.maven.apache.org/maven2/com/kohlschutter/kohlschutter-parent/1.7.4/kohlschutter-parent-1.7.4.pom (93 kB at 7.7 MB/s)
 Downloading from repo.jenkins-ci.org: https://repo.jenkins-ci.org/public/com/kohlschutter/junixsocket/junixsocket-native-common/2.10.1/junixsocket-native-common-2.10.1.pom
 Downloading from incrementals: https://repo.jenkins-ci.org/incrementals/com/kohlschutter/junixsocket/junixsocket-native-common/2.10.1/junixsocket-native-common-2.10.1.pom
 Downloading from central: https://repo.maven.apache.org/maven2/com/kohlschutter/junixsocket/junixsocket-native-common/2.10.1/junixsocket-native-common-2.10.1.pom
-Progress (1): 12 kB
-                   
+Progress (1): 12 kB+                    Downloaded from central: https://repo.maven.apache.org/maven2/com/kohlschutter/junixsocket/junixsocket-native-common/2.10.1/junixsocket-native-common-2.10.1.pom (12 kB at 4.0 MB/s)
 Downloading from repo.jenkins-ci.org: https://repo.jenkins-ci.org/public/org/jenkins-ci/plugins/cloud-stats/377.vd8a_6c953e98e/cloud-stats-377.vd8a_6c953e98e.pom
-Progress (1): 0.4/1.7 kB
-Progress (1): 1.7 kB    
-                    
+Progress (1): 0.4/1.7 kB+Progress (1): 1.7 kB    +                     Downloaded from repo.jenkins-ci.org: https://repo.jenkins-ci.org/public/org/jenkins-ci/plugins/cloud-stats/377.vd8a_6c953e98e/cloud-stats-377.vd8a_6c953e98e.pom (1.7 kB at 20 kB/s)
 Downloading from repo.jenkins-ci.org: https://repo.jenkins-ci.org/public/org/jenkins-ci/plugins/docker-java-api/3.5.1-116.v2798d5ed4ce7/docker-java-api-3.5.1-116.v2798d5ed4ce7.pom
-Progress (1): 0.4/6.6 kB
-Progress (1): 1.8/6.6 kB
-Progress (1): 3.2/6.6 kB
-Progress (1): 4.6/6.6 kB
-Progress (1): 6.0/6.6 kB
-Progress (1): 6.6 kB    
-                    
+Progress (1): 0.4/6.6 kB+Progress (1): 1.8/6.6 kB+Progress (1): 3.2/6.6 kB+Progress (1): 4.6/6.6 kB+Progress (1): 6.0/6.6 kB+Progress (1): 6.6 kB    +                     Downloaded from repo.jenkins-ci.org: https://repo.jenkins-ci.org/public/org/jenkins-ci/plugins/docker-java-api/3.5.1-116.v2798d5ed4ce7/docker-java-api-3.5.1-116.v2798d5ed4ce7.pom (6.6 kB at 35 kB/s)
 Downloading from repo.jenkins-ci.org: https://repo.jenkins-ci.org/public/com/github/docker-java/docker-java/3.5.1/docker-java-3.5.1.pom
 Downloading from incrementals: https://repo.jenkins-ci.org/incrementals/com/github/docker-java/docker-java/3.5.1/docker-java-3.5.1.pom
 Downloading from central: https://repo.maven.apache.org/maven2/com/github/docker-java/docker-java/3.5.1/docker-java-3.5.1.pom
-Progress (1): 5.7 kB
-                    
+Progress (1): 5.7 kB+                     Downloaded from central: https://repo.maven.apache.org/maven2/com/github/docker-java/docker-java/3.5.1/docker-java-3.5.1.pom (5.7 kB at 1.1 MB/s)
 Downloading from repo.jenkins-ci.org: https://repo.jenkins-ci.org/public/com/github/docker-java/docker-java-parent/3.5.1/docker-java-parent-3.5.1.pom
 Downloading from incrementals: https://repo.jenkins-ci.org/incrementals/com/github/docker-java/docker-java-parent/3.5.1/docker-java-parent-3.5.1.pom
 Downloading from central: https://repo.maven.apache.org/maven2/com/github/docker-java/docker-java-parent/3.5.1/docker-java-parent-3.5.1.pom
-Progress (1): 12 kB
-                   
+Progress (1): 12 kB+                    Downloaded from central: https://repo.maven.apache.org/maven2/com/github/docker-java/docker-java-parent/3.5.1/docker-java-parent-3.5.1.pom (12 kB at 1.2 MB/s)
 Downloading from repo.jenkins-ci.org: https://repo.jenkins-ci.org/public/com/github/docker-java/docker-java-core/3.5.1/docker-java-core-3.5.1.pom
 Downloading from incrementals: https://repo.jenkins-ci.org/incrementals/com/github/docker-java/docker-java-core/3.5.1/docker-java-core-3.5.1.pom
 Downloading from central: https://repo.maven.apache.org/maven2/com/github/docker-java/docker-java-core/3.5.1/docker-java-core-3.5.1.pom
-Progress (1): 3.0 kB
-                    
+Progress (1): 3.0 kB+                     Downloaded from central: https://repo.maven.apache.org/maven2/com/github/docker-java/docker-java-core/3.5.1/docker-java-core-3.5.1.pom (3.0 kB at 594 kB/s)
 Downloading from repo.jenkins-ci.org: https://repo.jenkins-ci.org/public/com/github/docker-java/docker-java-api/3.5.1/docker-java-api-3.5.1.pom
 Downloading from incrementals: https://repo.jenkins-ci.org/incrementals/com/github/docker-java/docker-java-api/3.5.1/docker-java-api-3.5.1.pom
 Downloading from central: https://repo.maven.apache.org/maven2/com/github/docker-java/docker-java-api/3.5.1/docker-java-api-3.5.1.pom
-Progress (1): 3.1 kB
-                    
+Progress (1): 3.1 kB+                     Downloaded from central: https://repo.maven.apache.org/maven2/com/github/docker-java/docker-java-api/3.5.1/docker-java-api-3.5.1.pom (3.1 kB at 781 kB/s)
 Downloading from repo.jenkins-ci.org: https://repo.jenkins-ci.org/public/com/github/docker-java/docker-java-transport/3.5.1/docker-java-transport-3.5.1.pom
 Downloading from incrementals: https://repo.jenkins-ci.org/incrementals/com/github/docker-java/docker-java-transport/3.5.1/docker-java-transport-3.5.1.pom
 Downloading from central: https://repo.maven.apache.org/maven2/com/github/docker-java/docker-java-transport/3.5.1/docker-java-transport-3.5.1.pom
-Progress (1): 1.6 kB
-                    
+Progress (1): 1.6 kB+                     Downloaded from central: https://repo.maven.apache.org/maven2/com/github/docker-java/docker-java-transport/3.5.1/docker-java-transport-3.5.1.pom (1.6 kB at 329 kB/s)
 Downloading from repo.jenkins-ci.org: https://repo.jenkins-ci.org/public/com/github/docker-java/docker-java-transport-httpclient5/3.5.1/docker-java-transport-httpclient5-3.5.1.pom
 Downloading from incrementals: https://repo.jenkins-ci.org/incrementals/com/github/docker-java/docker-java-transport-httpclient5/3.5.1/docker-java-transport-httpclient5-3.5.1.pom
 Downloading from central: https://repo.maven.apache.org/maven2/com/github/docker-java/docker-java-transport-httpclient5/3.5.1/docker-java-transport-httpclient5-3.5.1.pom
-Progress (1): 2.1 kB
-                    
+Progress (1): 2.1 kB+                     Downloaded from central: https://repo.maven.apache.org/maven2/com/github/docker-java/docker-java-transport-httpclient5/3.5.1/docker-java-transport-httpclient5-3.5.1.pom (2.1 kB at 518 kB/s)
 Downloading from repo.jenkins-ci.org: https://repo.jenkins-ci.org/public/com/kohlschutter/junixsocket/junixsocket-common/2.10.1/junixsocket-common-2.10.1.jar
 Downloading from repo.jenkins-ci.org: https://repo.jenkins-ci.org/public/com/kohlschutter/junixsocket/junixsocket-native-common/2.10.1/junixsocket-native-common-2.10.1.jar
@@ -133,59 +131,59 @@
 Downloading from repo.jenkins-ci.org: https://repo.jenkins-ci.org/public/com/github/docker-java/docker-java/3.5.1/docker-java-3.5.1.jar
 Downloading from repo.jenkins-ci.org: https://repo.jenkins-ci.org/public/com/github/docker-java/docker-java-core/3.5.1/docker-java-core-3.5.1.jar
 Downloading from repo.jenkins-ci.org: https://repo.jenkins-ci.org/public/com/github/docker-java/docker-java-transport-httpclient5/3.5.1/docker-java-transport-httpclient5-3.5.1.jar
-Progress (1): 0.4/56 kB
-Progress (1): 1.8/56 kB
-Progress (1): 3.2/56 kB
-Progress (1): 4.6/56 kB
-Progress (1): 6.0/56 kB
-Progress (2): 6.0/56 kB | 0.4/8.5 kB
-Progress (2): 6.0/56 kB | 1.8/8.5 kB
-Progress (2): 6.0/56 kB | 3.2/8.5 kB
-Progress (2): 6.0/56 kB | 4.6/8.5 kB
-Progress (2): 6.0/56 kB | 6.0/8.5 kB
-Progress (2): 7.4/56 kB | 6.0/8.5 kB
-Progress (2): 8.8/56 kB | 6.0/8.5 kB
-Progress (2): 10/56 kB | 6.0/8.5 kB 
-Progress (2): 12/56 kB | 6.0/8.5 kB
-Progress (2): 13/56 kB | 6.0/8.5 kB
-Progress (2): 14/56 kB | 6.0/8.5 kB
-Progress (2): 16/56 kB | 6.0/8.5 kB
-Progress (2): 16/56 kB | 6.0/8.5 kB
-Progress (2): 17/56 kB | 6.0/8.5 kB
-Progress (2): 19/56 kB | 6.0/8.5 kB
-Progress (2): 20/56 kB | 6.0/8.5 kB
-Progress (2): 22/56 kB | 6.0/8.5 kB
-Progress (2): 23/56 kB | 6.0/8.5 kB
-Progress (2): 24/56 kB | 6.0/8.5 kB
-Progress (2): 26/56 kB | 6.0/8.5 kB
-Progress (2): 27/56 kB | 6.0/8.5 kB
-Progress (2): 29/56 kB | 6.0/8.5 kB
-Progress (2): 30/56 kB | 6.0/8.5 kB
-Progress (2): 31/56 kB | 6.0/8.5 kB
-Progress (2): 33/56 kB | 6.0/8.5 kB
-Progress (2): 33/56 kB | 7.4/8.5 kB
-Progress (2): 33/56 kB | 8.5 kB    
-                               
+Progress (1): 0.4/56 kB+Progress (1): 1.8/56 kB+Progress (1): 3.2/56 kB+Progress (1): 4.6/56 kB+Progress (1): 6.0/56 kB+Progress (2): 6.0/56 kB | 0.4/8.5 kB+Progress (2): 6.0/56 kB | 1.8/8.5 kB+Progress (2): 6.0/56 kB | 3.2/8.5 kB+Progress (2): 6.0/56 kB | 4.6/8.5 kB+Progress (2): 6.0/56 kB | 6.0/8.5 kB+Progress (2): 7.4/56 kB | 6.0/8.5 kB+Progress (2): 8.8/56 kB | 6.0/8.5 kB+Progress (2): 10/56 kB | 6.0/8.5 kB +Progress (2): 12/56 kB | 6.0/8.5 kB+Progress (2): 13/56 kB | 6.0/8.5 kB+Progress (2): 14/56 kB | 6.0/8.5 kB+Progress (2): 16/56 kB | 6.0/8.5 kB+Progress (2): 16/56 kB | 6.0/8.5 kB+Progress (2): 17/56 kB | 6.0/8.5 kB+Progress (2): 19/56 kB | 6.0/8.5 kB+Progress (2): 20/56 kB | 6.0/8.5 kB+Progress (2): 22/56 kB | 6.0/8.5 kB+Progress (2): 23/56 kB | 6.0/8.5 kB+Progress (2): 24/56 kB | 6.0/8.5 kB+Progress (2): 26/56 kB | 6.0/8.5 kB+Progress (2): 27/56 kB | 6.0/8.5 kB+Progress (2): 29/56 kB | 6.0/8.5 kB+Progress (2): 30/56 kB | 6.0/8.5 kB+Progress (2): 31/56 kB | 6.0/8.5 kB+Progress (2): 33/56 kB | 6.0/8.5 kB+Progress (2): 33/56 kB | 7.4/8.5 kB+Progress (2): 33/56 kB | 8.5 kB    +                                Downloading from repo.jenkins-ci.org: https://repo.jenkins-ci.org/public/com/github/docker-java/docker-java-transport/3.5.1/docker-java-transport-3.5.1.jar
 Downloaded from repo.jenkins-ci.org: https://repo.jenkins-ci.org/public/org/jenkins-ci/plugins/docker-java-api/3.5.1-116.v2798d5ed4ce7/docker-java-api-3.5.1-116.v2798d5ed4ce7.jar (8.5 kB at 24 kB/s)
-Progress (1): 34/56 kB
-Progress (1): 36/56 kB
-Progress (1): 37/56 kB
-Progress (1): 38/56 kB
-Progress (1): 40/56 kB
-Progress (1): 41/56 kB
-Progress (1): 43/56 kB
-Progress (1): 44/56 kB
-Progress (1): 45/56 kB
-Progress (1): 47/56 kB
-Progress (1): 48/56 kB
-Progress (1): 50/56 kB
-Progress (1): 51/56 kB
-Progress (1): 52/56 kB
-Progress (1): 54/56 kB
-Progress (1): 55/56 kB
-Progress (1): 56 kB   
-                   
+Progress (1): 34/56 kB+Progress (1): 36/56 kB+Progress (1): 37/56 kB+Progress (1): 38/56 kB+Progress (1): 40/56 kB+Progress (1): 41/56 kB+Progress (1): 43/56 kB+Progress (1): 44/56 kB+Progress (1): 45/56 kB+Progress (1): 47/56 kB+Progress (1): 48/56 kB+Progress (1): 50/56 kB+Progress (1): 51/56 kB+Progress (1): 52/56 kB+Progress (1): 54/56 kB+Progress (1): 55/56 kB+Progress (1): 56 kB   +                    Downloaded from repo.jenkins-ci.org: https://repo.jenkins-ci.org/public/org/jenkins-ci/plugins/cloud-stats/377.vd8a_6c953e98e/cloud-stats-377.vd8a_6c953e98e.jar (56 kB at 148 kB/s)
 Downloading from incrementals: https://repo.jenkins-ci.org/incrementals/com/kohlschutter/junixsocket/junixsocket-common/2.10.1/junixsocket-common-2.10.1.jar
 Downloading from incrementals: https://repo.jenkins-ci.org/incrementals/com/kohlschutter/junixsocket/junixsocket-native-common/2.10.1/junixsocket-native-common-2.10.1.jar
@@ -194,317 +192,316 @@
 Downloading from incrementals: https://repo.jenkins-ci.org/incrementals/com/github/docker-java/docker-java-transport-httpclient5/3.5.1/docker-java-transport-httpclient5-3.5.1.jar
 Downloading from incrementals: https://repo.jenkins-ci.org/incrementals/com/github/docker-java/docker-java-transport/3.5.1/docker-java-transport-3.5.1.jar
 Downloading from central: https://repo.maven.apache.org/maven2/com/kohlschutter/junixsocket/junixsocket-common/2.10.1/junixsocket-common-2.10.1.jar
-Progress (1): 0/2.4 MB
-Progress (1): 0/2.4 MB
-Progress (1): 0/2.4 MB
-Progress (1): 0.1/2.4 MB
-Progress (1): 0.1/2.4 MB
-Progress (1): 0.1/2.4 MB
-Progress (1): 0.1/2.4 MB
-Progress (1): 0.1/2.4 MB
-Progress (1): 0.1/2.4 MB
-Progress (1): 0.2/2.4 MB
-Progress (1): 0.2/2.4 MB
-Progress (1): 0.2/2.4 MB
-Progress (1): 0.2/2.4 MB
-Progress (1): 0.2/2.4 MB
-Progress (1): 0.2/2.4 MB
-Progress (1): 0.3/2.4 MB
-Progress (1): 0.3/2.4 MB
-Progress (1): 0.3/2.4 MB
-Progress (1): 0.3/2.4 MB
-Progress (1): 0.3/2.4 MB
-Progress (1): 0.3/2.4 MB
-Progress (1): 0.4/2.4 MB
-Progress (1): 0.4/2.4 MB
-Progress (1): 0.4/2.4 MB
-Progress (1): 0.4/2.4 MB
-Progress (1): 0.4/2.4 MB
-Progress (1): 0.4/2.4 MB
-Progress (1): 0.5/2.4 MB
-Progress (1): 0.5/2.4 MB
-Progress (1): 0.5/2.4 MB
-Progress (1): 0.5/2.4 MB
-Progress (1): 0.5/2.4 MB
-Progress (1): 0.5/2.4 MB
-Progress (1): 0.6/2.4 MB
-Progress (1): 0.6/2.4 MB
-Progress (1): 0.6/2.4 MB
-Progress (1): 0.6/2.4 MB
-Progress (1): 0.6/2.4 MB
-Progress (1): 0.6/2.4 MB
-Progress (1): 0.7/2.4 MB
-Progress (1): 0.7/2.4 MB
-Progress (1): 0.7/2.4 MB
-Progress (1): 0.7/2.4 MB
-Progress (1): 0.7/2.4 MB
-Progress (1): 0.7/2.4 MB
-Progress (1): 0.8/2.4 MB
-Progress (1): 0.8/2.4 MB
-Progress (1): 0.8/2.4 MB
-Progress (1): 0.8/2.4 MB
-Progress (1): 0.8/2.4 MB
-Progress (1): 0.8/2.4 MB
-Progress (1): 0.9/2.4 MB
-Progress (1): 0.9/2.4 MB
-Progress (1): 0.9/2.4 MB
-Progress (1): 0.9/2.4 MB
-Progress (1): 0.9/2.4 MB
-Progress (1): 0.9/2.4 MB
-Progress (1): 0.9/2.4 MB
-Progress (1): 1.0/2.4 MB
-Progress (1): 1.0/2.4 MB
-Progress (1): 1.0/2.4 MB
-Progress (1): 1.0/2.4 MB
-Progress (1): 1.0/2.4 MB
-Progress (1): 1.0/2.4 MB
-Progress (1): 1.1/2.4 MB
-Progress (1): 1.1/2.4 MB
-Progress (1): 1.1/2.4 MB
-Progress (1): 1.1/2.4 MB
-Progress (1): 1.1/2.4 MB
-Progress (1): 1.1/2.4 MB
-Progress (1): 1.2/2.4 MB
-Progress (1): 1.2/2.4 MB
-Progress (1): 1.2/2.4 MB
-Progress (1): 1.2/2.4 MB
-Progress (1): 1.2/2.4 MB
-Progress (1): 1.2/2.4 MB
-Progress (1): 1.3/2.4 MB
-Progress (1): 1.3/2.4 MB
-Progress (1): 1.3/2.4 MB
-Progress (1): 1.3/2.4 MB
-Progress (1): 1.3/2.4 MB
-Progress (1): 1.3/2.4 MB
-Progress (1): 1.4/2.4 MB
-Progress (1): 1.4/2.4 MB
-Progress (1): 1.4/2.4 MB
-Progress (1): 1.4/2.4 MB
-Progress (1): 1.4/2.4 MB
-Progress (1): 1.4/2.4 MB
-Progress (1): 1.5/2.4 MB
-Progress (1): 1.5/2.4 MB
-Progress (1): 1.5/2.4 MB
-Progress (1): 1.5/2.4 MB
-Progress (1): 1.5/2.4 MB
-Progress (1): 1.5/2.4 MB
-Progress (1): 1.6/2.4 MB
-Progress (1): 1.6/2.4 MB
-Progress (1): 1.6/2.4 MB
-Progress (1): 1.6/2.4 MB
-Progress (1): 1.6/2.4 MB
-Progress (1): 1.6/2.4 MB
-Progress (1): 1.7/2.4 MB
-Progress (1): 1.7/2.4 MB
-Progress (1): 1.7/2.4 MB
-Progress (1): 1.7/2.4 MB
-Progress (1): 1.7/2.4 MB
-Progress (1): 1.7/2.4 MB
-Progress (1): 1.8/2.4 MB
-Progress (1): 1.8/2.4 MB
-Progress (1): 1.8/2.4 MB
-Progress (1): 1.8/2.4 MB
-Progress (1): 1.8/2.4 MB
-Progress (1): 1.8/2.4 MB
-Progress (1): 1.9/2.4 MB
-Progress (1): 1.9/2.4 MB
-Progress (1): 1.9/2.4 MB
-Progress (1): 1.9/2.4 MB
-Progress (1): 1.9/2.4 MB
-Progress (1): 1.9/2.4 MB
-Progress (1): 1.9/2.4 MB
-Progress (1): 2.0/2.4 MB
-Progress (1): 2.0/2.4 MB
-Progress (1): 2.0/2.4 MB
-Progress (1): 2.0/2.4 MB
-Progress (1): 2.0/2.4 MB
-Progress (1): 2.0/2.4 MB
-Progress (1): 2.1/2.4 MB
-Progress (1): 2.1/2.4 MB
-Progress (1): 2.1/2.4 MB
-Progress (1): 2.1/2.4 MB
-Progress (1): 2.1/2.4 MB
-Progress (1): 2.1/2.4 MB
-Progress (1): 2.2/2.4 MB
-Progress (1): 2.2/2.4 MB
-Progress (1): 2.2/2.4 MB
-Progress (1): 2.2/2.4 MB
-Progress (1): 2.2/2.4 MB
-Progress (1): 2.2/2.4 MB
-Progress (1): 2.3/2.4 MB
-Progress (1): 2.3/2.4 MB
-Progress (1): 2.3/2.4 MB
-Progress (1): 2.3/2.4 MB
-Progress (1): 2.3/2.4 MB
-Progress (1): 2.3/2.4 MB
-Progress (1): 2.4/2.4 MB
-Progress (1): 2.4/2.4 MB
-Progress (1): 2.4 MB    
-                    
+Progress (1): 0/2.4 MB+Progress (1): 0/2.4 MB+Progress (1): 0/2.4 MB+Progress (1): 0.1/2.4 MB+Progress (1): 0.1/2.4 MB+Progress (1): 0.1/2.4 MB+Progress (1): 0.1/2.4 MB+Progress (1): 0.1/2.4 MB+Progress (1): 0.1/2.4 MB+Progress (1): 0.2/2.4 MB+Progress (1): 0.2/2.4 MB+Progress (1): 0.2/2.4 MB+Progress (1): 0.2/2.4 MB+Progress (1): 0.2/2.4 MB+Progress (1): 0.2/2.4 MB+Progress (1): 0.3/2.4 MB+Progress (1): 0.3/2.4 MB+Progress (1): 0.3/2.4 MB+Progress (1): 0.3/2.4 MB+Progress (1): 0.3/2.4 MB+Progress (1): 0.3/2.4 MB+Progress (1): 0.4/2.4 MB+Progress (1): 0.4/2.4 MB+Progress (1): 0.4/2.4 MB+Progress (1): 0.4/2.4 MB+Progress (1): 0.4/2.4 MB+Progress (1): 0.4/2.4 MB+Progress (1): 0.5/2.4 MB+Progress (1): 0.5/2.4 MB+Progress (1): 0.5/2.4 MB+Progress (1): 0.5/2.4 MB+Progress (1): 0.5/2.4 MB+Progress (1): 0.5/2.4 MB+Progress (1): 0.6/2.4 MB+Progress (1): 0.6/2.4 MB+Progress (1): 0.6/2.4 MB+Progress (1): 0.6/2.4 MB+Progress (1): 0.6/2.4 MB+Progress (1): 0.6/2.4 MB+Progress (1): 0.7/2.4 MB+Progress (1): 0.7/2.4 MB+Progress (1): 0.7/2.4 MB+Progress (1): 0.7/2.4 MB+Progress (1): 0.7/2.4 MB+Progress (1): 0.7/2.4 MB+Progress (1): 0.8/2.4 MB+Progress (1): 0.8/2.4 MB+Progress (1): 0.8/2.4 MB+Progress (1): 0.8/2.4 MB+Progress (1): 0.8/2.4 MB+Progress (1): 0.8/2.4 MB+Progress (1): 0.9/2.4 MB+Progress (1): 0.9/2.4 MB+Progress (1): 0.9/2.4 MB+Progress (1): 0.9/2.4 MB+Progress (1): 0.9/2.4 MB+Progress (1): 0.9/2.4 MB+Progress (1): 0.9/2.4 MB+Progress (1): 1.0/2.4 MB+Progress (1): 1.0/2.4 MB+Progress (1): 1.0/2.4 MB+Progress (1): 1.0/2.4 MB+Progress (1): 1.0/2.4 MB+Progress (1): 1.0/2.4 MB+Progress (1): 1.1/2.4 MB+Progress (1): 1.1/2.4 MB+Progress (1): 1.1/2.4 MB+Progress (1): 1.1/2.4 MB+Progress (1): 1.1/2.4 MB+Progress (1): 1.1/2.4 MB+Progress (1): 1.2/2.4 MB+Progress (1): 1.2/2.4 MB+Progress (1): 1.2/2.4 MB+Progress (1): 1.2/2.4 MB+Progress (1): 1.2/2.4 MB+Progress (1): 1.2/2.4 MB+Progress (1): 1.3/2.4 MB+Progress (1): 1.3/2.4 MB+Progress (1): 1.3/2.4 MB+Progress (1): 1.3/2.4 MB+Progress (1): 1.3/2.4 MB+Progress (1): 1.3/2.4 MB+Progress (1): 1.4/2.4 MB+Progress (1): 1.4/2.4 MB+Progress (1): 1.4/2.4 MB+Progress (1): 1.4/2.4 MB+Progress (1): 1.4/2.4 MB+Progress (1): 1.4/2.4 MB+Progress (1): 1.5/2.4 MB+Progress (1): 1.5/2.4 MB+Progress (1): 1.5/2.4 MB+Progress (1): 1.5/2.4 MB+Progress (1): 1.5/2.4 MB+Progress (1): 1.5/2.4 MB+Progress (1): 1.6/2.4 MB+Progress (1): 1.6/2.4 MB+Progress (1): 1.6/2.4 MB+Progress (1): 1.6/2.4 MB+Progress (1): 1.6/2.4 MB+Progress (1): 1.6/2.4 MB+Progress (1): 1.7/2.4 MB+Progress (1): 1.7/2.4 MB+Progress (1): 1.7/2.4 MB+Progress (1): 1.7/2.4 MB+Progress (1): 1.7/2.4 MB+Progress (1): 1.7/2.4 MB+Progress (1): 1.8/2.4 MB+Progress (1): 1.8/2.4 MB+Progress (1): 1.8/2.4 MB+Progress (1): 1.8/2.4 MB+Progress (1): 1.8/2.4 MB+Progress (1): 1.8/2.4 MB+Progress (1): 1.9/2.4 MB+Progress (1): 1.9/2.4 MB+Progress (1): 1.9/2.4 MB+Progress (1): 1.9/2.4 MB+Progress (1): 1.9/2.4 MB+Progress (1): 1.9/2.4 MB+Progress (1): 1.9/2.4 MB+Progress (1): 2.0/2.4 MB+Progress (1): 2.0/2.4 MB+Progress (1): 2.0/2.4 MB+Progress (1): 2.0/2.4 MB+Progress (1): 2.0/2.4 MB+Progress (1): 2.0/2.4 MB+Progress (1): 2.1/2.4 MB+Progress (1): 2.1/2.4 MB+Progress (1): 2.1/2.4 MB+Progress (1): 2.1/2.4 MB+Progress (1): 2.1/2.4 MB+Progress (1): 2.1/2.4 MB+Progress (1): 2.2/2.4 MB+Progress (1): 2.2/2.4 MB+Progress (1): 2.2/2.4 MB+Progress (1): 2.2/2.4 MB+Progress (1): 2.2/2.4 MB+Progress (1): 2.2/2.4 MB+Progress (1): 2.3/2.4 MB+Progress (1): 2.3/2.4 MB+Progress (1): 2.3/2.4 MB+Progress (1): 2.3/2.4 MB+Progress (1): 2.3/2.4 MB+Progress (1): 2.3/2.4 MB+Progress (1): 2.4/2.4 MB+Progress (1): 2.4/2.4 MB+Progress (1): 2.4 MB    +                     Downloaded from central: https://repo.maven.apache.org/maven2/com/kohlschutter/junixsocket/junixsocket-common/2.10.1/junixsocket-common-2.10.1.jar (2.4 MB at 54 MB/s)
 Downloading from central: https://repo.maven.apache.org/maven2/com/kohlschutter/junixsocket/junixsocket-native-common/2.10.1/junixsocket-native-common-2.10.1.jar
 Downloading from central: https://repo.maven.apache.org/maven2/com/github/docker-java/docker-java/3.5.1/docker-java-3.5.1.jar
 Downloading from central: https://repo.maven.apache.org/maven2/com/github/docker-java/docker-java-core/3.5.1/docker-java-core-3.5.1.jar
 Downloading from central: https://repo.maven.apache.org/maven2/com/github/docker-java/docker-java-transport-httpclient5/3.5.1/docker-java-transport-httpclient5-3.5.1.jar
 Downloading from central: https://repo.maven.apache.org/maven2/com/github/docker-java/docker-java-transport/3.5.1/docker-java-transport-3.5.1.jar
-Progress (1): 16/712 kB
-Progress (1): 32/712 kB
-Progress (1): 49/712 kB
-Progress (1): 65/712 kB
-Progress (1): 81/712 kB
-Progress (1): 98/712 kB
-Progress (1): 114/712 kB
-Progress (1): 130/712 kB
-Progress (1): 147/712 kB
-Progress (1): 163/712 kB
-Progress (1): 180/712 kB
-Progress (1): 196/712 kB
-Progress (2): 196/712 kB | 1.4/383 kB
-Progress (2): 196/712 kB | 2.8/383 kB
-Progress (2): 196/712 kB | 4.1/383 kB
-Progress (2): 196/712 kB | 5.5/383 kB
-Progress (2): 196/712 kB | 6.9/383 kB
-Progress (2): 196/712 kB | 8.3/383 kB
-Progress (2): 196/712 kB | 9.7/383 kB
-Progress (2): 196/712 kB | 11/383 kB 
-Progress (2): 196/712 kB | 12/383 kB
-Progress (2): 196/712 kB | 14/383 kB
-Progress (2): 196/712 kB | 15/383 kB
-Progress (2): 196/712 kB | 16/383 kB
-Progress (2): 196/712 kB | 18/383 kB
-Progress (2): 196/712 kB | 19/383 kB
-Progress (2): 196/712 kB | 21/383 kB
-Progress (2): 196/712 kB | 22/383 kB
-Progress (2): 196/712 kB | 23/383 kB
-Progress (2): 196/712 kB | 25/383 kB
-Progress (2): 196/712 kB | 26/383 kB
-Progress (2): 196/712 kB | 27/383 kB
-Progress (2): 196/712 kB | 29/383 kB
-Progress (2): 196/712 kB | 30/383 kB
-Progress (2): 196/712 kB | 32/383 kB
-Progress (2): 196/712 kB | 33/383 kB
-Progress (2): 196/712 kB | 34/383 kB
-Progress (2): 212/712 kB | 34/383 kB
-Progress (2): 212/712 kB | 36/383 kB
-Progress (2): 212/712 kB | 37/383 kB
-Progress (2): 212/712 kB | 38/383 kB
-Progress (2): 229/712 kB | 38/383 kB
-Progress (2): 229/712 kB | 40/383 kB
-Progress (2): 229/712 kB | 41/383 kB
-Progress (2): 245/712 kB | 41/383 kB
-Progress (2): 262/712 kB | 41/383 kB
-Progress (2): 278/712 kB | 41/383 kB
-Progress (2): 294/712 kB | 41/383 kB
-Progress (2): 311/712 kB | 41/383 kB
-Progress (2): 327/712 kB | 41/383 kB
-Progress (2): 343/712 kB | 41/383 kB
-Progress (2): 343/712 kB | 43/383 kB
-Progress (2): 343/712 kB | 44/383 kB
-Progress (2): 343/712 kB | 45/383 kB
-Progress (2): 343/712 kB | 47/383 kB
-Progress (2): 343/712 kB | 48/383 kB
-Progress (2): 343/712 kB | 49/383 kB
-Progress (2): 343/712 kB | 66/383 kB
-Progress (2): 343/712 kB | 82/383 kB
-Progress (2): 343/712 kB | 95/383 kB
-Progress (3): 343/712 kB | 95/383 kB | 1.4/4.6 kB
-Progress (3): 343/712 kB | 95/383 kB | 2.8/4.6 kB
-Progress (3): 343/712 kB | 95/383 kB | 4.1/4.6 kB
-Progress (3): 343/712 kB | 95/383 kB | 4.6 kB    
-Progress (3): 343/712 kB | 111/383 kB | 4.6 kB
-Progress (3): 343/712 kB | 128/383 kB | 4.6 kB
-Progress (4): 343/712 kB | 128/383 kB | 4.6 kB | 1.4/39 kB
-Progress (4): 343/712 kB | 128/383 kB | 4.6 kB | 2.8/39 kB
-Progress (4): 343/712 kB | 144/383 kB | 4.6 kB | 2.8/39 kB
-                                                          
+Progress (1): 16/712 kB+Progress (1): 32/712 kB+Progress (1): 49/712 kB+Progress (1): 65/712 kB+Progress (1): 81/712 kB+Progress (1): 98/712 kB+Progress (1): 114/712 kB+Progress (1): 130/712 kB+Progress (1): 147/712 kB+Progress (1): 163/712 kB+Progress (1): 180/712 kB+Progress (1): 196/712 kB+Progress (2): 196/712 kB | 1.4/383 kB+Progress (2): 196/712 kB | 2.8/383 kB+Progress (2): 196/712 kB | 4.1/383 kB+Progress (2): 196/712 kB | 5.5/383 kB+Progress (2): 196/712 kB | 6.9/383 kB+Progress (2): 196/712 kB | 8.3/383 kB+Progress (2): 196/712 kB | 9.7/383 kB+Progress (2): 196/712 kB | 11/383 kB +Progress (2): 196/712 kB | 12/383 kB+Progress (2): 196/712 kB | 14/383 kB+Progress (2): 196/712 kB | 15/383 kB+Progress (2): 196/712 kB | 16/383 kB+Progress (2): 196/712 kB | 18/383 kB+Progress (2): 196/712 kB | 19/383 kB+Progress (2): 196/712 kB | 21/383 kB+Progress (2): 196/712 kB | 22/383 kB+Progress (2): 196/712 kB | 23/383 kB+Progress (2): 196/712 kB | 25/383 kB+Progress (2): 196/712 kB | 26/383 kB+Progress (2): 196/712 kB | 27/383 kB+Progress (2): 196/712 kB | 29/383 kB+Progress (2): 196/712 kB | 30/383 kB+Progress (2): 196/712 kB | 32/383 kB+Progress (2): 196/712 kB | 33/383 kB+Progress (2): 196/712 kB | 34/383 kB+Progress (2): 212/712 kB | 34/383 kB+Progress (2): 212/712 kB | 36/383 kB+Progress (2): 212/712 kB | 37/383 kB+Progress (2): 212/712 kB | 38/383 kB+Progress (2): 229/712 kB | 38/383 kB+Progress (2): 229/712 kB | 40/383 kB+Progress (2): 229/712 kB | 41/383 kB+Progress (2): 245/712 kB | 41/383 kB+Progress (2): 262/712 kB | 41/383 kB+Progress (2): 278/712 kB | 41/383 kB+Progress (2): 294/712 kB | 41/383 kB+Progress (2): 311/712 kB | 41/383 kB+Progress (2): 327/712 kB | 41/383 kB+Progress (2): 343/712 kB | 41/383 kB+Progress (2): 343/712 kB | 43/383 kB+Progress (2): 343/712 kB | 44/383 kB+Progress (2): 343/712 kB | 45/383 kB+Progress (2): 343/712 kB | 47/383 kB+Progress (2): 343/712 kB | 48/383 kB+Progress (2): 343/712 kB | 49/383 kB+Progress (2): 343/712 kB | 66/383 kB+Progress (2): 343/712 kB | 82/383 kB+Progress (2): 343/712 kB | 95/383 kB+Progress (3): 343/712 kB | 95/383 kB | 1.4/4.6 kB+Progress (3): 343/712 kB | 95/383 kB | 2.8/4.6 kB+Progress (3): 343/712 kB | 95/383 kB | 4.1/4.6 kB+Progress (3): 343/712 kB | 95/383 kB | 4.6 kB    +Progress (3): 343/712 kB | 111/383 kB | 4.6 kB+Progress (3): 343/712 kB | 128/383 kB | 4.6 kB+Progress (4): 343/712 kB | 128/383 kB | 4.6 kB | 1.4/39 kB+Progress (4): 343/712 kB | 128/383 kB | 4.6 kB | 2.8/39 kB+Progress (4): 343/712 kB | 144/383 kB | 4.6 kB | 2.8/39 kB+                                                           Downloaded from central: https://repo.maven.apache.org/maven2/com/github/docker-java/docker-java/3.5.1/docker-java-3.5.1.jar (4.6 kB at 228 kB/s)
-Progress (3): 343/712 kB | 144/383 kB | 4.1/39 kB
-Progress (3): 343/712 kB | 144/383 kB | 5.5/39 kB
-Progress (4): 343/712 kB | 144/383 kB | 5.5/39 kB | 1.4/17 kB
-Progress (4): 343/712 kB | 144/383 kB | 6.9/39 kB | 1.4/17 kB
-Progress (4): 343/712 kB | 144/383 kB | 8.3/39 kB | 1.4/17 kB
-Progress (4): 343/712 kB | 144/383 kB | 8.3/39 kB | 2.8/17 kB
-Progress (4): 343/712 kB | 144/383 kB | 9.7/39 kB | 2.8/17 kB
-Progress (4): 343/712 kB | 144/383 kB | 9.7/39 kB | 4.1/17 kB
-Progress (4): 343/712 kB | 144/383 kB | 11/39 kB | 4.1/17 kB 
-Progress (4): 343/712 kB | 144/383 kB | 11/39 kB | 5.5/17 kB
-Progress (4): 343/712 kB | 144/383 kB | 12/39 kB | 5.5/17 kB
-Progress (4): 343/712 kB | 144/383 kB | 12/39 kB | 6.9/17 kB
-Progress (4): 343/712 kB | 144/383 kB | 14/39 kB | 6.9/17 kB
-Progress (4): 343/712 kB | 144/383 kB | 14/39 kB | 8.3/17 kB
-Progress (4): 343/712 kB | 144/383 kB | 15/39 kB | 8.3/17 kB
-Progress (4): 343/712 kB | 144/383 kB | 15/39 kB | 9.7/17 kB
-Progress (4): 343/712 kB | 144/383 kB | 17/39 kB | 9.7/17 kB
-Progress (4): 343/712 kB | 144/383 kB | 17/39 kB | 11/17 kB 
-Progress (4): 343/712 kB | 144/383 kB | 18/39 kB | 11/17 kB
-Progress (4): 343/712 kB | 144/383 kB | 18/39 kB | 12/17 kB
-Progress (4): 343/712 kB | 144/383 kB | 19/39 kB | 12/17 kB
-Progress (4): 343/712 kB | 144/383 kB | 21/39 kB | 12/17 kB
-Progress (4): 343/712 kB | 144/383 kB | 21/39 kB | 14/17 kB
-Progress (4): 343/712 kB | 144/383 kB | 22/39 kB | 14/17 kB
-Progress (4): 343/712 kB | 144/383 kB | 22/39 kB | 15/17 kB
-Progress (4): 343/712 kB | 144/383 kB | 23/39 kB | 15/17 kB
-Progress (4): 343/712 kB | 144/383 kB | 23/39 kB | 17/17 kB
-Progress (4): 343/712 kB | 144/383 kB | 25/39 kB | 17/17 kB
-Progress (4): 343/712 kB | 144/383 kB | 25/39 kB | 17 kB   
-Progress (4): 343/712 kB | 144/383 kB | 26/39 kB | 17 kB
-Progress (4): 343/712 kB | 144/383 kB | 28/39 kB | 17 kB
-Progress (4): 343/712 kB | 144/383 kB | 29/39 kB | 17 kB
-Progress (4): 343/712 kB | 144/383 kB | 30/39 kB | 17 kB
-Progress (4): 343/712 kB | 144/383 kB | 32/39 kB | 17 kB
-Progress (4): 343/712 kB | 144/383 kB | 33/39 kB | 17 kB
-Progress (4): 343/712 kB | 144/383 kB | 34/39 kB | 17 kB
-Progress (4): 343/712 kB | 144/383 kB | 36/39 kB | 17 kB
-                                                        
+Progress (3): 343/712 kB | 144/383 kB | 4.1/39 kB+Progress (3): 343/712 kB | 144/383 kB | 5.5/39 kB+Progress (4): 343/712 kB | 144/383 kB | 5.5/39 kB | 1.4/17 kB+Progress (4): 343/712 kB | 144/383 kB | 6.9/39 kB | 1.4/17 kB+Progress (4): 343/712 kB | 144/383 kB | 8.3/39 kB | 1.4/17 kB+Progress (4): 343/712 kB | 144/383 kB | 8.3/39 kB | 2.8/17 kB+Progress (4): 343/712 kB | 144/383 kB | 9.7/39 kB | 2.8/17 kB+Progress (4): 343/712 kB | 144/383 kB | 9.7/39 kB | 4.1/17 kB+Progress (4): 343/712 kB | 144/383 kB | 11/39 kB | 4.1/17 kB +Progress (4): 343/712 kB | 144/383 kB | 11/39 kB | 5.5/17 kB+Progress (4): 343/712 kB | 144/383 kB | 12/39 kB | 5.5/17 kB+Progress (4): 343/712 kB | 144/383 kB | 12/39 kB | 6.9/17 kB+Progress (4): 343/712 kB | 144/383 kB | 14/39 kB | 6.9/17 kB+Progress (4): 343/712 kB | 144/383 kB | 14/39 kB | 8.3/17 kB+Progress (4): 343/712 kB | 144/383 kB | 15/39 kB | 8.3/17 kB+Progress (4): 343/712 kB | 144/383 kB | 15/39 kB | 9.7/17 kB+Progress (4): 343/712 kB | 144/383 kB | 17/39 kB | 9.7/17 kB+Progress (4): 343/712 kB | 144/383 kB | 17/39 kB | 11/17 kB +Progress (4): 343/712 kB | 144/383 kB | 18/39 kB | 11/17 kB+Progress (4): 343/712 kB | 144/383 kB | 18/39 kB | 12/17 kB+Progress (4): 343/712 kB | 144/383 kB | 19/39 kB | 12/17 kB+Progress (4): 343/712 kB | 144/383 kB | 21/39 kB | 12/17 kB+Progress (4): 343/712 kB | 144/383 kB | 21/39 kB | 14/17 kB+Progress (4): 343/712 kB | 144/383 kB | 22/39 kB | 14/17 kB+Progress (4): 343/712 kB | 144/383 kB | 22/39 kB | 15/17 kB+Progress (4): 343/712 kB | 144/383 kB | 23/39 kB | 15/17 kB+Progress (4): 343/712 kB | 144/383 kB | 23/39 kB | 17/17 kB+Progress (4): 343/712 kB | 144/383 kB | 25/39 kB | 17/17 kB+Progress (4): 343/712 kB | 144/383 kB | 25/39 kB | 17 kB   +Progress (4): 343/712 kB | 144/383 kB | 26/39 kB | 17 kB+Progress (4): 343/712 kB | 144/383 kB | 28/39 kB | 17 kB+Progress (4): 343/712 kB | 144/383 kB | 29/39 kB | 17 kB+Progress (4): 343/712 kB | 144/383 kB | 30/39 kB | 17 kB+Progress (4): 343/712 kB | 144/383 kB | 32/39 kB | 17 kB+Progress (4): 343/712 kB | 144/383 kB | 33/39 kB | 17 kB+Progress (4): 343/712 kB | 144/383 kB | 34/39 kB | 17 kB+Progress (4): 343/712 kB | 144/383 kB | 36/39 kB | 17 kB+                                                         Downloaded from central: https://repo.maven.apache.org/maven2/com/github/docker-java/docker-java-transport-httpclient5/3.5.1/docker-java-transport-httpclient5-3.5.1.jar (17 kB at 690 kB/s)
-Progress (3): 343/712 kB | 144/383 kB | 37/39 kB
-Progress (3): 343/712 kB | 144/383 kB | 39/39 kB
-Progress (3): 343/712 kB | 144/383 kB | 39 kB   
-                                             
+Progress (3): 343/712 kB | 144/383 kB | 37/39 kB+Progress (3): 343/712 kB | 144/383 kB | 39/39 kB+Progress (3): 343/712 kB | 144/383 kB | 39 kB   +                                              Downloaded from central: https://repo.maven.apache.org/maven2/com/github/docker-java/docker-java-transport/3.5.1/docker-java-transport-3.5.1.jar (39 kB at 1.6 MB/s)
-Progress (2): 343/712 kB | 160/383 kB
-Progress (2): 343/712 kB | 177/383 kB
-Progress (2): 343/712 kB | 193/383 kB
-Progress (2): 343/712 kB | 210/383 kB
-Progress (2): 343/712 kB | 226/383 kB
-Progress (2): 343/712 kB | 242/383 kB
-Progress (2): 343/712 kB | 259/383 kB
-Progress (2): 343/712 kB | 275/383 kB
-Progress (2): 343/712 kB | 291/383 kB
-Progress (2): 343/712 kB | 308/383 kB
-Progress (2): 360/712 kB | 308/383 kB
-Progress (2): 376/712 kB | 308/383 kB
-Progress (2): 393/712 kB | 308/383 kB
-Progress (2): 409/712 kB | 308/383 kB
-Progress (2): 425/712 kB | 308/383 kB
-Progress (2): 442/712 kB | 308/383 kB
-Progress (2): 442/712 kB | 324/383 kB
-Progress (2): 458/712 kB | 324/383 kB
-Progress (2): 458/712 kB | 341/383 kB
-Progress (2): 475/712 kB | 341/383 kB
-Progress (2): 491/712 kB | 341/383 kB
-Progress (2): 491/712 kB | 357/383 kB
-Progress (2): 507/712 kB | 357/383 kB
-Progress (2): 507/712 kB | 373/383 kB
-Progress (2): 507/712 kB | 383 kB    
-Progress (2): 524/712 kB | 383 kB
-Progress (2): 540/712 kB | 383 kB
-                                 
+Progress (2): 343/712 kB | 160/383 kB+Progress (2): 343/712 kB | 177/383 kB+Progress (2): 343/712 kB | 193/383 kB+Progress (2): 343/712 kB | 210/383 kB+Progress (2): 343/712 kB | 226/383 kB+Progress (2): 343/712 kB | 242/383 kB+Progress (2): 343/712 kB | 259/383 kB+Progress (2): 343/712 kB | 275/383 kB+Progress (2): 343/712 kB | 291/383 kB+Progress (2): 343/712 kB | 308/383 kB+Progress (2): 360/712 kB | 308/383 kB+Progress (2): 376/712 kB | 308/383 kB+Progress (2): 393/712 kB | 308/383 kB+Progress (2): 409/712 kB | 308/383 kB+Progress (2): 425/712 kB | 308/383 kB+Progress (2): 442/712 kB | 308/383 kB+Progress (2): 442/712 kB | 324/383 kB+Progress (2): 458/712 kB | 324/383 kB+Progress (2): 458/712 kB | 341/383 kB+Progress (2): 475/712 kB | 341/383 kB+Progress (2): 491/712 kB | 341/383 kB+Progress (2): 491/712 kB | 357/383 kB+Progress (2): 507/712 kB | 357/383 kB+Progress (2): 507/712 kB | 373/383 kB+Progress (2): 507/712 kB | 383 kB    +Progress (2): 524/712 kB | 383 kB+Progress (2): 540/712 kB | 383 kB+                                  Downloaded from central: https://repo.maven.apache.org/maven2/com/github/docker-java/docker-java-core/3.5.1/docker-java-core-3.5.1.jar (383 kB at 13 MB/s)
-Progress (1): 556/712 kB
-Progress (1): 573/712 kB
-Progress (1): 589/712 kB
-Progress (1): 606/712 kB
-Progress (1): 622/712 kB
-Progress (1): 638/712 kB
-Progress (1): 655/712 kB
-Progress (1): 671/712 kB
-Progress (1): 688/712 kB
-Progress (1): 704/712 kB
-Progress (1): 712 kB    
-                    
+Progress (1): 556/712 kB+Progress (1): 573/712 kB+Progress (1): 589/712 kB+Progress (1): 606/712 kB+Progress (1): 622/712 kB+Progress (1): 638/712 kB+Progress (1): 655/712 kB+Progress (1): 671/712 kB+Progress (1): 688/712 kB+Progress (1): 704/712 kB+Progress (1): 712 kB    +                     Downloaded from central: https://repo.maven.apache.org/maven2/com/kohlschutter/junixsocket/junixsocket-native-common/2.10.1/junixsocket-native-common-2.10.1.jar (712 kB at 22 MB/s)
->>>>>>> ab7ada5f
 [INFO] 
 [INFO] --- clean:3.5.0:clean (default-clean) @ docker-plugin ---
 [INFO] 
@@ -517,45 +514,42 @@
 [INFO] Rule 0: io.jenkins.tools.incrementals.enforcer.RequireExtensionVersion passed
 [INFO] Rule 1: org.apache.maven.enforcer.rules.version.RequireMavenVersion passed
 [INFO] Rule 2: org.apache.maven.enforcer.rules.version.RequireJavaVersion passed
-<<<<<<< HEAD
-=======
 Downloading from repo.jenkins-ci.org: https://repo.jenkins-ci.org/public/com/github/docker-java/docker-java-api/3.5.1/docker-java-api-3.5.1.jar
 Downloading from incrementals: https://repo.jenkins-ci.org/incrementals/com/github/docker-java/docker-java-api/3.5.1/docker-java-api-3.5.1.jar
 Downloading from central: https://repo.maven.apache.org/maven2/com/github/docker-java/docker-java-api/3.5.1/docker-java-api-3.5.1.jar
-Progress (1): 16/494 kB
-Progress (1): 33/494 kB
-Progress (1): 49/494 kB
-Progress (1): 66/494 kB
-Progress (1): 79/494 kB
-Progress (1): 95/494 kB
-Progress (1): 112/494 kB
-Progress (1): 128/494 kB
-Progress (1): 144/494 kB
-Progress (1): 161/494 kB
-Progress (1): 177/494 kB
-Progress (1): 194/494 kB
-Progress (1): 210/494 kB
-Progress (1): 226/494 kB
-Progress (1): 243/494 kB
-Progress (1): 259/494 kB
-Progress (1): 276/494 kB
-Progress (1): 292/494 kB
-Progress (1): 308/494 kB
-Progress (1): 325/494 kB
-Progress (1): 341/494 kB
-Progress (1): 357/494 kB
-Progress (1): 374/494 kB
-Progress (1): 390/494 kB
-Progress (1): 407/494 kB
-Progress (1): 423/494 kB
-Progress (1): 439/494 kB
-Progress (1): 456/494 kB
-Progress (1): 472/494 kB
-Progress (1): 489/494 kB
-Progress (1): 494 kB    
-                    
+Progress (1): 16/494 kB+Progress (1): 33/494 kB+Progress (1): 49/494 kB+Progress (1): 66/494 kB+Progress (1): 79/494 kB+Progress (1): 95/494 kB+Progress (1): 112/494 kB+Progress (1): 128/494 kB+Progress (1): 144/494 kB+Progress (1): 161/494 kB+Progress (1): 177/494 kB+Progress (1): 194/494 kB+Progress (1): 210/494 kB+Progress (1): 226/494 kB+Progress (1): 243/494 kB+Progress (1): 259/494 kB+Progress (1): 276/494 kB+Progress (1): 292/494 kB+Progress (1): 308/494 kB+Progress (1): 325/494 kB+Progress (1): 341/494 kB+Progress (1): 357/494 kB+Progress (1): 374/494 kB+Progress (1): 390/494 kB+Progress (1): 407/494 kB+Progress (1): 423/494 kB+Progress (1): 439/494 kB+Progress (1): 456/494 kB+Progress (1): 472/494 kB+Progress (1): 489/494 kB+Progress (1): 494 kB    +                     Downloaded from central: https://repo.maven.apache.org/maven2/com/github/docker-java/docker-java-api/3.5.1/docker-java-api-3.5.1.jar (494 kB at 41 MB/s)
->>>>>>> ab7ada5f
 [INFO] Rule 3: org.codehaus.mojo.extraenforcer.dependencies.EnforceBytecodeVersion passed
 [INFO] Rule 4: org.apache.maven.enforcer.rules.dependency.BannedDependencies passed
 [INFO] Rule 5: org.apache.maven.enforcer.rules.dependency.BannedDependencies passed
@@ -645,32 +639,6 @@
 [INFO] /tmp/plugin-builds/docker-plugin/src/main/java/io/jenkins/docker/pipeline/DockerNodeStep.java:[49,12] Generating io/jenkins/docker/pipeline/DockerNodeStep.stapler
 [INFO] /tmp/plugin-builds/docker-plugin/src/main/java/com/nirima/jenkins/plugins/docker/DockerJobProperty.java:[35,8] Generating com/nirima/jenkins/plugins/docker/DockerJobProperty.javadoc
 [INFO] /tmp/plugin-builds/docker-plugin/src/main/java/com/nirima/jenkins/plugins/docker/DockerJobTemplateProperty.java:[16,8] Generating com/nirima/jenkins/plugins/docker/DockerJobTemplateProperty.javadoc
-<<<<<<< HEAD
-[INFO] /tmp/plugin-builds/docker-plugin/src/main/java/io/jenkins/docker/client/DockerAPI.java:[393,31] Generating io/jenkins/docker/client/DockerAPI/DescriptorImpl/doCheckCredentialsId.stapler
-[INFO] /tmp/plugin-builds/docker-plugin/src/main/java/com/nirima/jenkins/plugins/docker/DockerDisabled.java:[155,31] Generating com/nirima/jenkins/plugins/docker/DockerDisabled/DescriptorImpl/doCheckEnabledByChoice.stapler
-[INFO] /tmp/plugin-builds/docker-plugin/src/main/java/io/jenkins/docker/pipeline/DockerAgent.java:[122,29] Generating io/jenkins/docker/pipeline/DockerAgent/DescriptorImpl/doFillCredentialsIdItems.stapler
-[INFO] /tmp/plugin-builds/docker-plugin/src/main/java/com/nirima/jenkins/plugins/docker/DockerTemplateBase.java:[1385,31] Generating com/nirima/jenkins/plugins/docker/DockerTemplateBase/DescriptorImpl/doCheckCapabilitiesToAddString.stapler
-[INFO] /tmp/plugin-builds/docker-plugin/src/main/java/com/nirima/jenkins/plugins/docker/DockerTemplateBase.java:[1405,31] Generating com/nirima/jenkins/plugins/docker/DockerTemplateBase/DescriptorImpl/doCheckExtraDockerLabelsString.stapler
-[INFO] /tmp/plugin-builds/docker-plugin/src/main/java/io/jenkins/docker/client/DockerAPI.java:[411,31] Generating io/jenkins/docker/client/DockerAPI/DescriptorImpl/doTestConnection.stapler
-[INFO] /tmp/plugin-builds/docker-plugin/src/main/java/com/nirima/jenkins/plugins/docker/DockerTemplateBase.java:[1335,31] Generating com/nirima/jenkins/plugins/docker/DockerTemplateBase/DescriptorImpl/doCheckVolumesFromString.stapler
-[INFO] /tmp/plugin-builds/docker-plugin/src/main/java/io/jenkins/docker/connector/DockerComputerSSHConnector.java:[627,33] Generating io/jenkins/docker/connector/DockerComputerSSHConnector/ManuallyConfiguredSSHKey/DescriptorImpl/doFillCredentialsIdItems.stapler
-[INFO] /tmp/plugin-builds/docker-plugin/src/main/java/com/nirima/jenkins/plugins/docker/strategy/DockerOnceRetentionStrategy.java:[285,31] Generating com/nirima/jenkins/plugins/docker/strategy/DockerOnceRetentionStrategy/DescriptorImpl/doCheckIdleMinutes.stapler
-[INFO] /tmp/plugin-builds/docker-plugin/src/main/java/com/nirima/jenkins/plugins/docker/DockerCloud.java:[913,31] Generating com/nirima/jenkins/plugins/docker/DockerCloud/DescriptorImpl/doCheckErrorDuration.stapler
-[INFO] /tmp/plugin-builds/docker-plugin/src/main/java/com/nirima/jenkins/plugins/docker/DockerTemplateBase.java:[1347,31] Generating com/nirima/jenkins/plugins/docker/DockerTemplateBase/DescriptorImpl/doCheckCpus.stapler
-[INFO] /tmp/plugin-builds/docker-plugin/src/main/java/com/nirima/jenkins/plugins/docker/DockerTemplateBase.java:[1373,31] Generating com/nirima/jenkins/plugins/docker/DockerTemplateBase/DescriptorImpl/doCheckSecurityOptsString.stapler
-[INFO] /tmp/plugin-builds/docker-plugin/src/main/java/io/jenkins/docker/pipeline/DockerNodeStep.java:[122,29] Generating io/jenkins/docker/pipeline/DockerNodeStep/DescriptorImpl/doFillCredentialsIdItems.stapler
-[INFO] /tmp/plugin-builds/docker-plugin/src/main/java/com/nirima/jenkins/plugins/docker/DockerTemplateBase.java:[1389,31] Generating com/nirima/jenkins/plugins/docker/DockerTemplateBase/DescriptorImpl/doCheckCapabilitiesToDropString.stapler
-[INFO] /tmp/plugin-builds/docker-plugin/src/main/java/com/nirima/jenkins/plugins/docker/DockerTemplate.java:[877,31] Generating com/nirima/jenkins/plugins/docker/DockerTemplate/DescriptorImpl/doCheckStopTimeout.stapler
-[INFO] /tmp/plugin-builds/docker-plugin/src/main/java/com/nirima/jenkins/plugins/docker/DockerTemplateBase.java:[1363,31] Generating com/nirima/jenkins/plugins/docker/DockerTemplateBase/DescriptorImpl/doCheckExtraHostsString.stapler
-[INFO] /tmp/plugin-builds/docker-plugin/src/main/java/com/nirima/jenkins/plugins/docker/DockerTemplateBase.java:[1415,31] Generating com/nirima/jenkins/plugins/docker/DockerTemplateBase/DescriptorImpl/doCheckExtraGroupsString.stapler
-[INFO] /tmp/plugin-builds/docker-plugin/src/main/java/com/nirima/jenkins/plugins/docker/DockerTemplateBase.java:[1325,31] Generating com/nirima/jenkins/plugins/docker/DockerTemplateBase/DescriptorImpl/doCheckMountsString.stapler
-[INFO] /tmp/plugin-builds/docker-plugin/src/main/java/com/nirima/jenkins/plugins/docker/DockerTemplate.java:[873,31] Generating com/nirima/jenkins/plugins/docker/DockerTemplate/DescriptorImpl/doCheckPullTimeout.stapler
-[INFO] /tmp/plugin-builds/docker-plugin/src/main/java/com/nirima/jenkins/plugins/docker/builder/DockerBuilderPublisher.java:[551,31] Generating com/nirima/jenkins/plugins/docker/builder/DockerBuilderPublisher/DescriptorImpl/doCheckTagsString.stapler
-[INFO] /tmp/plugin-builds/docker-plugin/src/main/java/io/jenkins/docker/client/DockerAPI.java:[406,31] Generating io/jenkins/docker/client/DockerAPI/DescriptorImpl/doCheckReadTimeout.stapler
-[INFO] /tmp/plugin-builds/docker-plugin/src/main/java/com/nirima/jenkins/plugins/docker/DockerManagementServer.java:[76,17] Generating com/nirima/jenkins/plugins/docker/DockerManagementServer/doControlSubmit.stapler
-[INFO] /tmp/plugin-builds/docker-plugin/src/main/java/io/jenkins/docker/client/DockerAPI.java:[402,31] Generating io/jenkins/docker/client/DockerAPI/DescriptorImpl/doCheckConnectionTimeout.stapler
-[INFO] /tmp/plugin-builds/docker-plugin/src/main/java/io/jenkins/docker/client/DockerAPI.java:[387,29] Generating io/jenkins/docker/client/DockerAPI/DescriptorImpl/doFillCredentialsIdItems.stapler
-=======
 [INFO] /tmp/plugin-builds/docker-plugin/src/main/java/com/nirima/jenkins/plugins/docker/DockerTemplateBase.java:[1415,31] Generating com/nirima/jenkins/plugins/docker/DockerTemplateBase/DescriptorImpl/doCheckExtraGroupsString.stapler
 [INFO] /tmp/plugin-builds/docker-plugin/src/main/java/com/nirima/jenkins/plugins/docker/DockerCloud.java:[913,31] Generating com/nirima/jenkins/plugins/docker/DockerCloud/DescriptorImpl/doCheckErrorDuration.stapler
 [INFO] /tmp/plugin-builds/docker-plugin/src/main/java/com/nirima/jenkins/plugins/docker/DockerTemplate.java:[877,31] Generating com/nirima/jenkins/plugins/docker/DockerTemplate/DescriptorImpl/doCheckStopTimeout.stapler
@@ -695,7 +663,6 @@
 [INFO] /tmp/plugin-builds/docker-plugin/src/main/java/com/nirima/jenkins/plugins/docker/builder/DockerBuilderPublisher.java:[551,31] Generating com/nirima/jenkins/plugins/docker/builder/DockerBuilderPublisher/DescriptorImpl/doCheckTagsString.stapler
 [INFO] /tmp/plugin-builds/docker-plugin/src/main/java/io/jenkins/docker/client/DockerAPI.java:[411,31] Generating io/jenkins/docker/client/DockerAPI/DescriptorImpl/doTestConnection.stapler
 [INFO] /tmp/plugin-builds/docker-plugin/src/main/java/com/nirima/jenkins/plugins/docker/DockerTemplateBase.java:[1347,31] Generating com/nirima/jenkins/plugins/docker/DockerTemplateBase/DescriptorImpl/doCheckCpus.stapler
->>>>>>> ab7ada5f
 [INFO] /tmp/plugin-builds/docker-plugin/src/main/java/com/nirima/jenkins/plugins/docker/DockerCloud.java: Some input files use or override a deprecated API.
 [INFO] /tmp/plugin-builds/docker-plugin/src/main/java/com/nirima/jenkins/plugins/docker/DockerCloud.java: Recompile with -Xlint:deprecation for details.
 [INFO] /tmp/plugin-builds/docker-plugin/src/main/java/com/nirima/jenkins/plugins/docker/utils/JenkinsUtils.java: Some input files use unchecked or unsafe operations.
@@ -723,151 +690,148 @@
 [INFO] Generating /tmp/plugin-builds/docker-plugin/target/test-classes/the.hpl
 [INFO] 
 [INFO] --- hpi:3.66:resolve-test-dependencies (default-resolve-test-dependencies) @ docker-plugin ---
-<<<<<<< HEAD
-=======
 Downloading from repo.jenkins-ci.org: https://repo.jenkins-ci.org/public/org/jenkins-ci/plugins/cloud-stats/377.vd8a_6c953e98e/cloud-stats-377.vd8a_6c953e98e.hpi
-Progress (1): 0.4/52 kB
-Progress (1): 1.8/52 kB
-Progress (1): 3.2/52 kB
-Progress (1): 4.6/52 kB
-Progress (1): 6.0/52 kB
-Progress (1): 7.4/52 kB
-Progress (1): 8.8/52 kB
-Progress (1): 10/52 kB 
-Progress (1): 12/52 kB
-Progress (1): 13/52 kB
-Progress (1): 14/52 kB
-Progress (1): 16/52 kB
-Progress (1): 16/52 kB
-Progress (1): 17/52 kB
-Progress (1): 19/52 kB
-Progress (1): 20/52 kB
-Progress (1): 22/52 kB
-Progress (1): 23/52 kB
-Progress (1): 24/52 kB
-Progress (1): 26/52 kB
-Progress (1): 27/52 kB
-Progress (1): 29/52 kB
-Progress (1): 30/52 kB
-Progress (1): 31/52 kB
-Progress (1): 33/52 kB
-Progress (1): 34/52 kB
-Progress (1): 36/52 kB
-Progress (1): 37/52 kB
-Progress (1): 38/52 kB
-Progress (1): 40/52 kB
-Progress (1): 41/52 kB
-Progress (1): 43/52 kB
-Progress (1): 44/52 kB
-Progress (1): 45/52 kB
-Progress (1): 47/52 kB
-Progress (1): 48/52 kB
-Progress (1): 49/52 kB
-Progress (1): 51/52 kB
-Progress (1): 52 kB   
-                   
+Progress (1): 0.4/52 kB+Progress (1): 1.8/52 kB+Progress (1): 3.2/52 kB+Progress (1): 4.6/52 kB+Progress (1): 6.0/52 kB+Progress (1): 7.4/52 kB+Progress (1): 8.8/52 kB+Progress (1): 10/52 kB +Progress (1): 12/52 kB+Progress (1): 13/52 kB+Progress (1): 14/52 kB+Progress (1): 16/52 kB+Progress (1): 16/52 kB+Progress (1): 17/52 kB+Progress (1): 19/52 kB+Progress (1): 20/52 kB+Progress (1): 22/52 kB+Progress (1): 23/52 kB+Progress (1): 24/52 kB+Progress (1): 26/52 kB+Progress (1): 27/52 kB+Progress (1): 29/52 kB+Progress (1): 30/52 kB+Progress (1): 31/52 kB+Progress (1): 33/52 kB+Progress (1): 34/52 kB+Progress (1): 36/52 kB+Progress (1): 37/52 kB+Progress (1): 38/52 kB+Progress (1): 40/52 kB+Progress (1): 41/52 kB+Progress (1): 43/52 kB+Progress (1): 44/52 kB+Progress (1): 45/52 kB+Progress (1): 47/52 kB+Progress (1): 48/52 kB+Progress (1): 49/52 kB+Progress (1): 51/52 kB+Progress (1): 52 kB   +                    Downloaded from repo.jenkins-ci.org: https://repo.jenkins-ci.org/public/org/jenkins-ci/plugins/cloud-stats/377.vd8a_6c953e98e/cloud-stats-377.vd8a_6c953e98e.hpi (52 kB at 229 kB/s)
 Downloading from repo.jenkins-ci.org: https://repo.jenkins-ci.org/public/org/jenkins-ci/plugins/docker-java-api/3.5.1-116.v2798d5ed4ce7/docker-java-api-3.5.1-116.v2798d5ed4ce7.hpi
-Progress (1): 16/835 kB
-Progress (1): 17/835 kB
-Progress (1): 33/835 kB
-Progress (1): 34/835 kB
-Progress (1): 51/835 kB
-Progress (1): 52/835 kB
-Progress (1): 68/835 kB
-Progress (1): 69/835 kB
-Progress (1): 85/835 kB
-Progress (1): 86/835 kB
-Progress (1): 103/835 kB
-Progress (1): 104/835 kB
-Progress (1): 120/835 kB
-Progress (1): 121/835 kB
-Progress (1): 138/835 kB
-Progress (1): 139/835 kB
-Progress (1): 155/835 kB
-Progress (1): 156/835 kB
-Progress (1): 172/835 kB
-Progress (1): 173/835 kB
-Progress (1): 190/835 kB
-Progress (1): 191/835 kB
-Progress (1): 207/835 kB
-Progress (1): 208/835 kB
-Progress (1): 225/835 kB
-Progress (1): 226/835 kB
-Progress (1): 242/835 kB
-Progress (1): 243/835 kB
-Progress (1): 260/835 kB
-Progress (1): 261/835 kB
-Progress (1): 277/835 kB
-Progress (1): 278/835 kB
-Progress (1): 294/835 kB
-Progress (1): 295/835 kB
-Progress (1): 312/835 kB
-Progress (1): 313/835 kB
-Progress (1): 329/835 kB
-Progress (1): 330/835 kB
-Progress (1): 347/835 kB
-Progress (1): 348/835 kB
-Progress (1): 364/835 kB
-Progress (1): 365/835 kB
-Progress (1): 381/835 kB
-Progress (1): 382/835 kB
-Progress (1): 399/835 kB
-Progress (1): 400/835 kB
-Progress (1): 416/835 kB
-Progress (1): 417/835 kB
-Progress (1): 434/835 kB
-Progress (1): 435/835 kB
-Progress (1): 451/835 kB
-Progress (1): 452/835 kB
-Progress (1): 468/835 kB
-Progress (1): 469/835 kB
-Progress (1): 486/835 kB
-Progress (1): 487/835 kB
-Progress (1): 503/835 kB
-Progress (1): 504/835 kB
-Progress (1): 521/835 kB
-Progress (1): 522/835 kB
-Progress (1): 538/835 kB
-Progress (1): 539/835 kB
-Progress (1): 555/835 kB
-Progress (1): 556/835 kB
-Progress (1): 573/835 kB
-Progress (1): 574/835 kB
-Progress (1): 590/835 kB
-Progress (1): 591/835 kB
-Progress (1): 608/835 kB
-Progress (1): 609/835 kB
-Progress (1): 625/835 kB
-Progress (1): 626/835 kB
-Progress (1): 642/835 kB
-Progress (1): 644/835 kB
-Progress (1): 660/835 kB
-Progress (1): 661/835 kB
-Progress (1): 677/835 kB
-Progress (1): 678/835 kB
-Progress (1): 695/835 kB
-Progress (1): 696/835 kB
-Progress (1): 712/835 kB
-Progress (1): 713/835 kB
-Progress (1): 730/835 kB
-Progress (1): 731/835 kB
-Progress (1): 747/835 kB
-Progress (1): 748/835 kB
-Progress (1): 764/835 kB
-Progress (1): 765/835 kB
-Progress (1): 782/835 kB
-Progress (1): 783/835 kB
-Progress (1): 799/835 kB
-Progress (1): 800/835 kB
-Progress (1): 817/835 kB
-Progress (1): 818/835 kB
-Progress (1): 834/835 kB
-Progress (1): 835/835 kB
-Progress (1): 835 kB    
-                    
+Progress (1): 16/835 kB+Progress (1): 17/835 kB+Progress (1): 33/835 kB+Progress (1): 34/835 kB+Progress (1): 51/835 kB+Progress (1): 52/835 kB+Progress (1): 68/835 kB+Progress (1): 69/835 kB+Progress (1): 85/835 kB+Progress (1): 86/835 kB+Progress (1): 103/835 kB+Progress (1): 104/835 kB+Progress (1): 120/835 kB+Progress (1): 121/835 kB+Progress (1): 138/835 kB+Progress (1): 139/835 kB+Progress (1): 155/835 kB+Progress (1): 156/835 kB+Progress (1): 172/835 kB+Progress (1): 173/835 kB+Progress (1): 190/835 kB+Progress (1): 191/835 kB+Progress (1): 207/835 kB+Progress (1): 208/835 kB+Progress (1): 225/835 kB+Progress (1): 226/835 kB+Progress (1): 242/835 kB+Progress (1): 243/835 kB+Progress (1): 260/835 kB+Progress (1): 261/835 kB+Progress (1): 277/835 kB+Progress (1): 278/835 kB+Progress (1): 294/835 kB+Progress (1): 295/835 kB+Progress (1): 312/835 kB+Progress (1): 313/835 kB+Progress (1): 329/835 kB+Progress (1): 330/835 kB+Progress (1): 347/835 kB+Progress (1): 348/835 kB+Progress (1): 364/835 kB+Progress (1): 365/835 kB+Progress (1): 381/835 kB+Progress (1): 382/835 kB+Progress (1): 399/835 kB+Progress (1): 400/835 kB+Progress (1): 416/835 kB+Progress (1): 417/835 kB+Progress (1): 434/835 kB+Progress (1): 435/835 kB+Progress (1): 451/835 kB+Progress (1): 452/835 kB+Progress (1): 468/835 kB+Progress (1): 469/835 kB+Progress (1): 486/835 kB+Progress (1): 487/835 kB+Progress (1): 503/835 kB+Progress (1): 504/835 kB+Progress (1): 521/835 kB+Progress (1): 522/835 kB+Progress (1): 538/835 kB+Progress (1): 539/835 kB+Progress (1): 555/835 kB+Progress (1): 556/835 kB+Progress (1): 573/835 kB+Progress (1): 574/835 kB+Progress (1): 590/835 kB+Progress (1): 591/835 kB+Progress (1): 608/835 kB+Progress (1): 609/835 kB+Progress (1): 625/835 kB+Progress (1): 626/835 kB+Progress (1): 642/835 kB+Progress (1): 644/835 kB+Progress (1): 660/835 kB+Progress (1): 661/835 kB+Progress (1): 677/835 kB+Progress (1): 678/835 kB+Progress (1): 695/835 kB+Progress (1): 696/835 kB+Progress (1): 712/835 kB+Progress (1): 713/835 kB+Progress (1): 730/835 kB+Progress (1): 731/835 kB+Progress (1): 747/835 kB+Progress (1): 748/835 kB+Progress (1): 764/835 kB+Progress (1): 765/835 kB+Progress (1): 782/835 kB+Progress (1): 783/835 kB+Progress (1): 799/835 kB+Progress (1): 800/835 kB+Progress (1): 817/835 kB+Progress (1): 818/835 kB+Progress (1): 834/835 kB+Progress (1): 835/835 kB+Progress (1): 835 kB    +                     Downloaded from repo.jenkins-ci.org: https://repo.jenkins-ci.org/public/org/jenkins-ci/plugins/docker-java-api/3.5.1-116.v2798d5ed4ce7/docker-java-api-3.5.1-116.v2798d5ed4ce7.hpi (835 kB at 879 kB/s)
->>>>>>> ab7ada5f
 [INFO] 
 [INFO] --- hpi:3.66:test-runtime (default-test-runtime) @ docker-plugin ---
 [INFO] Tests are skipped.
@@ -914,11 +878,6 @@
 [INFO] ------------------------------------------------------------------------
 [INFO] BUILD SUCCESS
 [INFO] ------------------------------------------------------------------------
-<<<<<<< HEAD
-[INFO] Total time:  12.585 s
-[INFO] Finished at: 2025-07-09T12:16:42+02:00
-=======
 [INFO] Total time:  15.808 s
 [INFO] Finished at: 2025-07-08T02:51:19Z
->>>>>>> ab7ada5f
 [INFO] ------------------------------------------------------------------------