--- conflicted
+++ resolved
@@ -2735,38 +2735,6 @@
 [INFO] ------------------------------------------------------------------------
 [INFO] Reactor Summary for Amazon Web Services SDK :: Parent 1.12.780-999999-SNAPSHOT:
 [INFO] 
-<<<<<<< HEAD
-[INFO] Amazon Web Services SDK :: Parent .................. SUCCESS [  4.573 s]
-[INFO] Amazon Web Services SDK :: Minimal ................. SUCCESS [  5.672 s]
-[INFO] Amazon Web Services SDK :: Api Gateway ............. SUCCESS [  4.366 s]
-[INFO] Amazon Web Services SDK :: Autoscaling ............. SUCCESS [  3.844 s]
-[INFO] Amazon Web Services SDK :: CloudFormation .......... SUCCESS [  6.250 s]
-[INFO] Amazon Web Services SDK :: CloudFront .............. SUCCESS [  5.253 s]
-[INFO] Amazon Web Services SDK :: CloudWatch .............. SUCCESS [  3.587 s]
-[INFO] Amazon Web Services SDK :: CodeBuild ............... SUCCESS [  3.378 s]
-[INFO] Amazon Web Services SDK :: CodeDeploy .............. SUCCESS [  3.596 s]
-[INFO] Amazon Web Services SDK :: EC2 ..................... SUCCESS [  3.507 s]
-[INFO] Amazon Web Services SDK :: ECR ..................... SUCCESS [  2.636 s]
-[INFO] Amazon Web Services SDK :: ECS ..................... SUCCESS [  3.228 s]
-[INFO] Amazon Web Services SDK :: EFS ..................... SUCCESS [  2.766 s]
-[INFO] Amazon Web Services SDK :: Elastic Beanstalk ....... SUCCESS [  2.935 s]
-[INFO] Amazon Web Services SDK :: Elastic Load Balancing V2 SUCCESS [  2.773 s]
-[INFO] Amazon Web Services SDK :: IAM ..................... SUCCESS [  2.934 s]
-[INFO] Amazon Web Services SDK :: kinesis ................. SUCCESS [  2.807 s]
-[INFO] Amazon Web Services SDK :: Lambda .................. SUCCESS [  2.786 s]
-[INFO] Amazon Web Services SDK :: Logs .................... SUCCESS [  2.602 s]
-[INFO] Amazon Web Services SDK :: Organizations ........... SUCCESS [  2.469 s]
-[INFO] Amazon Web Services SDK :: Secrets Manager ......... SUCCESS [  2.470 s]
-[INFO] Amazon Web Services SDK :: SQS ..................... SUCCESS [  2.418 s]
-[INFO] Amazon Web Services SDK :: SNS ..................... SUCCESS [  2.939 s]
-[INFO] Amazon Web Services SDK :: SSM ..................... SUCCESS [  2.744 s]
-[INFO] Amazon Web Services SDK :: All ..................... SUCCESS [ 20.224 s]
-[INFO] ------------------------------------------------------------------------
-[INFO] BUILD SUCCESS
-[INFO] ------------------------------------------------------------------------
-[INFO] Total time:  01:45 min
-[INFO] Finished at: 2025-07-09T12:44:30+02:00
-=======
 [INFO] Amazon Web Services SDK :: Parent .................. SUCCESS [  2.336 s]
 [INFO] Amazon Web Services SDK :: Minimal ................. SUCCESS [  2.493 s]
 [INFO] Amazon Web Services SDK :: Api Gateway ............. SUCCESS [  1.900 s]
@@ -2797,5 +2765,4 @@
 [INFO] ------------------------------------------------------------------------
 [INFO] Total time:  41.345 s
 [INFO] Finished at: 2025-07-08T03:16:51Z
->>>>>>> ab7ada5f
 [INFO] ------------------------------------------------------------------------