WARNING: A terminally deprecated method in sun.misc.Unsafe has been called
WARNING: sun.misc.Unsafe::staticFieldBase has been called by com.google.inject.internal.aop.HiddenClassDefiner (file:/usr/share/apache-maven-3.9.10/lib/guice-5.1.0-classes.jar)
WARNING: Please consider reporting this to the maintainers of class com.google.inject.internal.aop.HiddenClassDefiner
WARNING: sun.misc.Unsafe::staticFieldBase will be removed in a future release
[INFO] Scanning for projects...
[INFO] Artifact org.jenkins-ci.tools:maven-hpi-plugin:pom:3.61 is present in the local repository, but cached from a remote repository ID that is unavailable in current build context, verifying that is downloadable from [incrementals (https://repo.jenkins-ci.org/incrementals/, default, releases), central (https://repo.maven.apache.org/maven2, default, releases)]
[INFO] Artifact org.jenkins-ci.tools:maven-hpi-plugin:pom:3.61 is present in the local repository, but cached from a remote repository ID that is unavailable in current build context, verifying that is downloadable from [incrementals (https://repo.jenkins-ci.org/incrementals/, default, releases), central (https://repo.maven.apache.org/maven2, default, releases)]
[WARNING] The POM for org.jenkins-ci.tools:maven-hpi-plugin:jar:3.61 is missing, no dependency information available
[INFO] Artifact org.jenkins-ci.tools:maven-hpi-plugin:jar:3.61 is present in the local repository, but cached from a remote repository ID that is unavailable in current build context, verifying that is downloadable from [incrementals (https://repo.jenkins-ci.org/incrementals/, default, releases), central (https://repo.maven.apache.org/maven2, default, releases)]
[INFO] Artifact org.jenkins-ci.tools:maven-hpi-plugin:jar:3.61 is present in the local repository, but cached from a remote repository ID that is unavailable in current build context, verifying that is downloadable from [incrementals (https://repo.jenkins-ci.org/incrementals/, default, releases), central (https://repo.maven.apache.org/maven2, default, releases)]
[WARNING] Failed to build parent project for org.jenkins-ci.plugins.aws-java-sdk:aws-java-sdk-parent:pom:1.12.780-999999-SNAPSHOT
[INFO] ------------------------------------------------------------------------
[INFO] Reactor Build Order:
[INFO] 
[INFO] Amazon Web Services SDK :: Parent                                  [pom]
[INFO] Amazon Web Services SDK :: Minimal                                 [hpi]
[INFO] Amazon Web Services SDK :: Api Gateway                             [hpi]
[INFO] Amazon Web Services SDK :: Autoscaling                             [hpi]
[INFO] Amazon Web Services SDK :: CloudFormation                          [hpi]
[INFO] Amazon Web Services SDK :: CloudFront                              [hpi]
[INFO] Amazon Web Services SDK :: CloudWatch                              [hpi]
[INFO] Amazon Web Services SDK :: CodeBuild                               [hpi]
[INFO] Amazon Web Services SDK :: CodeDeploy                              [hpi]
[INFO] Amazon Web Services SDK :: EC2                                     [hpi]
[INFO] Amazon Web Services SDK :: ECR                                     [hpi]
[INFO] Amazon Web Services SDK :: ECS                                     [hpi]
[INFO] Amazon Web Services SDK :: EFS                                     [hpi]
[INFO] Amazon Web Services SDK :: Elastic Beanstalk                       [hpi]
[INFO] Amazon Web Services SDK :: Elastic Load Balancing V2               [hpi]
[INFO] Amazon Web Services SDK :: IAM                                     [hpi]
[INFO] Amazon Web Services SDK :: kinesis                                 [hpi]
[INFO] Amazon Web Services SDK :: Lambda                                  [hpi]
[INFO] Amazon Web Services SDK :: Logs                                    [hpi]
[INFO] Amazon Web Services SDK :: Organizations                           [hpi]
[INFO] Amazon Web Services SDK :: Secrets Manager                         [hpi]
[INFO] Amazon Web Services SDK :: SQS                                     [hpi]
[INFO] Amazon Web Services SDK :: SNS                                     [hpi]
[INFO] Amazon Web Services SDK :: SSM                                     [hpi]
[INFO] Amazon Web Services SDK :: All                                     [hpi]
[INFO] 
[INFO] ------< org.jenkins-ci.plugins.aws-java-sdk:aws-java-sdk-parent >-------
[INFO] Building Amazon Web Services SDK :: Parent 1.12.780-999999-SNAPSHOT [1/25]
[INFO]   from pom.xml
[INFO] --------------------------------[ pom ]---------------------------------
[INFO] 
[INFO] --- clean:3.4.1:clean (default-clean) @ aws-java-sdk-parent ---
[INFO] 
[INFO] --- enforcer:3.5.0:enforce (display-info) @ aws-java-sdk-parent ---
[INFO] Rule 0: io.jenkins.tools.incrementals.enforcer.RequireExtensionVersion passed
[INFO] Rule 1: org.apache.maven.enforcer.rules.version.RequireMavenVersion passed
[INFO] Rule 2: org.apache.maven.enforcer.rules.version.RequireJavaVersion passed
[INFO] Rule 3: org.codehaus.mojo.extraenforcer.dependencies.EnforceBytecodeVersion passed
[INFO] Rule 4: org.apache.maven.enforcer.rules.dependency.BannedDependencies passed
[INFO] Rule 5: org.apache.maven.enforcer.rules.dependency.BannedDependencies passed
[INFO] Rule 6: org.apache.maven.enforcer.rules.dependency.RequireUpperBoundDeps passed
[INFO] 
[INFO] --- enforcer:3.5.0:enforce (no-snapshots-in-release) @ aws-java-sdk-parent ---
[INFO] Rule 0: org.apache.maven.enforcer.rules.dependency.RequireReleaseDeps passed
[INFO] 
[INFO] --- localizer:1.31:generate (default) @ aws-java-sdk-parent ---
[INFO] 
[INFO] --- flatten:1.7.0:flatten (flatten) @ aws-java-sdk-parent ---
[INFO] Generating flattened POM of project org.jenkins-ci.plugins.aws-java-sdk:aws-java-sdk-parent:pom:1.12.780-999999-SNAPSHOT...
[INFO] 
[INFO] --- antrun:3.1.0:run (createTempDir) @ aws-java-sdk-parent ---
[INFO] Executing tasks
[INFO]     [mkdir] Created dir: /tmp/plugin-builds/aws-java-sdk-cloudformation/target/tmp
[INFO] Executed tasks
[INFO] 
[INFO] --- license:165.v7e11f4e4a_325:process (default) @ aws-java-sdk-parent ---
[INFO] 
[INFO] --- jar:3.4.2:test-jar (maybe-test-jar) @ aws-java-sdk-parent ---
[INFO] Skipping packaging of the test-jar
[INFO] 
[INFO] >>> spotbugs:4.9.2.0:check (spotbugs) > :spotbugs @ aws-java-sdk-parent >>>
[INFO] 
[INFO] --- spotbugs:4.9.2.0:spotbugs (spotbugs) @ aws-java-sdk-parent ---
[INFO] Skipping com.github.spotbugs:spotbugs-maven-plugin:4.9.2.0:spotbugs report goal
[INFO] 
[INFO] <<< spotbugs:4.9.2.0:check (spotbugs) < :spotbugs @ aws-java-sdk-parent <<<
[INFO] 
[INFO] 
[INFO] --- spotbugs:4.9.2.0:check (spotbugs) @ aws-java-sdk-parent ---
[INFO] Spotbugs plugin skipped
[INFO] 
[INFO] --- spotless:2.44.3:check (default) @ aws-java-sdk-parent ---
[INFO] Spotless check skipped
[INFO] 
[INFO] --- install:3.1.4:install (default-install) @ aws-java-sdk-parent ---
[INFO] Installing /tmp/plugin-builds/aws-java-sdk-cloudformation/target/aws-java-sdk-parent-1.12.780-999999-SNAPSHOT.pom to /home/runner/.m2/repository/org/jenkins-ci/plugins/aws-java-sdk/aws-java-sdk-parent/1.12.780-999999-SNAPSHOT/aws-java-sdk-parent-1.12.780-999999-SNAPSHOT.pom
[INFO] 
[INFO] ------< org.jenkins-ci.plugins.aws-java-sdk:aws-java-sdk-minimal >------
[INFO] Building Amazon Web Services SDK :: Minimal 1.12.780-999999-SNAPSHOT [2/25]
[INFO]   from aws-java-sdk-minimal/pom.xml
[INFO] --------------------------------[ hpi ]---------------------------------
[INFO] 
[INFO] --- clean:3.4.1:clean (default-clean) @ aws-java-sdk-minimal ---
[INFO] 
[INFO] --- hpi:3.61:validate (default-validate) @ aws-java-sdk-minimal ---
[INFO] Created marker file /tmp/plugin-builds/aws-java-sdk-cloudformation/aws-java-sdk-minimal/target/java-level/17
[INFO] 
[INFO] --- hpi:3.61:validate-hpi (default-validate-hpi) @ aws-java-sdk-minimal ---
[INFO] 
[INFO] --- enforcer:3.5.0:enforce (display-info) @ aws-java-sdk-minimal ---
[INFO] Rule 3: org.codehaus.mojo.extraenforcer.dependencies.EnforceBytecodeVersion passed
[INFO] Rule 4: org.apache.maven.enforcer.rules.dependency.BannedDependencies passed
[INFO] Rule 5: org.apache.maven.enforcer.rules.dependency.BannedDependencies passed
[INFO] Rule 6: org.apache.maven.enforcer.rules.dependency.RequireUpperBoundDeps passed
[INFO] 
[INFO] --- enforcer:3.5.0:enforce (no-snapshots-in-release) @ aws-java-sdk-minimal ---
[INFO] Rule 0: org.apache.maven.enforcer.rules.dependency.RequireReleaseDeps passed
[INFO] 
[INFO] --- localizer:1.31:generate (default) @ aws-java-sdk-minimal ---
[INFO] 
[INFO] --- resources:3.3.1:resources (default-resources) @ aws-java-sdk-minimal ---
[INFO] Copying 1 resource from src/main/resources to target/classes
[INFO] 
[INFO] --- flatten:1.7.0:flatten (flatten) @ aws-java-sdk-minimal ---
[INFO] Generating flattened POM of project org.jenkins-ci.plugins.aws-java-sdk:aws-java-sdk-minimal:hpi:1.12.780-999999-SNAPSHOT...
[INFO] 
[INFO] --- compiler:3.14.0:compile (default-compile) @ aws-java-sdk-minimal ---
[INFO] Nothing to compile - all classes are up to date.
[INFO] 
[INFO] --- access-modifier-checker:1.34:enforce (default-enforce) @ aws-java-sdk-minimal ---
[INFO] Skipping access modifier checks
[INFO] 
[INFO] --- hpi:3.61:insert-test (default-insert-test) @ aws-java-sdk-minimal ---
[INFO] 
[INFO] --- antrun:3.1.0:run (createTempDir) @ aws-java-sdk-minimal ---
[INFO] Executing tasks
[INFO]     [mkdir] Created dir: /tmp/plugin-builds/aws-java-sdk-cloudformation/aws-java-sdk-minimal/target/tmp
[INFO] Executed tasks
[INFO] 
[INFO] --- resources:3.3.1:testResources (default-testResources) @ aws-java-sdk-minimal ---
[INFO] Not copying test resources
[INFO] 
[INFO] --- compiler:3.14.0:testCompile (default-testCompile) @ aws-java-sdk-minimal ---
[INFO] Not compiling test sources
[INFO] 
[INFO] --- hpi:3.61:test-hpl (default-test-hpl) @ aws-java-sdk-minimal ---
[INFO] Generating /tmp/plugin-builds/aws-java-sdk-cloudformation/aws-java-sdk-minimal/target/test-classes/the.hpl
[INFO] 
[INFO] --- hpi:3.61:resolve-test-dependencies (default-resolve-test-dependencies) @ aws-java-sdk-minimal ---
[INFO] 
[INFO] --- hpi:3.61:test-runtime (default-test-runtime) @ aws-java-sdk-minimal ---
[INFO] Tests are skipped.
[INFO] 
[INFO] --- surefire:3.5.2:test (default-test) @ aws-java-sdk-minimal ---
[INFO] Tests are skipped.
[INFO] 
[INFO] --- license:165.v7e11f4e4a_325:process (default) @ aws-java-sdk-minimal ---
[INFO] 
[INFO] --- hpi:3.61:hpi (default-hpi) @ aws-java-sdk-minimal ---
[INFO] Generating /tmp/plugin-builds/aws-java-sdk-cloudformation/aws-java-sdk-minimal/target/aws-java-sdk-minimal/META-INF/MANIFEST.MF
[INFO] Checking for attached .jar artifact ...
[INFO] Generating jar /tmp/plugin-builds/aws-java-sdk-cloudformation/aws-java-sdk-minimal/target/aws-java-sdk-minimal.jar
[INFO] Building jar: /tmp/plugin-builds/aws-java-sdk-cloudformation/aws-java-sdk-minimal/target/aws-java-sdk-minimal.jar
[INFO] Exploding webapp...
[INFO] Copy webapp webResources to /tmp/plugin-builds/aws-java-sdk-cloudformation/aws-java-sdk-minimal/target/aws-java-sdk-minimal
[INFO] Assembling webapp aws-java-sdk-minimal in /tmp/plugin-builds/aws-java-sdk-cloudformation/aws-java-sdk-minimal/target/aws-java-sdk-minimal
[INFO] Bundling direct dependency aws-java-sdk-core-1.12.780.jar
[WARNING] Bundling transitive dependency aws-java-sdk-kms-1.12.780.jar (via aws-java-sdk-s3)
[INFO] Bundling direct dependency aws-java-sdk-s3-1.12.780.jar
[INFO] Bundling direct dependency aws-java-sdk-sts-1.12.780.jar
[WARNING] Bundling transitive dependency jmespath-java-1.12.780.jar (via aws-java-sdk-s3)
[INFO] Generating hpi /tmp/plugin-builds/aws-java-sdk-cloudformation/aws-java-sdk-minimal/target/aws-java-sdk-minimal.hpi
[INFO] Building jar: /tmp/plugin-builds/aws-java-sdk-cloudformation/aws-java-sdk-minimal/target/aws-java-sdk-minimal.hpi
[INFO] 
[INFO] --- jar:3.4.2:test-jar (maybe-test-jar) @ aws-java-sdk-minimal ---
[INFO] Skipping packaging of the test-jar
[INFO] 
[INFO] >>> spotbugs:4.9.2.0:check (spotbugs) > :spotbugs @ aws-java-sdk-minimal >>>
[INFO] 
[INFO] --- spotbugs:4.9.2.0:spotbugs (spotbugs) @ aws-java-sdk-minimal ---
[INFO] Skipping com.github.spotbugs:spotbugs-maven-plugin:4.9.2.0:spotbugs report goal
[INFO] 
[INFO] <<< spotbugs:4.9.2.0:check (spotbugs) < :spotbugs @ aws-java-sdk-minimal <<<
[INFO] 
[INFO] 
[INFO] --- spotbugs:4.9.2.0:check (spotbugs) @ aws-java-sdk-minimal ---
[INFO] Spotbugs plugin skipped
[INFO] 
[INFO] --- spotless:2.44.3:check (default) @ aws-java-sdk-minimal ---
[INFO] Spotless check skipped
[INFO] 
[INFO] --- install:3.1.4:install (default-install) @ aws-java-sdk-minimal ---
[INFO] Installing /tmp/plugin-builds/aws-java-sdk-cloudformation/aws-java-sdk-minimal/target/aws-java-sdk-minimal-1.12.780-999999-SNAPSHOT.pom to /home/runner/.m2/repository/org/jenkins-ci/plugins/aws-java-sdk/aws-java-sdk-minimal/1.12.780-999999-SNAPSHOT/aws-java-sdk-minimal-1.12.780-999999-SNAPSHOT.pom
[INFO] Installing /tmp/plugin-builds/aws-java-sdk-cloudformation/aws-java-sdk-minimal/target/aws-java-sdk-minimal.hpi to /home/runner/.m2/repository/org/jenkins-ci/plugins/aws-java-sdk/aws-java-sdk-minimal/1.12.780-999999-SNAPSHOT/aws-java-sdk-minimal-1.12.780-999999-SNAPSHOT.hpi
[INFO] Installing /tmp/plugin-builds/aws-java-sdk-cloudformation/aws-java-sdk-minimal/target/aws-java-sdk-minimal.jar to /home/runner/.m2/repository/org/jenkins-ci/plugins/aws-java-sdk/aws-java-sdk-minimal/1.12.780-999999-SNAPSHOT/aws-java-sdk-minimal-1.12.780-999999-SNAPSHOT.jar
[INFO] 
[INFO] ----< org.jenkins-ci.plugins.aws-java-sdk:aws-java-sdk-api-gateway >----
[INFO] Building Amazon Web Services SDK :: Api Gateway 1.12.780-999999-SNAPSHOT [3/25]
[INFO]   from aws-java-sdk-api-gateway/pom.xml
[INFO] --------------------------------[ hpi ]---------------------------------
[INFO] 
[INFO] --- clean:3.4.1:clean (default-clean) @ aws-java-sdk-api-gateway ---
[INFO] 
[INFO] --- hpi:3.61:validate (default-validate) @ aws-java-sdk-api-gateway ---
[INFO] Created marker file /tmp/plugin-builds/aws-java-sdk-cloudformation/aws-java-sdk-api-gateway/target/java-level/17
[INFO] 
[INFO] --- hpi:3.61:validate-hpi (default-validate-hpi) @ aws-java-sdk-api-gateway ---
[INFO] 
[INFO] --- enforcer:3.5.0:enforce (display-info) @ aws-java-sdk-api-gateway ---
[INFO] Rule 3: org.codehaus.mojo.extraenforcer.dependencies.EnforceBytecodeVersion passed
[INFO] Rule 4: org.apache.maven.enforcer.rules.dependency.BannedDependencies passed
[INFO] Rule 5: org.apache.maven.enforcer.rules.dependency.BannedDependencies passed
[INFO] Rule 6: org.apache.maven.enforcer.rules.dependency.RequireUpperBoundDeps passed
[INFO] 
[INFO] --- enforcer:3.5.0:enforce (no-snapshots-in-release) @ aws-java-sdk-api-gateway ---
[INFO] Rule 0: org.apache.maven.enforcer.rules.dependency.RequireReleaseDeps passed
[INFO] 
[INFO] --- localizer:1.31:generate (default) @ aws-java-sdk-api-gateway ---
[INFO] 
[INFO] --- resources:3.3.1:resources (default-resources) @ aws-java-sdk-api-gateway ---
[INFO] Copying 1 resource from src/main/resources to target/classes
[INFO] 
[INFO] --- flatten:1.7.0:flatten (flatten) @ aws-java-sdk-api-gateway ---
[INFO] Generating flattened POM of project org.jenkins-ci.plugins.aws-java-sdk:aws-java-sdk-api-gateway:hpi:1.12.780-999999-SNAPSHOT...
[INFO] 
[INFO] --- compiler:3.14.0:compile (default-compile) @ aws-java-sdk-api-gateway ---
[INFO] Recompiling the module because of changed dependency.
[INFO] 
[INFO] --- access-modifier-checker:1.34:enforce (default-enforce) @ aws-java-sdk-api-gateway ---
[INFO] Skipping access modifier checks
[INFO] 
[INFO] --- hpi:3.61:insert-test (default-insert-test) @ aws-java-sdk-api-gateway ---
[INFO] 
[INFO] --- antrun:3.1.0:run (createTempDir) @ aws-java-sdk-api-gateway ---
[INFO] Executing tasks
[INFO]     [mkdir] Created dir: /tmp/plugin-builds/aws-java-sdk-cloudformation/aws-java-sdk-api-gateway/target/tmp
[INFO] Executed tasks
[INFO] 
[INFO] --- resources:3.3.1:testResources (default-testResources) @ aws-java-sdk-api-gateway ---
[INFO] Not copying test resources
[INFO] 
[INFO] --- compiler:3.14.0:testCompile (default-testCompile) @ aws-java-sdk-api-gateway ---
[INFO] Not compiling test sources
[INFO] 
[INFO] --- hpi:3.61:test-hpl (default-test-hpl) @ aws-java-sdk-api-gateway ---
[INFO] Generating /tmp/plugin-builds/aws-java-sdk-cloudformation/aws-java-sdk-api-gateway/target/test-classes/the.hpl
[INFO] 
[INFO] --- hpi:3.61:resolve-test-dependencies (default-resolve-test-dependencies) @ aws-java-sdk-api-gateway ---
[INFO] 
[INFO] --- hpi:3.61:test-runtime (default-test-runtime) @ aws-java-sdk-api-gateway ---
[INFO] Tests are skipped.
[INFO] 
[INFO] --- surefire:3.5.2:test (default-test) @ aws-java-sdk-api-gateway ---
[INFO] Tests are skipped.
[INFO] 
[INFO] --- license:165.v7e11f4e4a_325:process (default) @ aws-java-sdk-api-gateway ---
[INFO] 
[INFO] --- hpi:3.61:hpi (default-hpi) @ aws-java-sdk-api-gateway ---
[INFO] Generating /tmp/plugin-builds/aws-java-sdk-cloudformation/aws-java-sdk-api-gateway/target/aws-java-sdk-api-gateway/META-INF/MANIFEST.MF
[INFO] Checking for attached .jar artifact ...
[INFO] Generating jar /tmp/plugin-builds/aws-java-sdk-cloudformation/aws-java-sdk-api-gateway/target/aws-java-sdk-api-gateway.jar
[INFO] Building jar: /tmp/plugin-builds/aws-java-sdk-cloudformation/aws-java-sdk-api-gateway/target/aws-java-sdk-api-gateway.jar
[INFO] Exploding webapp...
[INFO] Copy webapp webResources to /tmp/plugin-builds/aws-java-sdk-cloudformation/aws-java-sdk-api-gateway/target/aws-java-sdk-api-gateway
[INFO] Assembling webapp aws-java-sdk-api-gateway in /tmp/plugin-builds/aws-java-sdk-cloudformation/aws-java-sdk-api-gateway/target/aws-java-sdk-api-gateway
[INFO] Bundling direct dependency aws-java-sdk-api-gateway-1.12.780.jar
[INFO] Generating hpi /tmp/plugin-builds/aws-java-sdk-cloudformation/aws-java-sdk-api-gateway/target/aws-java-sdk-api-gateway.hpi
[INFO] Building jar: /tmp/plugin-builds/aws-java-sdk-cloudformation/aws-java-sdk-api-gateway/target/aws-java-sdk-api-gateway.hpi
[INFO] 
[INFO] --- jar:3.4.2:test-jar (maybe-test-jar) @ aws-java-sdk-api-gateway ---
[INFO] Skipping packaging of the test-jar
[INFO] 
[INFO] >>> spotbugs:4.9.2.0:check (spotbugs) > :spotbugs @ aws-java-sdk-api-gateway >>>
[INFO] 
[INFO] --- spotbugs:4.9.2.0:spotbugs (spotbugs) @ aws-java-sdk-api-gateway ---
[INFO] Skipping com.github.spotbugs:spotbugs-maven-plugin:4.9.2.0:spotbugs report goal
[INFO] 
[INFO] <<< spotbugs:4.9.2.0:check (spotbugs) < :spotbugs @ aws-java-sdk-api-gateway <<<
[INFO] 
[INFO] 
[INFO] --- spotbugs:4.9.2.0:check (spotbugs) @ aws-java-sdk-api-gateway ---
[INFO] Spotbugs plugin skipped
[INFO] 
[INFO] --- spotless:2.44.3:check (default) @ aws-java-sdk-api-gateway ---
[INFO] Spotless check skipped
[INFO] 
[INFO] --- install:3.1.4:install (default-install) @ aws-java-sdk-api-gateway ---
[INFO] Installing /tmp/plugin-builds/aws-java-sdk-cloudformation/aws-java-sdk-api-gateway/target/aws-java-sdk-api-gateway-1.12.780-999999-SNAPSHOT.pom to /home/runner/.m2/repository/org/jenkins-ci/plugins/aws-java-sdk/aws-java-sdk-api-gateway/1.12.780-999999-SNAPSHOT/aws-java-sdk-api-gateway-1.12.780-999999-SNAPSHOT.pom
[INFO] Installing /tmp/plugin-builds/aws-java-sdk-cloudformation/aws-java-sdk-api-gateway/target/aws-java-sdk-api-gateway.hpi to /home/runner/.m2/repository/org/jenkins-ci/plugins/aws-java-sdk/aws-java-sdk-api-gateway/1.12.780-999999-SNAPSHOT/aws-java-sdk-api-gateway-1.12.780-999999-SNAPSHOT.hpi
[INFO] Installing /tmp/plugin-builds/aws-java-sdk-cloudformation/aws-java-sdk-api-gateway/target/aws-java-sdk-api-gateway.jar to /home/runner/.m2/repository/org/jenkins-ci/plugins/aws-java-sdk/aws-java-sdk-api-gateway/1.12.780-999999-SNAPSHOT/aws-java-sdk-api-gateway-1.12.780-999999-SNAPSHOT.jar
[INFO] 
[INFO] ----< org.jenkins-ci.plugins.aws-java-sdk:aws-java-sdk-autoscaling >----
[INFO] Building Amazon Web Services SDK :: Autoscaling 1.12.780-999999-SNAPSHOT [4/25]
[INFO]   from aws-java-sdk-autoscaling/pom.xml
[INFO] --------------------------------[ hpi ]---------------------------------
[INFO] 
[INFO] --- clean:3.4.1:clean (default-clean) @ aws-java-sdk-autoscaling ---
[INFO] 
[INFO] --- hpi:3.61:validate (default-validate) @ aws-java-sdk-autoscaling ---
[INFO] Created marker file /tmp/plugin-builds/aws-java-sdk-cloudformation/aws-java-sdk-autoscaling/target/java-level/17
[INFO] 
[INFO] --- hpi:3.61:validate-hpi (default-validate-hpi) @ aws-java-sdk-autoscaling ---
[INFO] 
[INFO] --- enforcer:3.5.0:enforce (display-info) @ aws-java-sdk-autoscaling ---
[INFO] Rule 3: org.codehaus.mojo.extraenforcer.dependencies.EnforceBytecodeVersion passed
[INFO] Rule 4: org.apache.maven.enforcer.rules.dependency.BannedDependencies passed
[INFO] Rule 5: org.apache.maven.enforcer.rules.dependency.BannedDependencies passed
[INFO] Rule 6: org.apache.maven.enforcer.rules.dependency.RequireUpperBoundDeps passed
[INFO] 
[INFO] --- enforcer:3.5.0:enforce (no-snapshots-in-release) @ aws-java-sdk-autoscaling ---
[INFO] Rule 0: org.apache.maven.enforcer.rules.dependency.RequireReleaseDeps passed
[INFO] 
[INFO] --- localizer:1.31:generate (default) @ aws-java-sdk-autoscaling ---
[INFO] 
[INFO] --- resources:3.3.1:resources (default-resources) @ aws-java-sdk-autoscaling ---
[INFO] Copying 1 resource from src/main/resources to target/classes
[INFO] 
[INFO] --- flatten:1.7.0:flatten (flatten) @ aws-java-sdk-autoscaling ---
[INFO] Generating flattened POM of project org.jenkins-ci.plugins.aws-java-sdk:aws-java-sdk-autoscaling:hpi:1.12.780-999999-SNAPSHOT...
[INFO] 
[INFO] --- compiler:3.14.0:compile (default-compile) @ aws-java-sdk-autoscaling ---
[INFO] Recompiling the module because of changed dependency.
[INFO] 
[INFO] --- access-modifier-checker:1.34:enforce (default-enforce) @ aws-java-sdk-autoscaling ---
[INFO] Skipping access modifier checks
[INFO] 
[INFO] --- hpi:3.61:insert-test (default-insert-test) @ aws-java-sdk-autoscaling ---
[INFO] 
[INFO] --- antrun:3.1.0:run (createTempDir) @ aws-java-sdk-autoscaling ---
[INFO] Executing tasks
[INFO]     [mkdir] Created dir: /tmp/plugin-builds/aws-java-sdk-cloudformation/aws-java-sdk-autoscaling/target/tmp
[INFO] Executed tasks
[INFO] 
[INFO] --- resources:3.3.1:testResources (default-testResources) @ aws-java-sdk-autoscaling ---
[INFO] Not copying test resources
[INFO] 
[INFO] --- compiler:3.14.0:testCompile (default-testCompile) @ aws-java-sdk-autoscaling ---
[INFO] Not compiling test sources
[INFO] 
[INFO] --- hpi:3.61:test-hpl (default-test-hpl) @ aws-java-sdk-autoscaling ---
[INFO] Generating /tmp/plugin-builds/aws-java-sdk-cloudformation/aws-java-sdk-autoscaling/target/test-classes/the.hpl
[INFO] 
[INFO] --- hpi:3.61:resolve-test-dependencies (default-resolve-test-dependencies) @ aws-java-sdk-autoscaling ---
[INFO] 
[INFO] --- hpi:3.61:test-runtime (default-test-runtime) @ aws-java-sdk-autoscaling ---
[INFO] Tests are skipped.
[INFO] 
[INFO] --- surefire:3.5.2:test (default-test) @ aws-java-sdk-autoscaling ---
[INFO] Tests are skipped.
[INFO] 
[INFO] --- license:165.v7e11f4e4a_325:process (default) @ aws-java-sdk-autoscaling ---
[INFO] 
[INFO] --- hpi:3.61:hpi (default-hpi) @ aws-java-sdk-autoscaling ---
[INFO] Generating /tmp/plugin-builds/aws-java-sdk-cloudformation/aws-java-sdk-autoscaling/target/aws-java-sdk-autoscaling/META-INF/MANIFEST.MF
[INFO] Checking for attached .jar artifact ...
[INFO] Generating jar /tmp/plugin-builds/aws-java-sdk-cloudformation/aws-java-sdk-autoscaling/target/aws-java-sdk-autoscaling.jar
[INFO] Building jar: /tmp/plugin-builds/aws-java-sdk-cloudformation/aws-java-sdk-autoscaling/target/aws-java-sdk-autoscaling.jar
[INFO] Exploding webapp...
[INFO] Copy webapp webResources to /tmp/plugin-builds/aws-java-sdk-cloudformation/aws-java-sdk-autoscaling/target/aws-java-sdk-autoscaling
[INFO] Assembling webapp aws-java-sdk-autoscaling in /tmp/plugin-builds/aws-java-sdk-cloudformation/aws-java-sdk-autoscaling/target/aws-java-sdk-autoscaling
[INFO] Bundling direct dependency aws-java-sdk-autoscaling-1.12.780.jar
[INFO] Generating hpi /tmp/plugin-builds/aws-java-sdk-cloudformation/aws-java-sdk-autoscaling/target/aws-java-sdk-autoscaling.hpi
[INFO] Building jar: /tmp/plugin-builds/aws-java-sdk-cloudformation/aws-java-sdk-autoscaling/target/aws-java-sdk-autoscaling.hpi
[INFO] 
[INFO] --- jar:3.4.2:test-jar (maybe-test-jar) @ aws-java-sdk-autoscaling ---
[INFO] Skipping packaging of the test-jar
[INFO] 
[INFO] >>> spotbugs:4.9.2.0:check (spotbugs) > :spotbugs @ aws-java-sdk-autoscaling >>>
[INFO] 
[INFO] --- spotbugs:4.9.2.0:spotbugs (spotbugs) @ aws-java-sdk-autoscaling ---
[INFO] Skipping com.github.spotbugs:spotbugs-maven-plugin:4.9.2.0:spotbugs report goal
[INFO] 
[INFO] <<< spotbugs:4.9.2.0:check (spotbugs) < :spotbugs @ aws-java-sdk-autoscaling <<<
[INFO] 
[INFO] 
[INFO] --- spotbugs:4.9.2.0:check (spotbugs) @ aws-java-sdk-autoscaling ---
[INFO] Spotbugs plugin skipped
[INFO] 
[INFO] --- spotless:2.44.3:check (default) @ aws-java-sdk-autoscaling ---
[INFO] Spotless check skipped
[INFO] 
[INFO] --- install:3.1.4:install (default-install) @ aws-java-sdk-autoscaling ---
[INFO] Installing /tmp/plugin-builds/aws-java-sdk-cloudformation/aws-java-sdk-autoscaling/target/aws-java-sdk-autoscaling-1.12.780-999999-SNAPSHOT.pom to /home/runner/.m2/repository/org/jenkins-ci/plugins/aws-java-sdk/aws-java-sdk-autoscaling/1.12.780-999999-SNAPSHOT/aws-java-sdk-autoscaling-1.12.780-999999-SNAPSHOT.pom
[INFO] Installing /tmp/plugin-builds/aws-java-sdk-cloudformation/aws-java-sdk-autoscaling/target/aws-java-sdk-autoscaling.hpi to /home/runner/.m2/repository/org/jenkins-ci/plugins/aws-java-sdk/aws-java-sdk-autoscaling/1.12.780-999999-SNAPSHOT/aws-java-sdk-autoscaling-1.12.780-999999-SNAPSHOT.hpi
[INFO] Installing /tmp/plugin-builds/aws-java-sdk-cloudformation/aws-java-sdk-autoscaling/target/aws-java-sdk-autoscaling.jar to /home/runner/.m2/repository/org/jenkins-ci/plugins/aws-java-sdk/aws-java-sdk-autoscaling/1.12.780-999999-SNAPSHOT/aws-java-sdk-autoscaling-1.12.780-999999-SNAPSHOT.jar
[INFO] 
[INFO] --< org.jenkins-ci.plugins.aws-java-sdk:aws-java-sdk-cloudformation >---
[INFO] Building Amazon Web Services SDK :: CloudFormation 1.12.780-999999-SNAPSHOT [5/25]
[INFO]   from aws-java-sdk-cloudformation/pom.xml
[INFO] --------------------------------[ hpi ]---------------------------------
[INFO] 
[INFO] --- clean:3.4.1:clean (default-clean) @ aws-java-sdk-cloudformation ---
[INFO] 
[INFO] --- hpi:3.61:validate (default-validate) @ aws-java-sdk-cloudformation ---
[INFO] Created marker file /tmp/plugin-builds/aws-java-sdk-cloudformation/aws-java-sdk-cloudformation/target/java-level/17
[INFO] 
[INFO] --- hpi:3.61:validate-hpi (default-validate-hpi) @ aws-java-sdk-cloudformation ---
[INFO] 
[INFO] --- enforcer:3.5.0:enforce (display-info) @ aws-java-sdk-cloudformation ---
[INFO] Rule 3: org.codehaus.mojo.extraenforcer.dependencies.EnforceBytecodeVersion passed
[INFO] Rule 4: org.apache.maven.enforcer.rules.dependency.BannedDependencies passed
[INFO] Rule 5: org.apache.maven.enforcer.rules.dependency.BannedDependencies passed
[INFO] Rule 6: org.apache.maven.enforcer.rules.dependency.RequireUpperBoundDeps passed
[INFO] 
[INFO] --- enforcer:3.5.0:enforce (no-snapshots-in-release) @ aws-java-sdk-cloudformation ---
[INFO] Rule 0: org.apache.maven.enforcer.rules.dependency.RequireReleaseDeps passed
[INFO] 
[INFO] --- localizer:1.31:generate (default) @ aws-java-sdk-cloudformation ---
[INFO] 
[INFO] --- resources:3.3.1:resources (default-resources) @ aws-java-sdk-cloudformation ---
[INFO] Copying 1 resource from src/main/resources to target/classes
[INFO] 
[INFO] --- flatten:1.7.0:flatten (flatten) @ aws-java-sdk-cloudformation ---
[INFO] Generating flattened POM of project org.jenkins-ci.plugins.aws-java-sdk:aws-java-sdk-cloudformation:hpi:1.12.780-999999-SNAPSHOT...
[INFO] 
[INFO] --- compiler:3.14.0:compile (default-compile) @ aws-java-sdk-cloudformation ---
[INFO] Recompiling the module because of changed dependency.
[INFO] 
[INFO] --- access-modifier-checker:1.34:enforce (default-enforce) @ aws-java-sdk-cloudformation ---
[INFO] Skipping access modifier checks
[INFO] 
[INFO] --- hpi:3.61:insert-test (default-insert-test) @ aws-java-sdk-cloudformation ---
[INFO] 
[INFO] --- antrun:3.1.0:run (createTempDir) @ aws-java-sdk-cloudformation ---
[INFO] Executing tasks
[INFO]     [mkdir] Created dir: /tmp/plugin-builds/aws-java-sdk-cloudformation/aws-java-sdk-cloudformation/target/tmp
[INFO] Executed tasks
[INFO] 
[INFO] --- resources:3.3.1:testResources (default-testResources) @ aws-java-sdk-cloudformation ---
[INFO] Not copying test resources
[INFO] 
[INFO] --- compiler:3.14.0:testCompile (default-testCompile) @ aws-java-sdk-cloudformation ---
[INFO] Not compiling test sources
[INFO] 
[INFO] --- hpi:3.61:test-hpl (default-test-hpl) @ aws-java-sdk-cloudformation ---
[INFO] Generating /tmp/plugin-builds/aws-java-sdk-cloudformation/aws-java-sdk-cloudformation/target/test-classes/the.hpl
[INFO] 
[INFO] --- hpi:3.61:resolve-test-dependencies (default-resolve-test-dependencies) @ aws-java-sdk-cloudformation ---
[INFO] 
[INFO] --- hpi:3.61:test-runtime (default-test-runtime) @ aws-java-sdk-cloudformation ---
[INFO] Tests are skipped.
[INFO] 
[INFO] --- surefire:3.5.2:test (default-test) @ aws-java-sdk-cloudformation ---
[INFO] Tests are skipped.
[INFO] 
[INFO] --- license:165.v7e11f4e4a_325:process (default) @ aws-java-sdk-cloudformation ---
[INFO] 
[INFO] --- hpi:3.61:hpi (default-hpi) @ aws-java-sdk-cloudformation ---
[INFO] Generating /tmp/plugin-builds/aws-java-sdk-cloudformation/aws-java-sdk-cloudformation/target/aws-java-sdk-cloudformation/META-INF/MANIFEST.MF
[INFO] Checking for attached .jar artifact ...
[INFO] Generating jar /tmp/plugin-builds/aws-java-sdk-cloudformation/aws-java-sdk-cloudformation/target/aws-java-sdk-cloudformation.jar
[INFO] Building jar: /tmp/plugin-builds/aws-java-sdk-cloudformation/aws-java-sdk-cloudformation/target/aws-java-sdk-cloudformation.jar
[INFO] Exploding webapp...
[INFO] Copy webapp webResources to /tmp/plugin-builds/aws-java-sdk-cloudformation/aws-java-sdk-cloudformation/target/aws-java-sdk-cloudformation
[INFO] Assembling webapp aws-java-sdk-cloudformation in /tmp/plugin-builds/aws-java-sdk-cloudformation/aws-java-sdk-cloudformation/target/aws-java-sdk-cloudformation
[INFO] Bundling direct dependency aws-java-sdk-cloudformation-1.12.780.jar
[INFO] Generating hpi /tmp/plugin-builds/aws-java-sdk-cloudformation/aws-java-sdk-cloudformation/target/aws-java-sdk-cloudformation.hpi
[INFO] Building jar: /tmp/plugin-builds/aws-java-sdk-cloudformation/aws-java-sdk-cloudformation/target/aws-java-sdk-cloudformation.hpi
[INFO] 
[INFO] --- jar:3.4.2:test-jar (maybe-test-jar) @ aws-java-sdk-cloudformation ---
[INFO] Skipping packaging of the test-jar
[INFO] 
[INFO] >>> spotbugs:4.9.2.0:check (spotbugs) > :spotbugs @ aws-java-sdk-cloudformation >>>
[INFO] 
[INFO] --- spotbugs:4.9.2.0:spotbugs (spotbugs) @ aws-java-sdk-cloudformation ---
[INFO] Skipping com.github.spotbugs:spotbugs-maven-plugin:4.9.2.0:spotbugs report goal
[INFO] 
[INFO] <<< spotbugs:4.9.2.0:check (spotbugs) < :spotbugs @ aws-java-sdk-cloudformation <<<
[INFO] 
[INFO] 
[INFO] --- spotbugs:4.9.2.0:check (spotbugs) @ aws-java-sdk-cloudformation ---
[INFO] Spotbugs plugin skipped
[INFO] 
[INFO] --- spotless:2.44.3:check (default) @ aws-java-sdk-cloudformation ---
[INFO] Spotless check skipped
[INFO] 
[INFO] --- install:3.1.4:install (default-install) @ aws-java-sdk-cloudformation ---
[INFO] Installing /tmp/plugin-builds/aws-java-sdk-cloudformation/aws-java-sdk-cloudformation/target/aws-java-sdk-cloudformation-1.12.780-999999-SNAPSHOT.pom to /home/runner/.m2/repository/org/jenkins-ci/plugins/aws-java-sdk/aws-java-sdk-cloudformation/1.12.780-999999-SNAPSHOT/aws-java-sdk-cloudformation-1.12.780-999999-SNAPSHOT.pom
[INFO] Installing /tmp/plugin-builds/aws-java-sdk-cloudformation/aws-java-sdk-cloudformation/target/aws-java-sdk-cloudformation.hpi to /home/runner/.m2/repository/org/jenkins-ci/plugins/aws-java-sdk/aws-java-sdk-cloudformation/1.12.780-999999-SNAPSHOT/aws-java-sdk-cloudformation-1.12.780-999999-SNAPSHOT.hpi
[INFO] Installing /tmp/plugin-builds/aws-java-sdk-cloudformation/aws-java-sdk-cloudformation/target/aws-java-sdk-cloudformation.jar to /home/runner/.m2/repository/org/jenkins-ci/plugins/aws-java-sdk/aws-java-sdk-cloudformation/1.12.780-999999-SNAPSHOT/aws-java-sdk-cloudformation-1.12.780-999999-SNAPSHOT.jar
[INFO] 
[INFO] ----< org.jenkins-ci.plugins.aws-java-sdk:aws-java-sdk-cloudfront >-----
[INFO] Building Amazon Web Services SDK :: CloudFront 1.12.780-999999-SNAPSHOT [6/25]
[INFO]   from aws-java-sdk-cloudfront/pom.xml
[INFO] --------------------------------[ hpi ]---------------------------------
[INFO] 
[INFO] --- clean:3.4.1:clean (default-clean) @ aws-java-sdk-cloudfront ---
[INFO] 
[INFO] --- hpi:3.61:validate (default-validate) @ aws-java-sdk-cloudfront ---
[INFO] Created marker file /tmp/plugin-builds/aws-java-sdk-cloudformation/aws-java-sdk-cloudfront/target/java-level/17
[INFO] 
[INFO] --- hpi:3.61:validate-hpi (default-validate-hpi) @ aws-java-sdk-cloudfront ---
[INFO] 
[INFO] --- enforcer:3.5.0:enforce (display-info) @ aws-java-sdk-cloudfront ---
[INFO] Rule 3: org.codehaus.mojo.extraenforcer.dependencies.EnforceBytecodeVersion passed
[INFO] Rule 4: org.apache.maven.enforcer.rules.dependency.BannedDependencies passed
[INFO] Rule 5: org.apache.maven.enforcer.rules.dependency.BannedDependencies passed
[INFO] Rule 6: org.apache.maven.enforcer.rules.dependency.RequireUpperBoundDeps passed
[INFO] 
[INFO] --- enforcer:3.5.0:enforce (no-snapshots-in-release) @ aws-java-sdk-cloudfront ---
[INFO] Rule 0: org.apache.maven.enforcer.rules.dependency.RequireReleaseDeps passed
[INFO] 
[INFO] --- localizer:1.31:generate (default) @ aws-java-sdk-cloudfront ---
[INFO] 
[INFO] --- resources:3.3.1:resources (default-resources) @ aws-java-sdk-cloudfront ---
[INFO] Copying 1 resource from src/main/resources to target/classes
[INFO] 
[INFO] --- flatten:1.7.0:flatten (flatten) @ aws-java-sdk-cloudfront ---
[INFO] Generating flattened POM of project org.jenkins-ci.plugins.aws-java-sdk:aws-java-sdk-cloudfront:hpi:1.12.780-999999-SNAPSHOT...
[INFO] 
[INFO] --- compiler:3.14.0:compile (default-compile) @ aws-java-sdk-cloudfront ---
[INFO] Recompiling the module because of changed dependency.
[INFO] 
[INFO] --- access-modifier-checker:1.34:enforce (default-enforce) @ aws-java-sdk-cloudfront ---
[INFO] Skipping access modifier checks
[INFO] 
[INFO] --- hpi:3.61:insert-test (default-insert-test) @ aws-java-sdk-cloudfront ---
[INFO] 
[INFO] --- antrun:3.1.0:run (createTempDir) @ aws-java-sdk-cloudfront ---
[INFO] Executing tasks
[INFO]     [mkdir] Created dir: /tmp/plugin-builds/aws-java-sdk-cloudformation/aws-java-sdk-cloudfront/target/tmp
[INFO] Executed tasks
[INFO] 
[INFO] --- resources:3.3.1:testResources (default-testResources) @ aws-java-sdk-cloudfront ---
[INFO] Not copying test resources
[INFO] 
[INFO] --- compiler:3.14.0:testCompile (default-testCompile) @ aws-java-sdk-cloudfront ---
[INFO] Not compiling test sources
[INFO] 
[INFO] --- hpi:3.61:test-hpl (default-test-hpl) @ aws-java-sdk-cloudfront ---
[INFO] Generating /tmp/plugin-builds/aws-java-sdk-cloudformation/aws-java-sdk-cloudfront/target/test-classes/the.hpl
[INFO] 
[INFO] --- hpi:3.61:resolve-test-dependencies (default-resolve-test-dependencies) @ aws-java-sdk-cloudfront ---
[INFO] 
[INFO] --- hpi:3.61:test-runtime (default-test-runtime) @ aws-java-sdk-cloudfront ---
[INFO] Tests are skipped.
[INFO] 
[INFO] --- surefire:3.5.2:test (default-test) @ aws-java-sdk-cloudfront ---
[INFO] Tests are skipped.
[INFO] 
[INFO] --- license:165.v7e11f4e4a_325:process (default) @ aws-java-sdk-cloudfront ---
[INFO] 
[INFO] --- hpi:3.61:hpi (default-hpi) @ aws-java-sdk-cloudfront ---
[INFO] Generating /tmp/plugin-builds/aws-java-sdk-cloudformation/aws-java-sdk-cloudfront/target/aws-java-sdk-cloudfront/META-INF/MANIFEST.MF
[INFO] Checking for attached .jar artifact ...
[INFO] Generating jar /tmp/plugin-builds/aws-java-sdk-cloudformation/aws-java-sdk-cloudfront/target/aws-java-sdk-cloudfront.jar
[INFO] Building jar: /tmp/plugin-builds/aws-java-sdk-cloudformation/aws-java-sdk-cloudfront/target/aws-java-sdk-cloudfront.jar
[INFO] Exploding webapp...
[INFO] Copy webapp webResources to /tmp/plugin-builds/aws-java-sdk-cloudformation/aws-java-sdk-cloudfront/target/aws-java-sdk-cloudfront
[INFO] Assembling webapp aws-java-sdk-cloudfront in /tmp/plugin-builds/aws-java-sdk-cloudformation/aws-java-sdk-cloudfront/target/aws-java-sdk-cloudfront
[INFO] Bundling direct dependency aws-java-sdk-cloudfront-1.12.780.jar
[INFO] Generating hpi /tmp/plugin-builds/aws-java-sdk-cloudformation/aws-java-sdk-cloudfront/target/aws-java-sdk-cloudfront.hpi
[INFO] Building jar: /tmp/plugin-builds/aws-java-sdk-cloudformation/aws-java-sdk-cloudfront/target/aws-java-sdk-cloudfront.hpi
[INFO] 
[INFO] --- jar:3.4.2:test-jar (maybe-test-jar) @ aws-java-sdk-cloudfront ---
[INFO] Skipping packaging of the test-jar
[INFO] 
[INFO] >>> spotbugs:4.9.2.0:check (spotbugs) > :spotbugs @ aws-java-sdk-cloudfront >>>
[INFO] 
[INFO] --- spotbugs:4.9.2.0:spotbugs (spotbugs) @ aws-java-sdk-cloudfront ---
[INFO] Skipping com.github.spotbugs:spotbugs-maven-plugin:4.9.2.0:spotbugs report goal
[INFO] 
[INFO] <<< spotbugs:4.9.2.0:check (spotbugs) < :spotbugs @ aws-java-sdk-cloudfront <<<
[INFO] 
[INFO] 
[INFO] --- spotbugs:4.9.2.0:check (spotbugs) @ aws-java-sdk-cloudfront ---
[INFO] Spotbugs plugin skipped
[INFO] 
[INFO] --- spotless:2.44.3:check (default) @ aws-java-sdk-cloudfront ---
[INFO] Spotless check skipped
[INFO] 
[INFO] --- install:3.1.4:install (default-install) @ aws-java-sdk-cloudfront ---
[INFO] Installing /tmp/plugin-builds/aws-java-sdk-cloudformation/aws-java-sdk-cloudfront/target/aws-java-sdk-cloudfront-1.12.780-999999-SNAPSHOT.pom to /home/runner/.m2/repository/org/jenkins-ci/plugins/aws-java-sdk/aws-java-sdk-cloudfront/1.12.780-999999-SNAPSHOT/aws-java-sdk-cloudfront-1.12.780-999999-SNAPSHOT.pom
[INFO] Installing /tmp/plugin-builds/aws-java-sdk-cloudformation/aws-java-sdk-cloudfront/target/aws-java-sdk-cloudfront.hpi to /home/runner/.m2/repository/org/jenkins-ci/plugins/aws-java-sdk/aws-java-sdk-cloudfront/1.12.780-999999-SNAPSHOT/aws-java-sdk-cloudfront-1.12.780-999999-SNAPSHOT.hpi
[INFO] Installing /tmp/plugin-builds/aws-java-sdk-cloudformation/aws-java-sdk-cloudfront/target/aws-java-sdk-cloudfront.jar to /home/runner/.m2/repository/org/jenkins-ci/plugins/aws-java-sdk/aws-java-sdk-cloudfront/1.12.780-999999-SNAPSHOT/aws-java-sdk-cloudfront-1.12.780-999999-SNAPSHOT.jar
[INFO] 
[INFO] ----< org.jenkins-ci.plugins.aws-java-sdk:aws-java-sdk-cloudwatch >-----
[INFO] Building Amazon Web Services SDK :: CloudWatch 1.12.780-999999-SNAPSHOT [7/25]
[INFO]   from aws-java-sdk-cloudwatch/pom.xml
[INFO] --------------------------------[ hpi ]---------------------------------
[INFO] 
[INFO] --- clean:3.4.1:clean (default-clean) @ aws-java-sdk-cloudwatch ---
[INFO] 
[INFO] --- hpi:3.61:validate (default-validate) @ aws-java-sdk-cloudwatch ---
[INFO] Created marker file /tmp/plugin-builds/aws-java-sdk-cloudformation/aws-java-sdk-cloudwatch/target/java-level/17
[INFO] 
[INFO] --- hpi:3.61:validate-hpi (default-validate-hpi) @ aws-java-sdk-cloudwatch ---
[INFO] 
[INFO] --- enforcer:3.5.0:enforce (display-info) @ aws-java-sdk-cloudwatch ---
[INFO] Rule 3: org.codehaus.mojo.extraenforcer.dependencies.EnforceBytecodeVersion passed
[INFO] Rule 4: org.apache.maven.enforcer.rules.dependency.BannedDependencies passed
[INFO] Rule 5: org.apache.maven.enforcer.rules.dependency.BannedDependencies passed
[INFO] Rule 6: org.apache.maven.enforcer.rules.dependency.RequireUpperBoundDeps passed
[INFO] 
[INFO] --- enforcer:3.5.0:enforce (no-snapshots-in-release) @ aws-java-sdk-cloudwatch ---
[INFO] Rule 0: org.apache.maven.enforcer.rules.dependency.RequireReleaseDeps passed
[INFO] 
[INFO] --- localizer:1.31:generate (default) @ aws-java-sdk-cloudwatch ---
[INFO] 
[INFO] --- resources:3.3.1:resources (default-resources) @ aws-java-sdk-cloudwatch ---
[INFO] Copying 1 resource from src/main/resources to target/classes
[INFO] 
[INFO] --- flatten:1.7.0:flatten (flatten) @ aws-java-sdk-cloudwatch ---
[INFO] Generating flattened POM of project org.jenkins-ci.plugins.aws-java-sdk:aws-java-sdk-cloudwatch:hpi:1.12.780-999999-SNAPSHOT...
[INFO] 
[INFO] --- compiler:3.14.0:compile (default-compile) @ aws-java-sdk-cloudwatch ---
[INFO] Recompiling the module because of changed dependency.
[INFO] 
[INFO] --- access-modifier-checker:1.34:enforce (default-enforce) @ aws-java-sdk-cloudwatch ---
[INFO] Skipping access modifier checks
[INFO] 
[INFO] --- hpi:3.61:insert-test (default-insert-test) @ aws-java-sdk-cloudwatch ---
[INFO] 
[INFO] --- antrun:3.1.0:run (createTempDir) @ aws-java-sdk-cloudwatch ---
[INFO] Executing tasks
[INFO]     [mkdir] Created dir: /tmp/plugin-builds/aws-java-sdk-cloudformation/aws-java-sdk-cloudwatch/target/tmp
[INFO] Executed tasks
[INFO] 
[INFO] --- resources:3.3.1:testResources (default-testResources) @ aws-java-sdk-cloudwatch ---
[INFO] Not copying test resources
[INFO] 
[INFO] --- compiler:3.14.0:testCompile (default-testCompile) @ aws-java-sdk-cloudwatch ---
[INFO] Not compiling test sources
[INFO] 
[INFO] --- hpi:3.61:test-hpl (default-test-hpl) @ aws-java-sdk-cloudwatch ---
[INFO] Generating /tmp/plugin-builds/aws-java-sdk-cloudformation/aws-java-sdk-cloudwatch/target/test-classes/the.hpl
[INFO] 
[INFO] --- hpi:3.61:resolve-test-dependencies (default-resolve-test-dependencies) @ aws-java-sdk-cloudwatch ---
[INFO] 
[INFO] --- hpi:3.61:test-runtime (default-test-runtime) @ aws-java-sdk-cloudwatch ---
[INFO] Tests are skipped.
[INFO] 
[INFO] --- surefire:3.5.2:test (default-test) @ aws-java-sdk-cloudwatch ---
[INFO] Tests are skipped.
[INFO] 
[INFO] --- license:165.v7e11f4e4a_325:process (default) @ aws-java-sdk-cloudwatch ---
[INFO] 
[INFO] --- hpi:3.61:hpi (default-hpi) @ aws-java-sdk-cloudwatch ---
[INFO] Generating /tmp/plugin-builds/aws-java-sdk-cloudformation/aws-java-sdk-cloudwatch/target/aws-java-sdk-cloudwatch/META-INF/MANIFEST.MF
[INFO] Checking for attached .jar artifact ...
[INFO] Generating jar /tmp/plugin-builds/aws-java-sdk-cloudformation/aws-java-sdk-cloudwatch/target/aws-java-sdk-cloudwatch.jar
[INFO] Building jar: /tmp/plugin-builds/aws-java-sdk-cloudformation/aws-java-sdk-cloudwatch/target/aws-java-sdk-cloudwatch.jar
[INFO] Exploding webapp...
[INFO] Copy webapp webResources to /tmp/plugin-builds/aws-java-sdk-cloudformation/aws-java-sdk-cloudwatch/target/aws-java-sdk-cloudwatch
[INFO] Assembling webapp aws-java-sdk-cloudwatch in /tmp/plugin-builds/aws-java-sdk-cloudformation/aws-java-sdk-cloudwatch/target/aws-java-sdk-cloudwatch
[INFO] Bundling direct dependency aws-java-sdk-cloudwatch-1.12.780.jar
[INFO] Generating hpi /tmp/plugin-builds/aws-java-sdk-cloudformation/aws-java-sdk-cloudwatch/target/aws-java-sdk-cloudwatch.hpi
[INFO] Building jar: /tmp/plugin-builds/aws-java-sdk-cloudformation/aws-java-sdk-cloudwatch/target/aws-java-sdk-cloudwatch.hpi
[INFO] 
[INFO] --- jar:3.4.2:test-jar (maybe-test-jar) @ aws-java-sdk-cloudwatch ---
[INFO] Skipping packaging of the test-jar
[INFO] 
[INFO] >>> spotbugs:4.9.2.0:check (spotbugs) > :spotbugs @ aws-java-sdk-cloudwatch >>>
[INFO] 
[INFO] --- spotbugs:4.9.2.0:spotbugs (spotbugs) @ aws-java-sdk-cloudwatch ---
[INFO] Skipping com.github.spotbugs:spotbugs-maven-plugin:4.9.2.0:spotbugs report goal
[INFO] 
[INFO] <<< spotbugs:4.9.2.0:check (spotbugs) < :spotbugs @ aws-java-sdk-cloudwatch <<<
[INFO] 
[INFO] 
[INFO] --- spotbugs:4.9.2.0:check (spotbugs) @ aws-java-sdk-cloudwatch ---
[INFO] Spotbugs plugin skipped
[INFO] 
[INFO] --- spotless:2.44.3:check (default) @ aws-java-sdk-cloudwatch ---
[INFO] Spotless check skipped
[INFO] 
[INFO] --- install:3.1.4:install (default-install) @ aws-java-sdk-cloudwatch ---
[INFO] Installing /tmp/plugin-builds/aws-java-sdk-cloudformation/aws-java-sdk-cloudwatch/target/aws-java-sdk-cloudwatch-1.12.780-999999-SNAPSHOT.pom to /home/runner/.m2/repository/org/jenkins-ci/plugins/aws-java-sdk/aws-java-sdk-cloudwatch/1.12.780-999999-SNAPSHOT/aws-java-sdk-cloudwatch-1.12.780-999999-SNAPSHOT.pom
[INFO] Installing /tmp/plugin-builds/aws-java-sdk-cloudformation/aws-java-sdk-cloudwatch/target/aws-java-sdk-cloudwatch.hpi to /home/runner/.m2/repository/org/jenkins-ci/plugins/aws-java-sdk/aws-java-sdk-cloudwatch/1.12.780-999999-SNAPSHOT/aws-java-sdk-cloudwatch-1.12.780-999999-SNAPSHOT.hpi
[INFO] Installing /tmp/plugin-builds/aws-java-sdk-cloudformation/aws-java-sdk-cloudwatch/target/aws-java-sdk-cloudwatch.jar to /home/runner/.m2/repository/org/jenkins-ci/plugins/aws-java-sdk/aws-java-sdk-cloudwatch/1.12.780-999999-SNAPSHOT/aws-java-sdk-cloudwatch-1.12.780-999999-SNAPSHOT.jar
[INFO] 
[INFO] -----< org.jenkins-ci.plugins.aws-java-sdk:aws-java-sdk-codebuild >-----
[INFO] Building Amazon Web Services SDK :: CodeBuild 1.12.780-999999-SNAPSHOT [8/25]
[INFO]   from aws-java-sdk-codebuild/pom.xml
[INFO] --------------------------------[ hpi ]---------------------------------
[INFO] 
[INFO] --- clean:3.4.1:clean (default-clean) @ aws-java-sdk-codebuild ---
[INFO] 
[INFO] --- hpi:3.61:validate (default-validate) @ aws-java-sdk-codebuild ---
[INFO] Created marker file /tmp/plugin-builds/aws-java-sdk-cloudformation/aws-java-sdk-codebuild/target/java-level/17
[INFO] 
[INFO] --- hpi:3.61:validate-hpi (default-validate-hpi) @ aws-java-sdk-codebuild ---
[INFO] 
[INFO] --- enforcer:3.5.0:enforce (display-info) @ aws-java-sdk-codebuild ---
[INFO] Rule 3: org.codehaus.mojo.extraenforcer.dependencies.EnforceBytecodeVersion passed
[INFO] Rule 4: org.apache.maven.enforcer.rules.dependency.BannedDependencies passed
[INFO] Rule 5: org.apache.maven.enforcer.rules.dependency.BannedDependencies passed
[INFO] Rule 6: org.apache.maven.enforcer.rules.dependency.RequireUpperBoundDeps passed
[INFO] 
[INFO] --- enforcer:3.5.0:enforce (no-snapshots-in-release) @ aws-java-sdk-codebuild ---
[INFO] Rule 0: org.apache.maven.enforcer.rules.dependency.RequireReleaseDeps passed
[INFO] 
[INFO] --- localizer:1.31:generate (default) @ aws-java-sdk-codebuild ---
[INFO] 
[INFO] --- resources:3.3.1:resources (default-resources) @ aws-java-sdk-codebuild ---
[INFO] Copying 1 resource from src/main/resources to target/classes
[INFO] 
[INFO] --- flatten:1.7.0:flatten (flatten) @ aws-java-sdk-codebuild ---
[INFO] Generating flattened POM of project org.jenkins-ci.plugins.aws-java-sdk:aws-java-sdk-codebuild:hpi:1.12.780-999999-SNAPSHOT...
[INFO] 
[INFO] --- compiler:3.14.0:compile (default-compile) @ aws-java-sdk-codebuild ---
[INFO] Recompiling the module because of changed dependency.
[INFO] 
[INFO] --- access-modifier-checker:1.34:enforce (default-enforce) @ aws-java-sdk-codebuild ---
[INFO] Skipping access modifier checks
[INFO] 
[INFO] --- hpi:3.61:insert-test (default-insert-test) @ aws-java-sdk-codebuild ---
[INFO] 
[INFO] --- antrun:3.1.0:run (createTempDir) @ aws-java-sdk-codebuild ---
[INFO] Executing tasks
[INFO]     [mkdir] Created dir: /tmp/plugin-builds/aws-java-sdk-cloudformation/aws-java-sdk-codebuild/target/tmp
[INFO] Executed tasks
[INFO] 
[INFO] --- resources:3.3.1:testResources (default-testResources) @ aws-java-sdk-codebuild ---
[INFO] Not copying test resources
[INFO] 
[INFO] --- compiler:3.14.0:testCompile (default-testCompile) @ aws-java-sdk-codebuild ---
[INFO] Not compiling test sources
[INFO] 
[INFO] --- hpi:3.61:test-hpl (default-test-hpl) @ aws-java-sdk-codebuild ---
[INFO] Generating /tmp/plugin-builds/aws-java-sdk-cloudformation/aws-java-sdk-codebuild/target/test-classes/the.hpl
[INFO] 
[INFO] --- hpi:3.61:resolve-test-dependencies (default-resolve-test-dependencies) @ aws-java-sdk-codebuild ---
[INFO] 
[INFO] --- hpi:3.61:test-runtime (default-test-runtime) @ aws-java-sdk-codebuild ---
[INFO] Tests are skipped.
[INFO] 
[INFO] --- surefire:3.5.2:test (default-test) @ aws-java-sdk-codebuild ---
[INFO] Tests are skipped.
[INFO] 
[INFO] --- license:165.v7e11f4e4a_325:process (default) @ aws-java-sdk-codebuild ---
[INFO] 
[INFO] --- hpi:3.61:hpi (default-hpi) @ aws-java-sdk-codebuild ---
[INFO] Generating /tmp/plugin-builds/aws-java-sdk-cloudformation/aws-java-sdk-codebuild/target/aws-java-sdk-codebuild/META-INF/MANIFEST.MF
[INFO] Checking for attached .jar artifact ...
[INFO] Generating jar /tmp/plugin-builds/aws-java-sdk-cloudformation/aws-java-sdk-codebuild/target/aws-java-sdk-codebuild.jar
[INFO] Building jar: /tmp/plugin-builds/aws-java-sdk-cloudformation/aws-java-sdk-codebuild/target/aws-java-sdk-codebuild.jar
[INFO] Exploding webapp...
[INFO] Copy webapp webResources to /tmp/plugin-builds/aws-java-sdk-cloudformation/aws-java-sdk-codebuild/target/aws-java-sdk-codebuild
[INFO] Assembling webapp aws-java-sdk-codebuild in /tmp/plugin-builds/aws-java-sdk-cloudformation/aws-java-sdk-codebuild/target/aws-java-sdk-codebuild
[INFO] Bundling direct dependency aws-java-sdk-codebuild-1.12.780.jar
[INFO] Generating hpi /tmp/plugin-builds/aws-java-sdk-cloudformation/aws-java-sdk-codebuild/target/aws-java-sdk-codebuild.hpi
[INFO] Building jar: /tmp/plugin-builds/aws-java-sdk-cloudformation/aws-java-sdk-codebuild/target/aws-java-sdk-codebuild.hpi
[INFO] 
[INFO] --- jar:3.4.2:test-jar (maybe-test-jar) @ aws-java-sdk-codebuild ---
[INFO] Skipping packaging of the test-jar
[INFO] 
[INFO] >>> spotbugs:4.9.2.0:check (spotbugs) > :spotbugs @ aws-java-sdk-codebuild >>>
[INFO] 
[INFO] --- spotbugs:4.9.2.0:spotbugs (spotbugs) @ aws-java-sdk-codebuild ---
[INFO] Skipping com.github.spotbugs:spotbugs-maven-plugin:4.9.2.0:spotbugs report goal
[INFO] 
[INFO] <<< spotbugs:4.9.2.0:check (spotbugs) < :spotbugs @ aws-java-sdk-codebuild <<<
[INFO] 
[INFO] 
[INFO] --- spotbugs:4.9.2.0:check (spotbugs) @ aws-java-sdk-codebuild ---
[INFO] Spotbugs plugin skipped
[INFO] 
[INFO] --- spotless:2.44.3:check (default) @ aws-java-sdk-codebuild ---
[INFO] Spotless check skipped
[INFO] 
[INFO] --- install:3.1.4:install (default-install) @ aws-java-sdk-codebuild ---
[INFO] Installing /tmp/plugin-builds/aws-java-sdk-cloudformation/aws-java-sdk-codebuild/target/aws-java-sdk-codebuild-1.12.780-999999-SNAPSHOT.pom to /home/runner/.m2/repository/org/jenkins-ci/plugins/aws-java-sdk/aws-java-sdk-codebuild/1.12.780-999999-SNAPSHOT/aws-java-sdk-codebuild-1.12.780-999999-SNAPSHOT.pom
[INFO] Installing /tmp/plugin-builds/aws-java-sdk-cloudformation/aws-java-sdk-codebuild/target/aws-java-sdk-codebuild.hpi to /home/runner/.m2/repository/org/jenkins-ci/plugins/aws-java-sdk/aws-java-sdk-codebuild/1.12.780-999999-SNAPSHOT/aws-java-sdk-codebuild-1.12.780-999999-SNAPSHOT.hpi
[INFO] Installing /tmp/plugin-builds/aws-java-sdk-cloudformation/aws-java-sdk-codebuild/target/aws-java-sdk-codebuild.jar to /home/runner/.m2/repository/org/jenkins-ci/plugins/aws-java-sdk/aws-java-sdk-codebuild/1.12.780-999999-SNAPSHOT/aws-java-sdk-codebuild-1.12.780-999999-SNAPSHOT.jar
[INFO] 
[INFO] ----< org.jenkins-ci.plugins.aws-java-sdk:aws-java-sdk-codedeploy >-----
[INFO] Building Amazon Web Services SDK :: CodeDeploy 1.12.780-999999-SNAPSHOT [9/25]
[INFO]   from aws-java-sdk-codedeploy/pom.xml
[INFO] --------------------------------[ hpi ]---------------------------------
[INFO] 
[INFO] --- clean:3.4.1:clean (default-clean) @ aws-java-sdk-codedeploy ---
[INFO] 
[INFO] --- hpi:3.61:validate (default-validate) @ aws-java-sdk-codedeploy ---
[INFO] Created marker file /tmp/plugin-builds/aws-java-sdk-cloudformation/aws-java-sdk-codedeploy/target/java-level/17
[INFO] 
[INFO] --- hpi:3.61:validate-hpi (default-validate-hpi) @ aws-java-sdk-codedeploy ---
[INFO] 
[INFO] --- enforcer:3.5.0:enforce (display-info) @ aws-java-sdk-codedeploy ---
[INFO] Rule 3: org.codehaus.mojo.extraenforcer.dependencies.EnforceBytecodeVersion passed
[INFO] Rule 4: org.apache.maven.enforcer.rules.dependency.BannedDependencies passed
[INFO] Rule 5: org.apache.maven.enforcer.rules.dependency.BannedDependencies passed
[INFO] Rule 6: org.apache.maven.enforcer.rules.dependency.RequireUpperBoundDeps passed
[INFO] 
[INFO] --- enforcer:3.5.0:enforce (no-snapshots-in-release) @ aws-java-sdk-codedeploy ---
[INFO] Rule 0: org.apache.maven.enforcer.rules.dependency.RequireReleaseDeps passed
[INFO] 
[INFO] --- localizer:1.31:generate (default) @ aws-java-sdk-codedeploy ---
[INFO] 
[INFO] --- resources:3.3.1:resources (default-resources) @ aws-java-sdk-codedeploy ---
[INFO] Copying 1 resource from src/main/resources to target/classes
[INFO] 
[INFO] --- flatten:1.7.0:flatten (flatten) @ aws-java-sdk-codedeploy ---
[INFO] Generating flattened POM of project org.jenkins-ci.plugins.aws-java-sdk:aws-java-sdk-codedeploy:hpi:1.12.780-999999-SNAPSHOT...
[INFO] 
[INFO] --- compiler:3.14.0:compile (default-compile) @ aws-java-sdk-codedeploy ---
[INFO] Recompiling the module because of changed dependency.
[INFO] 
[INFO] --- access-modifier-checker:1.34:enforce (default-enforce) @ aws-java-sdk-codedeploy ---
[INFO] Skipping access modifier checks
[INFO] 
[INFO] --- hpi:3.61:insert-test (default-insert-test) @ aws-java-sdk-codedeploy ---
[INFO] 
[INFO] --- antrun:3.1.0:run (createTempDir) @ aws-java-sdk-codedeploy ---
[INFO] Executing tasks
[INFO]     [mkdir] Created dir: /tmp/plugin-builds/aws-java-sdk-cloudformation/aws-java-sdk-codedeploy/target/tmp
[INFO] Executed tasks
[INFO] 
[INFO] --- resources:3.3.1:testResources (default-testResources) @ aws-java-sdk-codedeploy ---
[INFO] Not copying test resources
[INFO] 
[INFO] --- compiler:3.14.0:testCompile (default-testCompile) @ aws-java-sdk-codedeploy ---
[INFO] Not compiling test sources
[INFO] 
[INFO] --- hpi:3.61:test-hpl (default-test-hpl) @ aws-java-sdk-codedeploy ---
[INFO] Generating /tmp/plugin-builds/aws-java-sdk-cloudformation/aws-java-sdk-codedeploy/target/test-classes/the.hpl
[INFO] 
[INFO] --- hpi:3.61:resolve-test-dependencies (default-resolve-test-dependencies) @ aws-java-sdk-codedeploy ---
[INFO] 
[INFO] --- hpi:3.61:test-runtime (default-test-runtime) @ aws-java-sdk-codedeploy ---
[INFO] Tests are skipped.
[INFO] 
[INFO] --- surefire:3.5.2:test (default-test) @ aws-java-sdk-codedeploy ---
[INFO] Tests are skipped.
[INFO] 
[INFO] --- license:165.v7e11f4e4a_325:process (default) @ aws-java-sdk-codedeploy ---
[INFO] 
[INFO] --- hpi:3.61:hpi (default-hpi) @ aws-java-sdk-codedeploy ---
[INFO] Generating /tmp/plugin-builds/aws-java-sdk-cloudformation/aws-java-sdk-codedeploy/target/aws-java-sdk-codedeploy/META-INF/MANIFEST.MF
[INFO] Checking for attached .jar artifact ...
[INFO] Generating jar /tmp/plugin-builds/aws-java-sdk-cloudformation/aws-java-sdk-codedeploy/target/aws-java-sdk-codedeploy.jar
[INFO] Building jar: /tmp/plugin-builds/aws-java-sdk-cloudformation/aws-java-sdk-codedeploy/target/aws-java-sdk-codedeploy.jar
[INFO] Exploding webapp...
[INFO] Copy webapp webResources to /tmp/plugin-builds/aws-java-sdk-cloudformation/aws-java-sdk-codedeploy/target/aws-java-sdk-codedeploy
[INFO] Assembling webapp aws-java-sdk-codedeploy in /tmp/plugin-builds/aws-java-sdk-cloudformation/aws-java-sdk-codedeploy/target/aws-java-sdk-codedeploy
[INFO] Bundling direct dependency aws-java-sdk-codedeploy-1.12.780.jar
[INFO] Generating hpi /tmp/plugin-builds/aws-java-sdk-cloudformation/aws-java-sdk-codedeploy/target/aws-java-sdk-codedeploy.hpi
[INFO] Building jar: /tmp/plugin-builds/aws-java-sdk-cloudformation/aws-java-sdk-codedeploy/target/aws-java-sdk-codedeploy.hpi
[INFO] 
[INFO] --- jar:3.4.2:test-jar (maybe-test-jar) @ aws-java-sdk-codedeploy ---
[INFO] Skipping packaging of the test-jar
[INFO] 
[INFO] >>> spotbugs:4.9.2.0:check (spotbugs) > :spotbugs @ aws-java-sdk-codedeploy >>>
[INFO] 
[INFO] --- spotbugs:4.9.2.0:spotbugs (spotbugs) @ aws-java-sdk-codedeploy ---
[INFO] Skipping com.github.spotbugs:spotbugs-maven-plugin:4.9.2.0:spotbugs report goal
[INFO] 
[INFO] <<< spotbugs:4.9.2.0:check (spotbugs) < :spotbugs @ aws-java-sdk-codedeploy <<<
[INFO] 
[INFO] 
[INFO] --- spotbugs:4.9.2.0:check (spotbugs) @ aws-java-sdk-codedeploy ---
[INFO] Spotbugs plugin skipped
[INFO] 
[INFO] --- spotless:2.44.3:check (default) @ aws-java-sdk-codedeploy ---
[INFO] Spotless check skipped
[INFO] 
[INFO] --- install:3.1.4:install (default-install) @ aws-java-sdk-codedeploy ---
[INFO] Installing /tmp/plugin-builds/aws-java-sdk-cloudformation/aws-java-sdk-codedeploy/target/aws-java-sdk-codedeploy-1.12.780-999999-SNAPSHOT.pom to /home/runner/.m2/repository/org/jenkins-ci/plugins/aws-java-sdk/aws-java-sdk-codedeploy/1.12.780-999999-SNAPSHOT/aws-java-sdk-codedeploy-1.12.780-999999-SNAPSHOT.pom
[INFO] Installing /tmp/plugin-builds/aws-java-sdk-cloudformation/aws-java-sdk-codedeploy/target/aws-java-sdk-codedeploy.hpi to /home/runner/.m2/repository/org/jenkins-ci/plugins/aws-java-sdk/aws-java-sdk-codedeploy/1.12.780-999999-SNAPSHOT/aws-java-sdk-codedeploy-1.12.780-999999-SNAPSHOT.hpi
[INFO] Installing /tmp/plugin-builds/aws-java-sdk-cloudformation/aws-java-sdk-codedeploy/target/aws-java-sdk-codedeploy.jar to /home/runner/.m2/repository/org/jenkins-ci/plugins/aws-java-sdk/aws-java-sdk-codedeploy/1.12.780-999999-SNAPSHOT/aws-java-sdk-codedeploy-1.12.780-999999-SNAPSHOT.jar
[INFO] 
[INFO] --------< org.jenkins-ci.plugins.aws-java-sdk:aws-java-sdk-ec2 >--------
[INFO] Building Amazon Web Services SDK :: EC2 1.12.780-999999-SNAPSHOT [10/25]
[INFO]   from aws-java-sdk-ec2/pom.xml
[INFO] --------------------------------[ hpi ]---------------------------------
[INFO] 
[INFO] --- clean:3.4.1:clean (default-clean) @ aws-java-sdk-ec2 ---
[INFO] 
[INFO] --- hpi:3.61:validate (default-validate) @ aws-java-sdk-ec2 ---
[INFO] Created marker file /tmp/plugin-builds/aws-java-sdk-cloudformation/aws-java-sdk-ec2/target/java-level/17
[INFO] 
[INFO] --- hpi:3.61:validate-hpi (default-validate-hpi) @ aws-java-sdk-ec2 ---
[INFO] 
[INFO] --- enforcer:3.5.0:enforce (display-info) @ aws-java-sdk-ec2 ---
[INFO] Rule 3: org.codehaus.mojo.extraenforcer.dependencies.EnforceBytecodeVersion passed
[INFO] Rule 4: org.apache.maven.enforcer.rules.dependency.BannedDependencies passed
[INFO] Rule 5: org.apache.maven.enforcer.rules.dependency.BannedDependencies passed
[INFO] Rule 6: org.apache.maven.enforcer.rules.dependency.RequireUpperBoundDeps passed
[INFO] 
[INFO] --- enforcer:3.5.0:enforce (no-snapshots-in-release) @ aws-java-sdk-ec2 ---
[INFO] Rule 0: org.apache.maven.enforcer.rules.dependency.RequireReleaseDeps passed
[INFO] 
[INFO] --- localizer:1.31:generate (default) @ aws-java-sdk-ec2 ---
[INFO] 
[INFO] --- resources:3.3.1:resources (default-resources) @ aws-java-sdk-ec2 ---
[INFO] Copying 1 resource from src/main/resources to target/classes
[INFO] 
[INFO] --- flatten:1.7.0:flatten (flatten) @ aws-java-sdk-ec2 ---
[INFO] Generating flattened POM of project org.jenkins-ci.plugins.aws-java-sdk:aws-java-sdk-ec2:hpi:1.12.780-999999-SNAPSHOT...
[INFO] 
[INFO] --- compiler:3.14.0:compile (default-compile) @ aws-java-sdk-ec2 ---
[INFO] Recompiling the module because of changed dependency.
[INFO] 
[INFO] --- access-modifier-checker:1.34:enforce (default-enforce) @ aws-java-sdk-ec2 ---
[INFO] Skipping access modifier checks
[INFO] 
[INFO] --- hpi:3.61:insert-test (default-insert-test) @ aws-java-sdk-ec2 ---
[INFO] 
[INFO] --- antrun:3.1.0:run (createTempDir) @ aws-java-sdk-ec2 ---
[INFO] Executing tasks
[INFO]     [mkdir] Created dir: /tmp/plugin-builds/aws-java-sdk-cloudformation/aws-java-sdk-ec2/target/tmp
[INFO] Executed tasks
[INFO] 
[INFO] --- resources:3.3.1:testResources (default-testResources) @ aws-java-sdk-ec2 ---
[INFO] Not copying test resources
[INFO] 
[INFO] --- compiler:3.14.0:testCompile (default-testCompile) @ aws-java-sdk-ec2 ---
[INFO] Not compiling test sources
[INFO] 
[INFO] --- hpi:3.61:test-hpl (default-test-hpl) @ aws-java-sdk-ec2 ---
[INFO] Generating /tmp/plugin-builds/aws-java-sdk-cloudformation/aws-java-sdk-ec2/target/test-classes/the.hpl
[INFO] 
[INFO] --- hpi:3.61:resolve-test-dependencies (default-resolve-test-dependencies) @ aws-java-sdk-ec2 ---
[INFO] 
[INFO] --- hpi:3.61:test-runtime (default-test-runtime) @ aws-java-sdk-ec2 ---
[INFO] Tests are skipped.
[INFO] 
[INFO] --- surefire:3.5.2:test (default-test) @ aws-java-sdk-ec2 ---
[INFO] Tests are skipped.
[INFO] 
[INFO] --- license:165.v7e11f4e4a_325:process (default) @ aws-java-sdk-ec2 ---
[INFO] 
[INFO] --- hpi:3.61:hpi (default-hpi) @ aws-java-sdk-ec2 ---
[INFO] Generating /tmp/plugin-builds/aws-java-sdk-cloudformation/aws-java-sdk-ec2/target/aws-java-sdk-ec2/META-INF/MANIFEST.MF
[INFO] Checking for attached .jar artifact ...
[INFO] Generating jar /tmp/plugin-builds/aws-java-sdk-cloudformation/aws-java-sdk-ec2/target/aws-java-sdk-ec2.jar
[INFO] Building jar: /tmp/plugin-builds/aws-java-sdk-cloudformation/aws-java-sdk-ec2/target/aws-java-sdk-ec2.jar
[INFO] Exploding webapp...
[INFO] Copy webapp webResources to /tmp/plugin-builds/aws-java-sdk-cloudformation/aws-java-sdk-ec2/target/aws-java-sdk-ec2
[INFO] Assembling webapp aws-java-sdk-ec2 in /tmp/plugin-builds/aws-java-sdk-cloudformation/aws-java-sdk-ec2/target/aws-java-sdk-ec2
[INFO] Bundling direct dependency aws-java-sdk-ec2-1.12.780.jar
[INFO] Generating hpi /tmp/plugin-builds/aws-java-sdk-cloudformation/aws-java-sdk-ec2/target/aws-java-sdk-ec2.hpi
[INFO] Building jar: /tmp/plugin-builds/aws-java-sdk-cloudformation/aws-java-sdk-ec2/target/aws-java-sdk-ec2.hpi
[INFO] 
[INFO] --- jar:3.4.2:test-jar (maybe-test-jar) @ aws-java-sdk-ec2 ---
[INFO] Skipping packaging of the test-jar
[INFO] 
[INFO] >>> spotbugs:4.9.2.0:check (spotbugs) > :spotbugs @ aws-java-sdk-ec2 >>>
[INFO] 
[INFO] --- spotbugs:4.9.2.0:spotbugs (spotbugs) @ aws-java-sdk-ec2 ---
[INFO] Skipping com.github.spotbugs:spotbugs-maven-plugin:4.9.2.0:spotbugs report goal
[INFO] 
[INFO] <<< spotbugs:4.9.2.0:check (spotbugs) < :spotbugs @ aws-java-sdk-ec2 <<<
[INFO] 
[INFO] 
[INFO] --- spotbugs:4.9.2.0:check (spotbugs) @ aws-java-sdk-ec2 ---
[INFO] Spotbugs plugin skipped
[INFO] 
[INFO] --- spotless:2.44.3:check (default) @ aws-java-sdk-ec2 ---
[INFO] Spotless check skipped
[INFO] 
[INFO] --- install:3.1.4:install (default-install) @ aws-java-sdk-ec2 ---
[INFO] Installing /tmp/plugin-builds/aws-java-sdk-cloudformation/aws-java-sdk-ec2/target/aws-java-sdk-ec2-1.12.780-999999-SNAPSHOT.pom to /home/runner/.m2/repository/org/jenkins-ci/plugins/aws-java-sdk/aws-java-sdk-ec2/1.12.780-999999-SNAPSHOT/aws-java-sdk-ec2-1.12.780-999999-SNAPSHOT.pom
[INFO] Installing /tmp/plugin-builds/aws-java-sdk-cloudformation/aws-java-sdk-ec2/target/aws-java-sdk-ec2.hpi to /home/runner/.m2/repository/org/jenkins-ci/plugins/aws-java-sdk/aws-java-sdk-ec2/1.12.780-999999-SNAPSHOT/aws-java-sdk-ec2-1.12.780-999999-SNAPSHOT.hpi
[INFO] Installing /tmp/plugin-builds/aws-java-sdk-cloudformation/aws-java-sdk-ec2/target/aws-java-sdk-ec2.jar to /home/runner/.m2/repository/org/jenkins-ci/plugins/aws-java-sdk/aws-java-sdk-ec2/1.12.780-999999-SNAPSHOT/aws-java-sdk-ec2-1.12.780-999999-SNAPSHOT.jar
[INFO] 
[INFO] --------< org.jenkins-ci.plugins.aws-java-sdk:aws-java-sdk-ecr >--------
[INFO] Building Amazon Web Services SDK :: ECR 1.12.780-999999-SNAPSHOT [11/25]
[INFO]   from aws-java-sdk-ecr/pom.xml
[INFO] --------------------------------[ hpi ]---------------------------------
[INFO] 
[INFO] --- clean:3.4.1:clean (default-clean) @ aws-java-sdk-ecr ---
[INFO] 
[INFO] --- hpi:3.61:validate (default-validate) @ aws-java-sdk-ecr ---
[INFO] Created marker file /tmp/plugin-builds/aws-java-sdk-cloudformation/aws-java-sdk-ecr/target/java-level/17
[INFO] 
[INFO] --- hpi:3.61:validate-hpi (default-validate-hpi) @ aws-java-sdk-ecr ---
[INFO] 
[INFO] --- enforcer:3.5.0:enforce (display-info) @ aws-java-sdk-ecr ---
[INFO] Rule 3: org.codehaus.mojo.extraenforcer.dependencies.EnforceBytecodeVersion passed
[INFO] Rule 4: org.apache.maven.enforcer.rules.dependency.BannedDependencies passed
[INFO] Rule 5: org.apache.maven.enforcer.rules.dependency.BannedDependencies passed
[INFO] Rule 6: org.apache.maven.enforcer.rules.dependency.RequireUpperBoundDeps passed
[INFO] 
[INFO] --- enforcer:3.5.0:enforce (no-snapshots-in-release) @ aws-java-sdk-ecr ---
[INFO] Rule 0: org.apache.maven.enforcer.rules.dependency.RequireReleaseDeps passed
[INFO] 
[INFO] --- localizer:1.31:generate (default) @ aws-java-sdk-ecr ---
[INFO] 
[INFO] --- resources:3.3.1:resources (default-resources) @ aws-java-sdk-ecr ---
[INFO] Copying 1 resource from src/main/resources to target/classes
[INFO] 
[INFO] --- flatten:1.7.0:flatten (flatten) @ aws-java-sdk-ecr ---
[INFO] Generating flattened POM of project org.jenkins-ci.plugins.aws-java-sdk:aws-java-sdk-ecr:hpi:1.12.780-999999-SNAPSHOT...
[INFO] 
[INFO] --- compiler:3.14.0:compile (default-compile) @ aws-java-sdk-ecr ---
[INFO] Recompiling the module because of changed dependency.
[INFO] 
[INFO] --- access-modifier-checker:1.34:enforce (default-enforce) @ aws-java-sdk-ecr ---
[INFO] Skipping access modifier checks
[INFO] 
[INFO] --- hpi:3.61:insert-test (default-insert-test) @ aws-java-sdk-ecr ---
[INFO] 
[INFO] --- antrun:3.1.0:run (createTempDir) @ aws-java-sdk-ecr ---
[INFO] Executing tasks
[INFO]     [mkdir] Created dir: /tmp/plugin-builds/aws-java-sdk-cloudformation/aws-java-sdk-ecr/target/tmp
[INFO] Executed tasks
[INFO] 
[INFO] --- resources:3.3.1:testResources (default-testResources) @ aws-java-sdk-ecr ---
[INFO] Not copying test resources
[INFO] 
[INFO] --- compiler:3.14.0:testCompile (default-testCompile) @ aws-java-sdk-ecr ---
[INFO] Not compiling test sources
[INFO] 
[INFO] --- hpi:3.61:test-hpl (default-test-hpl) @ aws-java-sdk-ecr ---
[INFO] Generating /tmp/plugin-builds/aws-java-sdk-cloudformation/aws-java-sdk-ecr/target/test-classes/the.hpl
[INFO] 
[INFO] --- hpi:3.61:resolve-test-dependencies (default-resolve-test-dependencies) @ aws-java-sdk-ecr ---
[INFO] 
[INFO] --- hpi:3.61:test-runtime (default-test-runtime) @ aws-java-sdk-ecr ---
[INFO] Tests are skipped.
[INFO] 
[INFO] --- surefire:3.5.2:test (default-test) @ aws-java-sdk-ecr ---
[INFO] Tests are skipped.
[INFO] 
[INFO] --- license:165.v7e11f4e4a_325:process (default) @ aws-java-sdk-ecr ---
[INFO] 
[INFO] --- hpi:3.61:hpi (default-hpi) @ aws-java-sdk-ecr ---
[INFO] Generating /tmp/plugin-builds/aws-java-sdk-cloudformation/aws-java-sdk-ecr/target/aws-java-sdk-ecr/META-INF/MANIFEST.MF
[INFO] Checking for attached .jar artifact ...
[INFO] Generating jar /tmp/plugin-builds/aws-java-sdk-cloudformation/aws-java-sdk-ecr/target/aws-java-sdk-ecr.jar
[INFO] Building jar: /tmp/plugin-builds/aws-java-sdk-cloudformation/aws-java-sdk-ecr/target/aws-java-sdk-ecr.jar
[INFO] Exploding webapp...
[INFO] Copy webapp webResources to /tmp/plugin-builds/aws-java-sdk-cloudformation/aws-java-sdk-ecr/target/aws-java-sdk-ecr
[INFO] Assembling webapp aws-java-sdk-ecr in /tmp/plugin-builds/aws-java-sdk-cloudformation/aws-java-sdk-ecr/target/aws-java-sdk-ecr
[INFO] Bundling direct dependency aws-java-sdk-ecr-1.12.780.jar
[INFO] Generating hpi /tmp/plugin-builds/aws-java-sdk-cloudformation/aws-java-sdk-ecr/target/aws-java-sdk-ecr.hpi
[INFO] Building jar: /tmp/plugin-builds/aws-java-sdk-cloudformation/aws-java-sdk-ecr/target/aws-java-sdk-ecr.hpi
[INFO] 
[INFO] --- jar:3.4.2:test-jar (maybe-test-jar) @ aws-java-sdk-ecr ---
[INFO] Skipping packaging of the test-jar
[INFO] 
[INFO] >>> spotbugs:4.9.2.0:check (spotbugs) > :spotbugs @ aws-java-sdk-ecr >>>
[INFO] 
[INFO] --- spotbugs:4.9.2.0:spotbugs (spotbugs) @ aws-java-sdk-ecr ---
[INFO] Skipping com.github.spotbugs:spotbugs-maven-plugin:4.9.2.0:spotbugs report goal
[INFO] 
[INFO] <<< spotbugs:4.9.2.0:check (spotbugs) < :spotbugs @ aws-java-sdk-ecr <<<
[INFO] 
[INFO] 
[INFO] --- spotbugs:4.9.2.0:check (spotbugs) @ aws-java-sdk-ecr ---
[INFO] Spotbugs plugin skipped
[INFO] 
[INFO] --- spotless:2.44.3:check (default) @ aws-java-sdk-ecr ---
[INFO] Spotless check skipped
[INFO] 
[INFO] --- install:3.1.4:install (default-install) @ aws-java-sdk-ecr ---
[INFO] Installing /tmp/plugin-builds/aws-java-sdk-cloudformation/aws-java-sdk-ecr/target/aws-java-sdk-ecr-1.12.780-999999-SNAPSHOT.pom to /home/runner/.m2/repository/org/jenkins-ci/plugins/aws-java-sdk/aws-java-sdk-ecr/1.12.780-999999-SNAPSHOT/aws-java-sdk-ecr-1.12.780-999999-SNAPSHOT.pom
[INFO] Installing /tmp/plugin-builds/aws-java-sdk-cloudformation/aws-java-sdk-ecr/target/aws-java-sdk-ecr.hpi to /home/runner/.m2/repository/org/jenkins-ci/plugins/aws-java-sdk/aws-java-sdk-ecr/1.12.780-999999-SNAPSHOT/aws-java-sdk-ecr-1.12.780-999999-SNAPSHOT.hpi
[INFO] Installing /tmp/plugin-builds/aws-java-sdk-cloudformation/aws-java-sdk-ecr/target/aws-java-sdk-ecr.jar to /home/runner/.m2/repository/org/jenkins-ci/plugins/aws-java-sdk/aws-java-sdk-ecr/1.12.780-999999-SNAPSHOT/aws-java-sdk-ecr-1.12.780-999999-SNAPSHOT.jar
[INFO] 
[INFO] --------< org.jenkins-ci.plugins.aws-java-sdk:aws-java-sdk-ecs >--------
[INFO] Building Amazon Web Services SDK :: ECS 1.12.780-999999-SNAPSHOT [12/25]
[INFO]   from aws-java-sdk-ecs/pom.xml
[INFO] --------------------------------[ hpi ]---------------------------------
[INFO] 
[INFO] --- clean:3.4.1:clean (default-clean) @ aws-java-sdk-ecs ---
[INFO] 
[INFO] --- hpi:3.61:validate (default-validate) @ aws-java-sdk-ecs ---
[INFO] Created marker file /tmp/plugin-builds/aws-java-sdk-cloudformation/aws-java-sdk-ecs/target/java-level/17
[INFO] 
[INFO] --- hpi:3.61:validate-hpi (default-validate-hpi) @ aws-java-sdk-ecs ---
[INFO] 
[INFO] --- enforcer:3.5.0:enforce (display-info) @ aws-java-sdk-ecs ---
[INFO] Rule 3: org.codehaus.mojo.extraenforcer.dependencies.EnforceBytecodeVersion passed
[INFO] Rule 4: org.apache.maven.enforcer.rules.dependency.BannedDependencies passed
[INFO] Rule 5: org.apache.maven.enforcer.rules.dependency.BannedDependencies passed
[INFO] Rule 6: org.apache.maven.enforcer.rules.dependency.RequireUpperBoundDeps passed
[INFO] 
[INFO] --- enforcer:3.5.0:enforce (no-snapshots-in-release) @ aws-java-sdk-ecs ---
[INFO] Rule 0: org.apache.maven.enforcer.rules.dependency.RequireReleaseDeps passed
[INFO] 
[INFO] --- localizer:1.31:generate (default) @ aws-java-sdk-ecs ---
[INFO] 
[INFO] --- resources:3.3.1:resources (default-resources) @ aws-java-sdk-ecs ---
[INFO] Copying 1 resource from src/main/resources to target/classes
[INFO] 
[INFO] --- flatten:1.7.0:flatten (flatten) @ aws-java-sdk-ecs ---
[INFO] Generating flattened POM of project org.jenkins-ci.plugins.aws-java-sdk:aws-java-sdk-ecs:hpi:1.12.780-999999-SNAPSHOT...
[INFO] 
[INFO] --- compiler:3.14.0:compile (default-compile) @ aws-java-sdk-ecs ---
[INFO] Recompiling the module because of changed dependency.
[INFO] 
[INFO] --- access-modifier-checker:1.34:enforce (default-enforce) @ aws-java-sdk-ecs ---
[INFO] Skipping access modifier checks
[INFO] 
[INFO] --- hpi:3.61:insert-test (default-insert-test) @ aws-java-sdk-ecs ---
[INFO] 
[INFO] --- antrun:3.1.0:run (createTempDir) @ aws-java-sdk-ecs ---
[INFO] Executing tasks
[INFO]     [mkdir] Created dir: /tmp/plugin-builds/aws-java-sdk-cloudformation/aws-java-sdk-ecs/target/tmp
[INFO] Executed tasks
[INFO] 
[INFO] --- resources:3.3.1:testResources (default-testResources) @ aws-java-sdk-ecs ---
[INFO] Not copying test resources
[INFO] 
[INFO] --- compiler:3.14.0:testCompile (default-testCompile) @ aws-java-sdk-ecs ---
[INFO] Not compiling test sources
[INFO] 
[INFO] --- hpi:3.61:test-hpl (default-test-hpl) @ aws-java-sdk-ecs ---
[INFO] Generating /tmp/plugin-builds/aws-java-sdk-cloudformation/aws-java-sdk-ecs/target/test-classes/the.hpl
[INFO] 
[INFO] --- hpi:3.61:resolve-test-dependencies (default-resolve-test-dependencies) @ aws-java-sdk-ecs ---
[INFO] 
[INFO] --- hpi:3.61:test-runtime (default-test-runtime) @ aws-java-sdk-ecs ---
[INFO] Tests are skipped.
[INFO] 
[INFO] --- surefire:3.5.2:test (default-test) @ aws-java-sdk-ecs ---
[INFO] Tests are skipped.
[INFO] 
[INFO] --- license:165.v7e11f4e4a_325:process (default) @ aws-java-sdk-ecs ---
[INFO] 
[INFO] --- hpi:3.61:hpi (default-hpi) @ aws-java-sdk-ecs ---
[INFO] Generating /tmp/plugin-builds/aws-java-sdk-cloudformation/aws-java-sdk-ecs/target/aws-java-sdk-ecs/META-INF/MANIFEST.MF
[INFO] Checking for attached .jar artifact ...
[INFO] Generating jar /tmp/plugin-builds/aws-java-sdk-cloudformation/aws-java-sdk-ecs/target/aws-java-sdk-ecs.jar
[INFO] Building jar: /tmp/plugin-builds/aws-java-sdk-cloudformation/aws-java-sdk-ecs/target/aws-java-sdk-ecs.jar
[INFO] Exploding webapp...
[INFO] Copy webapp webResources to /tmp/plugin-builds/aws-java-sdk-cloudformation/aws-java-sdk-ecs/target/aws-java-sdk-ecs
[INFO] Assembling webapp aws-java-sdk-ecs in /tmp/plugin-builds/aws-java-sdk-cloudformation/aws-java-sdk-ecs/target/aws-java-sdk-ecs
[INFO] Bundling direct dependency aws-java-sdk-ecs-1.12.780.jar
[INFO] Generating hpi /tmp/plugin-builds/aws-java-sdk-cloudformation/aws-java-sdk-ecs/target/aws-java-sdk-ecs.hpi
[INFO] Building jar: /tmp/plugin-builds/aws-java-sdk-cloudformation/aws-java-sdk-ecs/target/aws-java-sdk-ecs.hpi
[INFO] 
[INFO] --- jar:3.4.2:test-jar (maybe-test-jar) @ aws-java-sdk-ecs ---
[INFO] Skipping packaging of the test-jar
[INFO] 
[INFO] >>> spotbugs:4.9.2.0:check (spotbugs) > :spotbugs @ aws-java-sdk-ecs >>>
[INFO] 
[INFO] --- spotbugs:4.9.2.0:spotbugs (spotbugs) @ aws-java-sdk-ecs ---
[INFO] Skipping com.github.spotbugs:spotbugs-maven-plugin:4.9.2.0:spotbugs report goal
[INFO] 
[INFO] <<< spotbugs:4.9.2.0:check (spotbugs) < :spotbugs @ aws-java-sdk-ecs <<<
[INFO] 
[INFO] 
[INFO] --- spotbugs:4.9.2.0:check (spotbugs) @ aws-java-sdk-ecs ---
[INFO] Spotbugs plugin skipped
[INFO] 
[INFO] --- spotless:2.44.3:check (default) @ aws-java-sdk-ecs ---
[INFO] Spotless check skipped
[INFO] 
[INFO] --- install:3.1.4:install (default-install) @ aws-java-sdk-ecs ---
[INFO] Installing /tmp/plugin-builds/aws-java-sdk-cloudformation/aws-java-sdk-ecs/target/aws-java-sdk-ecs-1.12.780-999999-SNAPSHOT.pom to /home/runner/.m2/repository/org/jenkins-ci/plugins/aws-java-sdk/aws-java-sdk-ecs/1.12.780-999999-SNAPSHOT/aws-java-sdk-ecs-1.12.780-999999-SNAPSHOT.pom
[INFO] Installing /tmp/plugin-builds/aws-java-sdk-cloudformation/aws-java-sdk-ecs/target/aws-java-sdk-ecs.hpi to /home/runner/.m2/repository/org/jenkins-ci/plugins/aws-java-sdk/aws-java-sdk-ecs/1.12.780-999999-SNAPSHOT/aws-java-sdk-ecs-1.12.780-999999-SNAPSHOT.hpi
[INFO] Installing /tmp/plugin-builds/aws-java-sdk-cloudformation/aws-java-sdk-ecs/target/aws-java-sdk-ecs.jar to /home/runner/.m2/repository/org/jenkins-ci/plugins/aws-java-sdk/aws-java-sdk-ecs/1.12.780-999999-SNAPSHOT/aws-java-sdk-ecs-1.12.780-999999-SNAPSHOT.jar
[INFO] 
[INFO] --------< org.jenkins-ci.plugins.aws-java-sdk:aws-java-sdk-efs >--------
[INFO] Building Amazon Web Services SDK :: EFS 1.12.780-999999-SNAPSHOT [13/25]
[INFO]   from aws-java-sdk-efs/pom.xml
[INFO] --------------------------------[ hpi ]---------------------------------
[INFO] 
[INFO] --- clean:3.4.1:clean (default-clean) @ aws-java-sdk-efs ---
[INFO] 
[INFO] --- hpi:3.61:validate (default-validate) @ aws-java-sdk-efs ---
[INFO] Created marker file /tmp/plugin-builds/aws-java-sdk-cloudformation/aws-java-sdk-efs/target/java-level/17
[INFO] 
[INFO] --- hpi:3.61:validate-hpi (default-validate-hpi) @ aws-java-sdk-efs ---
[INFO] 
[INFO] --- enforcer:3.5.0:enforce (display-info) @ aws-java-sdk-efs ---
[INFO] Rule 3: org.codehaus.mojo.extraenforcer.dependencies.EnforceBytecodeVersion passed
[INFO] Rule 4: org.apache.maven.enforcer.rules.dependency.BannedDependencies passed
[INFO] Rule 5: org.apache.maven.enforcer.rules.dependency.BannedDependencies passed
[INFO] Rule 6: org.apache.maven.enforcer.rules.dependency.RequireUpperBoundDeps passed
[INFO] 
[INFO] --- enforcer:3.5.0:enforce (no-snapshots-in-release) @ aws-java-sdk-efs ---
[INFO] Rule 0: org.apache.maven.enforcer.rules.dependency.RequireReleaseDeps passed
[INFO] 
[INFO] --- localizer:1.31:generate (default) @ aws-java-sdk-efs ---
[INFO] 
[INFO] --- resources:3.3.1:resources (default-resources) @ aws-java-sdk-efs ---
[INFO] Copying 1 resource from src/main/resources to target/classes
[INFO] 
[INFO] --- flatten:1.7.0:flatten (flatten) @ aws-java-sdk-efs ---
[INFO] Generating flattened POM of project org.jenkins-ci.plugins.aws-java-sdk:aws-java-sdk-efs:hpi:1.12.780-999999-SNAPSHOT...
[INFO] 
[INFO] --- compiler:3.14.0:compile (default-compile) @ aws-java-sdk-efs ---
[INFO] Recompiling the module because of changed dependency.
[INFO] 
[INFO] --- access-modifier-checker:1.34:enforce (default-enforce) @ aws-java-sdk-efs ---
[INFO] Skipping access modifier checks
[INFO] 
[INFO] --- hpi:3.61:insert-test (default-insert-test) @ aws-java-sdk-efs ---
[INFO] 
[INFO] --- antrun:3.1.0:run (createTempDir) @ aws-java-sdk-efs ---
[INFO] Executing tasks
[INFO]     [mkdir] Created dir: /tmp/plugin-builds/aws-java-sdk-cloudformation/aws-java-sdk-efs/target/tmp
[INFO] Executed tasks
[INFO] 
[INFO] --- resources:3.3.1:testResources (default-testResources) @ aws-java-sdk-efs ---
[INFO] Not copying test resources
[INFO] 
[INFO] --- compiler:3.14.0:testCompile (default-testCompile) @ aws-java-sdk-efs ---
[INFO] Not compiling test sources
[INFO] 
[INFO] --- hpi:3.61:test-hpl (default-test-hpl) @ aws-java-sdk-efs ---
[INFO] Generating /tmp/plugin-builds/aws-java-sdk-cloudformation/aws-java-sdk-efs/target/test-classes/the.hpl
[INFO] 
[INFO] --- hpi:3.61:resolve-test-dependencies (default-resolve-test-dependencies) @ aws-java-sdk-efs ---
[INFO] 
[INFO] --- hpi:3.61:test-runtime (default-test-runtime) @ aws-java-sdk-efs ---
[INFO] Tests are skipped.
[INFO] 
[INFO] --- surefire:3.5.2:test (default-test) @ aws-java-sdk-efs ---
[INFO] Tests are skipped.
[INFO] 
[INFO] --- license:165.v7e11f4e4a_325:process (default) @ aws-java-sdk-efs ---
[INFO] 
[INFO] --- hpi:3.61:hpi (default-hpi) @ aws-java-sdk-efs ---
[INFO] Generating /tmp/plugin-builds/aws-java-sdk-cloudformation/aws-java-sdk-efs/target/aws-java-sdk-efs/META-INF/MANIFEST.MF
[INFO] Checking for attached .jar artifact ...
[INFO] Generating jar /tmp/plugin-builds/aws-java-sdk-cloudformation/aws-java-sdk-efs/target/aws-java-sdk-efs.jar
[INFO] Building jar: /tmp/plugin-builds/aws-java-sdk-cloudformation/aws-java-sdk-efs/target/aws-java-sdk-efs.jar
[INFO] Exploding webapp...
[INFO] Copy webapp webResources to /tmp/plugin-builds/aws-java-sdk-cloudformation/aws-java-sdk-efs/target/aws-java-sdk-efs
[INFO] Assembling webapp aws-java-sdk-efs in /tmp/plugin-builds/aws-java-sdk-cloudformation/aws-java-sdk-efs/target/aws-java-sdk-efs
[INFO] Bundling direct dependency aws-java-sdk-efs-1.12.780.jar
[INFO] Generating hpi /tmp/plugin-builds/aws-java-sdk-cloudformation/aws-java-sdk-efs/target/aws-java-sdk-efs.hpi
[INFO] Building jar: /tmp/plugin-builds/aws-java-sdk-cloudformation/aws-java-sdk-efs/target/aws-java-sdk-efs.hpi
[INFO] 
[INFO] --- jar:3.4.2:test-jar (maybe-test-jar) @ aws-java-sdk-efs ---
[INFO] Skipping packaging of the test-jar
[INFO] 
[INFO] >>> spotbugs:4.9.2.0:check (spotbugs) > :spotbugs @ aws-java-sdk-efs >>>
[INFO] 
[INFO] --- spotbugs:4.9.2.0:spotbugs (spotbugs) @ aws-java-sdk-efs ---
[INFO] Skipping com.github.spotbugs:spotbugs-maven-plugin:4.9.2.0:spotbugs report goal
[INFO] 
[INFO] <<< spotbugs:4.9.2.0:check (spotbugs) < :spotbugs @ aws-java-sdk-efs <<<
[INFO] 
[INFO] 
[INFO] --- spotbugs:4.9.2.0:check (spotbugs) @ aws-java-sdk-efs ---
[INFO] Spotbugs plugin skipped
[INFO] 
[INFO] --- spotless:2.44.3:check (default) @ aws-java-sdk-efs ---
[INFO] Spotless check skipped
[INFO] 
[INFO] --- install:3.1.4:install (default-install) @ aws-java-sdk-efs ---
[INFO] Installing /tmp/plugin-builds/aws-java-sdk-cloudformation/aws-java-sdk-efs/target/aws-java-sdk-efs-1.12.780-999999-SNAPSHOT.pom to /home/runner/.m2/repository/org/jenkins-ci/plugins/aws-java-sdk/aws-java-sdk-efs/1.12.780-999999-SNAPSHOT/aws-java-sdk-efs-1.12.780-999999-SNAPSHOT.pom
[INFO] Installing /tmp/plugin-builds/aws-java-sdk-cloudformation/aws-java-sdk-efs/target/aws-java-sdk-efs.hpi to /home/runner/.m2/repository/org/jenkins-ci/plugins/aws-java-sdk/aws-java-sdk-efs/1.12.780-999999-SNAPSHOT/aws-java-sdk-efs-1.12.780-999999-SNAPSHOT.hpi
[INFO] Installing /tmp/plugin-builds/aws-java-sdk-cloudformation/aws-java-sdk-efs/target/aws-java-sdk-efs.jar to /home/runner/.m2/repository/org/jenkins-ci/plugins/aws-java-sdk/aws-java-sdk-efs/1.12.780-999999-SNAPSHOT/aws-java-sdk-efs-1.12.780-999999-SNAPSHOT.jar
[INFO] 
[INFO] --< org.jenkins-ci.plugins.aws-java-sdk:aws-java-sdk-elasticbeanstalk >--
[INFO] Building Amazon Web Services SDK :: Elastic Beanstalk 1.12.780-999999-SNAPSHOT [14/25]
[INFO]   from aws-java-sdk-elasticbeanstalk/pom.xml
[INFO] --------------------------------[ hpi ]---------------------------------
[INFO] 
[INFO] --- clean:3.4.1:clean (default-clean) @ aws-java-sdk-elasticbeanstalk ---
[INFO] 
[INFO] --- hpi:3.61:validate (default-validate) @ aws-java-sdk-elasticbeanstalk ---
[INFO] Created marker file /tmp/plugin-builds/aws-java-sdk-cloudformation/aws-java-sdk-elasticbeanstalk/target/java-level/17
[INFO] 
[INFO] --- hpi:3.61:validate-hpi (default-validate-hpi) @ aws-java-sdk-elasticbeanstalk ---
[INFO] 
[INFO] --- enforcer:3.5.0:enforce (display-info) @ aws-java-sdk-elasticbeanstalk ---
[INFO] Rule 3: org.codehaus.mojo.extraenforcer.dependencies.EnforceBytecodeVersion passed
[INFO] Rule 4: org.apache.maven.enforcer.rules.dependency.BannedDependencies passed
[INFO] Rule 5: org.apache.maven.enforcer.rules.dependency.BannedDependencies passed
[INFO] Rule 6: org.apache.maven.enforcer.rules.dependency.RequireUpperBoundDeps passed
[INFO] 
[INFO] --- enforcer:3.5.0:enforce (no-snapshots-in-release) @ aws-java-sdk-elasticbeanstalk ---
[INFO] Rule 0: org.apache.maven.enforcer.rules.dependency.RequireReleaseDeps passed
[INFO] 
[INFO] --- localizer:1.31:generate (default) @ aws-java-sdk-elasticbeanstalk ---
[INFO] 
[INFO] --- resources:3.3.1:resources (default-resources) @ aws-java-sdk-elasticbeanstalk ---
[INFO] Copying 1 resource from src/main/resources to target/classes
[INFO] 
[INFO] --- flatten:1.7.0:flatten (flatten) @ aws-java-sdk-elasticbeanstalk ---
[INFO] Generating flattened POM of project org.jenkins-ci.plugins.aws-java-sdk:aws-java-sdk-elasticbeanstalk:hpi:1.12.780-999999-SNAPSHOT...
[INFO] 
[INFO] --- compiler:3.14.0:compile (default-compile) @ aws-java-sdk-elasticbeanstalk ---
[INFO] Recompiling the module because of changed dependency.
[INFO] 
[INFO] --- access-modifier-checker:1.34:enforce (default-enforce) @ aws-java-sdk-elasticbeanstalk ---
[INFO] Skipping access modifier checks
[INFO] 
[INFO] --- hpi:3.61:insert-test (default-insert-test) @ aws-java-sdk-elasticbeanstalk ---
[INFO] 
[INFO] --- antrun:3.1.0:run (createTempDir) @ aws-java-sdk-elasticbeanstalk ---
[INFO] Executing tasks
[INFO]     [mkdir] Created dir: /tmp/plugin-builds/aws-java-sdk-cloudformation/aws-java-sdk-elasticbeanstalk/target/tmp
[INFO] Executed tasks
[INFO] 
[INFO] --- resources:3.3.1:testResources (default-testResources) @ aws-java-sdk-elasticbeanstalk ---
[INFO] Not copying test resources
[INFO] 
[INFO] --- compiler:3.14.0:testCompile (default-testCompile) @ aws-java-sdk-elasticbeanstalk ---
[INFO] Not compiling test sources
[INFO] 
[INFO] --- hpi:3.61:test-hpl (default-test-hpl) @ aws-java-sdk-elasticbeanstalk ---
[INFO] Generating /tmp/plugin-builds/aws-java-sdk-cloudformation/aws-java-sdk-elasticbeanstalk/target/test-classes/the.hpl
[INFO] 
[INFO] --- hpi:3.61:resolve-test-dependencies (default-resolve-test-dependencies) @ aws-java-sdk-elasticbeanstalk ---
[INFO] 
[INFO] --- hpi:3.61:test-runtime (default-test-runtime) @ aws-java-sdk-elasticbeanstalk ---
[INFO] Tests are skipped.
[INFO] 
[INFO] --- surefire:3.5.2:test (default-test) @ aws-java-sdk-elasticbeanstalk ---
[INFO] Tests are skipped.
[INFO] 
[INFO] --- license:165.v7e11f4e4a_325:process (default) @ aws-java-sdk-elasticbeanstalk ---
[INFO] 
[INFO] --- hpi:3.61:hpi (default-hpi) @ aws-java-sdk-elasticbeanstalk ---
[INFO] Generating /tmp/plugin-builds/aws-java-sdk-cloudformation/aws-java-sdk-elasticbeanstalk/target/aws-java-sdk-elasticbeanstalk/META-INF/MANIFEST.MF
[INFO] Checking for attached .jar artifact ...
[INFO] Generating jar /tmp/plugin-builds/aws-java-sdk-cloudformation/aws-java-sdk-elasticbeanstalk/target/aws-java-sdk-elasticbeanstalk.jar
[INFO] Building jar: /tmp/plugin-builds/aws-java-sdk-cloudformation/aws-java-sdk-elasticbeanstalk/target/aws-java-sdk-elasticbeanstalk.jar
[INFO] Exploding webapp...
[INFO] Copy webapp webResources to /tmp/plugin-builds/aws-java-sdk-cloudformation/aws-java-sdk-elasticbeanstalk/target/aws-java-sdk-elasticbeanstalk
[INFO] Assembling webapp aws-java-sdk-elasticbeanstalk in /tmp/plugin-builds/aws-java-sdk-cloudformation/aws-java-sdk-elasticbeanstalk/target/aws-java-sdk-elasticbeanstalk
[INFO] Bundling direct dependency aws-java-sdk-elasticbeanstalk-1.12.780.jar
[INFO] Generating hpi /tmp/plugin-builds/aws-java-sdk-cloudformation/aws-java-sdk-elasticbeanstalk/target/aws-java-sdk-elasticbeanstalk.hpi
[INFO] Building jar: /tmp/plugin-builds/aws-java-sdk-cloudformation/aws-java-sdk-elasticbeanstalk/target/aws-java-sdk-elasticbeanstalk.hpi
[INFO] 
[INFO] --- jar:3.4.2:test-jar (maybe-test-jar) @ aws-java-sdk-elasticbeanstalk ---
[INFO] Skipping packaging of the test-jar
[INFO] 
[INFO] >>> spotbugs:4.9.2.0:check (spotbugs) > :spotbugs @ aws-java-sdk-elasticbeanstalk >>>
[INFO] 
[INFO] --- spotbugs:4.9.2.0:spotbugs (spotbugs) @ aws-java-sdk-elasticbeanstalk ---
[INFO] Skipping com.github.spotbugs:spotbugs-maven-plugin:4.9.2.0:spotbugs report goal
[INFO] 
[INFO] <<< spotbugs:4.9.2.0:check (spotbugs) < :spotbugs @ aws-java-sdk-elasticbeanstalk <<<
[INFO] 
[INFO] 
[INFO] --- spotbugs:4.9.2.0:check (spotbugs) @ aws-java-sdk-elasticbeanstalk ---
[INFO] Spotbugs plugin skipped
[INFO] 
[INFO] --- spotless:2.44.3:check (default) @ aws-java-sdk-elasticbeanstalk ---
[INFO] Spotless check skipped
[INFO] 
[INFO] --- install:3.1.4:install (default-install) @ aws-java-sdk-elasticbeanstalk ---
[INFO] Installing /tmp/plugin-builds/aws-java-sdk-cloudformation/aws-java-sdk-elasticbeanstalk/target/aws-java-sdk-elasticbeanstalk-1.12.780-999999-SNAPSHOT.pom to /home/runner/.m2/repository/org/jenkins-ci/plugins/aws-java-sdk/aws-java-sdk-elasticbeanstalk/1.12.780-999999-SNAPSHOT/aws-java-sdk-elasticbeanstalk-1.12.780-999999-SNAPSHOT.pom
[INFO] Installing /tmp/plugin-builds/aws-java-sdk-cloudformation/aws-java-sdk-elasticbeanstalk/target/aws-java-sdk-elasticbeanstalk.hpi to /home/runner/.m2/repository/org/jenkins-ci/plugins/aws-java-sdk/aws-java-sdk-elasticbeanstalk/1.12.780-999999-SNAPSHOT/aws-java-sdk-elasticbeanstalk-1.12.780-999999-SNAPSHOT.hpi
[INFO] Installing /tmp/plugin-builds/aws-java-sdk-cloudformation/aws-java-sdk-elasticbeanstalk/target/aws-java-sdk-elasticbeanstalk.jar to /home/runner/.m2/repository/org/jenkins-ci/plugins/aws-java-sdk/aws-java-sdk-elasticbeanstalk/1.12.780-999999-SNAPSHOT/aws-java-sdk-elasticbeanstalk-1.12.780-999999-SNAPSHOT.jar
[INFO] 
[INFO] --< org.jenkins-ci.plugins.aws-java-sdk:aws-java-sdk-elasticloadbalancingv2 >--
[INFO] Building Amazon Web Services SDK :: Elastic Load Balancing V2 1.12.780-999999-SNAPSHOT [15/25]
[INFO]   from aws-java-sdk-elasticloadbalancingv2/pom.xml
[INFO] --------------------------------[ hpi ]---------------------------------
[INFO] 
[INFO] --- clean:3.4.1:clean (default-clean) @ aws-java-sdk-elasticloadbalancingv2 ---
[INFO] 
[INFO] --- hpi:3.61:validate (default-validate) @ aws-java-sdk-elasticloadbalancingv2 ---
[INFO] Created marker file /tmp/plugin-builds/aws-java-sdk-cloudformation/aws-java-sdk-elasticloadbalancingv2/target/java-level/17
[INFO] 
[INFO] --- hpi:3.61:validate-hpi (default-validate-hpi) @ aws-java-sdk-elasticloadbalancingv2 ---
[INFO] 
[INFO] --- enforcer:3.5.0:enforce (display-info) @ aws-java-sdk-elasticloadbalancingv2 ---
[INFO] Rule 3: org.codehaus.mojo.extraenforcer.dependencies.EnforceBytecodeVersion passed
[INFO] Rule 4: org.apache.maven.enforcer.rules.dependency.BannedDependencies passed
[INFO] Rule 5: org.apache.maven.enforcer.rules.dependency.BannedDependencies passed
[INFO] Rule 6: org.apache.maven.enforcer.rules.dependency.RequireUpperBoundDeps passed
[INFO] 
[INFO] --- enforcer:3.5.0:enforce (no-snapshots-in-release) @ aws-java-sdk-elasticloadbalancingv2 ---
[INFO] Rule 0: org.apache.maven.enforcer.rules.dependency.RequireReleaseDeps passed
[INFO] 
[INFO] --- localizer:1.31:generate (default) @ aws-java-sdk-elasticloadbalancingv2 ---
[INFO] 
[INFO] --- resources:3.3.1:resources (default-resources) @ aws-java-sdk-elasticloadbalancingv2 ---
[INFO] Copying 1 resource from src/main/resources to target/classes
[INFO] 
[INFO] --- flatten:1.7.0:flatten (flatten) @ aws-java-sdk-elasticloadbalancingv2 ---
[INFO] Generating flattened POM of project org.jenkins-ci.plugins.aws-java-sdk:aws-java-sdk-elasticloadbalancingv2:hpi:1.12.780-999999-SNAPSHOT...
[INFO] 
[INFO] --- compiler:3.14.0:compile (default-compile) @ aws-java-sdk-elasticloadbalancingv2 ---
[INFO] Recompiling the module because of changed dependency.
[INFO] 
[INFO] --- access-modifier-checker:1.34:enforce (default-enforce) @ aws-java-sdk-elasticloadbalancingv2 ---
[INFO] Skipping access modifier checks
[INFO] 
[INFO] --- hpi:3.61:insert-test (default-insert-test) @ aws-java-sdk-elasticloadbalancingv2 ---
[INFO] 
[INFO] --- antrun:3.1.0:run (createTempDir) @ aws-java-sdk-elasticloadbalancingv2 ---
[INFO] Executing tasks
[INFO]     [mkdir] Created dir: /tmp/plugin-builds/aws-java-sdk-cloudformation/aws-java-sdk-elasticloadbalancingv2/target/tmp
[INFO] Executed tasks
[INFO] 
[INFO] --- resources:3.3.1:testResources (default-testResources) @ aws-java-sdk-elasticloadbalancingv2 ---
[INFO] Not copying test resources
[INFO] 
[INFO] --- compiler:3.14.0:testCompile (default-testCompile) @ aws-java-sdk-elasticloadbalancingv2 ---
[INFO] Not compiling test sources
[INFO] 
[INFO] --- hpi:3.61:test-hpl (default-test-hpl) @ aws-java-sdk-elasticloadbalancingv2 ---
[INFO] Generating /tmp/plugin-builds/aws-java-sdk-cloudformation/aws-java-sdk-elasticloadbalancingv2/target/test-classes/the.hpl
[INFO] 
[INFO] --- hpi:3.61:resolve-test-dependencies (default-resolve-test-dependencies) @ aws-java-sdk-elasticloadbalancingv2 ---
[INFO] 
[INFO] --- hpi:3.61:test-runtime (default-test-runtime) @ aws-java-sdk-elasticloadbalancingv2 ---
[INFO] Tests are skipped.
[INFO] 
[INFO] --- surefire:3.5.2:test (default-test) @ aws-java-sdk-elasticloadbalancingv2 ---
[INFO] Tests are skipped.
[INFO] 
[INFO] --- license:165.v7e11f4e4a_325:process (default) @ aws-java-sdk-elasticloadbalancingv2 ---
[INFO] 
[INFO] --- hpi:3.61:hpi (default-hpi) @ aws-java-sdk-elasticloadbalancingv2 ---
[INFO] Generating /tmp/plugin-builds/aws-java-sdk-cloudformation/aws-java-sdk-elasticloadbalancingv2/target/aws-java-sdk-elasticloadbalancingv2/META-INF/MANIFEST.MF
[INFO] Checking for attached .jar artifact ...
[INFO] Generating jar /tmp/plugin-builds/aws-java-sdk-cloudformation/aws-java-sdk-elasticloadbalancingv2/target/aws-java-sdk-elasticloadbalancingv2.jar
[INFO] Building jar: /tmp/plugin-builds/aws-java-sdk-cloudformation/aws-java-sdk-elasticloadbalancingv2/target/aws-java-sdk-elasticloadbalancingv2.jar
[INFO] Exploding webapp...
[INFO] Copy webapp webResources to /tmp/plugin-builds/aws-java-sdk-cloudformation/aws-java-sdk-elasticloadbalancingv2/target/aws-java-sdk-elasticloadbalancingv2
[INFO] Assembling webapp aws-java-sdk-elasticloadbalancingv2 in /tmp/plugin-builds/aws-java-sdk-cloudformation/aws-java-sdk-elasticloadbalancingv2/target/aws-java-sdk-elasticloadbalancingv2
[INFO] Bundling direct dependency aws-java-sdk-elasticloadbalancingv2-1.12.780.jar
[INFO] Generating hpi /tmp/plugin-builds/aws-java-sdk-cloudformation/aws-java-sdk-elasticloadbalancingv2/target/aws-java-sdk-elasticloadbalancingv2.hpi
[INFO] Building jar: /tmp/plugin-builds/aws-java-sdk-cloudformation/aws-java-sdk-elasticloadbalancingv2/target/aws-java-sdk-elasticloadbalancingv2.hpi
[INFO] 
[INFO] --- jar:3.4.2:test-jar (maybe-test-jar) @ aws-java-sdk-elasticloadbalancingv2 ---
[INFO] Skipping packaging of the test-jar
[INFO] 
[INFO] >>> spotbugs:4.9.2.0:check (spotbugs) > :spotbugs @ aws-java-sdk-elasticloadbalancingv2 >>>
[INFO] 
[INFO] --- spotbugs:4.9.2.0:spotbugs (spotbugs) @ aws-java-sdk-elasticloadbalancingv2 ---
[INFO] Skipping com.github.spotbugs:spotbugs-maven-plugin:4.9.2.0:spotbugs report goal
[INFO] 
[INFO] <<< spotbugs:4.9.2.0:check (spotbugs) < :spotbugs @ aws-java-sdk-elasticloadbalancingv2 <<<
[INFO] 
[INFO] 
[INFO] --- spotbugs:4.9.2.0:check (spotbugs) @ aws-java-sdk-elasticloadbalancingv2 ---
[INFO] Spotbugs plugin skipped
[INFO] 
[INFO] --- spotless:2.44.3:check (default) @ aws-java-sdk-elasticloadbalancingv2 ---
[INFO] Spotless check skipped
[INFO] 
[INFO] --- install:3.1.4:install (default-install) @ aws-java-sdk-elasticloadbalancingv2 ---
[INFO] Installing /tmp/plugin-builds/aws-java-sdk-cloudformation/aws-java-sdk-elasticloadbalancingv2/target/aws-java-sdk-elasticloadbalancingv2-1.12.780-999999-SNAPSHOT.pom to /home/runner/.m2/repository/org/jenkins-ci/plugins/aws-java-sdk/aws-java-sdk-elasticloadbalancingv2/1.12.780-999999-SNAPSHOT/aws-java-sdk-elasticloadbalancingv2-1.12.780-999999-SNAPSHOT.pom
[INFO] Installing /tmp/plugin-builds/aws-java-sdk-cloudformation/aws-java-sdk-elasticloadbalancingv2/target/aws-java-sdk-elasticloadbalancingv2.hpi to /home/runner/.m2/repository/org/jenkins-ci/plugins/aws-java-sdk/aws-java-sdk-elasticloadbalancingv2/1.12.780-999999-SNAPSHOT/aws-java-sdk-elasticloadbalancingv2-1.12.780-999999-SNAPSHOT.hpi
[INFO] Installing /tmp/plugin-builds/aws-java-sdk-cloudformation/aws-java-sdk-elasticloadbalancingv2/target/aws-java-sdk-elasticloadbalancingv2.jar to /home/runner/.m2/repository/org/jenkins-ci/plugins/aws-java-sdk/aws-java-sdk-elasticloadbalancingv2/1.12.780-999999-SNAPSHOT/aws-java-sdk-elasticloadbalancingv2-1.12.780-999999-SNAPSHOT.jar
[INFO] 
[INFO] --------< org.jenkins-ci.plugins.aws-java-sdk:aws-java-sdk-iam >--------
[INFO] Building Amazon Web Services SDK :: IAM 1.12.780-999999-SNAPSHOT [16/25]
[INFO]   from aws-java-sdk-iam/pom.xml
[INFO] --------------------------------[ hpi ]---------------------------------
[INFO] 
[INFO] --- clean:3.4.1:clean (default-clean) @ aws-java-sdk-iam ---
[INFO] 
[INFO] --- hpi:3.61:validate (default-validate) @ aws-java-sdk-iam ---
[INFO] Created marker file /tmp/plugin-builds/aws-java-sdk-cloudformation/aws-java-sdk-iam/target/java-level/17
[INFO] 
[INFO] --- hpi:3.61:validate-hpi (default-validate-hpi) @ aws-java-sdk-iam ---
[INFO] 
[INFO] --- enforcer:3.5.0:enforce (display-info) @ aws-java-sdk-iam ---
[INFO] Rule 3: org.codehaus.mojo.extraenforcer.dependencies.EnforceBytecodeVersion passed
[INFO] Rule 4: org.apache.maven.enforcer.rules.dependency.BannedDependencies passed
[INFO] Rule 5: org.apache.maven.enforcer.rules.dependency.BannedDependencies passed
[INFO] Rule 6: org.apache.maven.enforcer.rules.dependency.RequireUpperBoundDeps passed
[INFO] 
[INFO] --- enforcer:3.5.0:enforce (no-snapshots-in-release) @ aws-java-sdk-iam ---
[INFO] Rule 0: org.apache.maven.enforcer.rules.dependency.RequireReleaseDeps passed
[INFO] 
[INFO] --- localizer:1.31:generate (default) @ aws-java-sdk-iam ---
[INFO] 
[INFO] --- resources:3.3.1:resources (default-resources) @ aws-java-sdk-iam ---
[INFO] Copying 1 resource from src/main/resources to target/classes
[INFO] 
[INFO] --- flatten:1.7.0:flatten (flatten) @ aws-java-sdk-iam ---
[INFO] Generating flattened POM of project org.jenkins-ci.plugins.aws-java-sdk:aws-java-sdk-iam:hpi:1.12.780-999999-SNAPSHOT...
[INFO] 
[INFO] --- compiler:3.14.0:compile (default-compile) @ aws-java-sdk-iam ---
[INFO] Recompiling the module because of changed dependency.
[INFO] 
[INFO] --- access-modifier-checker:1.34:enforce (default-enforce) @ aws-java-sdk-iam ---
[INFO] Skipping access modifier checks
[INFO] 
[INFO] --- hpi:3.61:insert-test (default-insert-test) @ aws-java-sdk-iam ---
[INFO] 
[INFO] --- antrun:3.1.0:run (createTempDir) @ aws-java-sdk-iam ---
[INFO] Executing tasks
[INFO]     [mkdir] Created dir: /tmp/plugin-builds/aws-java-sdk-cloudformation/aws-java-sdk-iam/target/tmp
[INFO] Executed tasks
[INFO] 
[INFO] --- resources:3.3.1:testResources (default-testResources) @ aws-java-sdk-iam ---
[INFO] Not copying test resources
[INFO] 
[INFO] --- compiler:3.14.0:testCompile (default-testCompile) @ aws-java-sdk-iam ---
[INFO] Not compiling test sources
[INFO] 
[INFO] --- hpi:3.61:test-hpl (default-test-hpl) @ aws-java-sdk-iam ---
[INFO] Generating /tmp/plugin-builds/aws-java-sdk-cloudformation/aws-java-sdk-iam/target/test-classes/the.hpl
[INFO] 
[INFO] --- hpi:3.61:resolve-test-dependencies (default-resolve-test-dependencies) @ aws-java-sdk-iam ---
[INFO] 
[INFO] --- hpi:3.61:test-runtime (default-test-runtime) @ aws-java-sdk-iam ---
[INFO] Tests are skipped.
[INFO] 
[INFO] --- surefire:3.5.2:test (default-test) @ aws-java-sdk-iam ---
[INFO] Tests are skipped.
[INFO] 
[INFO] --- license:165.v7e11f4e4a_325:process (default) @ aws-java-sdk-iam ---
[INFO] 
[INFO] --- hpi:3.61:hpi (default-hpi) @ aws-java-sdk-iam ---
[INFO] Generating /tmp/plugin-builds/aws-java-sdk-cloudformation/aws-java-sdk-iam/target/aws-java-sdk-iam/META-INF/MANIFEST.MF
[INFO] Checking for attached .jar artifact ...
[INFO] Generating jar /tmp/plugin-builds/aws-java-sdk-cloudformation/aws-java-sdk-iam/target/aws-java-sdk-iam.jar
[INFO] Building jar: /tmp/plugin-builds/aws-java-sdk-cloudformation/aws-java-sdk-iam/target/aws-java-sdk-iam.jar
[INFO] Exploding webapp...
[INFO] Copy webapp webResources to /tmp/plugin-builds/aws-java-sdk-cloudformation/aws-java-sdk-iam/target/aws-java-sdk-iam
[INFO] Assembling webapp aws-java-sdk-iam in /tmp/plugin-builds/aws-java-sdk-cloudformation/aws-java-sdk-iam/target/aws-java-sdk-iam
[INFO] Bundling direct dependency aws-java-sdk-iam-1.12.780.jar
[INFO] Generating hpi /tmp/plugin-builds/aws-java-sdk-cloudformation/aws-java-sdk-iam/target/aws-java-sdk-iam.hpi
[INFO] Building jar: /tmp/plugin-builds/aws-java-sdk-cloudformation/aws-java-sdk-iam/target/aws-java-sdk-iam.hpi
[INFO] 
[INFO] --- jar:3.4.2:test-jar (maybe-test-jar) @ aws-java-sdk-iam ---
[INFO] Skipping packaging of the test-jar
[INFO] 
[INFO] >>> spotbugs:4.9.2.0:check (spotbugs) > :spotbugs @ aws-java-sdk-iam >>>
[INFO] 
[INFO] --- spotbugs:4.9.2.0:spotbugs (spotbugs) @ aws-java-sdk-iam ---
[INFO] Skipping com.github.spotbugs:spotbugs-maven-plugin:4.9.2.0:spotbugs report goal
[INFO] 
[INFO] <<< spotbugs:4.9.2.0:check (spotbugs) < :spotbugs @ aws-java-sdk-iam <<<
[INFO] 
[INFO] 
[INFO] --- spotbugs:4.9.2.0:check (spotbugs) @ aws-java-sdk-iam ---
[INFO] Spotbugs plugin skipped
[INFO] 
[INFO] --- spotless:2.44.3:check (default) @ aws-java-sdk-iam ---
[INFO] Spotless check skipped
[INFO] 
[INFO] --- install:3.1.4:install (default-install) @ aws-java-sdk-iam ---
[INFO] Installing /tmp/plugin-builds/aws-java-sdk-cloudformation/aws-java-sdk-iam/target/aws-java-sdk-iam-1.12.780-999999-SNAPSHOT.pom to /home/runner/.m2/repository/org/jenkins-ci/plugins/aws-java-sdk/aws-java-sdk-iam/1.12.780-999999-SNAPSHOT/aws-java-sdk-iam-1.12.780-999999-SNAPSHOT.pom
[INFO] Installing /tmp/plugin-builds/aws-java-sdk-cloudformation/aws-java-sdk-iam/target/aws-java-sdk-iam.hpi to /home/runner/.m2/repository/org/jenkins-ci/plugins/aws-java-sdk/aws-java-sdk-iam/1.12.780-999999-SNAPSHOT/aws-java-sdk-iam-1.12.780-999999-SNAPSHOT.hpi
[INFO] Installing /tmp/plugin-builds/aws-java-sdk-cloudformation/aws-java-sdk-iam/target/aws-java-sdk-iam.jar to /home/runner/.m2/repository/org/jenkins-ci/plugins/aws-java-sdk/aws-java-sdk-iam/1.12.780-999999-SNAPSHOT/aws-java-sdk-iam-1.12.780-999999-SNAPSHOT.jar
[INFO] 
[INFO] ------< org.jenkins-ci.plugins.aws-java-sdk:aws-java-sdk-kinesis >------
[INFO] Building Amazon Web Services SDK :: kinesis 1.12.780-999999-SNAPSHOT [17/25]
[INFO]   from aws-java-sdk-kinesis/pom.xml
[INFO] --------------------------------[ hpi ]---------------------------------
[INFO] 
[INFO] --- clean:3.4.1:clean (default-clean) @ aws-java-sdk-kinesis ---
[INFO] 
[INFO] --- hpi:3.61:validate (default-validate) @ aws-java-sdk-kinesis ---
[INFO] Created marker file /tmp/plugin-builds/aws-java-sdk-cloudformation/aws-java-sdk-kinesis/target/java-level/17
[INFO] 
[INFO] --- hpi:3.61:validate-hpi (default-validate-hpi) @ aws-java-sdk-kinesis ---
[INFO] 
[INFO] --- enforcer:3.5.0:enforce (display-info) @ aws-java-sdk-kinesis ---
[INFO] Rule 3: org.codehaus.mojo.extraenforcer.dependencies.EnforceBytecodeVersion passed
[INFO] Rule 4: org.apache.maven.enforcer.rules.dependency.BannedDependencies passed
[INFO] Rule 5: org.apache.maven.enforcer.rules.dependency.BannedDependencies passed
[INFO] Rule 6: org.apache.maven.enforcer.rules.dependency.RequireUpperBoundDeps passed
[INFO] 
[INFO] --- enforcer:3.5.0:enforce (no-snapshots-in-release) @ aws-java-sdk-kinesis ---
[INFO] Rule 0: org.apache.maven.enforcer.rules.dependency.RequireReleaseDeps passed
[INFO] 
[INFO] --- localizer:1.31:generate (default) @ aws-java-sdk-kinesis ---
[INFO] 
[INFO] --- resources:3.3.1:resources (default-resources) @ aws-java-sdk-kinesis ---
[INFO] Copying 1 resource from src/main/resources to target/classes
[INFO] 
[INFO] --- flatten:1.7.0:flatten (flatten) @ aws-java-sdk-kinesis ---
[INFO] Generating flattened POM of project org.jenkins-ci.plugins.aws-java-sdk:aws-java-sdk-kinesis:hpi:1.12.780-999999-SNAPSHOT...
[INFO] 
[INFO] --- compiler:3.14.0:compile (default-compile) @ aws-java-sdk-kinesis ---
[INFO] Recompiling the module because of changed dependency.
[INFO] 
[INFO] --- access-modifier-checker:1.34:enforce (default-enforce) @ aws-java-sdk-kinesis ---
[INFO] Skipping access modifier checks
[INFO] 
[INFO] --- hpi:3.61:insert-test (default-insert-test) @ aws-java-sdk-kinesis ---
[INFO] 
[INFO] --- antrun:3.1.0:run (createTempDir) @ aws-java-sdk-kinesis ---
[INFO] Executing tasks
[INFO]     [mkdir] Created dir: /tmp/plugin-builds/aws-java-sdk-cloudformation/aws-java-sdk-kinesis/target/tmp
[INFO] Executed tasks
[INFO] 
[INFO] --- resources:3.3.1:testResources (default-testResources) @ aws-java-sdk-kinesis ---
[INFO] Not copying test resources
[INFO] 
[INFO] --- compiler:3.14.0:testCompile (default-testCompile) @ aws-java-sdk-kinesis ---
[INFO] Not compiling test sources
[INFO] 
[INFO] --- hpi:3.61:test-hpl (default-test-hpl) @ aws-java-sdk-kinesis ---
[INFO] Generating /tmp/plugin-builds/aws-java-sdk-cloudformation/aws-java-sdk-kinesis/target/test-classes/the.hpl
[INFO] 
[INFO] --- hpi:3.61:resolve-test-dependencies (default-resolve-test-dependencies) @ aws-java-sdk-kinesis ---
[INFO] 
[INFO] --- hpi:3.61:test-runtime (default-test-runtime) @ aws-java-sdk-kinesis ---
[INFO] Tests are skipped.
[INFO] 
[INFO] --- surefire:3.5.2:test (default-test) @ aws-java-sdk-kinesis ---
[INFO] Tests are skipped.
[INFO] 
[INFO] --- license:165.v7e11f4e4a_325:process (default) @ aws-java-sdk-kinesis ---
[INFO] 
[INFO] --- hpi:3.61:hpi (default-hpi) @ aws-java-sdk-kinesis ---
[INFO] Generating /tmp/plugin-builds/aws-java-sdk-cloudformation/aws-java-sdk-kinesis/target/aws-java-sdk-kinesis/META-INF/MANIFEST.MF
[INFO] Checking for attached .jar artifact ...
[INFO] Generating jar /tmp/plugin-builds/aws-java-sdk-cloudformation/aws-java-sdk-kinesis/target/aws-java-sdk-kinesis.jar
[INFO] Building jar: /tmp/plugin-builds/aws-java-sdk-cloudformation/aws-java-sdk-kinesis/target/aws-java-sdk-kinesis.jar
[INFO] Exploding webapp...
[INFO] Copy webapp webResources to /tmp/plugin-builds/aws-java-sdk-cloudformation/aws-java-sdk-kinesis/target/aws-java-sdk-kinesis
[INFO] Assembling webapp aws-java-sdk-kinesis in /tmp/plugin-builds/aws-java-sdk-cloudformation/aws-java-sdk-kinesis/target/aws-java-sdk-kinesis
[INFO] Bundling direct dependency aws-java-sdk-kinesis-1.12.780.jar
[INFO] Generating hpi /tmp/plugin-builds/aws-java-sdk-cloudformation/aws-java-sdk-kinesis/target/aws-java-sdk-kinesis.hpi
[INFO] Building jar: /tmp/plugin-builds/aws-java-sdk-cloudformation/aws-java-sdk-kinesis/target/aws-java-sdk-kinesis.hpi
[INFO] 
[INFO] --- jar:3.4.2:test-jar (maybe-test-jar) @ aws-java-sdk-kinesis ---
[INFO] Skipping packaging of the test-jar
[INFO] 
[INFO] >>> spotbugs:4.9.2.0:check (spotbugs) > :spotbugs @ aws-java-sdk-kinesis >>>
[INFO] 
[INFO] --- spotbugs:4.9.2.0:spotbugs (spotbugs) @ aws-java-sdk-kinesis ---
[INFO] Skipping com.github.spotbugs:spotbugs-maven-plugin:4.9.2.0:spotbugs report goal
[INFO] 
[INFO] <<< spotbugs:4.9.2.0:check (spotbugs) < :spotbugs @ aws-java-sdk-kinesis <<<
[INFO] 
[INFO] 
[INFO] --- spotbugs:4.9.2.0:check (spotbugs) @ aws-java-sdk-kinesis ---
[INFO] Spotbugs plugin skipped
[INFO] 
[INFO] --- spotless:2.44.3:check (default) @ aws-java-sdk-kinesis ---
[INFO] Spotless check skipped
[INFO] 
[INFO] --- install:3.1.4:install (default-install) @ aws-java-sdk-kinesis ---
[INFO] Installing /tmp/plugin-builds/aws-java-sdk-cloudformation/aws-java-sdk-kinesis/target/aws-java-sdk-kinesis-1.12.780-999999-SNAPSHOT.pom to /home/runner/.m2/repository/org/jenkins-ci/plugins/aws-java-sdk/aws-java-sdk-kinesis/1.12.780-999999-SNAPSHOT/aws-java-sdk-kinesis-1.12.780-999999-SNAPSHOT.pom
[INFO] Installing /tmp/plugin-builds/aws-java-sdk-cloudformation/aws-java-sdk-kinesis/target/aws-java-sdk-kinesis.hpi to /home/runner/.m2/repository/org/jenkins-ci/plugins/aws-java-sdk/aws-java-sdk-kinesis/1.12.780-999999-SNAPSHOT/aws-java-sdk-kinesis-1.12.780-999999-SNAPSHOT.hpi
[INFO] Installing /tmp/plugin-builds/aws-java-sdk-cloudformation/aws-java-sdk-kinesis/target/aws-java-sdk-kinesis.jar to /home/runner/.m2/repository/org/jenkins-ci/plugins/aws-java-sdk/aws-java-sdk-kinesis/1.12.780-999999-SNAPSHOT/aws-java-sdk-kinesis-1.12.780-999999-SNAPSHOT.jar
[INFO] 
[INFO] ------< org.jenkins-ci.plugins.aws-java-sdk:aws-java-sdk-lambda >-------
[INFO] Building Amazon Web Services SDK :: Lambda 1.12.780-999999-SNAPSHOT [18/25]
[INFO]   from aws-java-sdk-lambda/pom.xml
[INFO] --------------------------------[ hpi ]---------------------------------
[INFO] 
[INFO] --- clean:3.4.1:clean (default-clean) @ aws-java-sdk-lambda ---
[INFO] 
[INFO] --- hpi:3.61:validate (default-validate) @ aws-java-sdk-lambda ---
[INFO] Created marker file /tmp/plugin-builds/aws-java-sdk-cloudformation/aws-java-sdk-lambda/target/java-level/17
[INFO] 
[INFO] --- hpi:3.61:validate-hpi (default-validate-hpi) @ aws-java-sdk-lambda ---
[INFO] 
[INFO] --- enforcer:3.5.0:enforce (display-info) @ aws-java-sdk-lambda ---
[INFO] Rule 3: org.codehaus.mojo.extraenforcer.dependencies.EnforceBytecodeVersion passed
[INFO] Rule 4: org.apache.maven.enforcer.rules.dependency.BannedDependencies passed
[INFO] Rule 5: org.apache.maven.enforcer.rules.dependency.BannedDependencies passed
[INFO] Rule 6: org.apache.maven.enforcer.rules.dependency.RequireUpperBoundDeps passed
[INFO] 
[INFO] --- enforcer:3.5.0:enforce (no-snapshots-in-release) @ aws-java-sdk-lambda ---
[INFO] Rule 0: org.apache.maven.enforcer.rules.dependency.RequireReleaseDeps passed
[INFO] 
[INFO] --- localizer:1.31:generate (default) @ aws-java-sdk-lambda ---
[INFO] 
[INFO] --- resources:3.3.1:resources (default-resources) @ aws-java-sdk-lambda ---
[INFO] Copying 1 resource from src/main/resources to target/classes
[INFO] 
[INFO] --- flatten:1.7.0:flatten (flatten) @ aws-java-sdk-lambda ---
[INFO] Generating flattened POM of project org.jenkins-ci.plugins.aws-java-sdk:aws-java-sdk-lambda:hpi:1.12.780-999999-SNAPSHOT...
[INFO] 
[INFO] --- compiler:3.14.0:compile (default-compile) @ aws-java-sdk-lambda ---
[INFO] Recompiling the module because of changed dependency.
[INFO] 
[INFO] --- access-modifier-checker:1.34:enforce (default-enforce) @ aws-java-sdk-lambda ---
[INFO] Skipping access modifier checks
[INFO] 
[INFO] --- hpi:3.61:insert-test (default-insert-test) @ aws-java-sdk-lambda ---
[INFO] 
[INFO] --- antrun:3.1.0:run (createTempDir) @ aws-java-sdk-lambda ---
[INFO] Executing tasks
[INFO]     [mkdir] Created dir: /tmp/plugin-builds/aws-java-sdk-cloudformation/aws-java-sdk-lambda/target/tmp
[INFO] Executed tasks
[INFO] 
[INFO] --- resources:3.3.1:testResources (default-testResources) @ aws-java-sdk-lambda ---
[INFO] Not copying test resources
[INFO] 
[INFO] --- compiler:3.14.0:testCompile (default-testCompile) @ aws-java-sdk-lambda ---
[INFO] Not compiling test sources
[INFO] 
[INFO] --- hpi:3.61:test-hpl (default-test-hpl) @ aws-java-sdk-lambda ---
[INFO] Generating /tmp/plugin-builds/aws-java-sdk-cloudformation/aws-java-sdk-lambda/target/test-classes/the.hpl
[INFO] 
[INFO] --- hpi:3.61:resolve-test-dependencies (default-resolve-test-dependencies) @ aws-java-sdk-lambda ---
[INFO] 
[INFO] --- hpi:3.61:test-runtime (default-test-runtime) @ aws-java-sdk-lambda ---
[INFO] Tests are skipped.
[INFO] 
[INFO] --- surefire:3.5.2:test (default-test) @ aws-java-sdk-lambda ---
[INFO] Tests are skipped.
[INFO] 
[INFO] --- license:165.v7e11f4e4a_325:process (default) @ aws-java-sdk-lambda ---
[INFO] 
[INFO] --- hpi:3.61:hpi (default-hpi) @ aws-java-sdk-lambda ---
[INFO] Generating /tmp/plugin-builds/aws-java-sdk-cloudformation/aws-java-sdk-lambda/target/aws-java-sdk-lambda/META-INF/MANIFEST.MF
[INFO] Checking for attached .jar artifact ...
[INFO] Generating jar /tmp/plugin-builds/aws-java-sdk-cloudformation/aws-java-sdk-lambda/target/aws-java-sdk-lambda.jar
[INFO] Building jar: /tmp/plugin-builds/aws-java-sdk-cloudformation/aws-java-sdk-lambda/target/aws-java-sdk-lambda.jar
[INFO] Exploding webapp...
[INFO] Copy webapp webResources to /tmp/plugin-builds/aws-java-sdk-cloudformation/aws-java-sdk-lambda/target/aws-java-sdk-lambda
[INFO] Assembling webapp aws-java-sdk-lambda in /tmp/plugin-builds/aws-java-sdk-cloudformation/aws-java-sdk-lambda/target/aws-java-sdk-lambda
[INFO] Bundling direct dependency aws-java-sdk-lambda-1.12.780.jar
[INFO] Generating hpi /tmp/plugin-builds/aws-java-sdk-cloudformation/aws-java-sdk-lambda/target/aws-java-sdk-lambda.hpi
[INFO] Building jar: /tmp/plugin-builds/aws-java-sdk-cloudformation/aws-java-sdk-lambda/target/aws-java-sdk-lambda.hpi
[INFO] 
[INFO] --- jar:3.4.2:test-jar (maybe-test-jar) @ aws-java-sdk-lambda ---
[INFO] Skipping packaging of the test-jar
[INFO] 
[INFO] >>> spotbugs:4.9.2.0:check (spotbugs) > :spotbugs @ aws-java-sdk-lambda >>>
[INFO] 
[INFO] --- spotbugs:4.9.2.0:spotbugs (spotbugs) @ aws-java-sdk-lambda ---
[INFO] Skipping com.github.spotbugs:spotbugs-maven-plugin:4.9.2.0:spotbugs report goal
[INFO] 
[INFO] <<< spotbugs:4.9.2.0:check (spotbugs) < :spotbugs @ aws-java-sdk-lambda <<<
[INFO] 
[INFO] 
[INFO] --- spotbugs:4.9.2.0:check (spotbugs) @ aws-java-sdk-lambda ---
[INFO] Spotbugs plugin skipped
[INFO] 
[INFO] --- spotless:2.44.3:check (default) @ aws-java-sdk-lambda ---
[INFO] Spotless check skipped
[INFO] 
[INFO] --- install:3.1.4:install (default-install) @ aws-java-sdk-lambda ---
[INFO] Installing /tmp/plugin-builds/aws-java-sdk-cloudformation/aws-java-sdk-lambda/target/aws-java-sdk-lambda-1.12.780-999999-SNAPSHOT.pom to /home/runner/.m2/repository/org/jenkins-ci/plugins/aws-java-sdk/aws-java-sdk-lambda/1.12.780-999999-SNAPSHOT/aws-java-sdk-lambda-1.12.780-999999-SNAPSHOT.pom
[INFO] Installing /tmp/plugin-builds/aws-java-sdk-cloudformation/aws-java-sdk-lambda/target/aws-java-sdk-lambda.hpi to /home/runner/.m2/repository/org/jenkins-ci/plugins/aws-java-sdk/aws-java-sdk-lambda/1.12.780-999999-SNAPSHOT/aws-java-sdk-lambda-1.12.780-999999-SNAPSHOT.hpi
[INFO] Installing /tmp/plugin-builds/aws-java-sdk-cloudformation/aws-java-sdk-lambda/target/aws-java-sdk-lambda.jar to /home/runner/.m2/repository/org/jenkins-ci/plugins/aws-java-sdk/aws-java-sdk-lambda/1.12.780-999999-SNAPSHOT/aws-java-sdk-lambda-1.12.780-999999-SNAPSHOT.jar
[INFO] 
[INFO] -------< org.jenkins-ci.plugins.aws-java-sdk:aws-java-sdk-logs >--------
[INFO] Building Amazon Web Services SDK :: Logs 1.12.780-999999-SNAPSHOT [19/25]
[INFO]   from aws-java-sdk-logs/pom.xml
[INFO] --------------------------------[ hpi ]---------------------------------
[INFO] 
[INFO] --- clean:3.4.1:clean (default-clean) @ aws-java-sdk-logs ---
[INFO] 
[INFO] --- hpi:3.61:validate (default-validate) @ aws-java-sdk-logs ---
[INFO] Created marker file /tmp/plugin-builds/aws-java-sdk-cloudformation/aws-java-sdk-logs/target/java-level/17
[INFO] 
[INFO] --- hpi:3.61:validate-hpi (default-validate-hpi) @ aws-java-sdk-logs ---
[INFO] 
[INFO] --- enforcer:3.5.0:enforce (display-info) @ aws-java-sdk-logs ---
[INFO] Rule 3: org.codehaus.mojo.extraenforcer.dependencies.EnforceBytecodeVersion passed
[INFO] Rule 4: org.apache.maven.enforcer.rules.dependency.BannedDependencies passed
[INFO] Rule 5: org.apache.maven.enforcer.rules.dependency.BannedDependencies passed
[INFO] Rule 6: org.apache.maven.enforcer.rules.dependency.RequireUpperBoundDeps passed
[INFO] 
[INFO] --- enforcer:3.5.0:enforce (no-snapshots-in-release) @ aws-java-sdk-logs ---
[INFO] Rule 0: org.apache.maven.enforcer.rules.dependency.RequireReleaseDeps passed
[INFO] 
[INFO] --- localizer:1.31:generate (default) @ aws-java-sdk-logs ---
[INFO] 
[INFO] --- resources:3.3.1:resources (default-resources) @ aws-java-sdk-logs ---
[INFO] Copying 1 resource from src/main/resources to target/classes
[INFO] 
[INFO] --- flatten:1.7.0:flatten (flatten) @ aws-java-sdk-logs ---
[INFO] Generating flattened POM of project org.jenkins-ci.plugins.aws-java-sdk:aws-java-sdk-logs:hpi:1.12.780-999999-SNAPSHOT...
[INFO] 
[INFO] --- compiler:3.14.0:compile (default-compile) @ aws-java-sdk-logs ---
[INFO] Recompiling the module because of changed dependency.
[INFO] 
[INFO] --- access-modifier-checker:1.34:enforce (default-enforce) @ aws-java-sdk-logs ---
[INFO] Skipping access modifier checks
[INFO] 
[INFO] --- hpi:3.61:insert-test (default-insert-test) @ aws-java-sdk-logs ---
[INFO] 
[INFO] --- antrun:3.1.0:run (createTempDir) @ aws-java-sdk-logs ---
[INFO] Executing tasks
[INFO]     [mkdir] Created dir: /tmp/plugin-builds/aws-java-sdk-cloudformation/aws-java-sdk-logs/target/tmp
[INFO] Executed tasks
[INFO] 
[INFO] --- resources:3.3.1:testResources (default-testResources) @ aws-java-sdk-logs ---
[INFO] Not copying test resources
[INFO] 
[INFO] --- compiler:3.14.0:testCompile (default-testCompile) @ aws-java-sdk-logs ---
[INFO] Not compiling test sources
[INFO] 
[INFO] --- hpi:3.61:test-hpl (default-test-hpl) @ aws-java-sdk-logs ---
[INFO] Generating /tmp/plugin-builds/aws-java-sdk-cloudformation/aws-java-sdk-logs/target/test-classes/the.hpl
[INFO] 
[INFO] --- hpi:3.61:resolve-test-dependencies (default-resolve-test-dependencies) @ aws-java-sdk-logs ---
[INFO] 
[INFO] --- hpi:3.61:test-runtime (default-test-runtime) @ aws-java-sdk-logs ---
[INFO] Tests are skipped.
[INFO] 
[INFO] --- surefire:3.5.2:test (default-test) @ aws-java-sdk-logs ---
[INFO] Tests are skipped.
[INFO] 
[INFO] --- license:165.v7e11f4e4a_325:process (default) @ aws-java-sdk-logs ---
[INFO] 
[INFO] --- hpi:3.61:hpi (default-hpi) @ aws-java-sdk-logs ---
[INFO] Generating /tmp/plugin-builds/aws-java-sdk-cloudformation/aws-java-sdk-logs/target/aws-java-sdk-logs/META-INF/MANIFEST.MF
[INFO] Checking for attached .jar artifact ...
[INFO] Generating jar /tmp/plugin-builds/aws-java-sdk-cloudformation/aws-java-sdk-logs/target/aws-java-sdk-logs.jar
[INFO] Building jar: /tmp/plugin-builds/aws-java-sdk-cloudformation/aws-java-sdk-logs/target/aws-java-sdk-logs.jar
[INFO] Exploding webapp...
[INFO] Copy webapp webResources to /tmp/plugin-builds/aws-java-sdk-cloudformation/aws-java-sdk-logs/target/aws-java-sdk-logs
[INFO] Assembling webapp aws-java-sdk-logs in /tmp/plugin-builds/aws-java-sdk-cloudformation/aws-java-sdk-logs/target/aws-java-sdk-logs
[INFO] Bundling direct dependency aws-java-sdk-logs-1.12.780.jar
[INFO] Generating hpi /tmp/plugin-builds/aws-java-sdk-cloudformation/aws-java-sdk-logs/target/aws-java-sdk-logs.hpi
[INFO] Building jar: /tmp/plugin-builds/aws-java-sdk-cloudformation/aws-java-sdk-logs/target/aws-java-sdk-logs.hpi
[INFO] 
[INFO] --- jar:3.4.2:test-jar (maybe-test-jar) @ aws-java-sdk-logs ---
[INFO] Skipping packaging of the test-jar
[INFO] 
[INFO] >>> spotbugs:4.9.2.0:check (spotbugs) > :spotbugs @ aws-java-sdk-logs >>>
[INFO] 
[INFO] --- spotbugs:4.9.2.0:spotbugs (spotbugs) @ aws-java-sdk-logs ---
[INFO] Skipping com.github.spotbugs:spotbugs-maven-plugin:4.9.2.0:spotbugs report goal
[INFO] 
[INFO] <<< spotbugs:4.9.2.0:check (spotbugs) < :spotbugs @ aws-java-sdk-logs <<<
[INFO] 
[INFO] 
[INFO] --- spotbugs:4.9.2.0:check (spotbugs) @ aws-java-sdk-logs ---
[INFO] Spotbugs plugin skipped
[INFO] 
[INFO] --- spotless:2.44.3:check (default) @ aws-java-sdk-logs ---
[INFO] Spotless check skipped
[INFO] 
[INFO] --- install:3.1.4:install (default-install) @ aws-java-sdk-logs ---
[INFO] Installing /tmp/plugin-builds/aws-java-sdk-cloudformation/aws-java-sdk-logs/target/aws-java-sdk-logs-1.12.780-999999-SNAPSHOT.pom to /home/runner/.m2/repository/org/jenkins-ci/plugins/aws-java-sdk/aws-java-sdk-logs/1.12.780-999999-SNAPSHOT/aws-java-sdk-logs-1.12.780-999999-SNAPSHOT.pom
[INFO] Installing /tmp/plugin-builds/aws-java-sdk-cloudformation/aws-java-sdk-logs/target/aws-java-sdk-logs.hpi to /home/runner/.m2/repository/org/jenkins-ci/plugins/aws-java-sdk/aws-java-sdk-logs/1.12.780-999999-SNAPSHOT/aws-java-sdk-logs-1.12.780-999999-SNAPSHOT.hpi
[INFO] Installing /tmp/plugin-builds/aws-java-sdk-cloudformation/aws-java-sdk-logs/target/aws-java-sdk-logs.jar to /home/runner/.m2/repository/org/jenkins-ci/plugins/aws-java-sdk/aws-java-sdk-logs/1.12.780-999999-SNAPSHOT/aws-java-sdk-logs-1.12.780-999999-SNAPSHOT.jar
[INFO] 
[INFO] ---< org.jenkins-ci.plugins.aws-java-sdk:aws-java-sdk-organizations >---
[INFO] Building Amazon Web Services SDK :: Organizations 1.12.780-999999-SNAPSHOT [20/25]
[INFO]   from aws-java-sdk-organizations/pom.xml
[INFO] --------------------------------[ hpi ]---------------------------------
[INFO] 
[INFO] --- clean:3.4.1:clean (default-clean) @ aws-java-sdk-organizations ---
[INFO] 
[INFO] --- hpi:3.61:validate (default-validate) @ aws-java-sdk-organizations ---
[INFO] Created marker file /tmp/plugin-builds/aws-java-sdk-cloudformation/aws-java-sdk-organizations/target/java-level/17
[INFO] 
[INFO] --- hpi:3.61:validate-hpi (default-validate-hpi) @ aws-java-sdk-organizations ---
[INFO] 
[INFO] --- enforcer:3.5.0:enforce (display-info) @ aws-java-sdk-organizations ---
[INFO] Rule 3: org.codehaus.mojo.extraenforcer.dependencies.EnforceBytecodeVersion passed
[INFO] Rule 4: org.apache.maven.enforcer.rules.dependency.BannedDependencies passed
[INFO] Rule 5: org.apache.maven.enforcer.rules.dependency.BannedDependencies passed
[INFO] Rule 6: org.apache.maven.enforcer.rules.dependency.RequireUpperBoundDeps passed
[INFO] 
[INFO] --- enforcer:3.5.0:enforce (no-snapshots-in-release) @ aws-java-sdk-organizations ---
[INFO] Rule 0: org.apache.maven.enforcer.rules.dependency.RequireReleaseDeps passed
[INFO] 
[INFO] --- localizer:1.31:generate (default) @ aws-java-sdk-organizations ---
[INFO] 
[INFO] --- resources:3.3.1:resources (default-resources) @ aws-java-sdk-organizations ---
[INFO] Copying 1 resource from src/main/resources to target/classes
[INFO] 
[INFO] --- flatten:1.7.0:flatten (flatten) @ aws-java-sdk-organizations ---
[INFO] Generating flattened POM of project org.jenkins-ci.plugins.aws-java-sdk:aws-java-sdk-organizations:hpi:1.12.780-999999-SNAPSHOT...
[INFO] 
[INFO] --- compiler:3.14.0:compile (default-compile) @ aws-java-sdk-organizations ---
[INFO] Recompiling the module because of changed dependency.
[INFO] 
[INFO] --- access-modifier-checker:1.34:enforce (default-enforce) @ aws-java-sdk-organizations ---
[INFO] Skipping access modifier checks
[INFO] 
[INFO] --- hpi:3.61:insert-test (default-insert-test) @ aws-java-sdk-organizations ---
[INFO] 
[INFO] --- antrun:3.1.0:run (createTempDir) @ aws-java-sdk-organizations ---
[INFO] Executing tasks
[INFO]     [mkdir] Created dir: /tmp/plugin-builds/aws-java-sdk-cloudformation/aws-java-sdk-organizations/target/tmp
[INFO] Executed tasks
[INFO] 
[INFO] --- resources:3.3.1:testResources (default-testResources) @ aws-java-sdk-organizations ---
[INFO] Not copying test resources
[INFO] 
[INFO] --- compiler:3.14.0:testCompile (default-testCompile) @ aws-java-sdk-organizations ---
[INFO] Not compiling test sources
[INFO] 
[INFO] --- hpi:3.61:test-hpl (default-test-hpl) @ aws-java-sdk-organizations ---
[INFO] Generating /tmp/plugin-builds/aws-java-sdk-cloudformation/aws-java-sdk-organizations/target/test-classes/the.hpl
[INFO] 
[INFO] --- hpi:3.61:resolve-test-dependencies (default-resolve-test-dependencies) @ aws-java-sdk-organizations ---
[INFO] 
[INFO] --- hpi:3.61:test-runtime (default-test-runtime) @ aws-java-sdk-organizations ---
[INFO] Tests are skipped.
[INFO] 
[INFO] --- surefire:3.5.2:test (default-test) @ aws-java-sdk-organizations ---
[INFO] Tests are skipped.
[INFO] 
[INFO] --- license:165.v7e11f4e4a_325:process (default) @ aws-java-sdk-organizations ---
[INFO] 
[INFO] --- hpi:3.61:hpi (default-hpi) @ aws-java-sdk-organizations ---
[INFO] Generating /tmp/plugin-builds/aws-java-sdk-cloudformation/aws-java-sdk-organizations/target/aws-java-sdk-organizations/META-INF/MANIFEST.MF
[INFO] Checking for attached .jar artifact ...
[INFO] Generating jar /tmp/plugin-builds/aws-java-sdk-cloudformation/aws-java-sdk-organizations/target/aws-java-sdk-organizations.jar
[INFO] Building jar: /tmp/plugin-builds/aws-java-sdk-cloudformation/aws-java-sdk-organizations/target/aws-java-sdk-organizations.jar
[INFO] Exploding webapp...
[INFO] Copy webapp webResources to /tmp/plugin-builds/aws-java-sdk-cloudformation/aws-java-sdk-organizations/target/aws-java-sdk-organizations
[INFO] Assembling webapp aws-java-sdk-organizations in /tmp/plugin-builds/aws-java-sdk-cloudformation/aws-java-sdk-organizations/target/aws-java-sdk-organizations
[INFO] Bundling direct dependency aws-java-sdk-organizations-1.12.780.jar
[INFO] Generating hpi /tmp/plugin-builds/aws-java-sdk-cloudformation/aws-java-sdk-organizations/target/aws-java-sdk-organizations.hpi
[INFO] Building jar: /tmp/plugin-builds/aws-java-sdk-cloudformation/aws-java-sdk-organizations/target/aws-java-sdk-organizations.hpi
[INFO] 
[INFO] --- jar:3.4.2:test-jar (maybe-test-jar) @ aws-java-sdk-organizations ---
[INFO] Skipping packaging of the test-jar
[INFO] 
[INFO] >>> spotbugs:4.9.2.0:check (spotbugs) > :spotbugs @ aws-java-sdk-organizations >>>
[INFO] 
[INFO] --- spotbugs:4.9.2.0:spotbugs (spotbugs) @ aws-java-sdk-organizations ---
[INFO] Skipping com.github.spotbugs:spotbugs-maven-plugin:4.9.2.0:spotbugs report goal
[INFO] 
[INFO] <<< spotbugs:4.9.2.0:check (spotbugs) < :spotbugs @ aws-java-sdk-organizations <<<
[INFO] 
[INFO] 
[INFO] --- spotbugs:4.9.2.0:check (spotbugs) @ aws-java-sdk-organizations ---
[INFO] Spotbugs plugin skipped
[INFO] 
[INFO] --- spotless:2.44.3:check (default) @ aws-java-sdk-organizations ---
[INFO] Spotless check skipped
[INFO] 
[INFO] --- install:3.1.4:install (default-install) @ aws-java-sdk-organizations ---
[INFO] Installing /tmp/plugin-builds/aws-java-sdk-cloudformation/aws-java-sdk-organizations/target/aws-java-sdk-organizations-1.12.780-999999-SNAPSHOT.pom to /home/runner/.m2/repository/org/jenkins-ci/plugins/aws-java-sdk/aws-java-sdk-organizations/1.12.780-999999-SNAPSHOT/aws-java-sdk-organizations-1.12.780-999999-SNAPSHOT.pom
[INFO] Installing /tmp/plugin-builds/aws-java-sdk-cloudformation/aws-java-sdk-organizations/target/aws-java-sdk-organizations.hpi to /home/runner/.m2/repository/org/jenkins-ci/plugins/aws-java-sdk/aws-java-sdk-organizations/1.12.780-999999-SNAPSHOT/aws-java-sdk-organizations-1.12.780-999999-SNAPSHOT.hpi
[INFO] Installing /tmp/plugin-builds/aws-java-sdk-cloudformation/aws-java-sdk-organizations/target/aws-java-sdk-organizations.jar to /home/runner/.m2/repository/org/jenkins-ci/plugins/aws-java-sdk/aws-java-sdk-organizations/1.12.780-999999-SNAPSHOT/aws-java-sdk-organizations-1.12.780-999999-SNAPSHOT.jar
[INFO] 
[INFO] --< org.jenkins-ci.plugins.aws-java-sdk:aws-java-sdk-secretsmanager >---
[INFO] Building Amazon Web Services SDK :: Secrets Manager 1.12.780-999999-SNAPSHOT [21/25]
[INFO]   from aws-java-sdk-secretsmanager/pom.xml
[INFO] --------------------------------[ hpi ]---------------------------------
[INFO] 
[INFO] --- clean:3.4.1:clean (default-clean) @ aws-java-sdk-secretsmanager ---
[INFO] 
[INFO] --- hpi:3.61:validate (default-validate) @ aws-java-sdk-secretsmanager ---
[INFO] Created marker file /tmp/plugin-builds/aws-java-sdk-cloudformation/aws-java-sdk-secretsmanager/target/java-level/17
[INFO] 
[INFO] --- hpi:3.61:validate-hpi (default-validate-hpi) @ aws-java-sdk-secretsmanager ---
[INFO] 
[INFO] --- enforcer:3.5.0:enforce (display-info) @ aws-java-sdk-secretsmanager ---
[INFO] Rule 3: org.codehaus.mojo.extraenforcer.dependencies.EnforceBytecodeVersion passed
[INFO] Rule 4: org.apache.maven.enforcer.rules.dependency.BannedDependencies passed
[INFO] Rule 5: org.apache.maven.enforcer.rules.dependency.BannedDependencies passed
[INFO] Rule 6: org.apache.maven.enforcer.rules.dependency.RequireUpperBoundDeps passed
[INFO] 
[INFO] --- enforcer:3.5.0:enforce (no-snapshots-in-release) @ aws-java-sdk-secretsmanager ---
[INFO] Rule 0: org.apache.maven.enforcer.rules.dependency.RequireReleaseDeps passed
[INFO] 
[INFO] --- localizer:1.31:generate (default) @ aws-java-sdk-secretsmanager ---
[INFO] 
[INFO] --- resources:3.3.1:resources (default-resources) @ aws-java-sdk-secretsmanager ---
[INFO] Copying 1 resource from src/main/resources to target/classes
[INFO] 
[INFO] --- flatten:1.7.0:flatten (flatten) @ aws-java-sdk-secretsmanager ---
[INFO] Generating flattened POM of project org.jenkins-ci.plugins.aws-java-sdk:aws-java-sdk-secretsmanager:hpi:1.12.780-999999-SNAPSHOT...
[INFO] 
[INFO] --- compiler:3.14.0:compile (default-compile) @ aws-java-sdk-secretsmanager ---
[INFO] Recompiling the module because of changed dependency.
[INFO] 
[INFO] --- access-modifier-checker:1.34:enforce (default-enforce) @ aws-java-sdk-secretsmanager ---
[INFO] Skipping access modifier checks
[INFO] 
[INFO] --- hpi:3.61:insert-test (default-insert-test) @ aws-java-sdk-secretsmanager ---
[INFO] 
[INFO] --- antrun:3.1.0:run (createTempDir) @ aws-java-sdk-secretsmanager ---
[INFO] Executing tasks
[INFO]     [mkdir] Created dir: /tmp/plugin-builds/aws-java-sdk-cloudformation/aws-java-sdk-secretsmanager/target/tmp
[INFO] Executed tasks
[INFO] 
[INFO] --- resources:3.3.1:testResources (default-testResources) @ aws-java-sdk-secretsmanager ---
[INFO] Not copying test resources
[INFO] 
[INFO] --- compiler:3.14.0:testCompile (default-testCompile) @ aws-java-sdk-secretsmanager ---
[INFO] Not compiling test sources
[INFO] 
[INFO] --- hpi:3.61:test-hpl (default-test-hpl) @ aws-java-sdk-secretsmanager ---
[INFO] Generating /tmp/plugin-builds/aws-java-sdk-cloudformation/aws-java-sdk-secretsmanager/target/test-classes/the.hpl
[INFO] 
[INFO] --- hpi:3.61:resolve-test-dependencies (default-resolve-test-dependencies) @ aws-java-sdk-secretsmanager ---
[INFO] 
[INFO] --- hpi:3.61:test-runtime (default-test-runtime) @ aws-java-sdk-secretsmanager ---
[INFO] Tests are skipped.
[INFO] 
[INFO] --- surefire:3.5.2:test (default-test) @ aws-java-sdk-secretsmanager ---
[INFO] Tests are skipped.
[INFO] 
[INFO] --- license:165.v7e11f4e4a_325:process (default) @ aws-java-sdk-secretsmanager ---
[INFO] 
[INFO] --- hpi:3.61:hpi (default-hpi) @ aws-java-sdk-secretsmanager ---
[INFO] Generating /tmp/plugin-builds/aws-java-sdk-cloudformation/aws-java-sdk-secretsmanager/target/aws-java-sdk-secretsmanager/META-INF/MANIFEST.MF
[INFO] Checking for attached .jar artifact ...
[INFO] Generating jar /tmp/plugin-builds/aws-java-sdk-cloudformation/aws-java-sdk-secretsmanager/target/aws-java-sdk-secretsmanager.jar
[INFO] Building jar: /tmp/plugin-builds/aws-java-sdk-cloudformation/aws-java-sdk-secretsmanager/target/aws-java-sdk-secretsmanager.jar
[INFO] Exploding webapp...
[INFO] Copy webapp webResources to /tmp/plugin-builds/aws-java-sdk-cloudformation/aws-java-sdk-secretsmanager/target/aws-java-sdk-secretsmanager
[INFO] Assembling webapp aws-java-sdk-secretsmanager in /tmp/plugin-builds/aws-java-sdk-cloudformation/aws-java-sdk-secretsmanager/target/aws-java-sdk-secretsmanager
[INFO] Bundling direct dependency aws-java-sdk-secretsmanager-1.12.780.jar
[INFO] Generating hpi /tmp/plugin-builds/aws-java-sdk-cloudformation/aws-java-sdk-secretsmanager/target/aws-java-sdk-secretsmanager.hpi
[INFO] Building jar: /tmp/plugin-builds/aws-java-sdk-cloudformation/aws-java-sdk-secretsmanager/target/aws-java-sdk-secretsmanager.hpi
[INFO] 
[INFO] --- jar:3.4.2:test-jar (maybe-test-jar) @ aws-java-sdk-secretsmanager ---
[INFO] Skipping packaging of the test-jar
[INFO] 
[INFO] >>> spotbugs:4.9.2.0:check (spotbugs) > :spotbugs @ aws-java-sdk-secretsmanager >>>
[INFO] 
[INFO] --- spotbugs:4.9.2.0:spotbugs (spotbugs) @ aws-java-sdk-secretsmanager ---
[INFO] Skipping com.github.spotbugs:spotbugs-maven-plugin:4.9.2.0:spotbugs report goal
[INFO] 
[INFO] <<< spotbugs:4.9.2.0:check (spotbugs) < :spotbugs @ aws-java-sdk-secretsmanager <<<
[INFO] 
[INFO] 
[INFO] --- spotbugs:4.9.2.0:check (spotbugs) @ aws-java-sdk-secretsmanager ---
[INFO] Spotbugs plugin skipped
[INFO] 
[INFO] --- spotless:2.44.3:check (default) @ aws-java-sdk-secretsmanager ---
[INFO] Spotless check skipped
[INFO] 
[INFO] --- install:3.1.4:install (default-install) @ aws-java-sdk-secretsmanager ---
[INFO] Installing /tmp/plugin-builds/aws-java-sdk-cloudformation/aws-java-sdk-secretsmanager/target/aws-java-sdk-secretsmanager-1.12.780-999999-SNAPSHOT.pom to /home/runner/.m2/repository/org/jenkins-ci/plugins/aws-java-sdk/aws-java-sdk-secretsmanager/1.12.780-999999-SNAPSHOT/aws-java-sdk-secretsmanager-1.12.780-999999-SNAPSHOT.pom
[INFO] Installing /tmp/plugin-builds/aws-java-sdk-cloudformation/aws-java-sdk-secretsmanager/target/aws-java-sdk-secretsmanager.hpi to /home/runner/.m2/repository/org/jenkins-ci/plugins/aws-java-sdk/aws-java-sdk-secretsmanager/1.12.780-999999-SNAPSHOT/aws-java-sdk-secretsmanager-1.12.780-999999-SNAPSHOT.hpi
[INFO] Installing /tmp/plugin-builds/aws-java-sdk-cloudformation/aws-java-sdk-secretsmanager/target/aws-java-sdk-secretsmanager.jar to /home/runner/.m2/repository/org/jenkins-ci/plugins/aws-java-sdk/aws-java-sdk-secretsmanager/1.12.780-999999-SNAPSHOT/aws-java-sdk-secretsmanager-1.12.780-999999-SNAPSHOT.jar
[INFO] 
[INFO] --------< org.jenkins-ci.plugins.aws-java-sdk:aws-java-sdk-sqs >--------
[INFO] Building Amazon Web Services SDK :: SQS 1.12.780-999999-SNAPSHOT [22/25]
[INFO]   from aws-java-sdk-sqs/pom.xml
[INFO] --------------------------------[ hpi ]---------------------------------
[INFO] 
[INFO] --- clean:3.4.1:clean (default-clean) @ aws-java-sdk-sqs ---
[INFO] 
[INFO] --- hpi:3.61:validate (default-validate) @ aws-java-sdk-sqs ---
[INFO] Created marker file /tmp/plugin-builds/aws-java-sdk-cloudformation/aws-java-sdk-sqs/target/java-level/17
[INFO] 
[INFO] --- hpi:3.61:validate-hpi (default-validate-hpi) @ aws-java-sdk-sqs ---
[INFO] 
[INFO] --- enforcer:3.5.0:enforce (display-info) @ aws-java-sdk-sqs ---
[INFO] Rule 3: org.codehaus.mojo.extraenforcer.dependencies.EnforceBytecodeVersion passed
[INFO] Rule 4: org.apache.maven.enforcer.rules.dependency.BannedDependencies passed
[INFO] Rule 5: org.apache.maven.enforcer.rules.dependency.BannedDependencies passed
[INFO] Rule 6: org.apache.maven.enforcer.rules.dependency.RequireUpperBoundDeps passed
[INFO] 
[INFO] --- enforcer:3.5.0:enforce (no-snapshots-in-release) @ aws-java-sdk-sqs ---
[INFO] Rule 0: org.apache.maven.enforcer.rules.dependency.RequireReleaseDeps passed
[INFO] 
[INFO] --- localizer:1.31:generate (default) @ aws-java-sdk-sqs ---
[INFO] 
[INFO] --- resources:3.3.1:resources (default-resources) @ aws-java-sdk-sqs ---
[INFO] Copying 1 resource from src/main/resources to target/classes
[INFO] 
[INFO] --- flatten:1.7.0:flatten (flatten) @ aws-java-sdk-sqs ---
[INFO] Generating flattened POM of project org.jenkins-ci.plugins.aws-java-sdk:aws-java-sdk-sqs:hpi:1.12.780-999999-SNAPSHOT...
[INFO] 
[INFO] --- compiler:3.14.0:compile (default-compile) @ aws-java-sdk-sqs ---
[INFO] Recompiling the module because of changed dependency.
[INFO] 
[INFO] --- access-modifier-checker:1.34:enforce (default-enforce) @ aws-java-sdk-sqs ---
[INFO] Skipping access modifier checks
[INFO] 
[INFO] --- hpi:3.61:insert-test (default-insert-test) @ aws-java-sdk-sqs ---
[INFO] 
[INFO] --- antrun:3.1.0:run (createTempDir) @ aws-java-sdk-sqs ---
[INFO] Executing tasks
[INFO]     [mkdir] Created dir: /tmp/plugin-builds/aws-java-sdk-cloudformation/aws-java-sdk-sqs/target/tmp
[INFO] Executed tasks
[INFO] 
[INFO] --- resources:3.3.1:testResources (default-testResources) @ aws-java-sdk-sqs ---
[INFO] Not copying test resources
[INFO] 
[INFO] --- compiler:3.14.0:testCompile (default-testCompile) @ aws-java-sdk-sqs ---
[INFO] Not compiling test sources
[INFO] 
[INFO] --- hpi:3.61:test-hpl (default-test-hpl) @ aws-java-sdk-sqs ---
[INFO] Generating /tmp/plugin-builds/aws-java-sdk-cloudformation/aws-java-sdk-sqs/target/test-classes/the.hpl
[INFO] 
[INFO] --- hpi:3.61:resolve-test-dependencies (default-resolve-test-dependencies) @ aws-java-sdk-sqs ---
[INFO] 
[INFO] --- hpi:3.61:test-runtime (default-test-runtime) @ aws-java-sdk-sqs ---
[INFO] Tests are skipped.
[INFO] 
[INFO] --- surefire:3.5.2:test (default-test) @ aws-java-sdk-sqs ---
[INFO] Tests are skipped.
[INFO] 
[INFO] --- license:165.v7e11f4e4a_325:process (default) @ aws-java-sdk-sqs ---
[INFO] 
[INFO] --- hpi:3.61:hpi (default-hpi) @ aws-java-sdk-sqs ---
[INFO] Generating /tmp/plugin-builds/aws-java-sdk-cloudformation/aws-java-sdk-sqs/target/aws-java-sdk-sqs/META-INF/MANIFEST.MF
[INFO] Checking for attached .jar artifact ...
[INFO] Generating jar /tmp/plugin-builds/aws-java-sdk-cloudformation/aws-java-sdk-sqs/target/aws-java-sdk-sqs.jar
[INFO] Building jar: /tmp/plugin-builds/aws-java-sdk-cloudformation/aws-java-sdk-sqs/target/aws-java-sdk-sqs.jar
[INFO] Exploding webapp...
[INFO] Copy webapp webResources to /tmp/plugin-builds/aws-java-sdk-cloudformation/aws-java-sdk-sqs/target/aws-java-sdk-sqs
[INFO] Assembling webapp aws-java-sdk-sqs in /tmp/plugin-builds/aws-java-sdk-cloudformation/aws-java-sdk-sqs/target/aws-java-sdk-sqs
[INFO] Bundling direct dependency aws-java-sdk-sqs-1.12.780.jar
[INFO] Generating hpi /tmp/plugin-builds/aws-java-sdk-cloudformation/aws-java-sdk-sqs/target/aws-java-sdk-sqs.hpi
[INFO] Building jar: /tmp/plugin-builds/aws-java-sdk-cloudformation/aws-java-sdk-sqs/target/aws-java-sdk-sqs.hpi
[INFO] 
[INFO] --- jar:3.4.2:test-jar (maybe-test-jar) @ aws-java-sdk-sqs ---
[INFO] Skipping packaging of the test-jar
[INFO] 
[INFO] >>> spotbugs:4.9.2.0:check (spotbugs) > :spotbugs @ aws-java-sdk-sqs >>>
[INFO] 
[INFO] --- spotbugs:4.9.2.0:spotbugs (spotbugs) @ aws-java-sdk-sqs ---
[INFO] Skipping com.github.spotbugs:spotbugs-maven-plugin:4.9.2.0:spotbugs report goal
[INFO] 
[INFO] <<< spotbugs:4.9.2.0:check (spotbugs) < :spotbugs @ aws-java-sdk-sqs <<<
[INFO] 
[INFO] 
[INFO] --- spotbugs:4.9.2.0:check (spotbugs) @ aws-java-sdk-sqs ---
[INFO] Spotbugs plugin skipped
[INFO] 
[INFO] --- spotless:2.44.3:check (default) @ aws-java-sdk-sqs ---
[INFO] Spotless check skipped
[INFO] 
[INFO] --- install:3.1.4:install (default-install) @ aws-java-sdk-sqs ---
[INFO] Installing /tmp/plugin-builds/aws-java-sdk-cloudformation/aws-java-sdk-sqs/target/aws-java-sdk-sqs-1.12.780-999999-SNAPSHOT.pom to /home/runner/.m2/repository/org/jenkins-ci/plugins/aws-java-sdk/aws-java-sdk-sqs/1.12.780-999999-SNAPSHOT/aws-java-sdk-sqs-1.12.780-999999-SNAPSHOT.pom
[INFO] Installing /tmp/plugin-builds/aws-java-sdk-cloudformation/aws-java-sdk-sqs/target/aws-java-sdk-sqs.hpi to /home/runner/.m2/repository/org/jenkins-ci/plugins/aws-java-sdk/aws-java-sdk-sqs/1.12.780-999999-SNAPSHOT/aws-java-sdk-sqs-1.12.780-999999-SNAPSHOT.hpi
[INFO] Installing /tmp/plugin-builds/aws-java-sdk-cloudformation/aws-java-sdk-sqs/target/aws-java-sdk-sqs.jar to /home/runner/.m2/repository/org/jenkins-ci/plugins/aws-java-sdk/aws-java-sdk-sqs/1.12.780-999999-SNAPSHOT/aws-java-sdk-sqs-1.12.780-999999-SNAPSHOT.jar
[INFO] 
[INFO] --------< org.jenkins-ci.plugins.aws-java-sdk:aws-java-sdk-sns >--------
[INFO] Building Amazon Web Services SDK :: SNS 1.12.780-999999-SNAPSHOT [23/25]
[INFO]   from aws-java-sdk-sns/pom.xml
[INFO] --------------------------------[ hpi ]---------------------------------
[INFO] 
[INFO] --- clean:3.4.1:clean (default-clean) @ aws-java-sdk-sns ---
[INFO] 
[INFO] --- hpi:3.61:validate (default-validate) @ aws-java-sdk-sns ---
[INFO] Created marker file /tmp/plugin-builds/aws-java-sdk-cloudformation/aws-java-sdk-sns/target/java-level/17
[INFO] 
[INFO] --- hpi:3.61:validate-hpi (default-validate-hpi) @ aws-java-sdk-sns ---
[INFO] 
[INFO] --- enforcer:3.5.0:enforce (display-info) @ aws-java-sdk-sns ---
[INFO] Rule 3: org.codehaus.mojo.extraenforcer.dependencies.EnforceBytecodeVersion passed
[INFO] Rule 4: org.apache.maven.enforcer.rules.dependency.BannedDependencies passed
[INFO] Rule 5: org.apache.maven.enforcer.rules.dependency.BannedDependencies passed
[INFO] Rule 6: org.apache.maven.enforcer.rules.dependency.RequireUpperBoundDeps passed
[INFO] 
[INFO] --- enforcer:3.5.0:enforce (no-snapshots-in-release) @ aws-java-sdk-sns ---
[INFO] Rule 0: org.apache.maven.enforcer.rules.dependency.RequireReleaseDeps passed
[INFO] 
[INFO] --- localizer:1.31:generate (default) @ aws-java-sdk-sns ---
[INFO] 
[INFO] --- resources:3.3.1:resources (default-resources) @ aws-java-sdk-sns ---
[INFO] Copying 1 resource from src/main/resources to target/classes
[INFO] 
[INFO] --- flatten:1.7.0:flatten (flatten) @ aws-java-sdk-sns ---
[INFO] Generating flattened POM of project org.jenkins-ci.plugins.aws-java-sdk:aws-java-sdk-sns:hpi:1.12.780-999999-SNAPSHOT...
[INFO] 
[INFO] --- compiler:3.14.0:compile (default-compile) @ aws-java-sdk-sns ---
[INFO] Recompiling the module because of changed dependency.
[INFO] 
[INFO] --- access-modifier-checker:1.34:enforce (default-enforce) @ aws-java-sdk-sns ---
[INFO] Skipping access modifier checks
[INFO] 
[INFO] --- hpi:3.61:insert-test (default-insert-test) @ aws-java-sdk-sns ---
[INFO] 
[INFO] --- antrun:3.1.0:run (createTempDir) @ aws-java-sdk-sns ---
[INFO] Executing tasks
[INFO]     [mkdir] Created dir: /tmp/plugin-builds/aws-java-sdk-cloudformation/aws-java-sdk-sns/target/tmp
[INFO] Executed tasks
[INFO] 
[INFO] --- resources:3.3.1:testResources (default-testResources) @ aws-java-sdk-sns ---
[INFO] Not copying test resources
[INFO] 
[INFO] --- compiler:3.14.0:testCompile (default-testCompile) @ aws-java-sdk-sns ---
[INFO] Not compiling test sources
[INFO] 
[INFO] --- hpi:3.61:test-hpl (default-test-hpl) @ aws-java-sdk-sns ---
[INFO] Generating /tmp/plugin-builds/aws-java-sdk-cloudformation/aws-java-sdk-sns/target/test-classes/the.hpl
[INFO] 
[INFO] --- hpi:3.61:resolve-test-dependencies (default-resolve-test-dependencies) @ aws-java-sdk-sns ---
[INFO] 
[INFO] --- hpi:3.61:test-runtime (default-test-runtime) @ aws-java-sdk-sns ---
[INFO] Tests are skipped.
[INFO] 
[INFO] --- surefire:3.5.2:test (default-test) @ aws-java-sdk-sns ---
[INFO] Tests are skipped.
[INFO] 
[INFO] --- license:165.v7e11f4e4a_325:process (default) @ aws-java-sdk-sns ---
[INFO] 
[INFO] --- hpi:3.61:hpi (default-hpi) @ aws-java-sdk-sns ---
[INFO] Generating /tmp/plugin-builds/aws-java-sdk-cloudformation/aws-java-sdk-sns/target/aws-java-sdk-sns/META-INF/MANIFEST.MF
[INFO] Checking for attached .jar artifact ...
[INFO] Generating jar /tmp/plugin-builds/aws-java-sdk-cloudformation/aws-java-sdk-sns/target/aws-java-sdk-sns.jar
[INFO] Building jar: /tmp/plugin-builds/aws-java-sdk-cloudformation/aws-java-sdk-sns/target/aws-java-sdk-sns.jar
[INFO] Exploding webapp...
[INFO] Copy webapp webResources to /tmp/plugin-builds/aws-java-sdk-cloudformation/aws-java-sdk-sns/target/aws-java-sdk-sns
[INFO] Assembling webapp aws-java-sdk-sns in /tmp/plugin-builds/aws-java-sdk-cloudformation/aws-java-sdk-sns/target/aws-java-sdk-sns
[INFO] Bundling direct dependency aws-java-sdk-sns-1.12.780.jar
[INFO] Generating hpi /tmp/plugin-builds/aws-java-sdk-cloudformation/aws-java-sdk-sns/target/aws-java-sdk-sns.hpi
[INFO] Building jar: /tmp/plugin-builds/aws-java-sdk-cloudformation/aws-java-sdk-sns/target/aws-java-sdk-sns.hpi
[INFO] 
[INFO] --- jar:3.4.2:test-jar (maybe-test-jar) @ aws-java-sdk-sns ---
[INFO] Skipping packaging of the test-jar
[INFO] 
[INFO] >>> spotbugs:4.9.2.0:check (spotbugs) > :spotbugs @ aws-java-sdk-sns >>>
[INFO] 
[INFO] --- spotbugs:4.9.2.0:spotbugs (spotbugs) @ aws-java-sdk-sns ---
[INFO] Skipping com.github.spotbugs:spotbugs-maven-plugin:4.9.2.0:spotbugs report goal
[INFO] 
[INFO] <<< spotbugs:4.9.2.0:check (spotbugs) < :spotbugs @ aws-java-sdk-sns <<<
[INFO] 
[INFO] 
[INFO] --- spotbugs:4.9.2.0:check (spotbugs) @ aws-java-sdk-sns ---
[INFO] Spotbugs plugin skipped
[INFO] 
[INFO] --- spotless:2.44.3:check (default) @ aws-java-sdk-sns ---
[INFO] Spotless check skipped
[INFO] 
[INFO] --- install:3.1.4:install (default-install) @ aws-java-sdk-sns ---
[INFO] Installing /tmp/plugin-builds/aws-java-sdk-cloudformation/aws-java-sdk-sns/target/aws-java-sdk-sns-1.12.780-999999-SNAPSHOT.pom to /home/runner/.m2/repository/org/jenkins-ci/plugins/aws-java-sdk/aws-java-sdk-sns/1.12.780-999999-SNAPSHOT/aws-java-sdk-sns-1.12.780-999999-SNAPSHOT.pom
[INFO] Installing /tmp/plugin-builds/aws-java-sdk-cloudformation/aws-java-sdk-sns/target/aws-java-sdk-sns.hpi to /home/runner/.m2/repository/org/jenkins-ci/plugins/aws-java-sdk/aws-java-sdk-sns/1.12.780-999999-SNAPSHOT/aws-java-sdk-sns-1.12.780-999999-SNAPSHOT.hpi
[INFO] Installing /tmp/plugin-builds/aws-java-sdk-cloudformation/aws-java-sdk-sns/target/aws-java-sdk-sns.jar to /home/runner/.m2/repository/org/jenkins-ci/plugins/aws-java-sdk/aws-java-sdk-sns/1.12.780-999999-SNAPSHOT/aws-java-sdk-sns-1.12.780-999999-SNAPSHOT.jar
[INFO] 
[INFO] --------< org.jenkins-ci.plugins.aws-java-sdk:aws-java-sdk-ssm >--------
[INFO] Building Amazon Web Services SDK :: SSM 1.12.780-999999-SNAPSHOT [24/25]
[INFO]   from aws-java-sdk-ssm/pom.xml
[INFO] --------------------------------[ hpi ]---------------------------------
[INFO] 
[INFO] --- clean:3.4.1:clean (default-clean) @ aws-java-sdk-ssm ---
[INFO] 
[INFO] --- hpi:3.61:validate (default-validate) @ aws-java-sdk-ssm ---
[INFO] Created marker file /tmp/plugin-builds/aws-java-sdk-cloudformation/aws-java-sdk-ssm/target/java-level/17
[INFO] 
[INFO] --- hpi:3.61:validate-hpi (default-validate-hpi) @ aws-java-sdk-ssm ---
[INFO] 
[INFO] --- enforcer:3.5.0:enforce (display-info) @ aws-java-sdk-ssm ---
[INFO] Rule 3: org.codehaus.mojo.extraenforcer.dependencies.EnforceBytecodeVersion passed
[INFO] Rule 4: org.apache.maven.enforcer.rules.dependency.BannedDependencies passed
[INFO] Rule 5: org.apache.maven.enforcer.rules.dependency.BannedDependencies passed
[INFO] Rule 6: org.apache.maven.enforcer.rules.dependency.RequireUpperBoundDeps passed
[INFO] 
[INFO] --- enforcer:3.5.0:enforce (no-snapshots-in-release) @ aws-java-sdk-ssm ---
[INFO] Rule 0: org.apache.maven.enforcer.rules.dependency.RequireReleaseDeps passed
[INFO] 
[INFO] --- localizer:1.31:generate (default) @ aws-java-sdk-ssm ---
[INFO] 
[INFO] --- resources:3.3.1:resources (default-resources) @ aws-java-sdk-ssm ---
[INFO] Copying 1 resource from src/main/resources to target/classes
[INFO] 
[INFO] --- flatten:1.7.0:flatten (flatten) @ aws-java-sdk-ssm ---
[INFO] Generating flattened POM of project org.jenkins-ci.plugins.aws-java-sdk:aws-java-sdk-ssm:hpi:1.12.780-999999-SNAPSHOT...
[INFO] 
[INFO] --- compiler:3.14.0:compile (default-compile) @ aws-java-sdk-ssm ---
[INFO] Recompiling the module because of changed dependency.
[INFO] 
[INFO] --- access-modifier-checker:1.34:enforce (default-enforce) @ aws-java-sdk-ssm ---
[INFO] Skipping access modifier checks
[INFO] 
[INFO] --- hpi:3.61:insert-test (default-insert-test) @ aws-java-sdk-ssm ---
[INFO] 
[INFO] --- antrun:3.1.0:run (createTempDir) @ aws-java-sdk-ssm ---
[INFO] Executing tasks
[INFO]     [mkdir] Created dir: /tmp/plugin-builds/aws-java-sdk-cloudformation/aws-java-sdk-ssm/target/tmp
[INFO] Executed tasks
[INFO] 
[INFO] --- resources:3.3.1:testResources (default-testResources) @ aws-java-sdk-ssm ---
[INFO] Not copying test resources
[INFO] 
[INFO] --- compiler:3.14.0:testCompile (default-testCompile) @ aws-java-sdk-ssm ---
[INFO] Not compiling test sources
[INFO] 
[INFO] --- hpi:3.61:test-hpl (default-test-hpl) @ aws-java-sdk-ssm ---
[INFO] Generating /tmp/plugin-builds/aws-java-sdk-cloudformation/aws-java-sdk-ssm/target/test-classes/the.hpl
[INFO] 
[INFO] --- hpi:3.61:resolve-test-dependencies (default-resolve-test-dependencies) @ aws-java-sdk-ssm ---
[INFO] 
[INFO] --- hpi:3.61:test-runtime (default-test-runtime) @ aws-java-sdk-ssm ---
[INFO] Tests are skipped.
[INFO] 
[INFO] --- surefire:3.5.2:test (default-test) @ aws-java-sdk-ssm ---
[INFO] Tests are skipped.
[INFO] 
[INFO] --- license:165.v7e11f4e4a_325:process (default) @ aws-java-sdk-ssm ---
[INFO] 
[INFO] --- hpi:3.61:hpi (default-hpi) @ aws-java-sdk-ssm ---
[INFO] Generating /tmp/plugin-builds/aws-java-sdk-cloudformation/aws-java-sdk-ssm/target/aws-java-sdk-ssm/META-INF/MANIFEST.MF
[INFO] Checking for attached .jar artifact ...
[INFO] Generating jar /tmp/plugin-builds/aws-java-sdk-cloudformation/aws-java-sdk-ssm/target/aws-java-sdk-ssm.jar
[INFO] Building jar: /tmp/plugin-builds/aws-java-sdk-cloudformation/aws-java-sdk-ssm/target/aws-java-sdk-ssm.jar
[INFO] Exploding webapp...
[INFO] Copy webapp webResources to /tmp/plugin-builds/aws-java-sdk-cloudformation/aws-java-sdk-ssm/target/aws-java-sdk-ssm
[INFO] Assembling webapp aws-java-sdk-ssm in /tmp/plugin-builds/aws-java-sdk-cloudformation/aws-java-sdk-ssm/target/aws-java-sdk-ssm
[INFO] Bundling direct dependency aws-java-sdk-ssm-1.12.780.jar
[INFO] Generating hpi /tmp/plugin-builds/aws-java-sdk-cloudformation/aws-java-sdk-ssm/target/aws-java-sdk-ssm.hpi
[INFO] Building jar: /tmp/plugin-builds/aws-java-sdk-cloudformation/aws-java-sdk-ssm/target/aws-java-sdk-ssm.hpi
[INFO] 
[INFO] --- jar:3.4.2:test-jar (maybe-test-jar) @ aws-java-sdk-ssm ---
[INFO] Skipping packaging of the test-jar
[INFO] 
[INFO] >>> spotbugs:4.9.2.0:check (spotbugs) > :spotbugs @ aws-java-sdk-ssm >>>
[INFO] 
[INFO] --- spotbugs:4.9.2.0:spotbugs (spotbugs) @ aws-java-sdk-ssm ---
[INFO] Skipping com.github.spotbugs:spotbugs-maven-plugin:4.9.2.0:spotbugs report goal
[INFO] 
[INFO] <<< spotbugs:4.9.2.0:check (spotbugs) < :spotbugs @ aws-java-sdk-ssm <<<
[INFO] 
[INFO] 
[INFO] --- spotbugs:4.9.2.0:check (spotbugs) @ aws-java-sdk-ssm ---
[INFO] Spotbugs plugin skipped
[INFO] 
[INFO] --- spotless:2.44.3:check (default) @ aws-java-sdk-ssm ---
[INFO] Spotless check skipped
[INFO] 
[INFO] --- install:3.1.4:install (default-install) @ aws-java-sdk-ssm ---
[INFO] Installing /tmp/plugin-builds/aws-java-sdk-cloudformation/aws-java-sdk-ssm/target/aws-java-sdk-ssm-1.12.780-999999-SNAPSHOT.pom to /home/runner/.m2/repository/org/jenkins-ci/plugins/aws-java-sdk/aws-java-sdk-ssm/1.12.780-999999-SNAPSHOT/aws-java-sdk-ssm-1.12.780-999999-SNAPSHOT.pom
[INFO] Installing /tmp/plugin-builds/aws-java-sdk-cloudformation/aws-java-sdk-ssm/target/aws-java-sdk-ssm.hpi to /home/runner/.m2/repository/org/jenkins-ci/plugins/aws-java-sdk/aws-java-sdk-ssm/1.12.780-999999-SNAPSHOT/aws-java-sdk-ssm-1.12.780-999999-SNAPSHOT.hpi
[INFO] Installing /tmp/plugin-builds/aws-java-sdk-cloudformation/aws-java-sdk-ssm/target/aws-java-sdk-ssm.jar to /home/runner/.m2/repository/org/jenkins-ci/plugins/aws-java-sdk/aws-java-sdk-ssm/1.12.780-999999-SNAPSHOT/aws-java-sdk-ssm-1.12.780-999999-SNAPSHOT.jar
[INFO] 
[INFO] ----------------< org.jenkins-ci.plugins:aws-java-sdk >-----------------
[INFO] Building Amazon Web Services SDK :: All 1.12.780-999999-SNAPSHOT [25/25]
[INFO]   from aws-java-sdk/pom.xml
[INFO] --------------------------------[ hpi ]---------------------------------
[INFO] 
[INFO] --- clean:3.4.1:clean (default-clean) @ aws-java-sdk ---
[INFO] 
[INFO] --- hpi:3.61:validate (default-validate) @ aws-java-sdk ---
[INFO] Created marker file /tmp/plugin-builds/aws-java-sdk-cloudformation/aws-java-sdk/target/java-level/17
[INFO] 
[INFO] --- hpi:3.61:validate-hpi (default-validate-hpi) @ aws-java-sdk ---
[INFO] 
[INFO] --- enforcer:3.5.0:enforce (display-info) @ aws-java-sdk ---
[INFO] Rule 3: org.codehaus.mojo.extraenforcer.dependencies.EnforceBytecodeVersion passed
[INFO] Rule 4: org.apache.maven.enforcer.rules.dependency.BannedDependencies passed
[INFO] Rule 5: org.apache.maven.enforcer.rules.dependency.BannedDependencies passed
[INFO] Rule 6: org.apache.maven.enforcer.rules.dependency.RequireUpperBoundDeps passed
[INFO] 
[INFO] --- enforcer:3.5.0:enforce (no-snapshots-in-release) @ aws-java-sdk ---
[INFO] Rule 0: org.apache.maven.enforcer.rules.dependency.RequireReleaseDeps passed
[INFO] 
[INFO] --- localizer:1.31:generate (default) @ aws-java-sdk ---
[INFO] 
[INFO] --- resources:3.3.1:resources (default-resources) @ aws-java-sdk ---
[INFO] Copying 1 resource from src/main/resources to target/classes
[INFO] 
[INFO] --- flatten:1.7.0:flatten (flatten) @ aws-java-sdk ---
[INFO] Generating flattened POM of project org.jenkins-ci.plugins:aws-java-sdk:hpi:1.12.780-999999-SNAPSHOT...
[INFO] 
[INFO] --- compiler:3.14.0:compile (default-compile) @ aws-java-sdk ---
[INFO] Recompiling the module because of changed dependency.
[INFO] Compiling 1 source file with javac [debug parameters release 17] to target/classes
[INFO] 
[INFO] --- access-modifier-checker:1.34:enforce (default-enforce) @ aws-java-sdk ---
[INFO] Skipping access modifier checks
[INFO] 
[INFO] --- hpi:3.61:insert-test (default-insert-test) @ aws-java-sdk ---
[INFO] 
[INFO] --- antrun:3.1.0:run (createTempDir) @ aws-java-sdk ---
[INFO] Executing tasks
[INFO]     [mkdir] Created dir: /tmp/plugin-builds/aws-java-sdk-cloudformation/aws-java-sdk/target/tmp
[INFO] Executed tasks
[INFO] 
[INFO] --- resources:3.3.1:testResources (default-testResources) @ aws-java-sdk ---
[INFO] Not copying test resources
[INFO] 
[INFO] --- compiler:3.14.0:testCompile (default-testCompile) @ aws-java-sdk ---
[INFO] Not compiling test sources
[INFO] 
[INFO] --- hpi:3.61:test-hpl (default-test-hpl) @ aws-java-sdk ---
[INFO] Generating /tmp/plugin-builds/aws-java-sdk-cloudformation/aws-java-sdk/target/test-classes/the.hpl
[INFO] 
[INFO] --- hpi:3.61:resolve-test-dependencies (default-resolve-test-dependencies) @ aws-java-sdk ---
[INFO] 
[INFO] --- hpi:3.61:test-runtime (default-test-runtime) @ aws-java-sdk ---
[INFO] Tests are skipped.
[INFO] 
[INFO] --- surefire:3.5.2:test (default-test) @ aws-java-sdk ---
[INFO] Tests are skipped.
[INFO] 
[INFO] --- license:165.v7e11f4e4a_325:process (default) @ aws-java-sdk ---
[INFO] 
[INFO] --- hpi:3.61:hpi (default-hpi) @ aws-java-sdk ---
[INFO] Generating /tmp/plugin-builds/aws-java-sdk-cloudformation/aws-java-sdk/target/aws-java-sdk/META-INF/MANIFEST.MF
[INFO] Checking for attached .jar artifact ...
[INFO] Generating jar /tmp/plugin-builds/aws-java-sdk-cloudformation/aws-java-sdk/target/aws-java-sdk.jar
[INFO] Building jar: /tmp/plugin-builds/aws-java-sdk-cloudformation/aws-java-sdk/target/aws-java-sdk.jar
[INFO] Exploding webapp...
[INFO] Copy webapp webResources to /tmp/plugin-builds/aws-java-sdk-cloudformation/aws-java-sdk/target/aws-java-sdk
[INFO] Assembling webapp aws-java-sdk in /tmp/plugin-builds/aws-java-sdk-cloudformation/aws-java-sdk/target/aws-java-sdk
[WARNING] Bundling transitive dependency aws-java-sdk-accessanalyzer-1.12.780.jar (via aws-java-sdk)
[WARNING] Bundling transitive dependency aws-java-sdk-account-1.12.780.jar (via aws-java-sdk)
[WARNING] Bundling transitive dependency aws-java-sdk-acm-1.12.780.jar (via aws-java-sdk)
[WARNING] Bundling transitive dependency aws-java-sdk-acmpca-1.12.780.jar (via aws-java-sdk)
[WARNING] Bundling transitive dependency aws-java-sdk-amplify-1.12.780.jar (via aws-java-sdk)
[WARNING] Bundling transitive dependency aws-java-sdk-amplifybackend-1.12.780.jar (via aws-java-sdk)
[WARNING] Bundling transitive dependency aws-java-sdk-amplifyuibuilder-1.12.780.jar (via aws-java-sdk)
[WARNING] Bundling transitive dependency aws-java-sdk-apigatewaymanagementapi-1.12.780.jar (via aws-java-sdk)
[WARNING] Bundling transitive dependency aws-java-sdk-apigatewayv2-1.12.780.jar (via aws-java-sdk)
[WARNING] Bundling transitive dependency aws-java-sdk-appconfig-1.12.780.jar (via aws-java-sdk)
[WARNING] Bundling transitive dependency aws-java-sdk-appconfigdata-1.12.780.jar (via aws-java-sdk)
[WARNING] Bundling transitive dependency aws-java-sdk-appfabric-1.12.780.jar (via aws-java-sdk)
[WARNING] Bundling transitive dependency aws-java-sdk-appflow-1.12.780.jar (via aws-java-sdk)
[WARNING] Bundling transitive dependency aws-java-sdk-appintegrations-1.12.780.jar (via aws-java-sdk)
[WARNING] Bundling transitive dependency aws-java-sdk-applicationautoscaling-1.12.780.jar (via aws-java-sdk)
[WARNING] Bundling transitive dependency aws-java-sdk-applicationcostprofiler-1.12.780.jar (via aws-java-sdk)
[WARNING] Bundling transitive dependency aws-java-sdk-applicationinsights-1.12.780.jar (via aws-java-sdk)
[WARNING] Bundling transitive dependency aws-java-sdk-applicationsignals-1.12.780.jar (via aws-java-sdk)
[WARNING] Bundling transitive dependency aws-java-sdk-appmesh-1.12.780.jar (via aws-java-sdk)
[WARNING] Bundling transitive dependency aws-java-sdk-appregistry-1.12.780.jar (via aws-java-sdk)
[WARNING] Bundling transitive dependency aws-java-sdk-apprunner-1.12.780.jar (via aws-java-sdk)
[WARNING] Bundling transitive dependency aws-java-sdk-appstream-1.12.780.jar (via aws-java-sdk)
[WARNING] Bundling transitive dependency aws-java-sdk-appsync-1.12.780.jar (via aws-java-sdk)
[WARNING] Bundling transitive dependency aws-java-sdk-apptest-1.12.780.jar (via aws-java-sdk)
[WARNING] Bundling transitive dependency aws-java-sdk-arczonalshift-1.12.780.jar (via aws-java-sdk)
[WARNING] Bundling transitive dependency aws-java-sdk-artifact-1.12.780.jar (via aws-java-sdk)
[WARNING] Bundling transitive dependency aws-java-sdk-athena-1.12.780.jar (via aws-java-sdk)
[WARNING] Bundling transitive dependency aws-java-sdk-auditmanager-1.12.780.jar (via aws-java-sdk)
[WARNING] Bundling transitive dependency aws-java-sdk-augmentedairuntime-1.12.780.jar (via aws-java-sdk)
[WARNING] Bundling transitive dependency aws-java-sdk-autoscalingplans-1.12.780.jar (via aws-java-sdk)
[WARNING] Bundling transitive dependency aws-java-sdk-b2bi-1.12.780.jar (via aws-java-sdk)
[WARNING] Bundling transitive dependency aws-java-sdk-backup-1.12.780.jar (via aws-java-sdk)
[WARNING] Bundling transitive dependency aws-java-sdk-backupgateway-1.12.780.jar (via aws-java-sdk)
[WARNING] Bundling transitive dependency aws-java-sdk-batch-1.12.780.jar (via aws-java-sdk)
[WARNING] Bundling transitive dependency aws-java-sdk-bcmdataexports-1.12.780.jar (via aws-java-sdk)
[WARNING] Bundling transitive dependency aws-java-sdk-bedrock-1.12.780.jar (via aws-java-sdk)
[WARNING] Bundling transitive dependency aws-java-sdk-bedrockagent-1.12.780.jar (via aws-java-sdk)
[WARNING] Bundling transitive dependency aws-java-sdk-bedrockagentruntime-1.12.780.jar (via aws-java-sdk)
[WARNING] Bundling transitive dependency aws-java-sdk-bedrockruntime-1.12.780.jar (via aws-java-sdk)
[WARNING] Bundling transitive dependency aws-java-sdk-billingconductor-1.12.780.jar (via aws-java-sdk)
[WARNING] Bundling transitive dependency aws-java-sdk-braket-1.12.780.jar (via aws-java-sdk)
[WARNING] Bundling transitive dependency aws-java-sdk-budgets-1.12.780.jar (via aws-java-sdk)
[WARNING] Bundling transitive dependency aws-java-sdk-chatbot-1.12.780.jar (via aws-java-sdk)
[WARNING] Bundling transitive dependency aws-java-sdk-chime-1.12.780.jar (via aws-java-sdk)
[WARNING] Bundling transitive dependency aws-java-sdk-chimesdkidentity-1.12.780.jar (via aws-java-sdk)
[WARNING] Bundling transitive dependency aws-java-sdk-chimesdkmediapipelines-1.12.780.jar (via aws-java-sdk)
[WARNING] Bundling transitive dependency aws-java-sdk-chimesdkmeetings-1.12.780.jar (via aws-java-sdk)
[WARNING] Bundling transitive dependency aws-java-sdk-chimesdkmessaging-1.12.780.jar (via aws-java-sdk)
[WARNING] Bundling transitive dependency aws-java-sdk-chimesdkvoice-1.12.780.jar (via aws-java-sdk)
[WARNING] Bundling transitive dependency aws-java-sdk-cleanrooms-1.12.780.jar (via aws-java-sdk)
[WARNING] Bundling transitive dependency aws-java-sdk-cleanroomsml-1.12.780.jar (via aws-java-sdk)
[WARNING] Bundling transitive dependency aws-java-sdk-cloud9-1.12.780.jar (via aws-java-sdk)
[WARNING] Bundling transitive dependency aws-java-sdk-cloudcontrolapi-1.12.780.jar (via aws-java-sdk)
[WARNING] Bundling transitive dependency aws-java-sdk-clouddirectory-1.12.780.jar (via aws-java-sdk)
[WARNING] Bundling transitive dependency aws-java-sdk-cloudhsm-1.12.780.jar (via aws-java-sdk)
[WARNING] Bundling transitive dependency aws-java-sdk-cloudhsmv2-1.12.780.jar (via aws-java-sdk)
[WARNING] Bundling transitive dependency aws-java-sdk-cloudsearch-1.12.780.jar (via aws-java-sdk)
[WARNING] Bundling transitive dependency aws-java-sdk-cloudtrail-1.12.780.jar (via aws-java-sdk)
[WARNING] Bundling transitive dependency aws-java-sdk-cloudtraildata-1.12.780.jar (via aws-java-sdk)
[WARNING] Bundling transitive dependency aws-java-sdk-cloudwatchevidently-1.12.780.jar (via aws-java-sdk)
[WARNING] Bundling transitive dependency aws-java-sdk-cloudwatchmetrics-1.12.780.jar (via aws-java-sdk)
[WARNING] Bundling transitive dependency aws-java-sdk-cloudwatchrum-1.12.780.jar (via aws-java-sdk)
[WARNING] Bundling transitive dependency aws-java-sdk-codeartifact-1.12.780.jar (via aws-java-sdk)
[WARNING] Bundling transitive dependency aws-java-sdk-codecommit-1.12.780.jar (via aws-java-sdk)
[WARNING] Bundling transitive dependency aws-java-sdk-codeconnections-1.12.780.jar (via aws-java-sdk)
[WARNING] Bundling transitive dependency aws-java-sdk-codeguruprofiler-1.12.780.jar (via aws-java-sdk)
[WARNING] Bundling transitive dependency aws-java-sdk-codegurureviewer-1.12.780.jar (via aws-java-sdk)
[WARNING] Bundling transitive dependency aws-java-sdk-codegurusecurity-1.12.780.jar (via aws-java-sdk)
[WARNING] Bundling transitive dependency aws-java-sdk-codepipeline-1.12.780.jar (via aws-java-sdk)
[WARNING] Bundling transitive dependency aws-java-sdk-codestar-1.12.780.jar (via aws-java-sdk)
[WARNING] Bundling transitive dependency aws-java-sdk-codestarconnections-1.12.780.jar (via aws-java-sdk)
[WARNING] Bundling transitive dependency aws-java-sdk-codestarnotifications-1.12.780.jar (via aws-java-sdk)
[WARNING] Bundling transitive dependency aws-java-sdk-cognitoidentity-1.12.780.jar (via aws-java-sdk)
[WARNING] Bundling transitive dependency aws-java-sdk-cognitoidp-1.12.780.jar (via aws-java-sdk)
[WARNING] Bundling transitive dependency aws-java-sdk-cognitosync-1.12.780.jar (via aws-java-sdk)
[WARNING] Bundling transitive dependency aws-java-sdk-comprehend-1.12.780.jar (via aws-java-sdk)
[WARNING] Bundling transitive dependency aws-java-sdk-comprehendmedical-1.12.780.jar (via aws-java-sdk)
[WARNING] Bundling transitive dependency aws-java-sdk-computeoptimizer-1.12.780.jar (via aws-java-sdk)
[WARNING] Bundling transitive dependency aws-java-sdk-config-1.12.780.jar (via aws-java-sdk)
[WARNING] Bundling transitive dependency aws-java-sdk-connect-1.12.780.jar (via aws-java-sdk)
[WARNING] Bundling transitive dependency aws-java-sdk-connectcampaign-1.12.780.jar (via aws-java-sdk)
[WARNING] Bundling transitive dependency aws-java-sdk-connectcases-1.12.780.jar (via aws-java-sdk)
[WARNING] Bundling transitive dependency aws-java-sdk-connectcontactlens-1.12.780.jar (via aws-java-sdk)
[WARNING] Bundling transitive dependency aws-java-sdk-connectparticipant-1.12.780.jar (via aws-java-sdk)
[WARNING] Bundling transitive dependency aws-java-sdk-connectwisdom-1.12.780.jar (via aws-java-sdk)
[WARNING] Bundling transitive dependency aws-java-sdk-controlcatalog-1.12.780.jar (via aws-java-sdk)
[WARNING] Bundling transitive dependency aws-java-sdk-controltower-1.12.780.jar (via aws-java-sdk)
[WARNING] Bundling transitive dependency aws-java-sdk-costandusagereport-1.12.780.jar (via aws-java-sdk)
[WARNING] Bundling transitive dependency aws-java-sdk-costexplorer-1.12.780.jar (via aws-java-sdk)
[WARNING] Bundling transitive dependency aws-java-sdk-costoptimizationhub-1.12.780.jar (via aws-java-sdk)
[WARNING] Bundling transitive dependency aws-java-sdk-customerprofiles-1.12.780.jar (via aws-java-sdk)
[WARNING] Bundling transitive dependency aws-java-sdk-dataexchange-1.12.780.jar (via aws-java-sdk)
[WARNING] Bundling transitive dependency aws-java-sdk-datapipeline-1.12.780.jar (via aws-java-sdk)
[WARNING] Bundling transitive dependency aws-java-sdk-datasync-1.12.780.jar (via aws-java-sdk)
[WARNING] Bundling transitive dependency aws-java-sdk-datazoneexternal-1.12.780.jar (via aws-java-sdk)
[WARNING] Bundling transitive dependency aws-java-sdk-dax-1.12.780.jar (via aws-java-sdk)
[WARNING] Bundling transitive dependency aws-java-sdk-deadline-1.12.780.jar (via aws-java-sdk)
[WARNING] Bundling transitive dependency aws-java-sdk-detective-1.12.780.jar (via aws-java-sdk)
[WARNING] Bundling transitive dependency aws-java-sdk-devicefarm-1.12.780.jar (via aws-java-sdk)
[WARNING] Bundling transitive dependency aws-java-sdk-devopsguru-1.12.780.jar (via aws-java-sdk)
[WARNING] Bundling transitive dependency aws-java-sdk-directconnect-1.12.780.jar (via aws-java-sdk)
[WARNING] Bundling transitive dependency aws-java-sdk-directory-1.12.780.jar (via aws-java-sdk)
[WARNING] Bundling transitive dependency aws-java-sdk-discovery-1.12.780.jar (via aws-java-sdk)
[WARNING] Bundling transitive dependency aws-java-sdk-dlm-1.12.780.jar (via aws-java-sdk)
[WARNING] Bundling transitive dependency aws-java-sdk-dms-1.12.780.jar (via aws-java-sdk)
[WARNING] Bundling transitive dependency aws-java-sdk-docdb-1.12.780.jar (via aws-java-sdk)
[WARNING] Bundling transitive dependency aws-java-sdk-docdbelastic-1.12.780.jar (via aws-java-sdk)
[WARNING] Bundling transitive dependency aws-java-sdk-drs-1.12.780.jar (via aws-java-sdk)
[WARNING] Bundling transitive dependency aws-java-sdk-dynamodb-1.12.780.jar (via aws-java-sdk)
[WARNING] Bundling transitive dependency aws-java-sdk-ebs-1.12.780.jar (via aws-java-sdk)
[WARNING] Bundling transitive dependency aws-java-sdk-ec2instanceconnect-1.12.780.jar (via aws-java-sdk)
[WARNING] Bundling transitive dependency aws-java-sdk-ecrpublic-1.12.780.jar (via aws-java-sdk)
[WARNING] Bundling transitive dependency aws-java-sdk-eks-1.12.780.jar (via aws-java-sdk)
[WARNING] Bundling transitive dependency aws-java-sdk-eksauth-1.12.780.jar (via aws-java-sdk)
[WARNING] Bundling transitive dependency aws-java-sdk-elasticache-1.12.780.jar (via aws-java-sdk)
[WARNING] Bundling transitive dependency aws-java-sdk-elasticinference-1.12.780.jar (via aws-java-sdk)
[WARNING] Bundling transitive dependency aws-java-sdk-elasticloadbalancing-1.12.780.jar (via aws-java-sdk)
[WARNING] Bundling transitive dependency aws-java-sdk-elasticsearch-1.12.780.jar (via aws-java-sdk)
[WARNING] Bundling transitive dependency aws-java-sdk-elastictranscoder-1.12.780.jar (via aws-java-sdk)
[WARNING] Bundling transitive dependency aws-java-sdk-emr-1.12.780.jar (via aws-java-sdk)
[WARNING] Bundling transitive dependency aws-java-sdk-emrcontainers-1.12.780.jar (via aws-java-sdk)
[WARNING] Bundling transitive dependency aws-java-sdk-emrserverless-1.12.780.jar (via aws-java-sdk)
[WARNING] Bundling transitive dependency aws-java-sdk-entityresolution-1.12.780.jar (via aws-java-sdk)
[WARNING] Bundling transitive dependency aws-java-sdk-eventbridge-1.12.780.jar (via aws-java-sdk)
[WARNING] Bundling transitive dependency aws-java-sdk-events-1.12.780.jar (via aws-java-sdk)
[WARNING] Bundling transitive dependency aws-java-sdk-finspace-1.12.780.jar (via aws-java-sdk)
[WARNING] Bundling transitive dependency aws-java-sdk-finspacedata-1.12.780.jar (via aws-java-sdk)
[WARNING] Bundling transitive dependency aws-java-sdk-fis-1.12.780.jar (via aws-java-sdk)
[WARNING] Bundling transitive dependency aws-java-sdk-fms-1.12.780.jar (via aws-java-sdk)
[WARNING] Bundling transitive dependency aws-java-sdk-forecast-1.12.780.jar (via aws-java-sdk)
[WARNING] Bundling transitive dependency aws-java-sdk-forecastquery-1.12.780.jar (via aws-java-sdk)
[WARNING] Bundling transitive dependency aws-java-sdk-frauddetector-1.12.780.jar (via aws-java-sdk)
[WARNING] Bundling transitive dependency aws-java-sdk-freetier-1.12.780.jar (via aws-java-sdk)
[WARNING] Bundling transitive dependency aws-java-sdk-fsx-1.12.780.jar (via aws-java-sdk)
[WARNING] Bundling transitive dependency aws-java-sdk-gamelift-1.12.780.jar (via aws-java-sdk)
[WARNING] Bundling transitive dependency aws-java-sdk-glacier-1.12.780.jar (via aws-java-sdk)
[WARNING] Bundling transitive dependency aws-java-sdk-globalaccelerator-1.12.780.jar (via aws-java-sdk)
[WARNING] Bundling transitive dependency aws-java-sdk-glue-1.12.780.jar (via aws-java-sdk)
[WARNING] Bundling transitive dependency aws-java-sdk-gluedatabrew-1.12.780.jar (via aws-java-sdk)
[WARNING] Bundling transitive dependency aws-java-sdk-greengrass-1.12.780.jar (via aws-java-sdk)
[WARNING] Bundling transitive dependency aws-java-sdk-greengrassv2-1.12.780.jar (via aws-java-sdk)
[WARNING] Bundling transitive dependency aws-java-sdk-groundstation-1.12.780.jar (via aws-java-sdk)
[WARNING] Bundling transitive dependency aws-java-sdk-guardduty-1.12.780.jar (via aws-java-sdk)
[WARNING] Bundling transitive dependency aws-java-sdk-health-1.12.780.jar (via aws-java-sdk)
[WARNING] Bundling transitive dependency aws-java-sdk-healthlake-1.12.780.jar (via aws-java-sdk)
[WARNING] Bundling transitive dependency aws-java-sdk-iamrolesanywhere-1.12.780.jar (via aws-java-sdk)
[WARNING] Bundling transitive dependency aws-java-sdk-identitystore-1.12.780.jar (via aws-java-sdk)
[WARNING] Bundling transitive dependency aws-java-sdk-imagebuilder-1.12.780.jar (via aws-java-sdk)
[WARNING] Bundling transitive dependency aws-java-sdk-importexport-1.12.780.jar (via aws-java-sdk)
[WARNING] Bundling transitive dependency aws-java-sdk-inspector2-1.12.780.jar (via aws-java-sdk)
[WARNING] Bundling transitive dependency aws-java-sdk-inspector-1.12.780.jar (via aws-java-sdk)
[WARNING] Bundling transitive dependency aws-java-sdk-inspectorscan-1.12.780.jar (via aws-java-sdk)
[WARNING] Bundling transitive dependency aws-java-sdk-internetmonitor-1.12.780.jar (via aws-java-sdk)
[WARNING] Bundling transitive dependency aws-java-sdk-iot1clickdevices-1.12.780.jar (via aws-java-sdk)
[WARNING] Bundling transitive dependency aws-java-sdk-iot1clickprojects-1.12.780.jar (via aws-java-sdk)
[WARNING] Bundling transitive dependency aws-java-sdk-iot-1.12.780.jar (via aws-java-sdk)
[WARNING] Bundling transitive dependency aws-java-sdk-iotanalytics-1.12.780.jar (via aws-java-sdk)
[WARNING] Bundling transitive dependency aws-java-sdk-iotdeviceadvisor-1.12.780.jar (via aws-java-sdk)
[WARNING] Bundling transitive dependency aws-java-sdk-iotevents-1.12.780.jar (via aws-java-sdk)
[WARNING] Bundling transitive dependency aws-java-sdk-ioteventsdata-1.12.780.jar (via aws-java-sdk)
[WARNING] Bundling transitive dependency aws-java-sdk-iotfleethub-1.12.780.jar (via aws-java-sdk)
[WARNING] Bundling transitive dependency aws-java-sdk-iotfleetwise-1.12.780.jar (via aws-java-sdk)
[WARNING] Bundling transitive dependency aws-java-sdk-iotjobsdataplane-1.12.780.jar (via aws-java-sdk)
[WARNING] Bundling transitive dependency aws-java-sdk-iotsecuretunneling-1.12.780.jar (via aws-java-sdk)
[WARNING] Bundling transitive dependency aws-java-sdk-iotsitewise-1.12.780.jar (via aws-java-sdk)
[WARNING] Bundling transitive dependency aws-java-sdk-iotthingsgraph-1.12.780.jar (via aws-java-sdk)
[WARNING] Bundling transitive dependency aws-java-sdk-iottwinmaker-1.12.780.jar (via aws-java-sdk)
[WARNING] Bundling transitive dependency aws-java-sdk-iotwireless-1.12.780.jar (via aws-java-sdk)
[WARNING] Bundling transitive dependency aws-java-sdk-ivs-1.12.780.jar (via aws-java-sdk)
[WARNING] Bundling transitive dependency aws-java-sdk-ivschat-1.12.780.jar (via aws-java-sdk)
[WARNING] Bundling transitive dependency aws-java-sdk-ivsrealtime-1.12.780.jar (via aws-java-sdk)
[WARNING] Bundling transitive dependency aws-java-sdk-kafka-1.12.780.jar (via aws-java-sdk)
[WARNING] Bundling transitive dependency aws-java-sdk-kafkaconnect-1.12.780.jar (via aws-java-sdk)
[WARNING] Bundling transitive dependency aws-java-sdk-kendra-1.12.780.jar (via aws-java-sdk)
[WARNING] Bundling transitive dependency aws-java-sdk-kendraranking-1.12.780.jar (via aws-java-sdk)
[WARNING] Bundling transitive dependency aws-java-sdk-keyspaces-1.12.780.jar (via aws-java-sdk)
[WARNING] Bundling transitive dependency aws-java-sdk-kinesisanalyticsv2-1.12.780.jar (via aws-java-sdk)
[WARNING] Bundling transitive dependency aws-java-sdk-kinesisvideo-1.12.780.jar (via aws-java-sdk)
[WARNING] Bundling transitive dependency aws-java-sdk-kinesisvideosignalingchannels-1.12.780.jar (via aws-java-sdk)
[WARNING] Bundling transitive dependency aws-java-sdk-kinesisvideowebrtcstorage-1.12.780.jar (via aws-java-sdk)
[WARNING] Bundling transitive dependency aws-java-sdk-lakeformation-1.12.780.jar (via aws-java-sdk)
[WARNING] Bundling transitive dependency aws-java-sdk-launchwizard-1.12.780.jar (via aws-java-sdk)
[WARNING] Bundling transitive dependency aws-java-sdk-lex-1.12.780.jar (via aws-java-sdk)
[WARNING] Bundling transitive dependency aws-java-sdk-lexmodelbuilding-1.12.780.jar (via aws-java-sdk)
[WARNING] Bundling transitive dependency aws-java-sdk-lexmodelsv2-1.12.780.jar (via aws-java-sdk)
[WARNING] Bundling transitive dependency aws-java-sdk-lexruntimev2-1.12.780.jar (via aws-java-sdk)
[WARNING] Bundling transitive dependency aws-java-sdk-licensemanager-1.12.780.jar (via aws-java-sdk)
[WARNING] Bundling transitive dependency aws-java-sdk-licensemanagerlinuxsubscriptions-1.12.780.jar (via aws-java-sdk)
[WARNING] Bundling transitive dependency aws-java-sdk-licensemanagerusersubscriptions-1.12.780.jar (via aws-java-sdk)
[WARNING] Bundling transitive dependency aws-java-sdk-lightsail-1.12.780.jar (via aws-java-sdk)
[WARNING] Bundling transitive dependency aws-java-sdk-location-1.12.780.jar (via aws-java-sdk)
[WARNING] Bundling transitive dependency aws-java-sdk-lookoutequipment-1.12.780.jar (via aws-java-sdk)
[WARNING] Bundling transitive dependency aws-java-sdk-lookoutforvision-1.12.780.jar (via aws-java-sdk)
[WARNING] Bundling transitive dependency aws-java-sdk-lookoutmetrics-1.12.780.jar (via aws-java-sdk)
[WARNING] Bundling transitive dependency aws-java-sdk-machinelearning-1.12.780.jar (via aws-java-sdk)
[WARNING] Bundling transitive dependency aws-java-sdk-macie2-1.12.780.jar (via aws-java-sdk)
[WARNING] Bundling transitive dependency aws-java-sdk-mailmanager-1.12.780.jar (via aws-java-sdk)
[WARNING] Bundling transitive dependency aws-java-sdk-mainframemodernization-1.12.780.jar (via aws-java-sdk)
[WARNING] Bundling transitive dependency aws-java-sdk-managedblockchain-1.12.780.jar (via aws-java-sdk)
[WARNING] Bundling transitive dependency aws-java-sdk-managedblockchainquery-1.12.780.jar (via aws-java-sdk)
[WARNING] Bundling transitive dependency aws-java-sdk-managedgrafana-1.12.780.jar (via aws-java-sdk)
[WARNING] Bundling transitive dependency aws-java-sdk-marketplaceagreement-1.12.780.jar (via aws-java-sdk)
[WARNING] Bundling transitive dependency aws-java-sdk-marketplacecatalog-1.12.780.jar (via aws-java-sdk)
[WARNING] Bundling transitive dependency aws-java-sdk-marketplacecommerceanalytics-1.12.780.jar (via aws-java-sdk)
[WARNING] Bundling transitive dependency aws-java-sdk-marketplacedeployment-1.12.780.jar (via aws-java-sdk)
[WARNING] Bundling transitive dependency aws-java-sdk-marketplaceentitlement-1.12.780.jar (via aws-java-sdk)
[WARNING] Bundling transitive dependency aws-java-sdk-marketplacemeteringservice-1.12.780.jar (via aws-java-sdk)
[WARNING] Bundling transitive dependency aws-java-sdk-mechanicalturkrequester-1.12.780.jar (via aws-java-sdk)
[WARNING] Bundling transitive dependency aws-java-sdk-mediaconnect-1.12.780.jar (via aws-java-sdk)
[WARNING] Bundling transitive dependency aws-java-sdk-mediaconvert-1.12.780.jar (via aws-java-sdk)
[WARNING] Bundling transitive dependency aws-java-sdk-medialive-1.12.780.jar (via aws-java-sdk)
[WARNING] Bundling transitive dependency aws-java-sdk-mediapackage-1.12.780.jar (via aws-java-sdk)
[WARNING] Bundling transitive dependency aws-java-sdk-mediapackagev2-1.12.780.jar (via aws-java-sdk)
[WARNING] Bundling transitive dependency aws-java-sdk-mediapackagevod-1.12.780.jar (via aws-java-sdk)
[WARNING] Bundling transitive dependency aws-java-sdk-mediastore-1.12.780.jar (via aws-java-sdk)
[WARNING] Bundling transitive dependency aws-java-sdk-mediastoredata-1.12.780.jar (via aws-java-sdk)
[WARNING] Bundling transitive dependency aws-java-sdk-mediatailor-1.12.780.jar (via aws-java-sdk)
[WARNING] Bundling transitive dependency aws-java-sdk-medicalimaging-1.12.780.jar (via aws-java-sdk)
[WARNING] Bundling transitive dependency aws-java-sdk-memorydb-1.12.780.jar (via aws-java-sdk)
[WARNING] Bundling transitive dependency aws-java-sdk-mgn-1.12.780.jar (via aws-java-sdk)
[WARNING] Bundling transitive dependency aws-java-sdk-migrationhub-1.12.780.jar (via aws-java-sdk)
[WARNING] Bundling transitive dependency aws-java-sdk-migrationhubconfig-1.12.780.jar (via aws-java-sdk)
[WARNING] Bundling transitive dependency aws-java-sdk-migrationhuborchestrator-1.12.780.jar (via aws-java-sdk)
[WARNING] Bundling transitive dependency aws-java-sdk-migrationhubrefactorspaces-1.12.780.jar (via aws-java-sdk)
[WARNING] Bundling transitive dependency aws-java-sdk-migrationhubstrategyrecommendations-1.12.780.jar (via aws-java-sdk)
[WARNING] Bundling transitive dependency aws-java-sdk-models-1.12.780.jar (via aws-java-sdk)
[WARNING] Bundling transitive dependency aws-java-sdk-mq-1.12.780.jar (via aws-java-sdk)
[WARNING] Bundling transitive dependency aws-java-sdk-mwaa-1.12.780.jar (via aws-java-sdk)
[WARNING] Bundling transitive dependency aws-java-sdk-neptune-1.12.780.jar (via aws-java-sdk)
[WARNING] Bundling transitive dependency aws-java-sdk-neptunedata-1.12.780.jar (via aws-java-sdk)
[WARNING] Bundling transitive dependency aws-java-sdk-networkfirewall-1.12.780.jar (via aws-java-sdk)
[WARNING] Bundling transitive dependency aws-java-sdk-networkmanager-1.12.780.jar (via aws-java-sdk)
[WARNING] Bundling transitive dependency aws-java-sdk-networkmonitor-1.12.780.jar (via aws-java-sdk)
[WARNING] Bundling transitive dependency aws-java-sdk-nimblestudio-1.12.780.jar (via aws-java-sdk)
[WARNING] Bundling transitive dependency aws-java-sdk-oam-1.12.780.jar (via aws-java-sdk)
[WARNING] Bundling transitive dependency aws-java-sdk-omics-1.12.780.jar (via aws-java-sdk)
[WARNING] Bundling transitive dependency aws-java-sdk-opensearch-1.12.780.jar (via aws-java-sdk)
[WARNING] Bundling transitive dependency aws-java-sdk-opensearchserverless-1.12.780.jar (via aws-java-sdk)
[WARNING] Bundling transitive dependency aws-java-sdk-opsworks-1.12.780.jar (via aws-java-sdk)
[WARNING] Bundling transitive dependency aws-java-sdk-opsworkscm-1.12.780.jar (via aws-java-sdk)
[WARNING] Bundling transitive dependency aws-java-sdk-osis-1.12.780.jar (via aws-java-sdk)
[WARNING] Bundling transitive dependency aws-java-sdk-outposts-1.12.780.jar (via aws-java-sdk)
[WARNING] Bundling transitive dependency aws-java-sdk-panorama-1.12.780.jar (via aws-java-sdk)
[WARNING] Bundling transitive dependency aws-java-sdk-paymentcryptography-1.12.780.jar (via aws-java-sdk)
[WARNING] Bundling transitive dependency aws-java-sdk-paymentcryptographydata-1.12.780.jar (via aws-java-sdk)
[WARNING] Bundling transitive dependency aws-java-sdk-pcaconnectorad-1.12.780.jar (via aws-java-sdk)
[WARNING] Bundling transitive dependency aws-java-sdk-pcaconnectorscep-1.12.780.jar (via aws-java-sdk)
[WARNING] Bundling transitive dependency aws-java-sdk-personalize-1.12.780.jar (via aws-java-sdk)
[WARNING] Bundling transitive dependency aws-java-sdk-personalizeevents-1.12.780.jar (via aws-java-sdk)
[WARNING] Bundling transitive dependency aws-java-sdk-personalizeruntime-1.12.780.jar (via aws-java-sdk)
[WARNING] Bundling transitive dependency aws-java-sdk-pi-1.12.780.jar (via aws-java-sdk)
[WARNING] Bundling transitive dependency aws-java-sdk-pinpoint-1.12.780.jar (via aws-java-sdk)
[WARNING] Bundling transitive dependency aws-java-sdk-pinpointemail-1.12.780.jar (via aws-java-sdk)
[WARNING] Bundling transitive dependency aws-java-sdk-pinpointsmsvoice-1.12.780.jar (via aws-java-sdk)
[WARNING] Bundling transitive dependency aws-java-sdk-pinpointsmsvoicev2-1.12.780.jar (via aws-java-sdk)
[WARNING] Bundling transitive dependency aws-java-sdk-pipes-1.12.780.jar (via aws-java-sdk)
[WARNING] Bundling transitive dependency aws-java-sdk-polly-1.12.780.jar (via aws-java-sdk)
[WARNING] Bundling transitive dependency aws-java-sdk-pricing-1.12.780.jar (via aws-java-sdk)
[WARNING] Bundling transitive dependency aws-java-sdk-private5g-1.12.780.jar (via aws-java-sdk)
[WARNING] Bundling transitive dependency aws-java-sdk-prometheus-1.12.780.jar (via aws-java-sdk)
[WARNING] Bundling transitive dependency aws-java-sdk-proton-1.12.780.jar (via aws-java-sdk)
[WARNING] Bundling transitive dependency aws-java-sdk-qapps-1.12.780.jar (via aws-java-sdk)
[WARNING] Bundling transitive dependency aws-java-sdk-qbusiness-1.12.780.jar (via aws-java-sdk)
[WARNING] Bundling transitive dependency aws-java-sdk-qconnect-1.12.780.jar (via aws-java-sdk)
[WARNING] Bundling transitive dependency aws-java-sdk-qldb-1.12.780.jar (via aws-java-sdk)
[WARNING] Bundling transitive dependency aws-java-sdk-qldbsession-1.12.780.jar (via aws-java-sdk)
[WARNING] Bundling transitive dependency aws-java-sdk-quicksight-1.12.780.jar (via aws-java-sdk)
[WARNING] Bundling transitive dependency aws-java-sdk-ram-1.12.780.jar (via aws-java-sdk)
[WARNING] Bundling transitive dependency aws-java-sdk-rds-1.12.780.jar (via aws-java-sdk)
[WARNING] Bundling transitive dependency aws-java-sdk-rdsdata-1.12.780.jar (via aws-java-sdk)
[WARNING] Bundling transitive dependency aws-java-sdk-recyclebin-1.12.780.jar (via aws-java-sdk)
[WARNING] Bundling transitive dependency aws-java-sdk-redshift-1.12.780.jar (via aws-java-sdk)
[WARNING] Bundling transitive dependency aws-java-sdk-redshiftdataapi-1.12.780.jar (via aws-java-sdk)
[WARNING] Bundling transitive dependency aws-java-sdk-redshiftserverless-1.12.780.jar (via aws-java-sdk)
[WARNING] Bundling transitive dependency aws-java-sdk-rekognition-1.12.780.jar (via aws-java-sdk)
[WARNING] Bundling transitive dependency aws-java-sdk-repostspace-1.12.780.jar (via aws-java-sdk)
[WARNING] Bundling transitive dependency aws-java-sdk-resiliencehub-1.12.780.jar (via aws-java-sdk)
[WARNING] Bundling transitive dependency aws-java-sdk-resourceexplorer2-1.12.780.jar (via aws-java-sdk)
[WARNING] Bundling transitive dependency aws-java-sdk-resourcegroups-1.12.780.jar (via aws-java-sdk)
[WARNING] Bundling transitive dependency aws-java-sdk-resourcegroupstaggingapi-1.12.780.jar (via aws-java-sdk)
[WARNING] Bundling transitive dependency aws-java-sdk-robomaker-1.12.780.jar (via aws-java-sdk)
[WARNING] Bundling transitive dependency aws-java-sdk-route53-1.12.780.jar (via aws-java-sdk)
[WARNING] Bundling transitive dependency aws-java-sdk-route53profiles-1.12.780.jar (via aws-java-sdk)
[WARNING] Bundling transitive dependency aws-java-sdk-route53recoverycluster-1.12.780.jar (via aws-java-sdk)
[WARNING] Bundling transitive dependency aws-java-sdk-route53recoverycontrolconfig-1.12.780.jar (via aws-java-sdk)
[WARNING] Bundling transitive dependency aws-java-sdk-route53recoveryreadiness-1.12.780.jar (via aws-java-sdk)
[WARNING] Bundling transitive dependency aws-java-sdk-route53resolver-1.12.780.jar (via aws-java-sdk)
[WARNING] Bundling transitive dependency aws-java-sdk-s3control-1.12.780.jar (via aws-java-sdk)
[WARNING] Bundling transitive dependency aws-java-sdk-s3outposts-1.12.780.jar (via aws-java-sdk)
[WARNING] Bundling transitive dependency aws-java-sdk-sagemaker-1.12.780.jar (via aws-java-sdk)
[WARNING] Bundling transitive dependency aws-java-sdk-sagemakeredgemanager-1.12.780.jar (via aws-java-sdk)
[WARNING] Bundling transitive dependency aws-java-sdk-sagemakerfeaturestoreruntime-1.12.780.jar (via aws-java-sdk)
[WARNING] Bundling transitive dependency aws-java-sdk-sagemakergeospatial-1.12.780.jar (via aws-java-sdk)
[WARNING] Bundling transitive dependency aws-java-sdk-sagemakermetrics-1.12.780.jar (via aws-java-sdk)
[WARNING] Bundling transitive dependency aws-java-sdk-sagemakerruntime-1.12.780.jar (via aws-java-sdk)
[WARNING] Bundling transitive dependency aws-java-sdk-savingsplans-1.12.780.jar (via aws-java-sdk)
[WARNING] Bundling transitive dependency aws-java-sdk-scheduler-1.12.780.jar (via aws-java-sdk)
[WARNING] Bundling transitive dependency aws-java-sdk-schemas-1.12.780.jar (via aws-java-sdk)
[WARNING] Bundling transitive dependency aws-java-sdk-securityhub-1.12.780.jar (via aws-java-sdk)
[WARNING] Bundling transitive dependency aws-java-sdk-securitylake-1.12.780.jar (via aws-java-sdk)
[WARNING] Bundling transitive dependency aws-java-sdk-serverlessapplicationrepository-1.12.780.jar (via aws-java-sdk)
[WARNING] Bundling transitive dependency aws-java-sdk-servermigration-1.12.780.jar (via aws-java-sdk)
[WARNING] Bundling transitive dependency aws-java-sdk-servicecatalog-1.12.780.jar (via aws-java-sdk)
[WARNING] Bundling transitive dependency aws-java-sdk-servicediscovery-1.12.780.jar (via aws-java-sdk)
[WARNING] Bundling transitive dependency aws-java-sdk-servicequotas-1.12.780.jar (via aws-java-sdk)
[WARNING] Bundling transitive dependency aws-java-sdk-ses-1.12.780.jar (via aws-java-sdk)
[WARNING] Bundling transitive dependency aws-java-sdk-sesv2-1.12.780.jar (via aws-java-sdk)
[WARNING] Bundling transitive dependency aws-java-sdk-shield-1.12.780.jar (via aws-java-sdk)
[WARNING] Bundling transitive dependency aws-java-sdk-signer-1.12.780.jar (via aws-java-sdk)
[WARNING] Bundling transitive dependency aws-java-sdk-simpledb-1.12.780.jar (via aws-java-sdk)
[WARNING] Bundling transitive dependency aws-java-sdk-simpleworkflow-1.12.780.jar (via aws-java-sdk)
[WARNING] Bundling transitive dependency aws-java-sdk-simspaceweaver-1.12.780.jar (via aws-java-sdk)
[WARNING] Bundling transitive dependency aws-java-sdk-snowball-1.12.780.jar (via aws-java-sdk)
[WARNING] Bundling transitive dependency aws-java-sdk-snowdevicemanagement-1.12.780.jar (via aws-java-sdk)
[WARNING] Bundling transitive dependency aws-java-sdk-ssmcontacts-1.12.780.jar (via aws-java-sdk)
[WARNING] Bundling transitive dependency aws-java-sdk-ssmincidents-1.12.780.jar (via aws-java-sdk)
[WARNING] Bundling transitive dependency aws-java-sdk-ssmsap-1.12.780.jar (via aws-java-sdk)
[WARNING] Bundling transitive dependency aws-java-sdk-sso-1.12.780.jar (via aws-java-sdk)
[WARNING] Bundling transitive dependency aws-java-sdk-ssoadmin-1.12.780.jar (via aws-java-sdk)
[WARNING] Bundling transitive dependency aws-java-sdk-ssooidc-1.12.780.jar (via aws-java-sdk)
[WARNING] Bundling transitive dependency aws-java-sdk-stepfunctions-1.12.780.jar (via aws-java-sdk)
[WARNING] Bundling transitive dependency aws-java-sdk-storagegateway-1.12.780.jar (via aws-java-sdk)
[WARNING] Bundling transitive dependency aws-java-sdk-supplychain-1.12.780.jar (via aws-java-sdk)
[WARNING] Bundling transitive dependency aws-java-sdk-support-1.12.780.jar (via aws-java-sdk)
[WARNING] Bundling transitive dependency aws-java-sdk-supportapp-1.12.780.jar (via aws-java-sdk)
[WARNING] Bundling transitive dependency aws-java-sdk-swf-libraries-1.11.22.jar (via aws-java-sdk)
[WARNING] Bundling transitive dependency aws-java-sdk-synthetics-1.12.780.jar (via aws-java-sdk)
[WARNING] Bundling transitive dependency aws-java-sdk-taxsettings-1.12.780.jar (via aws-java-sdk)
[WARNING] Bundling transitive dependency aws-java-sdk-textract-1.12.780.jar (via aws-java-sdk)
[WARNING] Bundling transitive dependency aws-java-sdk-timestreaminfluxdb-1.12.780.jar (via aws-java-sdk)
[WARNING] Bundling transitive dependency aws-java-sdk-timestreamquery-1.12.780.jar (via aws-java-sdk)
[WARNING] Bundling transitive dependency aws-java-sdk-timestreamwrite-1.12.780.jar (via aws-java-sdk)
[WARNING] Bundling transitive dependency aws-java-sdk-tnb-1.12.780.jar (via aws-java-sdk)
[WARNING] Bundling transitive dependency aws-java-sdk-transcribe-1.12.780.jar (via aws-java-sdk)
[WARNING] Bundling transitive dependency aws-java-sdk-transfer-1.12.780.jar (via aws-java-sdk)
[WARNING] Bundling transitive dependency aws-java-sdk-translate-1.12.780.jar (via aws-java-sdk)
[WARNING] Bundling transitive dependency aws-java-sdk-trustedadvisor-1.12.780.jar (via aws-java-sdk)
[WARNING] Bundling transitive dependency aws-java-sdk-verifiedpermissions-1.12.780.jar (via aws-java-sdk)
[WARNING] Bundling transitive dependency aws-java-sdk-voiceid-1.12.780.jar (via aws-java-sdk)
[WARNING] Bundling transitive dependency aws-java-sdk-vpclattice-1.12.780.jar (via aws-java-sdk)
[WARNING] Bundling transitive dependency aws-java-sdk-waf-1.12.780.jar (via aws-java-sdk)
[WARNING] Bundling transitive dependency aws-java-sdk-wafv2-1.12.780.jar (via aws-java-sdk)
[WARNING] Bundling transitive dependency aws-java-sdk-wellarchitected-1.12.780.jar (via aws-java-sdk)
[WARNING] Bundling transitive dependency aws-java-sdk-workdocs-1.12.780.jar (via aws-java-sdk)
[WARNING] Bundling transitive dependency aws-java-sdk-worklink-1.12.780.jar (via aws-java-sdk)
[WARNING] Bundling transitive dependency aws-java-sdk-workmail-1.12.780.jar (via aws-java-sdk)
[WARNING] Bundling transitive dependency aws-java-sdk-workmailmessageflow-1.12.780.jar (via aws-java-sdk)
[WARNING] Bundling transitive dependency aws-java-sdk-workspaces-1.12.780.jar (via aws-java-sdk)
[WARNING] Bundling transitive dependency aws-java-sdk-workspacesthinclient-1.12.780.jar (via aws-java-sdk)
[WARNING] Bundling transitive dependency aws-java-sdk-workspacesweb-1.12.780.jar (via aws-java-sdk)
[WARNING] Bundling transitive dependency aws-java-sdk-xray-1.12.780.jar (via aws-java-sdk)
[INFO] Bundling direct dependency aws-java-sdk-1.12.780.jar
[WARNING] Bundling transitive dependency netty-buffer-4.1.115.Final.jar (via aws-java-sdk)
[WARNING] Bundling transitive dependency netty-codec-http-4.1.115.Final.jar (via aws-java-sdk)
[WARNING] Bundling transitive dependency netty-codec-4.1.115.Final.jar (via aws-java-sdk)
[WARNING] Bundling transitive dependency netty-common-4.1.115.Final.jar (via aws-java-sdk)
[WARNING] Bundling transitive dependency netty-handler-4.1.115.Final.jar (via aws-java-sdk)
[WARNING] Bundling transitive dependency netty-resolver-4.1.115.Final.jar (via aws-java-sdk)
[WARNING] Bundling transitive dependency netty-transport-native-unix-common-4.1.115.Final.jar (via aws-java-sdk)
[WARNING] Bundling transitive dependency netty-transport-4.1.115.Final.jar (via aws-java-sdk)
[INFO] Generating hpi /tmp/plugin-builds/aws-java-sdk-cloudformation/aws-java-sdk/target/aws-java-sdk.hpi
[INFO] Building jar: /tmp/plugin-builds/aws-java-sdk-cloudformation/aws-java-sdk/target/aws-java-sdk.hpi
[INFO] 
[INFO] --- jar:3.4.2:test-jar (maybe-test-jar) @ aws-java-sdk ---
[INFO] Skipping packaging of the test-jar
[INFO] 
[INFO] >>> spotbugs:4.9.2.0:check (spotbugs) > :spotbugs @ aws-java-sdk >>>
[INFO] 
[INFO] --- spotbugs:4.9.2.0:spotbugs (spotbugs) @ aws-java-sdk ---
[INFO] Skipping com.github.spotbugs:spotbugs-maven-plugin:4.9.2.0:spotbugs report goal
[INFO] 
[INFO] <<< spotbugs:4.9.2.0:check (spotbugs) < :spotbugs @ aws-java-sdk <<<
[INFO] 
[INFO] 
[INFO] --- spotbugs:4.9.2.0:check (spotbugs) @ aws-java-sdk ---
[INFO] Spotbugs plugin skipped
[INFO] 
[INFO] --- spotless:2.44.3:check (default) @ aws-java-sdk ---
[INFO] Spotless check skipped
[INFO] 
[INFO] --- install:3.1.4:install (default-install) @ aws-java-sdk ---
[INFO] Installing /tmp/plugin-builds/aws-java-sdk-cloudformation/aws-java-sdk/target/aws-java-sdk-1.12.780-999999-SNAPSHOT.pom to /home/runner/.m2/repository/org/jenkins-ci/plugins/aws-java-sdk/1.12.780-999999-SNAPSHOT/aws-java-sdk-1.12.780-999999-SNAPSHOT.pom
[INFO] Installing /tmp/plugin-builds/aws-java-sdk-cloudformation/aws-java-sdk/target/aws-java-sdk.hpi to /home/runner/.m2/repository/org/jenkins-ci/plugins/aws-java-sdk/1.12.780-999999-SNAPSHOT/aws-java-sdk-1.12.780-999999-SNAPSHOT.hpi
[INFO] Installing /tmp/plugin-builds/aws-java-sdk-cloudformation/aws-java-sdk/target/aws-java-sdk.jar to /home/runner/.m2/repository/org/jenkins-ci/plugins/aws-java-sdk/1.12.780-999999-SNAPSHOT/aws-java-sdk-1.12.780-999999-SNAPSHOT.jar
[INFO] ------------------------------------------------------------------------
[INFO] Reactor Summary for Amazon Web Services SDK :: Parent 1.12.780-999999-SNAPSHOT:
[INFO] 
<<<<<<< HEAD
[INFO] Amazon Web Services SDK :: Parent .................. SUCCESS [  2.491 s]
[INFO] Amazon Web Services SDK :: Minimal ................. SUCCESS [  3.079 s]
[INFO] Amazon Web Services SDK :: Api Gateway ............. SUCCESS [  1.942 s]
[INFO] Amazon Web Services SDK :: Autoscaling ............. SUCCESS [  1.350 s]
[INFO] Amazon Web Services SDK :: CloudFormation .......... SUCCESS [  1.218 s]
[INFO] Amazon Web Services SDK :: CloudFront .............. SUCCESS [  1.073 s]
[INFO] Amazon Web Services SDK :: CloudWatch .............. SUCCESS [  1.168 s]
[INFO] Amazon Web Services SDK :: CodeBuild ............... SUCCESS [  0.951 s]
[INFO] Amazon Web Services SDK :: CodeDeploy .............. SUCCESS [  0.895 s]
[INFO] Amazon Web Services SDK :: EC2 ..................... SUCCESS [  1.173 s]
[INFO] Amazon Web Services SDK :: ECR ..................... SUCCESS [  0.964 s]
[INFO] Amazon Web Services SDK :: ECS ..................... SUCCESS [  0.992 s]
[INFO] Amazon Web Services SDK :: EFS ..................... SUCCESS [  1.002 s]
[INFO] Amazon Web Services SDK :: Elastic Beanstalk ....... SUCCESS [  1.358 s]
[INFO] Amazon Web Services SDK :: Elastic Load Balancing V2 SUCCESS [  0.929 s]
[INFO] Amazon Web Services SDK :: IAM ..................... SUCCESS [  0.923 s]
[INFO] Amazon Web Services SDK :: kinesis ................. SUCCESS [  0.940 s]
[INFO] Amazon Web Services SDK :: Lambda .................. SUCCESS [  0.998 s]
[INFO] Amazon Web Services SDK :: Logs .................... SUCCESS [  0.939 s]
[INFO] Amazon Web Services SDK :: Organizations ........... SUCCESS [  0.968 s]
[INFO] Amazon Web Services SDK :: Secrets Manager ......... SUCCESS [  0.919 s]
[INFO] Amazon Web Services SDK :: SQS ..................... SUCCESS [  0.876 s]
[INFO] Amazon Web Services SDK :: SNS ..................... SUCCESS [  0.932 s]
[INFO] Amazon Web Services SDK :: SSM ..................... SUCCESS [  1.076 s]
[INFO] Amazon Web Services SDK :: All ..................... SUCCESS [ 10.010 s]
[INFO] ------------------------------------------------------------------------
[INFO] BUILD SUCCESS
[INFO] ------------------------------------------------------------------------
[INFO] Total time:  40.355 s
[INFO] Finished at: 2025-07-09T12:30:09+02:00
=======
[INFO] Amazon Web Services SDK :: Parent .................. SUCCESS [  2.378 s]
[INFO] Amazon Web Services SDK :: Minimal ................. SUCCESS [  2.242 s]
[INFO] Amazon Web Services SDK :: Api Gateway ............. SUCCESS [  1.744 s]
[INFO] Amazon Web Services SDK :: Autoscaling ............. SUCCESS [  1.355 s]
[INFO] Amazon Web Services SDK :: CloudFormation .......... SUCCESS [  1.490 s]
[INFO] Amazon Web Services SDK :: CloudFront .............. SUCCESS [  1.282 s]
[INFO] Amazon Web Services SDK :: CloudWatch .............. SUCCESS [  1.175 s]
[INFO] Amazon Web Services SDK :: CodeBuild ............... SUCCESS [  1.177 s]
[INFO] Amazon Web Services SDK :: CodeDeploy .............. SUCCESS [  1.358 s]
[INFO] Amazon Web Services SDK :: EC2 ..................... SUCCESS [  1.363 s]
[INFO] Amazon Web Services SDK :: ECR ..................... SUCCESS [  1.144 s]
[INFO] Amazon Web Services SDK :: ECS ..................... SUCCESS [  1.101 s]
[INFO] Amazon Web Services SDK :: EFS ..................... SUCCESS [  1.082 s]
[INFO] Amazon Web Services SDK :: Elastic Beanstalk ....... SUCCESS [  1.037 s]
[INFO] Amazon Web Services SDK :: Elastic Load Balancing V2 SUCCESS [  1.029 s]
[INFO] Amazon Web Services SDK :: IAM ..................... SUCCESS [  1.064 s]
[INFO] Amazon Web Services SDK :: kinesis ................. SUCCESS [  1.087 s]
[INFO] Amazon Web Services SDK :: Lambda .................. SUCCESS [  1.041 s]
[INFO] Amazon Web Services SDK :: Logs .................... SUCCESS [  1.034 s]
[INFO] Amazon Web Services SDK :: Organizations ........... SUCCESS [  1.025 s]
[INFO] Amazon Web Services SDK :: Secrets Manager ......... SUCCESS [  1.011 s]
[INFO] Amazon Web Services SDK :: SQS ..................... SUCCESS [  1.009 s]
[INFO] Amazon Web Services SDK :: SNS ..................... SUCCESS [  1.022 s]
[INFO] Amazon Web Services SDK :: SSM ..................... SUCCESS [  1.087 s]
[INFO] Amazon Web Services SDK :: All ..................... SUCCESS [  9.731 s]
[INFO] ------------------------------------------------------------------------
[INFO] BUILD SUCCESS
[INFO] ------------------------------------------------------------------------
[INFO] Total time:  40.930 s
[INFO] Finished at: 2025-07-08T03:08:52Z
>>>>>>> ab7ada5f
[INFO] ------------------------------------------------------------------------<|MERGE_RESOLUTION|>--- conflicted
+++ resolved
@@ -2735,38 +2735,6 @@
 [INFO] ------------------------------------------------------------------------
 [INFO] Reactor Summary for Amazon Web Services SDK :: Parent 1.12.780-999999-SNAPSHOT:
 [INFO] 
-<<<<<<< HEAD
-[INFO] Amazon Web Services SDK :: Parent .................. SUCCESS [  2.491 s]
-[INFO] Amazon Web Services SDK :: Minimal ................. SUCCESS [  3.079 s]
-[INFO] Amazon Web Services SDK :: Api Gateway ............. SUCCESS [  1.942 s]
-[INFO] Amazon Web Services SDK :: Autoscaling ............. SUCCESS [  1.350 s]
-[INFO] Amazon Web Services SDK :: CloudFormation .......... SUCCESS [  1.218 s]
-[INFO] Amazon Web Services SDK :: CloudFront .............. SUCCESS [  1.073 s]
-[INFO] Amazon Web Services SDK :: CloudWatch .............. SUCCESS [  1.168 s]
-[INFO] Amazon Web Services SDK :: CodeBuild ............... SUCCESS [  0.951 s]
-[INFO] Amazon Web Services SDK :: CodeDeploy .............. SUCCESS [  0.895 s]
-[INFO] Amazon Web Services SDK :: EC2 ..................... SUCCESS [  1.173 s]
-[INFO] Amazon Web Services SDK :: ECR ..................... SUCCESS [  0.964 s]
-[INFO] Amazon Web Services SDK :: ECS ..................... SUCCESS [  0.992 s]
-[INFO] Amazon Web Services SDK :: EFS ..................... SUCCESS [  1.002 s]
-[INFO] Amazon Web Services SDK :: Elastic Beanstalk ....... SUCCESS [  1.358 s]
-[INFO] Amazon Web Services SDK :: Elastic Load Balancing V2 SUCCESS [  0.929 s]
-[INFO] Amazon Web Services SDK :: IAM ..................... SUCCESS [  0.923 s]
-[INFO] Amazon Web Services SDK :: kinesis ................. SUCCESS [  0.940 s]
-[INFO] Amazon Web Services SDK :: Lambda .................. SUCCESS [  0.998 s]
-[INFO] Amazon Web Services SDK :: Logs .................... SUCCESS [  0.939 s]
-[INFO] Amazon Web Services SDK :: Organizations ........... SUCCESS [  0.968 s]
-[INFO] Amazon Web Services SDK :: Secrets Manager ......... SUCCESS [  0.919 s]
-[INFO] Amazon Web Services SDK :: SQS ..................... SUCCESS [  0.876 s]
-[INFO] Amazon Web Services SDK :: SNS ..................... SUCCESS [  0.932 s]
-[INFO] Amazon Web Services SDK :: SSM ..................... SUCCESS [  1.076 s]
-[INFO] Amazon Web Services SDK :: All ..................... SUCCESS [ 10.010 s]
-[INFO] ------------------------------------------------------------------------
-[INFO] BUILD SUCCESS
-[INFO] ------------------------------------------------------------------------
-[INFO] Total time:  40.355 s
-[INFO] Finished at: 2025-07-09T12:30:09+02:00
-=======
 [INFO] Amazon Web Services SDK :: Parent .................. SUCCESS [  2.378 s]
 [INFO] Amazon Web Services SDK :: Minimal ................. SUCCESS [  2.242 s]
 [INFO] Amazon Web Services SDK :: Api Gateway ............. SUCCESS [  1.744 s]
@@ -2797,5 +2765,4 @@
 [INFO] ------------------------------------------------------------------------
 [INFO] Total time:  40.930 s
 [INFO] Finished at: 2025-07-08T03:08:52Z
->>>>>>> ab7ada5f
 [INFO] ------------------------------------------------------------------------