--- conflicted
+++ resolved
@@ -459,18 +459,6 @@
 [INFO] ------------------------------------------------------------------------
 [INFO] Reactor Summary for Mina SSHD API :: Parent 2.15.0-999999-SNAPSHOT:
 [INFO] 
-<<<<<<< HEAD
-[INFO] Mina SSHD API :: Parent ............................ SUCCESS [  2.993 s]
-[INFO] Mina SSHD API :: Common ............................ SUCCESS [  4.763 s]
-[INFO] Mina SSHD API :: Core .............................. SUCCESS [  2.855 s]
-[INFO] Mina SSHD API :: SCP ............................... SUCCESS [  1.603 s]
-[INFO] Mina SSHD API :: SFTP .............................. SUCCESS [  1.460 s]
-[INFO] ------------------------------------------------------------------------
-[INFO] BUILD SUCCESS
-[INFO] ------------------------------------------------------------------------
-[INFO] Total time:  14.699 s
-[INFO] Finished at: 2025-07-09T11:13:21+02:00
-=======
 [INFO] Mina SSHD API :: Parent ............................ SUCCESS [  2.047 s]
 [INFO] Mina SSHD API :: Common ............................ SUCCESS [  2.627 s]
 [INFO] Mina SSHD API :: Core .............................. SUCCESS [  2.079 s]
@@ -481,5 +469,4 @@
 [INFO] ------------------------------------------------------------------------
 [INFO] Total time:  9.941 s
 [INFO] Finished at: 2025-07-08T02:16:12Z
->>>>>>> ab7ada5f
 [INFO] ------------------------------------------------------------------------