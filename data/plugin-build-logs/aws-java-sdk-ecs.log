--- conflicted
+++ resolved
@@ -2735,38 +2735,6 @@
 [INFO] ------------------------------------------------------------------------
 [INFO] Reactor Summary for Amazon Web Services SDK :: Parent 1.12.780-999999-SNAPSHOT:
 [INFO] 
-<<<<<<< HEAD
-[INFO] Amazon Web Services SDK :: Parent .................. SUCCESS [  4.861 s]
-[INFO] Amazon Web Services SDK :: Minimal ................. SUCCESS [  5.778 s]
-[INFO] Amazon Web Services SDK :: Api Gateway ............. SUCCESS [  3.674 s]
-[INFO] Amazon Web Services SDK :: Autoscaling ............. SUCCESS [  3.024 s]
-[INFO] Amazon Web Services SDK :: CloudFormation .......... SUCCESS [  3.193 s]
-[INFO] Amazon Web Services SDK :: CloudFront .............. SUCCESS [  2.910 s]
-[INFO] Amazon Web Services SDK :: CloudWatch .............. SUCCESS [  2.698 s]
-[INFO] Amazon Web Services SDK :: CodeBuild ............... SUCCESS [  2.661 s]
-[INFO] Amazon Web Services SDK :: CodeDeploy .............. SUCCESS [  2.736 s]
-[INFO] Amazon Web Services SDK :: EC2 ..................... SUCCESS [  3.145 s]
-[INFO] Amazon Web Services SDK :: ECR ..................... SUCCESS [  2.533 s]
-[INFO] Amazon Web Services SDK :: ECS ..................... SUCCESS [  2.585 s]
-[INFO] Amazon Web Services SDK :: EFS ..................... SUCCESS [  2.526 s]
-[INFO] Amazon Web Services SDK :: Elastic Beanstalk ....... SUCCESS [  2.549 s]
-[INFO] Amazon Web Services SDK :: Elastic Load Balancing V2 SUCCESS [  2.526 s]
-[INFO] Amazon Web Services SDK :: IAM ..................... SUCCESS [  2.607 s]
-[INFO] Amazon Web Services SDK :: kinesis ................. SUCCESS [  2.562 s]
-[INFO] Amazon Web Services SDK :: Lambda .................. SUCCESS [  2.648 s]
-[INFO] Amazon Web Services SDK :: Logs .................... SUCCESS [  2.575 s]
-[INFO] Amazon Web Services SDK :: Organizations ........... SUCCESS [  2.681 s]
-[INFO] Amazon Web Services SDK :: Secrets Manager ......... SUCCESS [  2.529 s]
-[INFO] Amazon Web Services SDK :: SQS ..................... SUCCESS [  2.531 s]
-[INFO] Amazon Web Services SDK :: SNS ..................... SUCCESS [  2.445 s]
-[INFO] Amazon Web Services SDK :: SSM ..................... SUCCESS [  2.671 s]
-[INFO] Amazon Web Services SDK :: All ..................... SUCCESS [ 20.464 s]
-[INFO] ------------------------------------------------------------------------
-[INFO] BUILD SUCCESS
-[INFO] ------------------------------------------------------------------------
-[INFO] Total time:  01:33 min
-[INFO] Finished at: 2025-07-09T12:40:06+02:00
-=======
 [INFO] Amazon Web Services SDK :: Parent .................. SUCCESS [  2.046 s]
 [INFO] Amazon Web Services SDK :: Minimal ................. SUCCESS [  2.132 s]
 [INFO] Amazon Web Services SDK :: Api Gateway ............. SUCCESS [  1.633 s]
@@ -2797,5 +2765,4 @@
 [INFO] ------------------------------------------------------------------------
 [INFO] Total time:  41.538 s
 [INFO] Finished at: 2025-07-08T03:15:04Z
->>>>>>> ab7ada5f
 [INFO] ------------------------------------------------------------------------