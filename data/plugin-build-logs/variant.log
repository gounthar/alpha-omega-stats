WARNING: A terminally deprecated method in sun.misc.Unsafe has been called
WARNING: sun.misc.Unsafe::staticFieldBase has been called by com.google.inject.internal.aop.HiddenClassDefiner (file:/usr/share/apache-maven-3.9.10/lib/guice-5.1.0-classes.jar)
WARNING: Please consider reporting this to the maintainers of class com.google.inject.internal.aop.HiddenClassDefiner
WARNING: sun.misc.Unsafe::staticFieldBase will be removed in a future release
[INFO] Scanning for projects...
[INFO] Artifact org.jenkins-ci.tools:maven-hpi-plugin:pom:3.61 is present in the local repository, but cached from a remote repository ID that is unavailable in current build context, verifying that is downloadable from [incrementals (https://repo.jenkins-ci.org/incrementals/, default, releases), central (https://repo.maven.apache.org/maven2, default, releases)]
[INFO] Artifact org.jenkins-ci.tools:maven-hpi-plugin:pom:3.61 is present in the local repository, but cached from a remote repository ID that is unavailable in current build context, verifying that is downloadable from [incrementals (https://repo.jenkins-ci.org/incrementals/, default, releases), central (https://repo.maven.apache.org/maven2, default, releases)]
[WARNING] The POM for org.jenkins-ci.tools:maven-hpi-plugin:jar:3.61 is missing, no dependency information available
[INFO] Artifact org.jenkins-ci.tools:maven-hpi-plugin:jar:3.61 is present in the local repository, but cached from a remote repository ID that is unavailable in current build context, verifying that is downloadable from [incrementals (https://repo.jenkins-ci.org/incrementals/, default, releases), central (https://repo.maven.apache.org/maven2, default, releases)]
[INFO] Artifact org.jenkins-ci.tools:maven-hpi-plugin:jar:3.61 is present in the local repository, but cached from a remote repository ID that is unavailable in current build context, verifying that is downloadable from [incrementals (https://repo.jenkins-ci.org/incrementals/, default, releases), central (https://repo.maven.apache.org/maven2, default, releases)]
[WARNING] Failed to build parent project for org.jenkins-ci.plugins:variant:hpi:999999-SNAPSHOT
[INFO] 
[INFO] -------------------< org.jenkins-ci.plugins:variant >-------------------
[INFO] Building Variant Plugin 999999-SNAPSHOT
[INFO]   from pom.xml
[INFO] --------------------------------[ hpi ]---------------------------------
Downloading from repo.jenkins-ci.org: https://repo.jenkins-ci.org/public/org/jenkins-ci/plugins/beer/104.v3c4e67fa_1b_f5/beer-104.v3c4e67fa_1b_f5.pom
Progress (1): 0.4/1.7 kB
Progress (1): 1.7 kB    
                    
Downloaded from repo.jenkins-ci.org: https://repo.jenkins-ci.org/public/org/jenkins-ci/plugins/beer/104.v3c4e67fa_1b_f5/beer-104.v3c4e67fa_1b_f5.pom (1.7 kB at 3.1 kB/s)
Downloading from repo.jenkins-ci.org: https://repo.jenkins-ci.org/public/org/jenkins-ci/plugins/beer/104.v3c4e67fa_1b_f5/beer-104.v3c4e67fa_1b_f5.jar
Progress (1): 0.4/5.1 kB
Progress (1): 1.8/5.1 kB
Progress (1): 3.2/5.1 kB
Progress (1): 4.6/5.1 kB
Progress (1): 5.1 kB    
                    
Downloaded from repo.jenkins-ci.org: https://repo.jenkins-ci.org/public/org/jenkins-ci/plugins/beer/104.v3c4e67fa_1b_f5/beer-104.v3c4e67fa_1b_f5.jar (5.1 kB at 60 kB/s)
[INFO] 
[INFO] --- clean:3.4.1:clean (default-clean) @ variant ---
[INFO] 
[INFO] --- hpi:3.61:validate (default-validate) @ variant ---
[INFO] Created marker file /tmp/plugin-builds/variant/target/java-level/17
[INFO] 
[INFO] --- hpi:3.61:validate-hpi (default-validate-hpi) @ variant ---
[INFO] 
[INFO] --- enforcer:3.5.0:enforce (display-info) @ variant ---
[INFO] Rule 0: io.jenkins.tools.incrementals.enforcer.RequireExtensionVersion passed
[INFO] Rule 1: org.apache.maven.enforcer.rules.version.RequireMavenVersion passed
[INFO] Rule 2: org.apache.maven.enforcer.rules.version.RequireJavaVersion passed
[INFO] Rule 3: org.codehaus.mojo.extraenforcer.dependencies.EnforceBytecodeVersion passed
[INFO] Rule 4: org.apache.maven.enforcer.rules.dependency.BannedDependencies passed
[INFO] Rule 5: org.apache.maven.enforcer.rules.dependency.BannedDependencies passed
[INFO] Rule 6: org.apache.maven.enforcer.rules.dependency.RequireUpperBoundDeps passed
[INFO] 
[INFO] --- enforcer:3.5.0:enforce (no-snapshots-in-release) @ variant ---
[INFO] Rule 0: org.apache.maven.enforcer.rules.dependency.RequireReleaseDeps passed
[INFO] 
[INFO] --- localizer:1.31:generate (default) @ variant ---
[INFO] 
[INFO] --- resources:3.3.1:resources (default-resources) @ variant ---
[INFO] Copying 1 resource from src/main/resources to target/classes
[INFO] 
[INFO] --- flatten:1.7.0:flatten (flatten) @ variant ---
[INFO] Generating flattened POM of project org.jenkins-ci.plugins:variant:hpi:999999-SNAPSHOT...
[INFO] 
[INFO] --- compiler:3.14.0:compile (default-compile) @ variant ---
[INFO] Recompiling the module because of changed source code.
[INFO] Compiling 4 source files with javac [debug parameters release 17] to target/classes
[WARNING] /tmp/plugin-builds/variant/src/main/java/org/jenkinsci/plugins/variant/OptionalExtension.java:[24,9] should be marked @Retention(RetentionPolicy.SOURCE)
[INFO] org.jenkinsci.plugins.variant.OptionalExtensionProcessor indexed under hudson.Extension
[INFO] /tmp/plugin-builds/variant/src/main/java/org/jenkinsci/plugins/variant/OptionalExtensionProcessor.java: Some input files use or override a deprecated API.
[INFO] /tmp/plugin-builds/variant/src/main/java/org/jenkinsci/plugins/variant/OptionalExtensionProcessor.java: Recompile with -Xlint:deprecation for details.
[INFO] 
[INFO] --- access-modifier-checker:1.34:enforce (default-enforce) @ variant ---
[INFO] Skipping access modifier checks
[INFO] 
[INFO] --- hpi:3.61:insert-test (default-insert-test) @ variant ---
[INFO] 
[INFO] --- antrun:3.1.0:run (createTempDir) @ variant ---
[INFO] Executing tasks
[INFO]     [mkdir] Created dir: /tmp/plugin-builds/variant/target/tmp
[INFO] Executed tasks
[INFO] 
[INFO] --- resources:3.3.1:testResources (default-testResources) @ variant ---
[INFO] Not copying test resources
[INFO] 
[INFO] --- compiler:3.14.0:testCompile (default-testCompile) @ variant ---
[INFO] Not compiling test sources
[INFO] 
[INFO] --- hpi:3.61:test-hpl (default-test-hpl) @ variant ---
[INFO] Generating /tmp/plugin-builds/variant/target/test-classes/the.hpl
[INFO] 
[INFO] --- hpi:3.61:resolve-test-dependencies (default-resolve-test-dependencies) @ variant ---
Downloading from repo.jenkins-ci.org: https://repo.jenkins-ci.org/public/org/jenkins-ci/plugins/beer/104.v3c4e67fa_1b_f5/beer-104.v3c4e67fa_1b_f5.hpi
Progress (1): 0/4.9 MB
Progress (1): 0/4.9 MB
Progress (1): 0/4.9 MB
Progress (1): 0/4.9 MB
Progress (1): 0.1/4.9 MB
Progress (1): 0.1/4.9 MB
Progress (1): 0.1/4.9 MB
Progress (1): 0.1/4.9 MB
Progress (1): 0.1/4.9 MB
Progress (1): 0.1/4.9 MB
Progress (1): 0.1/4.9 MB
Progress (1): 0.1/4.9 MB
Progress (1): 0.1/4.9 MB
Progress (1): 0.1/4.9 MB
Progress (1): 0.1/4.9 MB
Progress (1): 0.1/4.9 MB
Progress (1): 0.1/4.9 MB
Progress (1): 0.2/4.9 MB
Progress (1): 0.2/4.9 MB
Progress (1): 0.2/4.9 MB
Progress (1): 0.2/4.9 MB
Progress (1): 0.2/4.9 MB
Progress (1): 0.2/4.9 MB
Progress (1): 0.2/4.9 MB
Progress (1): 0.2/4.9 MB
Progress (1): 0.2/4.9 MB
Progress (1): 0.2/4.9 MB
Progress (1): 0.2/4.9 MB
Progress (1): 0.2/4.9 MB
Progress (1): 0.3/4.9 MB
Progress (1): 0.3/4.9 MB
Progress (1): 0.3/4.9 MB
Progress (1): 0.3/4.9 MB
Progress (1): 0.3/4.9 MB
Progress (1): 0.3/4.9 MB
Progress (1): 0.3/4.9 MB
Progress (1): 0.3/4.9 MB
Progress (1): 0.3/4.9 MB
Progress (1): 0.3/4.9 MB
Progress (1): 0.3/4.9 MB
Progress (1): 0.3/4.9 MB
Progress (1): 0.4/4.9 MB
Progress (1): 0.4/4.9 MB
Progress (1): 0.4/4.9 MB
Progress (1): 0.4/4.9 MB
Progress (1): 0.4/4.9 MB
Progress (1): 0.4/4.9 MB
Progress (1): 0.4/4.9 MB
Progress (1): 0.4/4.9 MB
Progress (1): 0.4/4.9 MB
Progress (1): 0.4/4.9 MB
Progress (1): 0.5/4.9 MB
Progress (1): 0.5/4.9 MB
Progress (1): 0.5/4.9 MB
Progress (1): 0.5/4.9 MB
Progress (1): 0.5/4.9 MB
Progress (1): 0.5/4.9 MB
Progress (1): 0.5/4.9 MB
Progress (1): 0.5/4.9 MB
Progress (1): 0.5/4.9 MB
Progress (1): 0.5/4.9 MB
Progress (1): 0.5/4.9 MB
Progress (1): 0.5/4.9 MB
Progress (1): 0.6/4.9 MB
Progress (1): 0.6/4.9 MB
Progress (1): 0.6/4.9 MB
Progress (1): 0.6/4.9 MB
Progress (1): 0.6/4.9 MB
Progress (1): 0.6/4.9 MB
Progress (1): 0.6/4.9 MB
Progress (1): 0.6/4.9 MB
Progress (1): 0.6/4.9 MB
Progress (1): 0.6/4.9 MB
Progress (1): 0.6/4.9 MB
Progress (1): 0.6/4.9 MB
Progress (1): 0.7/4.9 MB
Progress (1): 0.7/4.9 MB
Progress (1): 0.7/4.9 MB
Progress (1): 0.7/4.9 MB
Progress (1): 0.7/4.9 MB
Progress (1): 0.7/4.9 MB
Progress (1): 0.7/4.9 MB
Progress (1): 0.7/4.9 MB
Progress (1): 0.7/4.9 MB
Progress (1): 0.7/4.9 MB
Progress (1): 0.7/4.9 MB
Progress (1): 0.7/4.9 MB
Progress (1): 0.8/4.9 MB
Progress (1): 0.8/4.9 MB
Progress (1): 0.8/4.9 MB
Progress (1): 0.8/4.9 MB
Progress (1): 0.8/4.9 MB
Progress (1): 0.8/4.9 MB
Progress (1): 0.8/4.9 MB
Progress (1): 0.8/4.9 MB
Progress (1): 0.8/4.9 MB
Progress (1): 0.8/4.9 MB
Progress (1): 0.9/4.9 MB
Progress (1): 0.9/4.9 MB
Progress (1): 0.9/4.9 MB
Progress (1): 0.9/4.9 MB
Progress (1): 0.9/4.9 MB
Progress (1): 0.9/4.9 MB
Progress (1): 0.9/4.9 MB
Progress (1): 0.9/4.9 MB
Progress (1): 0.9/4.9 MB
Progress (1): 0.9/4.9 MB
Progress (1): 0.9/4.9 MB
Progress (1): 0.9/4.9 MB
Progress (1): 1.0/4.9 MB
Progress (1): 1.0/4.9 MB
Progress (1): 1.0/4.9 MB
Progress (1): 1.0/4.9 MB
Progress (1): 1.0/4.9 MB
Progress (1): 1.0/4.9 MB
Progress (1): 1.0/4.9 MB
Progress (1): 1.0/4.9 MB
Progress (1): 1.0/4.9 MB
Progress (1): 1.0/4.9 MB
Progress (1): 1.0/4.9 MB
Progress (1): 1.0/4.9 MB
Progress (1): 1.1/4.9 MB
Progress (1): 1.1/4.9 MB
Progress (1): 1.1/4.9 MB
Progress (1): 1.1/4.9 MB
Progress (1): 1.1/4.9 MB
Progress (1): 1.1/4.9 MB
Progress (1): 1.1/4.9 MB
Progress (1): 1.1/4.9 MB
Progress (1): 1.1/4.9 MB
Progress (1): 1.1/4.9 MB
Progress (1): 1.1/4.9 MB
Progress (1): 1.2/4.9 MB
Progress (1): 1.2/4.9 MB
Progress (1): 1.2/4.9 MB
Progress (1): 1.2/4.9 MB
Progress (1): 1.2/4.9 MB
Progress (1): 1.2/4.9 MB
Progress (1): 1.2/4.9 MB
Progress (1): 1.2/4.9 MB
Progress (1): 1.2/4.9 MB
Progress (1): 1.2/4.9 MB
Progress (1): 1.2/4.9 MB
Progress (1): 1.3/4.9 MB
Progress (1): 1.3/4.9 MB
Progress (1): 1.3/4.9 MB
Progress (1): 1.3/4.9 MB
Progress (1): 1.3/4.9 MB
Progress (1): 1.3/4.9 MB
Progress (1): 1.3/4.9 MB
Progress (1): 1.3/4.9 MB
Progress (1): 1.3/4.9 MB
Progress (1): 1.3/4.9 MB
Progress (1): 1.3/4.9 MB
Progress (1): 1.3/4.9 MB
Progress (1): 1.4/4.9 MB
Progress (1): 1.4/4.9 MB
Progress (1): 1.4/4.9 MB
Progress (1): 1.4/4.9 MB
Progress (1): 1.4/4.9 MB
Progress (1): 1.4/4.9 MB
Progress (1): 1.4/4.9 MB
Progress (1): 1.4/4.9 MB
Progress (1): 1.4/4.9 MB
Progress (1): 1.4/4.9 MB
Progress (1): 1.4/4.9 MB
Progress (1): 1.4/4.9 MB
Progress (1): 1.5/4.9 MB
Progress (1): 1.5/4.9 MB
Progress (1): 1.5/4.9 MB
Progress (1): 1.5/4.9 MB
Progress (1): 1.5/4.9 MB
Progress (1): 1.5/4.9 MB
Progress (1): 1.5/4.9 MB
Progress (1): 1.5/4.9 MB
Progress (1): 1.5/4.9 MB
Progress (1): 1.5/4.9 MB
Progress (1): 1.5/4.9 MB
Progress (1): 1.6/4.9 MB
Progress (1): 1.6/4.9 MB
Progress (1): 1.6/4.9 MB
Progress (1): 1.6/4.9 MB
Progress (1): 1.6/4.9 MB
Progress (1): 1.6/4.9 MB
Progress (1): 1.6/4.9 MB
Progress (1): 1.6/4.9 MB
Progress (1): 1.6/4.9 MB
Progress (1): 1.6/4.9 MB
Progress (1): 1.6/4.9 MB
Progress (1): 1.7/4.9 MB
Progress (1): 1.7/4.9 MB
Progress (1): 1.7/4.9 MB
Progress (1): 1.7/4.9 MB
Progress (1): 1.7/4.9 MB
Progress (1): 1.7/4.9 MB
Progress (1): 1.7/4.9 MB
Progress (1): 1.7/4.9 MB
Progress (1): 1.7/4.9 MB
Progress (1): 1.7/4.9 MB
Progress (1): 1.7/4.9 MB
Progress (1): 1.7/4.9 MB
Progress (1): 1.8/4.9 MB
Progress (1): 1.8/4.9 MB
Progress (1): 1.8/4.9 MB
Progress (1): 1.8/4.9 MB
Progress (1): 1.8/4.9 MB
Progress (1): 1.8/4.9 MB
Progress (1): 1.8/4.9 MB
Progress (1): 1.8/4.9 MB
Progress (1): 1.8/4.9 MB
Progress (1): 1.8/4.9 MB
Progress (1): 1.8/4.9 MB
Progress (1): 1.8/4.9 MB
Progress (1): 1.9/4.9 MB
Progress (1): 1.9/4.9 MB
Progress (1): 1.9/4.9 MB
Progress (1): 1.9/4.9 MB
Progress (1): 1.9/4.9 MB
Progress (1): 1.9/4.9 MB
Progress (1): 1.9/4.9 MB
Progress (1): 1.9/4.9 MB
Progress (1): 1.9/4.9 MB
Progress (1): 1.9/4.9 MB
Progress (1): 1.9/4.9 MB
Progress (1): 2.0/4.9 MB
Progress (1): 2.0/4.9 MB
Progress (1): 2.0/4.9 MB
Progress (1): 2.0/4.9 MB
Progress (1): 2.0/4.9 MB
Progress (1): 2.0/4.9 MB
Progress (1): 2.0/4.9 MB
Progress (1): 2.0/4.9 MB
Progress (1): 2.0/4.9 MB
Progress (1): 2.0/4.9 MB
Progress (1): 2.0/4.9 MB
Progress (1): 2.1/4.9 MB
Progress (1): 2.1/4.9 MB
Progress (1): 2.1/4.9 MB
Progress (1): 2.1/4.9 MB
Progress (1): 2.1/4.9 MB
Progress (1): 2.1/4.9 MB
Progress (1): 2.1/4.9 MB
Progress (1): 2.1/4.9 MB
Progress (1): 2.1/4.9 MB
Progress (1): 2.1/4.9 MB
Progress (1): 2.1/4.9 MB
Progress (1): 2.1/4.9 MB
Progress (1): 2.2/4.9 MB
Progress (1): 2.2/4.9 MB
Progress (1): 2.2/4.9 MB
Progress (1): 2.2/4.9 MB
Progress (1): 2.2/4.9 MB
Progress (1): 2.2/4.9 MB
Progress (1): 2.2/4.9 MB
Progress (1): 2.2/4.9 MB
Progress (1): 2.2/4.9 MB
Progress (1): 2.2/4.9 MB
Progress (1): 2.2/4.9 MB
Progress (1): 2.2/4.9 MB
Progress (1): 2.3/4.9 MB
Progress (1): 2.3/4.9 MB
Progress (1): 2.3/4.9 MB
Progress (1): 2.3/4.9 MB
Progress (1): 2.3/4.9 MB
Progress (1): 2.3/4.9 MB
Progress (1): 2.3/4.9 MB
Progress (1): 2.3/4.9 MB
Progress (1): 2.4/4.9 MB
Progress (1): 2.4/4.9 MB
Progress (1): 2.4/4.9 MB
Progress (1): 2.4/4.9 MB
Progress (1): 2.4/4.9 MB
Progress (1): 2.4/4.9 MB
Progress (1): 2.5/4.9 MB
Progress (1): 2.5/4.9 MB
Progress (1): 2.5/4.9 MB
Progress (1): 2.5/4.9 MB
Progress (1): 2.5/4.9 MB
Progress (1): 2.5/4.9 MB
Progress (1): 2.6/4.9 MB
Progress (1): 2.6/4.9 MB
Progress (1): 2.6/4.9 MB
Progress (1): 2.6/4.9 MB
Progress (1): 2.6/4.9 MB
Progress (1): 2.6/4.9 MB
Progress (1): 2.7/4.9 MB
Progress (1): 2.7/4.9 MB
Progress (1): 2.7/4.9 MB
Progress (1): 2.7/4.9 MB
Progress (1): 2.7/4.9 MB
Progress (1): 2.7/4.9 MB
Progress (1): 2.8/4.9 MB
Progress (1): 2.8/4.9 MB
Progress (1): 2.8/4.9 MB
Progress (1): 2.8/4.9 MB
Progress (1): 2.8/4.9 MB
Progress (1): 2.8/4.9 MB
Progress (1): 2.9/4.9 MB
Progress (1): 2.9/4.9 MB
Progress (1): 2.9/4.9 MB
Progress (1): 2.9/4.9 MB
Progress (1): 2.9/4.9 MB
Progress (1): 2.9/4.9 MB
Progress (1): 3.0/4.9 MB
Progress (1): 3.0/4.9 MB
Progress (1): 3.0/4.9 MB
Progress (1): 3.0/4.9 MB
Progress (1): 3.0/4.9 MB
Progress (1): 3.0/4.9 MB
Progress (1): 3.1/4.9 MB
Progress (1): 3.1/4.9 MB
Progress (1): 3.1/4.9 MB
Progress (1): 3.1/4.9 MB
Progress (1): 3.1/4.9 MB
Progress (1): 3.1/4.9 MB
Progress (1): 3.1/4.9 MB
Progress (1): 3.2/4.9 MB
Progress (1): 3.2/4.9 MB
Progress (1): 3.2/4.9 MB
Progress (1): 3.2/4.9 MB
Progress (1): 3.2/4.9 MB
Progress (1): 3.2/4.9 MB
Progress (1): 3.3/4.9 MB
Progress (1): 3.3/4.9 MB
Progress (1): 3.3/4.9 MB
Progress (1): 3.3/4.9 MB
Progress (1): 3.3/4.9 MB
Progress (1): 3.3/4.9 MB
Progress (1): 3.4/4.9 MB
Progress (1): 3.4/4.9 MB
Progress (1): 3.4/4.9 MB
Progress (1): 3.4/4.9 MB
Progress (1): 3.4/4.9 MB
Progress (1): 3.4/4.9 MB
Progress (1): 3.5/4.9 MB
Progress (1): 3.5/4.9 MB
Progress (1): 3.5/4.9 MB
Progress (1): 3.5/4.9 MB
Progress (1): 3.5/4.9 MB
Progress (1): 3.5/4.9 MB
Progress (1): 3.6/4.9 MB
Progress (1): 3.6/4.9 MB
Progress (1): 3.6/4.9 MB
Progress (1): 3.6/4.9 MB
Progress (1): 3.6/4.9 MB
Progress (1): 3.6/4.9 MB
Progress (1): 3.7/4.9 MB
Progress (1): 3.7/4.9 MB
Progress (1): 3.7/4.9 MB
Progress (1): 3.7/4.9 MB
Progress (1): 3.7/4.9 MB
Progress (1): 3.7/4.9 MB
Progress (1): 3.8/4.9 MB
Progress (1): 3.8/4.9 MB
Progress (1): 3.8/4.9 MB
Progress (1): 3.8/4.9 MB
Progress (1): 3.8/4.9 MB
Progress (1): 3.8/4.9 MB
Progress (1): 3.9/4.9 MB
Progress (1): 3.9/4.9 MB
Progress (1): 3.9/4.9 MB
Progress (1): 3.9/4.9 MB
Progress (1): 3.9/4.9 MB
Progress (1): 3.9/4.9 MB
Progress (1): 4.0/4.9 MB
Progress (1): 4.0/4.9 MB
Progress (1): 4.0/4.9 MB
Progress (1): 4.0/4.9 MB
Progress (1): 4.0/4.9 MB
Progress (1): 4.0/4.9 MB
Progress (1): 4.1/4.9 MB
Progress (1): 4.1/4.9 MB
Progress (1): 4.1/4.9 MB
Progress (1): 4.1/4.9 MB
Progress (1): 4.1/4.9 MB
Progress (1): 4.1/4.9 MB
Progress (1): 4.1/4.9 MB
Progress (1): 4.2/4.9 MB
Progress (1): 4.2/4.9 MB
Progress (1): 4.2/4.9 MB
Progress (1): 4.2/4.9 MB
Progress (1): 4.2/4.9 MB
Progress (1): 4.2/4.9 MB
Progress (1): 4.3/4.9 MB
Progress (1): 4.3/4.9 MB
Progress (1): 4.3/4.9 MB
Progress (1): 4.3/4.9 MB
Progress (1): 4.3/4.9 MB
Progress (1): 4.3/4.9 MB
Progress (1): 4.4/4.9 MB
Progress (1): 4.4/4.9 MB
Progress (1): 4.4/4.9 MB
Progress (1): 4.4/4.9 MB
Progress (1): 4.4/4.9 MB
Progress (1): 4.4/4.9 MB
Progress (1): 4.5/4.9 MB
Progress (1): 4.5/4.9 MB
Progress (1): 4.5/4.9 MB
Progress (1): 4.5/4.9 MB
Progress (1): 4.5/4.9 MB
Progress (1): 4.5/4.9 MB
Progress (1): 4.6/4.9 MB
Progress (1): 4.6/4.9 MB
Progress (1): 4.6/4.9 MB
Progress (1): 4.6/4.9 MB
Progress (1): 4.6/4.9 MB
Progress (1): 4.6/4.9 MB
Progress (1): 4.7/4.9 MB
Progress (1): 4.7/4.9 MB
Progress (1): 4.7/4.9 MB
Progress (1): 4.7/4.9 MB
Progress (1): 4.7/4.9 MB
Progress (1): 4.7/4.9 MB
Progress (1): 4.8/4.9 MB
Progress (1): 4.8/4.9 MB
Progress (1): 4.8/4.9 MB
Progress (1): 4.8/4.9 MB
Progress (1): 4.8/4.9 MB
Progress (1): 4.8/4.9 MB
Progress (1): 4.9/4.9 MB
Progress (1): 4.9/4.9 MB
Progress (1): 4.9 MB    
                    
Downloaded from repo.jenkins-ci.org: https://repo.jenkins-ci.org/public/org/jenkins-ci/plugins/beer/104.v3c4e67fa_1b_f5/beer-104.v3c4e67fa_1b_f5.hpi (4.9 MB at 4.3 MB/s)
[INFO] 
[INFO] --- hpi:3.61:test-runtime (default-test-runtime) @ variant ---
[INFO] Tests are skipped.
[INFO] 
[INFO] --- surefire:3.5.2:test (default-test) @ variant ---
[INFO] Tests are skipped.
[INFO] 
[INFO] --- license:165.v7e11f4e4a_325:process (default) @ variant ---
[INFO] 
[INFO] --- hpi:3.61:hpi (default-hpi) @ variant ---
[INFO] Generating /tmp/plugin-builds/variant/target/variant/META-INF/MANIFEST.MF
[INFO] Checking for attached .jar artifact ...
[INFO] Generating jar /tmp/plugin-builds/variant/target/variant.jar
[INFO] Building jar: /tmp/plugin-builds/variant/target/variant.jar
[INFO] Exploding webapp...
[INFO] Copy webapp webResources to /tmp/plugin-builds/variant/target/variant
[INFO] Assembling webapp variant in /tmp/plugin-builds/variant/target/variant
[INFO] Generating hpi /tmp/plugin-builds/variant/target/variant.hpi
[INFO] Building jar: /tmp/plugin-builds/variant/target/variant.hpi
[INFO] 
[INFO] --- jar:3.4.2:test-jar (maybe-test-jar) @ variant ---
[INFO] Skipping packaging of the test-jar
[INFO] 
[INFO] >>> spotbugs:4.9.2.0:check (spotbugs) > :spotbugs @ variant >>>
[INFO] 
[INFO] --- spotbugs:4.9.2.0:spotbugs (spotbugs) @ variant ---
[INFO] Skipping com.github.spotbugs:spotbugs-maven-plugin:4.9.2.0:spotbugs report goal
[INFO] 
[INFO] <<< spotbugs:4.9.2.0:check (spotbugs) < :spotbugs @ variant <<<
[INFO] 
[INFO] 
[INFO] --- spotbugs:4.9.2.0:check (spotbugs) @ variant ---
[INFO] Spotbugs plugin skipped
[INFO] 
[INFO] --- spotless:2.44.3:check (default) @ variant ---
[INFO] Spotless check skipped
[INFO] 
[INFO] --- install:3.1.4:install (default-install) @ variant ---
[INFO] Installing /tmp/plugin-builds/variant/target/variant-999999-SNAPSHOT.pom to /home/runner/.m2/repository/org/jenkins-ci/plugins/variant/999999-SNAPSHOT/variant-999999-SNAPSHOT.pom
[INFO] Installing /tmp/plugin-builds/variant/target/variant.hpi to /home/runner/.m2/repository/org/jenkins-ci/plugins/variant/999999-SNAPSHOT/variant-999999-SNAPSHOT.hpi
[INFO] Installing /tmp/plugin-builds/variant/target/variant.jar to /home/runner/.m2/repository/org/jenkins-ci/plugins/variant/999999-SNAPSHOT/variant-999999-SNAPSHOT.jar
[INFO] ------------------------------------------------------------------------
[INFO] BUILD SUCCESS
[INFO] ------------------------------------------------------------------------
<<<<<<< HEAD
[INFO] Total time:  11.839 s
[INFO] Finished at: 2025-07-09T11:08:02+02:00
=======
[INFO] Total time:  7.324 s
[INFO] Finished at: 2025-07-08T02:11:25Z
>>>>>>> ab7ada5f
[INFO] ------------------------------------------------------------------------<|MERGE_RESOLUTION|>--- conflicted
+++ resolved
@@ -15,17 +15,17 @@
 [INFO]   from pom.xml
 [INFO] --------------------------------[ hpi ]---------------------------------
 Downloading from repo.jenkins-ci.org: https://repo.jenkins-ci.org/public/org/jenkins-ci/plugins/beer/104.v3c4e67fa_1b_f5/beer-104.v3c4e67fa_1b_f5.pom
-Progress (1): 0.4/1.7 kB
-Progress (1): 1.7 kB    
-                    
+Progress (1): 0.4/1.7 kB+Progress (1): 1.7 kB    +                     Downloaded from repo.jenkins-ci.org: https://repo.jenkins-ci.org/public/org/jenkins-ci/plugins/beer/104.v3c4e67fa_1b_f5/beer-104.v3c4e67fa_1b_f5.pom (1.7 kB at 3.1 kB/s)
 Downloading from repo.jenkins-ci.org: https://repo.jenkins-ci.org/public/org/jenkins-ci/plugins/beer/104.v3c4e67fa_1b_f5/beer-104.v3c4e67fa_1b_f5.jar
-Progress (1): 0.4/5.1 kB
-Progress (1): 1.8/5.1 kB
-Progress (1): 3.2/5.1 kB
-Progress (1): 4.6/5.1 kB
-Progress (1): 5.1 kB    
-                    
+Progress (1): 0.4/5.1 kB+Progress (1): 1.8/5.1 kB+Progress (1): 3.2/5.1 kB+Progress (1): 4.6/5.1 kB+Progress (1): 5.1 kB    +                     Downloaded from repo.jenkins-ci.org: https://repo.jenkins-ci.org/public/org/jenkins-ci/plugins/beer/104.v3c4e67fa_1b_f5/beer-104.v3c4e67fa_1b_f5.jar (5.1 kB at 60 kB/s)
 [INFO] 
 [INFO] --- clean:3.4.1:clean (default-clean) @ variant ---
@@ -84,429 +84,429 @@
 [INFO] 
 [INFO] --- hpi:3.61:resolve-test-dependencies (default-resolve-test-dependencies) @ variant ---
 Downloading from repo.jenkins-ci.org: https://repo.jenkins-ci.org/public/org/jenkins-ci/plugins/beer/104.v3c4e67fa_1b_f5/beer-104.v3c4e67fa_1b_f5.hpi
-Progress (1): 0/4.9 MB
-Progress (1): 0/4.9 MB
-Progress (1): 0/4.9 MB
-Progress (1): 0/4.9 MB
-Progress (1): 0.1/4.9 MB
-Progress (1): 0.1/4.9 MB
-Progress (1): 0.1/4.9 MB
-Progress (1): 0.1/4.9 MB
-Progress (1): 0.1/4.9 MB
-Progress (1): 0.1/4.9 MB
-Progress (1): 0.1/4.9 MB
-Progress (1): 0.1/4.9 MB
-Progress (1): 0.1/4.9 MB
-Progress (1): 0.1/4.9 MB
-Progress (1): 0.1/4.9 MB
-Progress (1): 0.1/4.9 MB
-Progress (1): 0.1/4.9 MB
-Progress (1): 0.2/4.9 MB
-Progress (1): 0.2/4.9 MB
-Progress (1): 0.2/4.9 MB
-Progress (1): 0.2/4.9 MB
-Progress (1): 0.2/4.9 MB
-Progress (1): 0.2/4.9 MB
-Progress (1): 0.2/4.9 MB
-Progress (1): 0.2/4.9 MB
-Progress (1): 0.2/4.9 MB
-Progress (1): 0.2/4.9 MB
-Progress (1): 0.2/4.9 MB
-Progress (1): 0.2/4.9 MB
-Progress (1): 0.3/4.9 MB
-Progress (1): 0.3/4.9 MB
-Progress (1): 0.3/4.9 MB
-Progress (1): 0.3/4.9 MB
-Progress (1): 0.3/4.9 MB
-Progress (1): 0.3/4.9 MB
-Progress (1): 0.3/4.9 MB
-Progress (1): 0.3/4.9 MB
-Progress (1): 0.3/4.9 MB
-Progress (1): 0.3/4.9 MB
-Progress (1): 0.3/4.9 MB
-Progress (1): 0.3/4.9 MB
-Progress (1): 0.4/4.9 MB
-Progress (1): 0.4/4.9 MB
-Progress (1): 0.4/4.9 MB
-Progress (1): 0.4/4.9 MB
-Progress (1): 0.4/4.9 MB
-Progress (1): 0.4/4.9 MB
-Progress (1): 0.4/4.9 MB
-Progress (1): 0.4/4.9 MB
-Progress (1): 0.4/4.9 MB
-Progress (1): 0.4/4.9 MB
-Progress (1): 0.5/4.9 MB
-Progress (1): 0.5/4.9 MB
-Progress (1): 0.5/4.9 MB
-Progress (1): 0.5/4.9 MB
-Progress (1): 0.5/4.9 MB
-Progress (1): 0.5/4.9 MB
-Progress (1): 0.5/4.9 MB
-Progress (1): 0.5/4.9 MB
-Progress (1): 0.5/4.9 MB
-Progress (1): 0.5/4.9 MB
-Progress (1): 0.5/4.9 MB
-Progress (1): 0.5/4.9 MB
-Progress (1): 0.6/4.9 MB
-Progress (1): 0.6/4.9 MB
-Progress (1): 0.6/4.9 MB
-Progress (1): 0.6/4.9 MB
-Progress (1): 0.6/4.9 MB
-Progress (1): 0.6/4.9 MB
-Progress (1): 0.6/4.9 MB
-Progress (1): 0.6/4.9 MB
-Progress (1): 0.6/4.9 MB
-Progress (1): 0.6/4.9 MB
-Progress (1): 0.6/4.9 MB
-Progress (1): 0.6/4.9 MB
-Progress (1): 0.7/4.9 MB
-Progress (1): 0.7/4.9 MB
-Progress (1): 0.7/4.9 MB
-Progress (1): 0.7/4.9 MB
-Progress (1): 0.7/4.9 MB
-Progress (1): 0.7/4.9 MB
-Progress (1): 0.7/4.9 MB
-Progress (1): 0.7/4.9 MB
-Progress (1): 0.7/4.9 MB
-Progress (1): 0.7/4.9 MB
-Progress (1): 0.7/4.9 MB
-Progress (1): 0.7/4.9 MB
-Progress (1): 0.8/4.9 MB
-Progress (1): 0.8/4.9 MB
-Progress (1): 0.8/4.9 MB
-Progress (1): 0.8/4.9 MB
-Progress (1): 0.8/4.9 MB
-Progress (1): 0.8/4.9 MB
-Progress (1): 0.8/4.9 MB
-Progress (1): 0.8/4.9 MB
-Progress (1): 0.8/4.9 MB
-Progress (1): 0.8/4.9 MB
-Progress (1): 0.9/4.9 MB
-Progress (1): 0.9/4.9 MB
-Progress (1): 0.9/4.9 MB
-Progress (1): 0.9/4.9 MB
-Progress (1): 0.9/4.9 MB
-Progress (1): 0.9/4.9 MB
-Progress (1): 0.9/4.9 MB
-Progress (1): 0.9/4.9 MB
-Progress (1): 0.9/4.9 MB
-Progress (1): 0.9/4.9 MB
-Progress (1): 0.9/4.9 MB
-Progress (1): 0.9/4.9 MB
-Progress (1): 1.0/4.9 MB
-Progress (1): 1.0/4.9 MB
-Progress (1): 1.0/4.9 MB
-Progress (1): 1.0/4.9 MB
-Progress (1): 1.0/4.9 MB
-Progress (1): 1.0/4.9 MB
-Progress (1): 1.0/4.9 MB
-Progress (1): 1.0/4.9 MB
-Progress (1): 1.0/4.9 MB
-Progress (1): 1.0/4.9 MB
-Progress (1): 1.0/4.9 MB
-Progress (1): 1.0/4.9 MB
-Progress (1): 1.1/4.9 MB
-Progress (1): 1.1/4.9 MB
-Progress (1): 1.1/4.9 MB
-Progress (1): 1.1/4.9 MB
-Progress (1): 1.1/4.9 MB
-Progress (1): 1.1/4.9 MB
-Progress (1): 1.1/4.9 MB
-Progress (1): 1.1/4.9 MB
-Progress (1): 1.1/4.9 MB
-Progress (1): 1.1/4.9 MB
-Progress (1): 1.1/4.9 MB
-Progress (1): 1.2/4.9 MB
-Progress (1): 1.2/4.9 MB
-Progress (1): 1.2/4.9 MB
-Progress (1): 1.2/4.9 MB
-Progress (1): 1.2/4.9 MB
-Progress (1): 1.2/4.9 MB
-Progress (1): 1.2/4.9 MB
-Progress (1): 1.2/4.9 MB
-Progress (1): 1.2/4.9 MB
-Progress (1): 1.2/4.9 MB
-Progress (1): 1.2/4.9 MB
-Progress (1): 1.3/4.9 MB
-Progress (1): 1.3/4.9 MB
-Progress (1): 1.3/4.9 MB
-Progress (1): 1.3/4.9 MB
-Progress (1): 1.3/4.9 MB
-Progress (1): 1.3/4.9 MB
-Progress (1): 1.3/4.9 MB
-Progress (1): 1.3/4.9 MB
-Progress (1): 1.3/4.9 MB
-Progress (1): 1.3/4.9 MB
-Progress (1): 1.3/4.9 MB
-Progress (1): 1.3/4.9 MB
-Progress (1): 1.4/4.9 MB
-Progress (1): 1.4/4.9 MB
-Progress (1): 1.4/4.9 MB
-Progress (1): 1.4/4.9 MB
-Progress (1): 1.4/4.9 MB
-Progress (1): 1.4/4.9 MB
-Progress (1): 1.4/4.9 MB
-Progress (1): 1.4/4.9 MB
-Progress (1): 1.4/4.9 MB
-Progress (1): 1.4/4.9 MB
-Progress (1): 1.4/4.9 MB
-Progress (1): 1.4/4.9 MB
-Progress (1): 1.5/4.9 MB
-Progress (1): 1.5/4.9 MB
-Progress (1): 1.5/4.9 MB
-Progress (1): 1.5/4.9 MB
-Progress (1): 1.5/4.9 MB
-Progress (1): 1.5/4.9 MB
-Progress (1): 1.5/4.9 MB
-Progress (1): 1.5/4.9 MB
-Progress (1): 1.5/4.9 MB
-Progress (1): 1.5/4.9 MB
-Progress (1): 1.5/4.9 MB
-Progress (1): 1.6/4.9 MB
-Progress (1): 1.6/4.9 MB
-Progress (1): 1.6/4.9 MB
-Progress (1): 1.6/4.9 MB
-Progress (1): 1.6/4.9 MB
-Progress (1): 1.6/4.9 MB
-Progress (1): 1.6/4.9 MB
-Progress (1): 1.6/4.9 MB
-Progress (1): 1.6/4.9 MB
-Progress (1): 1.6/4.9 MB
-Progress (1): 1.6/4.9 MB
-Progress (1): 1.7/4.9 MB
-Progress (1): 1.7/4.9 MB
-Progress (1): 1.7/4.9 MB
-Progress (1): 1.7/4.9 MB
-Progress (1): 1.7/4.9 MB
-Progress (1): 1.7/4.9 MB
-Progress (1): 1.7/4.9 MB
-Progress (1): 1.7/4.9 MB
-Progress (1): 1.7/4.9 MB
-Progress (1): 1.7/4.9 MB
-Progress (1): 1.7/4.9 MB
-Progress (1): 1.7/4.9 MB
-Progress (1): 1.8/4.9 MB
-Progress (1): 1.8/4.9 MB
-Progress (1): 1.8/4.9 MB
-Progress (1): 1.8/4.9 MB
-Progress (1): 1.8/4.9 MB
-Progress (1): 1.8/4.9 MB
-Progress (1): 1.8/4.9 MB
-Progress (1): 1.8/4.9 MB
-Progress (1): 1.8/4.9 MB
-Progress (1): 1.8/4.9 MB
-Progress (1): 1.8/4.9 MB
-Progress (1): 1.8/4.9 MB
-Progress (1): 1.9/4.9 MB
-Progress (1): 1.9/4.9 MB
-Progress (1): 1.9/4.9 MB
-Progress (1): 1.9/4.9 MB
-Progress (1): 1.9/4.9 MB
-Progress (1): 1.9/4.9 MB
-Progress (1): 1.9/4.9 MB
-Progress (1): 1.9/4.9 MB
-Progress (1): 1.9/4.9 MB
-Progress (1): 1.9/4.9 MB
-Progress (1): 1.9/4.9 MB
-Progress (1): 2.0/4.9 MB
-Progress (1): 2.0/4.9 MB
-Progress (1): 2.0/4.9 MB
-Progress (1): 2.0/4.9 MB
-Progress (1): 2.0/4.9 MB
-Progress (1): 2.0/4.9 MB
-Progress (1): 2.0/4.9 MB
-Progress (1): 2.0/4.9 MB
-Progress (1): 2.0/4.9 MB
-Progress (1): 2.0/4.9 MB
-Progress (1): 2.0/4.9 MB
-Progress (1): 2.1/4.9 MB
-Progress (1): 2.1/4.9 MB
-Progress (1): 2.1/4.9 MB
-Progress (1): 2.1/4.9 MB
-Progress (1): 2.1/4.9 MB
-Progress (1): 2.1/4.9 MB
-Progress (1): 2.1/4.9 MB
-Progress (1): 2.1/4.9 MB
-Progress (1): 2.1/4.9 MB
-Progress (1): 2.1/4.9 MB
-Progress (1): 2.1/4.9 MB
-Progress (1): 2.1/4.9 MB
-Progress (1): 2.2/4.9 MB
-Progress (1): 2.2/4.9 MB
-Progress (1): 2.2/4.9 MB
-Progress (1): 2.2/4.9 MB
-Progress (1): 2.2/4.9 MB
-Progress (1): 2.2/4.9 MB
-Progress (1): 2.2/4.9 MB
-Progress (1): 2.2/4.9 MB
-Progress (1): 2.2/4.9 MB
-Progress (1): 2.2/4.9 MB
-Progress (1): 2.2/4.9 MB
-Progress (1): 2.2/4.9 MB
-Progress (1): 2.3/4.9 MB
-Progress (1): 2.3/4.9 MB
-Progress (1): 2.3/4.9 MB
-Progress (1): 2.3/4.9 MB
-Progress (1): 2.3/4.9 MB
-Progress (1): 2.3/4.9 MB
-Progress (1): 2.3/4.9 MB
-Progress (1): 2.3/4.9 MB
-Progress (1): 2.4/4.9 MB
-Progress (1): 2.4/4.9 MB
-Progress (1): 2.4/4.9 MB
-Progress (1): 2.4/4.9 MB
-Progress (1): 2.4/4.9 MB
-Progress (1): 2.4/4.9 MB
-Progress (1): 2.5/4.9 MB
-Progress (1): 2.5/4.9 MB
-Progress (1): 2.5/4.9 MB
-Progress (1): 2.5/4.9 MB
-Progress (1): 2.5/4.9 MB
-Progress (1): 2.5/4.9 MB
-Progress (1): 2.6/4.9 MB
-Progress (1): 2.6/4.9 MB
-Progress (1): 2.6/4.9 MB
-Progress (1): 2.6/4.9 MB
-Progress (1): 2.6/4.9 MB
-Progress (1): 2.6/4.9 MB
-Progress (1): 2.7/4.9 MB
-Progress (1): 2.7/4.9 MB
-Progress (1): 2.7/4.9 MB
-Progress (1): 2.7/4.9 MB
-Progress (1): 2.7/4.9 MB
-Progress (1): 2.7/4.9 MB
-Progress (1): 2.8/4.9 MB
-Progress (1): 2.8/4.9 MB
-Progress (1): 2.8/4.9 MB
-Progress (1): 2.8/4.9 MB
-Progress (1): 2.8/4.9 MB
-Progress (1): 2.8/4.9 MB
-Progress (1): 2.9/4.9 MB
-Progress (1): 2.9/4.9 MB
-Progress (1): 2.9/4.9 MB
-Progress (1): 2.9/4.9 MB
-Progress (1): 2.9/4.9 MB
-Progress (1): 2.9/4.9 MB
-Progress (1): 3.0/4.9 MB
-Progress (1): 3.0/4.9 MB
-Progress (1): 3.0/4.9 MB
-Progress (1): 3.0/4.9 MB
-Progress (1): 3.0/4.9 MB
-Progress (1): 3.0/4.9 MB
-Progress (1): 3.1/4.9 MB
-Progress (1): 3.1/4.9 MB
-Progress (1): 3.1/4.9 MB
-Progress (1): 3.1/4.9 MB
-Progress (1): 3.1/4.9 MB
-Progress (1): 3.1/4.9 MB
-Progress (1): 3.1/4.9 MB
-Progress (1): 3.2/4.9 MB
-Progress (1): 3.2/4.9 MB
-Progress (1): 3.2/4.9 MB
-Progress (1): 3.2/4.9 MB
-Progress (1): 3.2/4.9 MB
-Progress (1): 3.2/4.9 MB
-Progress (1): 3.3/4.9 MB
-Progress (1): 3.3/4.9 MB
-Progress (1): 3.3/4.9 MB
-Progress (1): 3.3/4.9 MB
-Progress (1): 3.3/4.9 MB
-Progress (1): 3.3/4.9 MB
-Progress (1): 3.4/4.9 MB
-Progress (1): 3.4/4.9 MB
-Progress (1): 3.4/4.9 MB
-Progress (1): 3.4/4.9 MB
-Progress (1): 3.4/4.9 MB
-Progress (1): 3.4/4.9 MB
-Progress (1): 3.5/4.9 MB
-Progress (1): 3.5/4.9 MB
-Progress (1): 3.5/4.9 MB
-Progress (1): 3.5/4.9 MB
-Progress (1): 3.5/4.9 MB
-Progress (1): 3.5/4.9 MB
-Progress (1): 3.6/4.9 MB
-Progress (1): 3.6/4.9 MB
-Progress (1): 3.6/4.9 MB
-Progress (1): 3.6/4.9 MB
-Progress (1): 3.6/4.9 MB
-Progress (1): 3.6/4.9 MB
-Progress (1): 3.7/4.9 MB
-Progress (1): 3.7/4.9 MB
-Progress (1): 3.7/4.9 MB
-Progress (1): 3.7/4.9 MB
-Progress (1): 3.7/4.9 MB
-Progress (1): 3.7/4.9 MB
-Progress (1): 3.8/4.9 MB
-Progress (1): 3.8/4.9 MB
-Progress (1): 3.8/4.9 MB
-Progress (1): 3.8/4.9 MB
-Progress (1): 3.8/4.9 MB
-Progress (1): 3.8/4.9 MB
-Progress (1): 3.9/4.9 MB
-Progress (1): 3.9/4.9 MB
-Progress (1): 3.9/4.9 MB
-Progress (1): 3.9/4.9 MB
-Progress (1): 3.9/4.9 MB
-Progress (1): 3.9/4.9 MB
-Progress (1): 4.0/4.9 MB
-Progress (1): 4.0/4.9 MB
-Progress (1): 4.0/4.9 MB
-Progress (1): 4.0/4.9 MB
-Progress (1): 4.0/4.9 MB
-Progress (1): 4.0/4.9 MB
-Progress (1): 4.1/4.9 MB
-Progress (1): 4.1/4.9 MB
-Progress (1): 4.1/4.9 MB
-Progress (1): 4.1/4.9 MB
-Progress (1): 4.1/4.9 MB
-Progress (1): 4.1/4.9 MB
-Progress (1): 4.1/4.9 MB
-Progress (1): 4.2/4.9 MB
-Progress (1): 4.2/4.9 MB
-Progress (1): 4.2/4.9 MB
-Progress (1): 4.2/4.9 MB
-Progress (1): 4.2/4.9 MB
-Progress (1): 4.2/4.9 MB
-Progress (1): 4.3/4.9 MB
-Progress (1): 4.3/4.9 MB
-Progress (1): 4.3/4.9 MB
-Progress (1): 4.3/4.9 MB
-Progress (1): 4.3/4.9 MB
-Progress (1): 4.3/4.9 MB
-Progress (1): 4.4/4.9 MB
-Progress (1): 4.4/4.9 MB
-Progress (1): 4.4/4.9 MB
-Progress (1): 4.4/4.9 MB
-Progress (1): 4.4/4.9 MB
-Progress (1): 4.4/4.9 MB
-Progress (1): 4.5/4.9 MB
-Progress (1): 4.5/4.9 MB
-Progress (1): 4.5/4.9 MB
-Progress (1): 4.5/4.9 MB
-Progress (1): 4.5/4.9 MB
-Progress (1): 4.5/4.9 MB
-Progress (1): 4.6/4.9 MB
-Progress (1): 4.6/4.9 MB
-Progress (1): 4.6/4.9 MB
-Progress (1): 4.6/4.9 MB
-Progress (1): 4.6/4.9 MB
-Progress (1): 4.6/4.9 MB
-Progress (1): 4.7/4.9 MB
-Progress (1): 4.7/4.9 MB
-Progress (1): 4.7/4.9 MB
-Progress (1): 4.7/4.9 MB
-Progress (1): 4.7/4.9 MB
-Progress (1): 4.7/4.9 MB
-Progress (1): 4.8/4.9 MB
-Progress (1): 4.8/4.9 MB
-Progress (1): 4.8/4.9 MB
-Progress (1): 4.8/4.9 MB
-Progress (1): 4.8/4.9 MB
-Progress (1): 4.8/4.9 MB
-Progress (1): 4.9/4.9 MB
-Progress (1): 4.9/4.9 MB
-Progress (1): 4.9 MB    
-                    
+Progress (1): 0/4.9 MB+Progress (1): 0/4.9 MB+Progress (1): 0/4.9 MB+Progress (1): 0/4.9 MB+Progress (1): 0.1/4.9 MB+Progress (1): 0.1/4.9 MB+Progress (1): 0.1/4.9 MB+Progress (1): 0.1/4.9 MB+Progress (1): 0.1/4.9 MB+Progress (1): 0.1/4.9 MB+Progress (1): 0.1/4.9 MB+Progress (1): 0.1/4.9 MB+Progress (1): 0.1/4.9 MB+Progress (1): 0.1/4.9 MB+Progress (1): 0.1/4.9 MB+Progress (1): 0.1/4.9 MB+Progress (1): 0.1/4.9 MB+Progress (1): 0.2/4.9 MB+Progress (1): 0.2/4.9 MB+Progress (1): 0.2/4.9 MB+Progress (1): 0.2/4.9 MB+Progress (1): 0.2/4.9 MB+Progress (1): 0.2/4.9 MB+Progress (1): 0.2/4.9 MB+Progress (1): 0.2/4.9 MB+Progress (1): 0.2/4.9 MB+Progress (1): 0.2/4.9 MB+Progress (1): 0.2/4.9 MB+Progress (1): 0.2/4.9 MB+Progress (1): 0.3/4.9 MB+Progress (1): 0.3/4.9 MB+Progress (1): 0.3/4.9 MB+Progress (1): 0.3/4.9 MB+Progress (1): 0.3/4.9 MB+Progress (1): 0.3/4.9 MB+Progress (1): 0.3/4.9 MB+Progress (1): 0.3/4.9 MB+Progress (1): 0.3/4.9 MB+Progress (1): 0.3/4.9 MB+Progress (1): 0.3/4.9 MB+Progress (1): 0.3/4.9 MB+Progress (1): 0.4/4.9 MB+Progress (1): 0.4/4.9 MB+Progress (1): 0.4/4.9 MB+Progress (1): 0.4/4.9 MB+Progress (1): 0.4/4.9 MB+Progress (1): 0.4/4.9 MB+Progress (1): 0.4/4.9 MB+Progress (1): 0.4/4.9 MB+Progress (1): 0.4/4.9 MB+Progress (1): 0.4/4.9 MB+Progress (1): 0.5/4.9 MB+Progress (1): 0.5/4.9 MB+Progress (1): 0.5/4.9 MB+Progress (1): 0.5/4.9 MB+Progress (1): 0.5/4.9 MB+Progress (1): 0.5/4.9 MB+Progress (1): 0.5/4.9 MB+Progress (1): 0.5/4.9 MB+Progress (1): 0.5/4.9 MB+Progress (1): 0.5/4.9 MB+Progress (1): 0.5/4.9 MB+Progress (1): 0.5/4.9 MB+Progress (1): 0.6/4.9 MB+Progress (1): 0.6/4.9 MB+Progress (1): 0.6/4.9 MB+Progress (1): 0.6/4.9 MB+Progress (1): 0.6/4.9 MB+Progress (1): 0.6/4.9 MB+Progress (1): 0.6/4.9 MB+Progress (1): 0.6/4.9 MB+Progress (1): 0.6/4.9 MB+Progress (1): 0.6/4.9 MB+Progress (1): 0.6/4.9 MB+Progress (1): 0.6/4.9 MB+Progress (1): 0.7/4.9 MB+Progress (1): 0.7/4.9 MB+Progress (1): 0.7/4.9 MB+Progress (1): 0.7/4.9 MB+Progress (1): 0.7/4.9 MB+Progress (1): 0.7/4.9 MB+Progress (1): 0.7/4.9 MB+Progress (1): 0.7/4.9 MB+Progress (1): 0.7/4.9 MB+Progress (1): 0.7/4.9 MB+Progress (1): 0.7/4.9 MB+Progress (1): 0.7/4.9 MB+Progress (1): 0.8/4.9 MB+Progress (1): 0.8/4.9 MB+Progress (1): 0.8/4.9 MB+Progress (1): 0.8/4.9 MB+Progress (1): 0.8/4.9 MB+Progress (1): 0.8/4.9 MB+Progress (1): 0.8/4.9 MB+Progress (1): 0.8/4.9 MB+Progress (1): 0.8/4.9 MB+Progress (1): 0.8/4.9 MB+Progress (1): 0.9/4.9 MB+Progress (1): 0.9/4.9 MB+Progress (1): 0.9/4.9 MB+Progress (1): 0.9/4.9 MB+Progress (1): 0.9/4.9 MB+Progress (1): 0.9/4.9 MB+Progress (1): 0.9/4.9 MB+Progress (1): 0.9/4.9 MB+Progress (1): 0.9/4.9 MB+Progress (1): 0.9/4.9 MB+Progress (1): 0.9/4.9 MB+Progress (1): 0.9/4.9 MB+Progress (1): 1.0/4.9 MB+Progress (1): 1.0/4.9 MB+Progress (1): 1.0/4.9 MB+Progress (1): 1.0/4.9 MB+Progress (1): 1.0/4.9 MB+Progress (1): 1.0/4.9 MB+Progress (1): 1.0/4.9 MB+Progress (1): 1.0/4.9 MB+Progress (1): 1.0/4.9 MB+Progress (1): 1.0/4.9 MB+Progress (1): 1.0/4.9 MB+Progress (1): 1.0/4.9 MB+Progress (1): 1.1/4.9 MB+Progress (1): 1.1/4.9 MB+Progress (1): 1.1/4.9 MB+Progress (1): 1.1/4.9 MB+Progress (1): 1.1/4.9 MB+Progress (1): 1.1/4.9 MB+Progress (1): 1.1/4.9 MB+Progress (1): 1.1/4.9 MB+Progress (1): 1.1/4.9 MB+Progress (1): 1.1/4.9 MB+Progress (1): 1.1/4.9 MB+Progress (1): 1.2/4.9 MB+Progress (1): 1.2/4.9 MB+Progress (1): 1.2/4.9 MB+Progress (1): 1.2/4.9 MB+Progress (1): 1.2/4.9 MB+Progress (1): 1.2/4.9 MB+Progress (1): 1.2/4.9 MB+Progress (1): 1.2/4.9 MB+Progress (1): 1.2/4.9 MB+Progress (1): 1.2/4.9 MB+Progress (1): 1.2/4.9 MB+Progress (1): 1.3/4.9 MB+Progress (1): 1.3/4.9 MB+Progress (1): 1.3/4.9 MB+Progress (1): 1.3/4.9 MB+Progress (1): 1.3/4.9 MB+Progress (1): 1.3/4.9 MB+Progress (1): 1.3/4.9 MB+Progress (1): 1.3/4.9 MB+Progress (1): 1.3/4.9 MB+Progress (1): 1.3/4.9 MB+Progress (1): 1.3/4.9 MB+Progress (1): 1.3/4.9 MB+Progress (1): 1.4/4.9 MB+Progress (1): 1.4/4.9 MB+Progress (1): 1.4/4.9 MB+Progress (1): 1.4/4.9 MB+Progress (1): 1.4/4.9 MB+Progress (1): 1.4/4.9 MB+Progress (1): 1.4/4.9 MB+Progress (1): 1.4/4.9 MB+Progress (1): 1.4/4.9 MB+Progress (1): 1.4/4.9 MB+Progress (1): 1.4/4.9 MB+Progress (1): 1.4/4.9 MB+Progress (1): 1.5/4.9 MB+Progress (1): 1.5/4.9 MB+Progress (1): 1.5/4.9 MB+Progress (1): 1.5/4.9 MB+Progress (1): 1.5/4.9 MB+Progress (1): 1.5/4.9 MB+Progress (1): 1.5/4.9 MB+Progress (1): 1.5/4.9 MB+Progress (1): 1.5/4.9 MB+Progress (1): 1.5/4.9 MB+Progress (1): 1.5/4.9 MB+Progress (1): 1.6/4.9 MB+Progress (1): 1.6/4.9 MB+Progress (1): 1.6/4.9 MB+Progress (1): 1.6/4.9 MB+Progress (1): 1.6/4.9 MB+Progress (1): 1.6/4.9 MB+Progress (1): 1.6/4.9 MB+Progress (1): 1.6/4.9 MB+Progress (1): 1.6/4.9 MB+Progress (1): 1.6/4.9 MB+Progress (1): 1.6/4.9 MB+Progress (1): 1.7/4.9 MB+Progress (1): 1.7/4.9 MB+Progress (1): 1.7/4.9 MB+Progress (1): 1.7/4.9 MB+Progress (1): 1.7/4.9 MB+Progress (1): 1.7/4.9 MB+Progress (1): 1.7/4.9 MB+Progress (1): 1.7/4.9 MB+Progress (1): 1.7/4.9 MB+Progress (1): 1.7/4.9 MB+Progress (1): 1.7/4.9 MB+Progress (1): 1.7/4.9 MB+Progress (1): 1.8/4.9 MB+Progress (1): 1.8/4.9 MB+Progress (1): 1.8/4.9 MB+Progress (1): 1.8/4.9 MB+Progress (1): 1.8/4.9 MB+Progress (1): 1.8/4.9 MB+Progress (1): 1.8/4.9 MB+Progress (1): 1.8/4.9 MB+Progress (1): 1.8/4.9 MB+Progress (1): 1.8/4.9 MB+Progress (1): 1.8/4.9 MB+Progress (1): 1.8/4.9 MB+Progress (1): 1.9/4.9 MB+Progress (1): 1.9/4.9 MB+Progress (1): 1.9/4.9 MB+Progress (1): 1.9/4.9 MB+Progress (1): 1.9/4.9 MB+Progress (1): 1.9/4.9 MB+Progress (1): 1.9/4.9 MB+Progress (1): 1.9/4.9 MB+Progress (1): 1.9/4.9 MB+Progress (1): 1.9/4.9 MB+Progress (1): 1.9/4.9 MB+Progress (1): 2.0/4.9 MB+Progress (1): 2.0/4.9 MB+Progress (1): 2.0/4.9 MB+Progress (1): 2.0/4.9 MB+Progress (1): 2.0/4.9 MB+Progress (1): 2.0/4.9 MB+Progress (1): 2.0/4.9 MB+Progress (1): 2.0/4.9 MB+Progress (1): 2.0/4.9 MB+Progress (1): 2.0/4.9 MB+Progress (1): 2.0/4.9 MB+Progress (1): 2.1/4.9 MB+Progress (1): 2.1/4.9 MB+Progress (1): 2.1/4.9 MB+Progress (1): 2.1/4.9 MB+Progress (1): 2.1/4.9 MB+Progress (1): 2.1/4.9 MB+Progress (1): 2.1/4.9 MB+Progress (1): 2.1/4.9 MB+Progress (1): 2.1/4.9 MB+Progress (1): 2.1/4.9 MB+Progress (1): 2.1/4.9 MB+Progress (1): 2.1/4.9 MB+Progress (1): 2.2/4.9 MB+Progress (1): 2.2/4.9 MB+Progress (1): 2.2/4.9 MB+Progress (1): 2.2/4.9 MB+Progress (1): 2.2/4.9 MB+Progress (1): 2.2/4.9 MB+Progress (1): 2.2/4.9 MB+Progress (1): 2.2/4.9 MB+Progress (1): 2.2/4.9 MB+Progress (1): 2.2/4.9 MB+Progress (1): 2.2/4.9 MB+Progress (1): 2.2/4.9 MB+Progress (1): 2.3/4.9 MB+Progress (1): 2.3/4.9 MB+Progress (1): 2.3/4.9 MB+Progress (1): 2.3/4.9 MB+Progress (1): 2.3/4.9 MB+Progress (1): 2.3/4.9 MB+Progress (1): 2.3/4.9 MB+Progress (1): 2.3/4.9 MB+Progress (1): 2.4/4.9 MB+Progress (1): 2.4/4.9 MB+Progress (1): 2.4/4.9 MB+Progress (1): 2.4/4.9 MB+Progress (1): 2.4/4.9 MB+Progress (1): 2.4/4.9 MB+Progress (1): 2.5/4.9 MB+Progress (1): 2.5/4.9 MB+Progress (1): 2.5/4.9 MB+Progress (1): 2.5/4.9 MB+Progress (1): 2.5/4.9 MB+Progress (1): 2.5/4.9 MB+Progress (1): 2.6/4.9 MB+Progress (1): 2.6/4.9 MB+Progress (1): 2.6/4.9 MB+Progress (1): 2.6/4.9 MB+Progress (1): 2.6/4.9 MB+Progress (1): 2.6/4.9 MB+Progress (1): 2.7/4.9 MB+Progress (1): 2.7/4.9 MB+Progress (1): 2.7/4.9 MB+Progress (1): 2.7/4.9 MB+Progress (1): 2.7/4.9 MB+Progress (1): 2.7/4.9 MB+Progress (1): 2.8/4.9 MB+Progress (1): 2.8/4.9 MB+Progress (1): 2.8/4.9 MB+Progress (1): 2.8/4.9 MB+Progress (1): 2.8/4.9 MB+Progress (1): 2.8/4.9 MB+Progress (1): 2.9/4.9 MB+Progress (1): 2.9/4.9 MB+Progress (1): 2.9/4.9 MB+Progress (1): 2.9/4.9 MB+Progress (1): 2.9/4.9 MB+Progress (1): 2.9/4.9 MB+Progress (1): 3.0/4.9 MB+Progress (1): 3.0/4.9 MB+Progress (1): 3.0/4.9 MB+Progress (1): 3.0/4.9 MB+Progress (1): 3.0/4.9 MB+Progress (1): 3.0/4.9 MB+Progress (1): 3.1/4.9 MB+Progress (1): 3.1/4.9 MB+Progress (1): 3.1/4.9 MB+Progress (1): 3.1/4.9 MB+Progress (1): 3.1/4.9 MB+Progress (1): 3.1/4.9 MB+Progress (1): 3.1/4.9 MB+Progress (1): 3.2/4.9 MB+Progress (1): 3.2/4.9 MB+Progress (1): 3.2/4.9 MB+Progress (1): 3.2/4.9 MB+Progress (1): 3.2/4.9 MB+Progress (1): 3.2/4.9 MB+Progress (1): 3.3/4.9 MB+Progress (1): 3.3/4.9 MB+Progress (1): 3.3/4.9 MB+Progress (1): 3.3/4.9 MB+Progress (1): 3.3/4.9 MB+Progress (1): 3.3/4.9 MB+Progress (1): 3.4/4.9 MB+Progress (1): 3.4/4.9 MB+Progress (1): 3.4/4.9 MB+Progress (1): 3.4/4.9 MB+Progress (1): 3.4/4.9 MB+Progress (1): 3.4/4.9 MB+Progress (1): 3.5/4.9 MB+Progress (1): 3.5/4.9 MB+Progress (1): 3.5/4.9 MB+Progress (1): 3.5/4.9 MB+Progress (1): 3.5/4.9 MB+Progress (1): 3.5/4.9 MB+Progress (1): 3.6/4.9 MB+Progress (1): 3.6/4.9 MB+Progress (1): 3.6/4.9 MB+Progress (1): 3.6/4.9 MB+Progress (1): 3.6/4.9 MB+Progress (1): 3.6/4.9 MB+Progress (1): 3.7/4.9 MB+Progress (1): 3.7/4.9 MB+Progress (1): 3.7/4.9 MB+Progress (1): 3.7/4.9 MB+Progress (1): 3.7/4.9 MB+Progress (1): 3.7/4.9 MB+Progress (1): 3.8/4.9 MB+Progress (1): 3.8/4.9 MB+Progress (1): 3.8/4.9 MB+Progress (1): 3.8/4.9 MB+Progress (1): 3.8/4.9 MB+Progress (1): 3.8/4.9 MB+Progress (1): 3.9/4.9 MB+Progress (1): 3.9/4.9 MB+Progress (1): 3.9/4.9 MB+Progress (1): 3.9/4.9 MB+Progress (1): 3.9/4.9 MB+Progress (1): 3.9/4.9 MB+Progress (1): 4.0/4.9 MB+Progress (1): 4.0/4.9 MB+Progress (1): 4.0/4.9 MB+Progress (1): 4.0/4.9 MB+Progress (1): 4.0/4.9 MB+Progress (1): 4.0/4.9 MB+Progress (1): 4.1/4.9 MB+Progress (1): 4.1/4.9 MB+Progress (1): 4.1/4.9 MB+Progress (1): 4.1/4.9 MB+Progress (1): 4.1/4.9 MB+Progress (1): 4.1/4.9 MB+Progress (1): 4.1/4.9 MB+Progress (1): 4.2/4.9 MB+Progress (1): 4.2/4.9 MB+Progress (1): 4.2/4.9 MB+Progress (1): 4.2/4.9 MB+Progress (1): 4.2/4.9 MB+Progress (1): 4.2/4.9 MB+Progress (1): 4.3/4.9 MB+Progress (1): 4.3/4.9 MB+Progress (1): 4.3/4.9 MB+Progress (1): 4.3/4.9 MB+Progress (1): 4.3/4.9 MB+Progress (1): 4.3/4.9 MB+Progress (1): 4.4/4.9 MB+Progress (1): 4.4/4.9 MB+Progress (1): 4.4/4.9 MB+Progress (1): 4.4/4.9 MB+Progress (1): 4.4/4.9 MB+Progress (1): 4.4/4.9 MB+Progress (1): 4.5/4.9 MB+Progress (1): 4.5/4.9 MB+Progress (1): 4.5/4.9 MB+Progress (1): 4.5/4.9 MB+Progress (1): 4.5/4.9 MB+Progress (1): 4.5/4.9 MB+Progress (1): 4.6/4.9 MB+Progress (1): 4.6/4.9 MB+Progress (1): 4.6/4.9 MB+Progress (1): 4.6/4.9 MB+Progress (1): 4.6/4.9 MB+Progress (1): 4.6/4.9 MB+Progress (1): 4.7/4.9 MB+Progress (1): 4.7/4.9 MB+Progress (1): 4.7/4.9 MB+Progress (1): 4.7/4.9 MB+Progress (1): 4.7/4.9 MB+Progress (1): 4.7/4.9 MB+Progress (1): 4.8/4.9 MB+Progress (1): 4.8/4.9 MB+Progress (1): 4.8/4.9 MB+Progress (1): 4.8/4.9 MB+Progress (1): 4.8/4.9 MB+Progress (1): 4.8/4.9 MB+Progress (1): 4.9/4.9 MB+Progress (1): 4.9/4.9 MB+Progress (1): 4.9 MB    +                     Downloaded from repo.jenkins-ci.org: https://repo.jenkins-ci.org/public/org/jenkins-ci/plugins/beer/104.v3c4e67fa_1b_f5/beer-104.v3c4e67fa_1b_f5.hpi (4.9 MB at 4.3 MB/s)
 [INFO] 
 [INFO] --- hpi:3.61:test-runtime (default-test-runtime) @ variant ---
@@ -552,11 +552,6 @@
 [INFO] ------------------------------------------------------------------------
 [INFO] BUILD SUCCESS
 [INFO] ------------------------------------------------------------------------
-<<<<<<< HEAD
-[INFO] Total time:  11.839 s
-[INFO] Finished at: 2025-07-09T11:08:02+02:00
-=======
 [INFO] Total time:  7.324 s
 [INFO] Finished at: 2025-07-08T02:11:25Z
->>>>>>> ab7ada5f
 [INFO] ------------------------------------------------------------------------