WARNING: A terminally deprecated method in sun.misc.Unsafe has been called
WARNING: sun.misc.Unsafe::staticFieldBase has been called by com.google.inject.internal.aop.HiddenClassDefiner (file:/usr/share/apache-maven-3.9.10/lib/guice-5.1.0-classes.jar)
WARNING: Please consider reporting this to the maintainers of class com.google.inject.internal.aop.HiddenClassDefiner
WARNING: sun.misc.Unsafe::staticFieldBase will be removed in a future release
[INFO] Scanning for projects...
[INFO] Artifact org.jenkins-ci.tools:maven-hpi-plugin:pom:3.66 is present in the local repository, but cached from a remote repository ID that is unavailable in current build context, verifying that is downloadable from [incrementals (https://repo.jenkins-ci.org/incrementals/, default, releases), central (https://repo.maven.apache.org/maven2, default, releases)]
[INFO] Artifact org.jenkins-ci.tools:maven-hpi-plugin:pom:3.66 is present in the local repository, but cached from a remote repository ID that is unavailable in current build context, verifying that is downloadable from [incrementals (https://repo.jenkins-ci.org/incrementals/, default, releases), central (https://repo.maven.apache.org/maven2, default, releases)]
[WARNING] The POM for org.jenkins-ci.tools:maven-hpi-plugin:jar:3.66 is missing, no dependency information available
[INFO] Artifact org.jenkins-ci.tools:maven-hpi-plugin:jar:3.66 is present in the local repository, but cached from a remote repository ID that is unavailable in current build context, verifying that is downloadable from [incrementals (https://repo.jenkins-ci.org/incrementals/, default, releases), central (https://repo.maven.apache.org/maven2, default, releases)]
[INFO] Artifact org.jenkins-ci.tools:maven-hpi-plugin:jar:3.66 is present in the local repository, but cached from a remote repository ID that is unavailable in current build context, verifying that is downloadable from [incrementals (https://repo.jenkins-ci.org/incrementals/, default, releases), central (https://repo.maven.apache.org/maven2, default, releases)]
[WARNING] Failed to build parent project for org.jenkins-ci.plugins:parameterized-trigger:hpi:999999-SNAPSHOT
[INFO] 
[INFO] ------------< org.jenkins-ci.plugins:parameterized-trigger >------------
[INFO] Building Jenkins Parameterized Trigger plugin 999999-SNAPSHOT
[INFO]   from pom.xml
[INFO] --------------------------------[ hpi ]---------------------------------
<<<<<<< HEAD
=======
Downloading from repo.jenkins-ci.org: https://repo.jenkins-ci.org/public/org/jenkins-ci/plugins/conditional-buildstep/1.5.0/conditional-buildstep-1.5.0.pom
Progress (1): 0.4/2.8 kB
Progress (1): 1.8/2.8 kB
Progress (1): 2.8 kB    
                    
Downloaded from repo.jenkins-ci.org: https://repo.jenkins-ci.org/public/org/jenkins-ci/plugins/conditional-buildstep/1.5.0/conditional-buildstep-1.5.0.pom (2.8 kB at 5.5 kB/s)
Downloading from repo.jenkins-ci.org: https://repo.jenkins-ci.org/public/org/jenkins-ci/plugins/run-condition/243.v3c3f94e46a_8b_/run-condition-243.v3c3f94e46a_8b_.pom
Progress (1): 0.4/3.4 kB
Progress (1): 1.8/3.4 kB
Progress (1): 3.2/3.4 kB
Progress (1): 3.4 kB    
                    
Downloaded from repo.jenkins-ci.org: https://repo.jenkins-ci.org/public/org/jenkins-ci/plugins/run-condition/243.v3c3f94e46a_8b_/run-condition-243.v3c3f94e46a_8b_.pom (3.4 kB at 40 kB/s)
Downloading from repo.jenkins-ci.org: https://repo.jenkins-ci.org/public/org/jenkins-ci/plugins/conditional-buildstep/1.5.0/conditional-buildstep-1.5.0.jar
Progress (1): 0.4/50 kB
Progress (1): 1.8/50 kB
Progress (1): 3.2/50 kB
Progress (1): 4.6/50 kB
Progress (1): 6.0/50 kB
Progress (1): 7.4/50 kB
Progress (1): 8.8/50 kB
Progress (1): 10/50 kB 
Progress (1): 12/50 kB
Progress (1): 13/50 kB
Progress (1): 14/50 kB
Progress (1): 16/50 kB
Progress (1): 17/50 kB
Progress (1): 19/50 kB
Progress (1): 20/50 kB
Progress (1): 21/50 kB
Progress (1): 23/50 kB
Progress (1): 24/50 kB
Progress (1): 26/50 kB
Progress (1): 27/50 kB
Progress (1): 28/50 kB
Progress (1): 30/50 kB
Progress (1): 31/50 kB
Progress (1): 33/50 kB
Progress (1): 34/50 kB
Progress (1): 35/50 kB
Progress (1): 37/50 kB
Progress (1): 38/50 kB
Progress (1): 40/50 kB
Progress (1): 41/50 kB
Progress (1): 42/50 kB
Progress (1): 44/50 kB
Progress (1): 45/50 kB
Progress (1): 47/50 kB
Progress (1): 48/50 kB
Progress (1): 49/50 kB
Progress (1): 50 kB   
                   
Downloaded from repo.jenkins-ci.org: https://repo.jenkins-ci.org/public/org/jenkins-ci/plugins/conditional-buildstep/1.5.0/conditional-buildstep-1.5.0.jar (50 kB at 216 kB/s)
Downloading from repo.jenkins-ci.org: https://repo.jenkins-ci.org/public/org/jenkins-ci/plugins/run-condition/243.v3c3f94e46a_8b_/run-condition-243.v3c3f94e46a_8b_.jar
Progress (1): 16/210 kB
Progress (1): 17/210 kB
Progress (1): 33/210 kB
Progress (1): 34/210 kB
Progress (1): 51/210 kB
Progress (1): 52/210 kB
Progress (1): 68/210 kB
Progress (1): 69/210 kB
Progress (1): 85/210 kB
Progress (1): 86/210 kB
Progress (1): 103/210 kB
Progress (1): 104/210 kB
Progress (1): 120/210 kB
Progress (1): 121/210 kB
Progress (1): 138/210 kB
Progress (1): 139/210 kB
Progress (1): 155/210 kB
Progress (1): 156/210 kB
Progress (1): 172/210 kB
Progress (1): 173/210 kB
Progress (1): 190/210 kB
Progress (1): 191/210 kB
Progress (1): 207/210 kB
Progress (1): 208/210 kB
Progress (1): 210 kB    
                    
Downloaded from repo.jenkins-ci.org: https://repo.jenkins-ci.org/public/org/jenkins-ci/plugins/run-condition/243.v3c3f94e46a_8b_/run-condition-243.v3c3f94e46a_8b_.jar (210 kB at 264 kB/s)
>>>>>>> ab7ada5f
[INFO] 
[INFO] --- clean:3.5.0:clean (default-clean) @ parameterized-trigger ---
[INFO] 
[INFO] --- hpi:3.66:validate (default-validate) @ parameterized-trigger ---
[INFO] Created marker file /tmp/plugin-builds/parameterized-trigger/target/java-level/17
[INFO] 
[INFO] --- hpi:3.66:validate-hpi (default-validate-hpi) @ parameterized-trigger ---
[INFO] 
[INFO] --- enforcer:3.5.0:enforce (display-info) @ parameterized-trigger ---
[INFO] Rule 0: io.jenkins.tools.incrementals.enforcer.RequireExtensionVersion passed
[INFO] Rule 1: org.apache.maven.enforcer.rules.version.RequireMavenVersion passed
[INFO] Rule 2: org.apache.maven.enforcer.rules.version.RequireJavaVersion passed
[INFO] Rule 3: org.codehaus.mojo.extraenforcer.dependencies.EnforceBytecodeVersion passed
[INFO] Rule 4: org.apache.maven.enforcer.rules.dependency.BannedDependencies passed
[INFO] Rule 5: org.apache.maven.enforcer.rules.dependency.BannedDependencies passed
[INFO] Ignoring requireUpperBoundDeps in org.ow2.asm:asm
[INFO] Rule 6: org.apache.maven.enforcer.rules.dependency.RequireUpperBoundDeps passed
[INFO] 
[INFO] --- enforcer:3.5.0:enforce (no-snapshots-in-release) @ parameterized-trigger ---
[INFO] Rule 0: org.apache.maven.enforcer.rules.dependency.RequireReleaseDeps passed
[INFO] 
[INFO] --- localizer:1.31:generate (default) @ parameterized-trigger ---
[INFO] 
[INFO] --- resources:3.3.1:resources (default-resources) @ parameterized-trigger ---
[INFO] Copying 68 resources from src/main/resources to target/classes
[INFO] 
[INFO] --- flatten:1.7.1:flatten (flatten) @ parameterized-trigger ---
[INFO] Generating flattened POM of project org.jenkins-ci.plugins:parameterized-trigger:hpi:999999-SNAPSHOT...
[INFO] 
[INFO] --- compiler:3.14.0:compile (default-compile) @ parameterized-trigger ---
[INFO] Recompiling the module because of changed source code.
[INFO] Compiling 42 source files with javac [debug parameters release 17] to target/classes
[INFO] hudson.plugins.parameterizedtrigger.BinaryFileParameterFactory.DescriptorImpl indexed under hudson.Extension
[INFO] hudson.plugins.parameterizedtrigger.BlockableBuildTriggerConfig.DescriptorImpl indexed under hudson.Extension
[INFO] hudson.plugins.parameterizedtrigger.BlockingBehaviour.DescriptorImpl indexed under hudson.Extension
[INFO] hudson.plugins.parameterizedtrigger.BooleanParameterConfig.DescriptorImpl indexed under hudson.Extension
[INFO] hudson.plugins.parameterizedtrigger.BooleanParameters.DescriptorImpl indexed under hudson.Extension
[INFO] hudson.plugins.parameterizedtrigger.BuildTrigger.DescriptorImpl indexed under hudson.Extension
[INFO] hudson.plugins.parameterizedtrigger.BuildTriggerConfig.DescriptorImpl indexed under hudson.Extension
[INFO] hudson.plugins.parameterizedtrigger.CounterBuildParameterFactory.DescriptorImpl indexed under hudson.Extension
[INFO] hudson.plugins.parameterizedtrigger.CurrentBuildParameters.DescriptorImpl indexed under hudson.Extension
[INFO] hudson.plugins.parameterizedtrigger.FileBuildParameterFactory.DescriptorImpl indexed under hudson.Extension
[INFO] hudson.plugins.parameterizedtrigger.FileBuildParameters.DescriptorImpl indexed under hudson.Extension
[INFO] hudson.plugins.parameterizedtrigger.NodeParameters.DescriptorImpl indexed under hudson.Extension
[INFO] hudson.plugins.parameterizedtrigger.Plugin.RenameListener indexed under hudson.Extension
[INFO] hudson.plugins.parameterizedtrigger.PredefinedBuildParameters.DescriptorImpl indexed under hudson.Extension
[INFO] hudson.plugins.parameterizedtrigger.SubversionRevisionBuildParameters.DescriptorImpl indexed under hudson.Extension
[INFO] hudson.plugins.parameterizedtrigger.TriggerBuilder.DescriptorImpl indexed under hudson.Extension
[INFO] hudson.plugins.parameterizedtrigger.matrix.MatrixBuildListenerImpl indexed under hudson.Extension
[INFO] hudson.plugins.parameterizedtrigger.matrix.MatrixSubsetBuildParameters.DescriptorImpl indexed under hudson.Extension
[INFO] /tmp/plugin-builds/parameterized-trigger/src/main/java/hudson/plugins/parameterizedtrigger/BinaryFileParameterFactory.java:[31,12] Generating hudson/plugins/parameterizedtrigger/BinaryFileParameterFactory.stapler
[INFO] /tmp/plugin-builds/parameterized-trigger/src/main/java/hudson/plugins/parameterizedtrigger/BlockableBuildTriggerConfig.java:[41,12] Generating hudson/plugins/parameterizedtrigger/BlockableBuildTriggerConfig.stapler
[INFO] /tmp/plugin-builds/parameterized-trigger/src/main/java/hudson/plugins/parameterizedtrigger/BlockingBehaviour.java:[51,12] Generating hudson/plugins/parameterizedtrigger/BlockingBehaviour.stapler
[INFO] /tmp/plugin-builds/parameterized-trigger/src/main/java/hudson/plugins/parameterizedtrigger/BooleanParameterConfig.java:[42,12] Generating hudson/plugins/parameterizedtrigger/BooleanParameterConfig.stapler
[INFO] /tmp/plugin-builds/parameterized-trigger/src/main/java/hudson/plugins/parameterizedtrigger/BooleanParameters.java:[48,12] Generating hudson/plugins/parameterizedtrigger/BooleanParameters.stapler
[INFO] /tmp/plugin-builds/parameterized-trigger/src/main/java/hudson/plugins/parameterizedtrigger/BuildTrigger.java:[40,12] Generating hudson/plugins/parameterizedtrigger/BuildTrigger.stapler
[INFO] /tmp/plugin-builds/parameterized-trigger/src/main/java/hudson/plugins/parameterizedtrigger/BuildTriggerConfig.java:[97,12] Generating hudson/plugins/parameterizedtrigger/BuildTriggerConfig.stapler
[INFO] /tmp/plugin-builds/parameterized-trigger/src/main/java/hudson/plugins/parameterizedtrigger/CounterBuildParameterFactory.java:[77,12] Generating hudson/plugins/parameterizedtrigger/CounterBuildParameterFactory.stapler
[INFO] /tmp/plugin-builds/parameterized-trigger/src/main/java/hudson/plugins/parameterizedtrigger/CurrentBuildParameters.java:[19,12] Generating hudson/plugins/parameterizedtrigger/CurrentBuildParameters.stapler
[INFO] /tmp/plugin-builds/parameterized-trigger/src/main/java/hudson/plugins/parameterizedtrigger/FileBuildParameterFactory.java:[78,12] Generating hudson/plugins/parameterizedtrigger/FileBuildParameterFactory.stapler
[INFO] /tmp/plugin-builds/parameterized-trigger/src/main/java/hudson/plugins/parameterizedtrigger/FileBuildParameters.java:[50,12] Generating hudson/plugins/parameterizedtrigger/FileBuildParameters.stapler
[INFO] /tmp/plugin-builds/parameterized-trigger/src/main/java/hudson/plugins/parameterizedtrigger/NodeParameters.java:[25,12] Generating hudson/plugins/parameterizedtrigger/NodeParameters.stapler
[INFO] /tmp/plugin-builds/parameterized-trigger/src/main/java/hudson/plugins/parameterizedtrigger/PredefinedBuildParameters.java:[26,12] Generating hudson/plugins/parameterizedtrigger/PredefinedBuildParameters.stapler
[INFO] /tmp/plugin-builds/parameterized-trigger/src/main/java/hudson/plugins/parameterizedtrigger/SubversionRevisionBuildParameters.java:[24,12] Generating hudson/plugins/parameterizedtrigger/SubversionRevisionBuildParameters.stapler
[INFO] /tmp/plugin-builds/parameterized-trigger/src/main/java/hudson/plugins/parameterizedtrigger/TriggerBuilder.java:[67,12] Generating hudson/plugins/parameterizedtrigger/TriggerBuilder.stapler
[INFO] /tmp/plugin-builds/parameterized-trigger/src/main/java/hudson/plugins/parameterizedtrigger/matrix/MatrixSubsetBuildParameters.java:[22,12] Generating hudson/plugins/parameterizedtrigger/matrix/MatrixSubsetBuildParameters.stapler
[INFO] /tmp/plugin-builds/parameterized-trigger/src/main/java/hudson/plugins/parameterizedtrigger/BuildInfoExporterAction.java:[43,8] Generating hudson/plugins/parameterizedtrigger/BuildInfoExporterAction.javadoc
<<<<<<< HEAD
[INFO] /tmp/plugin-builds/parameterized-trigger/src/main/java/hudson/plugins/parameterizedtrigger/FileBuildParameters.java:[237,31] Generating hudson/plugins/parameterizedtrigger/FileBuildParameters/DescriptorImpl/doCheckEncoding.stapler
[INFO] /tmp/plugin-builds/parameterized-trigger/src/main/java/hudson/plugins/parameterizedtrigger/CounterBuildParameterFactory.java:[134,31] Generating hudson/plugins/parameterizedtrigger/CounterBuildParameterFactory/DescriptorImpl/doCheckStep.stapler
[INFO] /tmp/plugin-builds/parameterized-trigger/src/main/java/hudson/plugins/parameterizedtrigger/BuildTriggerConfig.java:[855,41] Generating hudson/plugins/parameterizedtrigger/BuildTriggerConfig/DescriptorImpl/doAutoCompleteProjects.stapler
[INFO] /tmp/plugin-builds/parameterized-trigger/src/main/java/hudson/plugins/parameterizedtrigger/CounterBuildParameterFactory.java:[126,31] Generating hudson/plugins/parameterizedtrigger/CounterBuildParameterFactory/DescriptorImpl/doCheckFrom.stapler
[INFO] /tmp/plugin-builds/parameterized-trigger/src/main/java/hudson/plugins/parameterizedtrigger/CounterBuildParameterFactory.java:[130,31] Generating hudson/plugins/parameterizedtrigger/CounterBuildParameterFactory/DescriptorImpl/doCheckTo.stapler
[INFO] /tmp/plugin-builds/parameterized-trigger/src/main/java/hudson/plugins/parameterizedtrigger/BuildTriggerConfig.java:[800,31] Generating hudson/plugins/parameterizedtrigger/BuildTriggerConfig/DescriptorImpl/doCheckProjects.stapler
=======
[INFO] /tmp/plugin-builds/parameterized-trigger/src/main/java/hudson/plugins/parameterizedtrigger/FileBuildParameterFactory.java:[147,31] Generating hudson/plugins/parameterizedtrigger/FileBuildParameterFactory/DescriptorImpl/doCheckEncoding.stapler
[INFO] /tmp/plugin-builds/parameterized-trigger/src/main/java/hudson/plugins/parameterizedtrigger/BuildTriggerConfig.java:[800,31] Generating hudson/plugins/parameterizedtrigger/BuildTriggerConfig/DescriptorImpl/doCheckProjects.stapler
[INFO] /tmp/plugin-builds/parameterized-trigger/src/main/java/hudson/plugins/parameterizedtrigger/CounterBuildParameterFactory.java:[130,31] Generating hudson/plugins/parameterizedtrigger/CounterBuildParameterFactory/DescriptorImpl/doCheckTo.stapler
[INFO] /tmp/plugin-builds/parameterized-trigger/src/main/java/hudson/plugins/parameterizedtrigger/CounterBuildParameterFactory.java:[126,31] Generating hudson/plugins/parameterizedtrigger/CounterBuildParameterFactory/DescriptorImpl/doCheckFrom.stapler
[INFO] /tmp/plugin-builds/parameterized-trigger/src/main/java/hudson/plugins/parameterizedtrigger/CounterBuildParameterFactory.java:[134,31] Generating hudson/plugins/parameterizedtrigger/CounterBuildParameterFactory/DescriptorImpl/doCheckStep.stapler
[INFO] /tmp/plugin-builds/parameterized-trigger/src/main/java/hudson/plugins/parameterizedtrigger/BuildTriggerConfig.java:[855,41] Generating hudson/plugins/parameterizedtrigger/BuildTriggerConfig/DescriptorImpl/doAutoCompleteProjects.stapler
>>>>>>> ab7ada5f
[INFO] /tmp/plugin-builds/parameterized-trigger/src/main/java/hudson/plugins/parameterizedtrigger/BuildTriggerConfig.java: Some input files use or override a deprecated API.
[INFO] /tmp/plugin-builds/parameterized-trigger/src/main/java/hudson/plugins/parameterizedtrigger/BuildTriggerConfig.java: Recompile with -Xlint:deprecation for details.
[INFO] /tmp/plugin-builds/parameterized-trigger/src/main/java/hudson/plugins/parameterizedtrigger/FileBuildParameterFactory.java: Some input files use unchecked or unsafe operations.
[INFO] /tmp/plugin-builds/parameterized-trigger/src/main/java/hudson/plugins/parameterizedtrigger/FileBuildParameterFactory.java: Recompile with -Xlint:unchecked for details.
[INFO] 
[INFO] --- access-modifier-checker:1.35:enforce (default-enforce) @ parameterized-trigger ---
[INFO] Skipping access modifier checks
[INFO] 
[INFO] --- bridge-method-injector:1.31:process (default) @ parameterized-trigger ---
[INFO] 
[INFO] --- hpi:3.66:insert-test (default-insert-test) @ parameterized-trigger ---
[INFO] 
[INFO] --- antrun:3.1.0:run (createTempDir) @ parameterized-trigger ---
[INFO] Executing tasks
[INFO]     [mkdir] Created dir: /tmp/plugin-builds/parameterized-trigger/target/tmp
[INFO] Executed tasks
[INFO] 
[INFO] --- resources:3.3.1:testResources (default-testResources) @ parameterized-trigger ---
[INFO] Not copying test resources
[INFO] 
[INFO] --- compiler:3.14.0:testCompile (default-testCompile) @ parameterized-trigger ---
[INFO] Not compiling test sources
[INFO] 
[INFO] --- hpi:3.66:test-hpl (default-test-hpl) @ parameterized-trigger ---
[INFO] Generating /tmp/plugin-builds/parameterized-trigger/target/test-classes/the.hpl
[INFO] 
[INFO] --- hpi:3.66:resolve-test-dependencies (default-resolve-test-dependencies) @ parameterized-trigger ---
<<<<<<< HEAD
=======
Downloading from repo.jenkins-ci.org: https://repo.jenkins-ci.org/public/org/jenkins-ci/plugins/conditional-buildstep/1.5.0/conditional-buildstep-1.5.0.hpi
Progress (1): 0.4/42 kB
Progress (1): 1.8/42 kB
Progress (1): 3.2/42 kB
Progress (1): 4.6/42 kB
Progress (1): 6.0/42 kB
Progress (1): 7.4/42 kB
Progress (1): 8.8/42 kB
Progress (1): 10/42 kB 
Progress (1): 12/42 kB
Progress (1): 13/42 kB
Progress (1): 14/42 kB
Progress (1): 16/42 kB
Progress (1): 16/42 kB
Progress (1): 17/42 kB
Progress (1): 19/42 kB
Progress (1): 20/42 kB
Progress (1): 22/42 kB
Progress (1): 23/42 kB
Progress (1): 24/42 kB
Progress (1): 26/42 kB
Progress (1): 27/42 kB
Progress (1): 29/42 kB
Progress (1): 30/42 kB
Progress (1): 31/42 kB
Progress (1): 33/42 kB
Progress (1): 34/42 kB
Progress (1): 36/42 kB
Progress (1): 37/42 kB
Progress (1): 38/42 kB
Progress (1): 40/42 kB
Progress (1): 41/42 kB
Progress (1): 42 kB   
                   
Downloaded from repo.jenkins-ci.org: https://repo.jenkins-ci.org/public/org/jenkins-ci/plugins/conditional-buildstep/1.5.0/conditional-buildstep-1.5.0.hpi (42 kB at 185 kB/s)
Downloading from repo.jenkins-ci.org: https://repo.jenkins-ci.org/public/org/jenkins-ci/plugins/run-condition/243.v3c3f94e46a_8b_/run-condition-243.v3c3f94e46a_8b_.hpi
Progress (1): 0.4/159 kB
Progress (1): 1.8/159 kB
Progress (1): 3.2/159 kB
Progress (1): 4.6/159 kB
Progress (1): 6.0/159 kB
Progress (1): 7.4/159 kB
Progress (1): 8.8/159 kB
Progress (1): 10/159 kB 
Progress (1): 12/159 kB
Progress (1): 13/159 kB
Progress (1): 14/159 kB
Progress (1): 16/159 kB
Progress (1): 16/159 kB
Progress (1): 17/159 kB
Progress (1): 19/159 kB
Progress (1): 20/159 kB
Progress (1): 22/159 kB
Progress (1): 23/159 kB
Progress (1): 24/159 kB
Progress (1): 26/159 kB
Progress (1): 27/159 kB
Progress (1): 29/159 kB
Progress (1): 30/159 kB
Progress (1): 31/159 kB
Progress (1): 33/159 kB
Progress (1): 34/159 kB
Progress (1): 36/159 kB
Progress (1): 37/159 kB
Progress (1): 38/159 kB
Progress (1): 40/159 kB
Progress (1): 41/159 kB
Progress (1): 43/159 kB
Progress (1): 44/159 kB
Progress (1): 45/159 kB
Progress (1): 47/159 kB
Progress (1): 48/159 kB
Progress (1): 49/159 kB
Progress (1): 51/159 kB
Progress (1): 52/159 kB
Progress (1): 54/159 kB
Progress (1): 55/159 kB
Progress (1): 56/159 kB
Progress (1): 58/159 kB
Progress (1): 59/159 kB
Progress (1): 61/159 kB
Progress (1): 62/159 kB
Progress (1): 63/159 kB
Progress (1): 65/159 kB
Progress (1): 66/159 kB
Progress (1): 67/159 kB
Progress (1): 69/159 kB
Progress (1): 70/159 kB
Progress (1): 72/159 kB
Progress (1): 73/159 kB
Progress (1): 74/159 kB
Progress (1): 76/159 kB
Progress (1): 77/159 kB
Progress (1): 79/159 kB
Progress (1): 80/159 kB
Progress (1): 81/159 kB
Progress (1): 83/159 kB
Progress (1): 84/159 kB
Progress (1): 86/159 kB
Progress (1): 87/159 kB
Progress (1): 88/159 kB
Progress (1): 90/159 kB
Progress (1): 91/159 kB
Progress (1): 93/159 kB
Progress (1): 94/159 kB
Progress (1): 95/159 kB
Progress (1): 97/159 kB
Progress (1): 98/159 kB
Progress (1): 100/159 kB
Progress (1): 101/159 kB
Progress (1): 102/159 kB
Progress (1): 104/159 kB
Progress (1): 105/159 kB
Progress (1): 107/159 kB
Progress (1): 108/159 kB
Progress (1): 109/159 kB
Progress (1): 111/159 kB
Progress (1): 112/159 kB
Progress (1): 114/159 kB
Progress (1): 115/159 kB
Progress (1): 116/159 kB
Progress (1): 118/159 kB
Progress (1): 119/159 kB
Progress (1): 121/159 kB
Progress (1): 122/159 kB
Progress (1): 123/159 kB
Progress (1): 125/159 kB
Progress (1): 126/159 kB
Progress (1): 128/159 kB
Progress (1): 129/159 kB
Progress (1): 130/159 kB
Progress (1): 132/159 kB
Progress (1): 133/159 kB
Progress (1): 135/159 kB
Progress (1): 136/159 kB
Progress (1): 137/159 kB
Progress (1): 139/159 kB
Progress (1): 140/159 kB
Progress (1): 142/159 kB
Progress (1): 143/159 kB
Progress (1): 144/159 kB
Progress (1): 146/159 kB
Progress (1): 147/159 kB
Progress (1): 149/159 kB
Progress (1): 150/159 kB
Progress (1): 151/159 kB
Progress (1): 153/159 kB
Progress (1): 154/159 kB
Progress (1): 156/159 kB
Progress (1): 157/159 kB
Progress (1): 158/159 kB
Progress (1): 159 kB    
                    
Downloaded from repo.jenkins-ci.org: https://repo.jenkins-ci.org/public/org/jenkins-ci/plugins/run-condition/243.v3c3f94e46a_8b_/run-condition-243.v3c3f94e46a_8b_.hpi (159 kB at 711 kB/s)
>>>>>>> ab7ada5f
[INFO] 
[INFO] --- hpi:3.66:test-runtime (default-test-runtime) @ parameterized-trigger ---
[INFO] Tests are skipped.
[INFO] 
[INFO] --- surefire:3.5.3:test (default-test) @ parameterized-trigger ---
[INFO] Tests are skipped.
[INFO] 
[INFO] --- license:165.v7e11f4e4a_325:process (default) @ parameterized-trigger ---
[INFO] 
[INFO] --- hpi:3.66:hpi (default-hpi) @ parameterized-trigger ---
[INFO] Generating /tmp/plugin-builds/parameterized-trigger/target/parameterized-trigger/META-INF/MANIFEST.MF
[INFO] Checking for attached .jar artifact ...
[INFO] Generating jar /tmp/plugin-builds/parameterized-trigger/target/parameterized-trigger.jar
[INFO] Building jar: /tmp/plugin-builds/parameterized-trigger/target/parameterized-trigger.jar
[INFO] Exploding webapp...
[INFO] Copy webapp webResources to /tmp/plugin-builds/parameterized-trigger/target/parameterized-trigger
[INFO] Assembling webapp parameterized-trigger in /tmp/plugin-builds/parameterized-trigger/target/parameterized-trigger
[INFO] Generating hpi /tmp/plugin-builds/parameterized-trigger/target/parameterized-trigger.hpi
[INFO] Building jar: /tmp/plugin-builds/parameterized-trigger/target/parameterized-trigger.hpi
[INFO] 
[INFO] --- jar:3.4.2:test-jar (maybe-test-jar) @ parameterized-trigger ---
[INFO] Skipping packaging of the test-jar
[INFO] 
[INFO] >>> spotbugs:4.9.3.1:check (spotbugs) > :spotbugs @ parameterized-trigger >>>
[INFO] 
[INFO] --- spotbugs:4.9.3.1:spotbugs (spotbugs) @ parameterized-trigger ---
[INFO] Skipping com.github.spotbugs:spotbugs-maven-plugin:4.9.3.1:spotbugs report goal
[INFO] 
[INFO] <<< spotbugs:4.9.3.1:check (spotbugs) < :spotbugs @ parameterized-trigger <<<
[INFO] 
[INFO] 
[INFO] --- spotbugs:4.9.3.1:check (spotbugs) @ parameterized-trigger ---
[INFO] Spotbugs plugin skipped
[INFO] 
[INFO] --- spotless:2.44.5:check (default) @ parameterized-trigger ---
[INFO] Spotless check skipped
[INFO] 
[INFO] --- install:3.1.4:install (default-install) @ parameterized-trigger ---
[INFO] Installing /tmp/plugin-builds/parameterized-trigger/target/parameterized-trigger-999999-SNAPSHOT.pom to /home/runner/.m2/repository/org/jenkins-ci/plugins/parameterized-trigger/999999-SNAPSHOT/parameterized-trigger-999999-SNAPSHOT.pom
[INFO] Installing /tmp/plugin-builds/parameterized-trigger/target/parameterized-trigger.hpi to /home/runner/.m2/repository/org/jenkins-ci/plugins/parameterized-trigger/999999-SNAPSHOT/parameterized-trigger-999999-SNAPSHOT.hpi
[INFO] Installing /tmp/plugin-builds/parameterized-trigger/target/parameterized-trigger.jar to /home/runner/.m2/repository/org/jenkins-ci/plugins/parameterized-trigger/999999-SNAPSHOT/parameterized-trigger-999999-SNAPSHOT.jar
[INFO] ------------------------------------------------------------------------
[INFO] BUILD SUCCESS
[INFO] ------------------------------------------------------------------------
<<<<<<< HEAD
[INFO] Total time:  24.262 s
[INFO] Finished at: 2025-07-09T11:34:21+02:00
=======
[INFO] Total time:  10.364 s
[INFO] Finished at: 2025-07-08T02:32:33Z
>>>>>>> ab7ada5f
[INFO] ------------------------------------------------------------------------<|MERGE_RESOLUTION|>--- conflicted
+++ resolved
@@ -14,90 +14,87 @@
 [INFO] Building Jenkins Parameterized Trigger plugin 999999-SNAPSHOT
 [INFO]   from pom.xml
 [INFO] --------------------------------[ hpi ]---------------------------------
-<<<<<<< HEAD
-=======
 Downloading from repo.jenkins-ci.org: https://repo.jenkins-ci.org/public/org/jenkins-ci/plugins/conditional-buildstep/1.5.0/conditional-buildstep-1.5.0.pom
-Progress (1): 0.4/2.8 kB
-Progress (1): 1.8/2.8 kB
-Progress (1): 2.8 kB    
-                    
+Progress (1): 0.4/2.8 kB+Progress (1): 1.8/2.8 kB+Progress (1): 2.8 kB    +                     Downloaded from repo.jenkins-ci.org: https://repo.jenkins-ci.org/public/org/jenkins-ci/plugins/conditional-buildstep/1.5.0/conditional-buildstep-1.5.0.pom (2.8 kB at 5.5 kB/s)
 Downloading from repo.jenkins-ci.org: https://repo.jenkins-ci.org/public/org/jenkins-ci/plugins/run-condition/243.v3c3f94e46a_8b_/run-condition-243.v3c3f94e46a_8b_.pom
-Progress (1): 0.4/3.4 kB
-Progress (1): 1.8/3.4 kB
-Progress (1): 3.2/3.4 kB
-Progress (1): 3.4 kB    
-                    
+Progress (1): 0.4/3.4 kB+Progress (1): 1.8/3.4 kB+Progress (1): 3.2/3.4 kB+Progress (1): 3.4 kB    +                     Downloaded from repo.jenkins-ci.org: https://repo.jenkins-ci.org/public/org/jenkins-ci/plugins/run-condition/243.v3c3f94e46a_8b_/run-condition-243.v3c3f94e46a_8b_.pom (3.4 kB at 40 kB/s)
 Downloading from repo.jenkins-ci.org: https://repo.jenkins-ci.org/public/org/jenkins-ci/plugins/conditional-buildstep/1.5.0/conditional-buildstep-1.5.0.jar
-Progress (1): 0.4/50 kB
-Progress (1): 1.8/50 kB
-Progress (1): 3.2/50 kB
-Progress (1): 4.6/50 kB
-Progress (1): 6.0/50 kB
-Progress (1): 7.4/50 kB
-Progress (1): 8.8/50 kB
-Progress (1): 10/50 kB 
-Progress (1): 12/50 kB
-Progress (1): 13/50 kB
-Progress (1): 14/50 kB
-Progress (1): 16/50 kB
-Progress (1): 17/50 kB
-Progress (1): 19/50 kB
-Progress (1): 20/50 kB
-Progress (1): 21/50 kB
-Progress (1): 23/50 kB
-Progress (1): 24/50 kB
-Progress (1): 26/50 kB
-Progress (1): 27/50 kB
-Progress (1): 28/50 kB
-Progress (1): 30/50 kB
-Progress (1): 31/50 kB
-Progress (1): 33/50 kB
-Progress (1): 34/50 kB
-Progress (1): 35/50 kB
-Progress (1): 37/50 kB
-Progress (1): 38/50 kB
-Progress (1): 40/50 kB
-Progress (1): 41/50 kB
-Progress (1): 42/50 kB
-Progress (1): 44/50 kB
-Progress (1): 45/50 kB
-Progress (1): 47/50 kB
-Progress (1): 48/50 kB
-Progress (1): 49/50 kB
-Progress (1): 50 kB   
-                   
+Progress (1): 0.4/50 kB+Progress (1): 1.8/50 kB+Progress (1): 3.2/50 kB+Progress (1): 4.6/50 kB+Progress (1): 6.0/50 kB+Progress (1): 7.4/50 kB+Progress (1): 8.8/50 kB+Progress (1): 10/50 kB +Progress (1): 12/50 kB+Progress (1): 13/50 kB+Progress (1): 14/50 kB+Progress (1): 16/50 kB+Progress (1): 17/50 kB+Progress (1): 19/50 kB+Progress (1): 20/50 kB+Progress (1): 21/50 kB+Progress (1): 23/50 kB+Progress (1): 24/50 kB+Progress (1): 26/50 kB+Progress (1): 27/50 kB+Progress (1): 28/50 kB+Progress (1): 30/50 kB+Progress (1): 31/50 kB+Progress (1): 33/50 kB+Progress (1): 34/50 kB+Progress (1): 35/50 kB+Progress (1): 37/50 kB+Progress (1): 38/50 kB+Progress (1): 40/50 kB+Progress (1): 41/50 kB+Progress (1): 42/50 kB+Progress (1): 44/50 kB+Progress (1): 45/50 kB+Progress (1): 47/50 kB+Progress (1): 48/50 kB+Progress (1): 49/50 kB+Progress (1): 50 kB   +                    Downloaded from repo.jenkins-ci.org: https://repo.jenkins-ci.org/public/org/jenkins-ci/plugins/conditional-buildstep/1.5.0/conditional-buildstep-1.5.0.jar (50 kB at 216 kB/s)
 Downloading from repo.jenkins-ci.org: https://repo.jenkins-ci.org/public/org/jenkins-ci/plugins/run-condition/243.v3c3f94e46a_8b_/run-condition-243.v3c3f94e46a_8b_.jar
-Progress (1): 16/210 kB
-Progress (1): 17/210 kB
-Progress (1): 33/210 kB
-Progress (1): 34/210 kB
-Progress (1): 51/210 kB
-Progress (1): 52/210 kB
-Progress (1): 68/210 kB
-Progress (1): 69/210 kB
-Progress (1): 85/210 kB
-Progress (1): 86/210 kB
-Progress (1): 103/210 kB
-Progress (1): 104/210 kB
-Progress (1): 120/210 kB
-Progress (1): 121/210 kB
-Progress (1): 138/210 kB
-Progress (1): 139/210 kB
-Progress (1): 155/210 kB
-Progress (1): 156/210 kB
-Progress (1): 172/210 kB
-Progress (1): 173/210 kB
-Progress (1): 190/210 kB
-Progress (1): 191/210 kB
-Progress (1): 207/210 kB
-Progress (1): 208/210 kB
-Progress (1): 210 kB    
-                    
+Progress (1): 16/210 kB+Progress (1): 17/210 kB+Progress (1): 33/210 kB+Progress (1): 34/210 kB+Progress (1): 51/210 kB+Progress (1): 52/210 kB+Progress (1): 68/210 kB+Progress (1): 69/210 kB+Progress (1): 85/210 kB+Progress (1): 86/210 kB+Progress (1): 103/210 kB+Progress (1): 104/210 kB+Progress (1): 120/210 kB+Progress (1): 121/210 kB+Progress (1): 138/210 kB+Progress (1): 139/210 kB+Progress (1): 155/210 kB+Progress (1): 156/210 kB+Progress (1): 172/210 kB+Progress (1): 173/210 kB+Progress (1): 190/210 kB+Progress (1): 191/210 kB+Progress (1): 207/210 kB+Progress (1): 208/210 kB+Progress (1): 210 kB    +                     Downloaded from repo.jenkins-ci.org: https://repo.jenkins-ci.org/public/org/jenkins-ci/plugins/run-condition/243.v3c3f94e46a_8b_/run-condition-243.v3c3f94e46a_8b_.jar (210 kB at 264 kB/s)
->>>>>>> ab7ada5f
 [INFO] 
 [INFO] --- clean:3.5.0:clean (default-clean) @ parameterized-trigger ---
 [INFO] 
@@ -165,21 +162,12 @@
 [INFO] /tmp/plugin-builds/parameterized-trigger/src/main/java/hudson/plugins/parameterizedtrigger/TriggerBuilder.java:[67,12] Generating hudson/plugins/parameterizedtrigger/TriggerBuilder.stapler
 [INFO] /tmp/plugin-builds/parameterized-trigger/src/main/java/hudson/plugins/parameterizedtrigger/matrix/MatrixSubsetBuildParameters.java:[22,12] Generating hudson/plugins/parameterizedtrigger/matrix/MatrixSubsetBuildParameters.stapler
 [INFO] /tmp/plugin-builds/parameterized-trigger/src/main/java/hudson/plugins/parameterizedtrigger/BuildInfoExporterAction.java:[43,8] Generating hudson/plugins/parameterizedtrigger/BuildInfoExporterAction.javadoc
-<<<<<<< HEAD
-[INFO] /tmp/plugin-builds/parameterized-trigger/src/main/java/hudson/plugins/parameterizedtrigger/FileBuildParameters.java:[237,31] Generating hudson/plugins/parameterizedtrigger/FileBuildParameters/DescriptorImpl/doCheckEncoding.stapler
-[INFO] /tmp/plugin-builds/parameterized-trigger/src/main/java/hudson/plugins/parameterizedtrigger/CounterBuildParameterFactory.java:[134,31] Generating hudson/plugins/parameterizedtrigger/CounterBuildParameterFactory/DescriptorImpl/doCheckStep.stapler
-[INFO] /tmp/plugin-builds/parameterized-trigger/src/main/java/hudson/plugins/parameterizedtrigger/BuildTriggerConfig.java:[855,41] Generating hudson/plugins/parameterizedtrigger/BuildTriggerConfig/DescriptorImpl/doAutoCompleteProjects.stapler
-[INFO] /tmp/plugin-builds/parameterized-trigger/src/main/java/hudson/plugins/parameterizedtrigger/CounterBuildParameterFactory.java:[126,31] Generating hudson/plugins/parameterizedtrigger/CounterBuildParameterFactory/DescriptorImpl/doCheckFrom.stapler
-[INFO] /tmp/plugin-builds/parameterized-trigger/src/main/java/hudson/plugins/parameterizedtrigger/CounterBuildParameterFactory.java:[130,31] Generating hudson/plugins/parameterizedtrigger/CounterBuildParameterFactory/DescriptorImpl/doCheckTo.stapler
-[INFO] /tmp/plugin-builds/parameterized-trigger/src/main/java/hudson/plugins/parameterizedtrigger/BuildTriggerConfig.java:[800,31] Generating hudson/plugins/parameterizedtrigger/BuildTriggerConfig/DescriptorImpl/doCheckProjects.stapler
-=======
 [INFO] /tmp/plugin-builds/parameterized-trigger/src/main/java/hudson/plugins/parameterizedtrigger/FileBuildParameterFactory.java:[147,31] Generating hudson/plugins/parameterizedtrigger/FileBuildParameterFactory/DescriptorImpl/doCheckEncoding.stapler
 [INFO] /tmp/plugin-builds/parameterized-trigger/src/main/java/hudson/plugins/parameterizedtrigger/BuildTriggerConfig.java:[800,31] Generating hudson/plugins/parameterizedtrigger/BuildTriggerConfig/DescriptorImpl/doCheckProjects.stapler
 [INFO] /tmp/plugin-builds/parameterized-trigger/src/main/java/hudson/plugins/parameterizedtrigger/CounterBuildParameterFactory.java:[130,31] Generating hudson/plugins/parameterizedtrigger/CounterBuildParameterFactory/DescriptorImpl/doCheckTo.stapler
 [INFO] /tmp/plugin-builds/parameterized-trigger/src/main/java/hudson/plugins/parameterizedtrigger/CounterBuildParameterFactory.java:[126,31] Generating hudson/plugins/parameterizedtrigger/CounterBuildParameterFactory/DescriptorImpl/doCheckFrom.stapler
 [INFO] /tmp/plugin-builds/parameterized-trigger/src/main/java/hudson/plugins/parameterizedtrigger/CounterBuildParameterFactory.java:[134,31] Generating hudson/plugins/parameterizedtrigger/CounterBuildParameterFactory/DescriptorImpl/doCheckStep.stapler
 [INFO] /tmp/plugin-builds/parameterized-trigger/src/main/java/hudson/plugins/parameterizedtrigger/BuildTriggerConfig.java:[855,41] Generating hudson/plugins/parameterizedtrigger/BuildTriggerConfig/DescriptorImpl/doAutoCompleteProjects.stapler
->>>>>>> ab7ada5f
 [INFO] /tmp/plugin-builds/parameterized-trigger/src/main/java/hudson/plugins/parameterizedtrigger/BuildTriggerConfig.java: Some input files use or override a deprecated API.
 [INFO] /tmp/plugin-builds/parameterized-trigger/src/main/java/hudson/plugins/parameterizedtrigger/BuildTriggerConfig.java: Recompile with -Xlint:deprecation for details.
 [INFO] /tmp/plugin-builds/parameterized-trigger/src/main/java/hudson/plugins/parameterizedtrigger/FileBuildParameterFactory.java: Some input files use unchecked or unsafe operations.
@@ -207,163 +195,160 @@
 [INFO] Generating /tmp/plugin-builds/parameterized-trigger/target/test-classes/the.hpl
 [INFO] 
 [INFO] --- hpi:3.66:resolve-test-dependencies (default-resolve-test-dependencies) @ parameterized-trigger ---
-<<<<<<< HEAD
-=======
 Downloading from repo.jenkins-ci.org: https://repo.jenkins-ci.org/public/org/jenkins-ci/plugins/conditional-buildstep/1.5.0/conditional-buildstep-1.5.0.hpi
-Progress (1): 0.4/42 kB
-Progress (1): 1.8/42 kB
-Progress (1): 3.2/42 kB
-Progress (1): 4.6/42 kB
-Progress (1): 6.0/42 kB
-Progress (1): 7.4/42 kB
-Progress (1): 8.8/42 kB
-Progress (1): 10/42 kB 
-Progress (1): 12/42 kB
-Progress (1): 13/42 kB
-Progress (1): 14/42 kB
-Progress (1): 16/42 kB
-Progress (1): 16/42 kB
-Progress (1): 17/42 kB
-Progress (1): 19/42 kB
-Progress (1): 20/42 kB
-Progress (1): 22/42 kB
-Progress (1): 23/42 kB
-Progress (1): 24/42 kB
-Progress (1): 26/42 kB
-Progress (1): 27/42 kB
-Progress (1): 29/42 kB
-Progress (1): 30/42 kB
-Progress (1): 31/42 kB
-Progress (1): 33/42 kB
-Progress (1): 34/42 kB
-Progress (1): 36/42 kB
-Progress (1): 37/42 kB
-Progress (1): 38/42 kB
-Progress (1): 40/42 kB
-Progress (1): 41/42 kB
-Progress (1): 42 kB   
-                   
+Progress (1): 0.4/42 kB+Progress (1): 1.8/42 kB+Progress (1): 3.2/42 kB+Progress (1): 4.6/42 kB+Progress (1): 6.0/42 kB+Progress (1): 7.4/42 kB+Progress (1): 8.8/42 kB+Progress (1): 10/42 kB +Progress (1): 12/42 kB+Progress (1): 13/42 kB+Progress (1): 14/42 kB+Progress (1): 16/42 kB+Progress (1): 16/42 kB+Progress (1): 17/42 kB+Progress (1): 19/42 kB+Progress (1): 20/42 kB+Progress (1): 22/42 kB+Progress (1): 23/42 kB+Progress (1): 24/42 kB+Progress (1): 26/42 kB+Progress (1): 27/42 kB+Progress (1): 29/42 kB+Progress (1): 30/42 kB+Progress (1): 31/42 kB+Progress (1): 33/42 kB+Progress (1): 34/42 kB+Progress (1): 36/42 kB+Progress (1): 37/42 kB+Progress (1): 38/42 kB+Progress (1): 40/42 kB+Progress (1): 41/42 kB+Progress (1): 42 kB   +                    Downloaded from repo.jenkins-ci.org: https://repo.jenkins-ci.org/public/org/jenkins-ci/plugins/conditional-buildstep/1.5.0/conditional-buildstep-1.5.0.hpi (42 kB at 185 kB/s)
 Downloading from repo.jenkins-ci.org: https://repo.jenkins-ci.org/public/org/jenkins-ci/plugins/run-condition/243.v3c3f94e46a_8b_/run-condition-243.v3c3f94e46a_8b_.hpi
-Progress (1): 0.4/159 kB
-Progress (1): 1.8/159 kB
-Progress (1): 3.2/159 kB
-Progress (1): 4.6/159 kB
-Progress (1): 6.0/159 kB
-Progress (1): 7.4/159 kB
-Progress (1): 8.8/159 kB
-Progress (1): 10/159 kB 
-Progress (1): 12/159 kB
-Progress (1): 13/159 kB
-Progress (1): 14/159 kB
-Progress (1): 16/159 kB
-Progress (1): 16/159 kB
-Progress (1): 17/159 kB
-Progress (1): 19/159 kB
-Progress (1): 20/159 kB
-Progress (1): 22/159 kB
-Progress (1): 23/159 kB
-Progress (1): 24/159 kB
-Progress (1): 26/159 kB
-Progress (1): 27/159 kB
-Progress (1): 29/159 kB
-Progress (1): 30/159 kB
-Progress (1): 31/159 kB
-Progress (1): 33/159 kB
-Progress (1): 34/159 kB
-Progress (1): 36/159 kB
-Progress (1): 37/159 kB
-Progress (1): 38/159 kB
-Progress (1): 40/159 kB
-Progress (1): 41/159 kB
-Progress (1): 43/159 kB
-Progress (1): 44/159 kB
-Progress (1): 45/159 kB
-Progress (1): 47/159 kB
-Progress (1): 48/159 kB
-Progress (1): 49/159 kB
-Progress (1): 51/159 kB
-Progress (1): 52/159 kB
-Progress (1): 54/159 kB
-Progress (1): 55/159 kB
-Progress (1): 56/159 kB
-Progress (1): 58/159 kB
-Progress (1): 59/159 kB
-Progress (1): 61/159 kB
-Progress (1): 62/159 kB
-Progress (1): 63/159 kB
-Progress (1): 65/159 kB
-Progress (1): 66/159 kB
-Progress (1): 67/159 kB
-Progress (1): 69/159 kB
-Progress (1): 70/159 kB
-Progress (1): 72/159 kB
-Progress (1): 73/159 kB
-Progress (1): 74/159 kB
-Progress (1): 76/159 kB
-Progress (1): 77/159 kB
-Progress (1): 79/159 kB
-Progress (1): 80/159 kB
-Progress (1): 81/159 kB
-Progress (1): 83/159 kB
-Progress (1): 84/159 kB
-Progress (1): 86/159 kB
-Progress (1): 87/159 kB
-Progress (1): 88/159 kB
-Progress (1): 90/159 kB
-Progress (1): 91/159 kB
-Progress (1): 93/159 kB
-Progress (1): 94/159 kB
-Progress (1): 95/159 kB
-Progress (1): 97/159 kB
-Progress (1): 98/159 kB
-Progress (1): 100/159 kB
-Progress (1): 101/159 kB
-Progress (1): 102/159 kB
-Progress (1): 104/159 kB
-Progress (1): 105/159 kB
-Progress (1): 107/159 kB
-Progress (1): 108/159 kB
-Progress (1): 109/159 kB
-Progress (1): 111/159 kB
-Progress (1): 112/159 kB
-Progress (1): 114/159 kB
-Progress (1): 115/159 kB
-Progress (1): 116/159 kB
-Progress (1): 118/159 kB
-Progress (1): 119/159 kB
-Progress (1): 121/159 kB
-Progress (1): 122/159 kB
-Progress (1): 123/159 kB
-Progress (1): 125/159 kB
-Progress (1): 126/159 kB
-Progress (1): 128/159 kB
-Progress (1): 129/159 kB
-Progress (1): 130/159 kB
-Progress (1): 132/159 kB
-Progress (1): 133/159 kB
-Progress (1): 135/159 kB
-Progress (1): 136/159 kB
-Progress (1): 137/159 kB
-Progress (1): 139/159 kB
-Progress (1): 140/159 kB
-Progress (1): 142/159 kB
-Progress (1): 143/159 kB
-Progress (1): 144/159 kB
-Progress (1): 146/159 kB
-Progress (1): 147/159 kB
-Progress (1): 149/159 kB
-Progress (1): 150/159 kB
-Progress (1): 151/159 kB
-Progress (1): 153/159 kB
-Progress (1): 154/159 kB
-Progress (1): 156/159 kB
-Progress (1): 157/159 kB
-Progress (1): 158/159 kB
-Progress (1): 159 kB    
-                    
+Progress (1): 0.4/159 kB+Progress (1): 1.8/159 kB+Progress (1): 3.2/159 kB+Progress (1): 4.6/159 kB+Progress (1): 6.0/159 kB+Progress (1): 7.4/159 kB+Progress (1): 8.8/159 kB+Progress (1): 10/159 kB +Progress (1): 12/159 kB+Progress (1): 13/159 kB+Progress (1): 14/159 kB+Progress (1): 16/159 kB+Progress (1): 16/159 kB+Progress (1): 17/159 kB+Progress (1): 19/159 kB+Progress (1): 20/159 kB+Progress (1): 22/159 kB+Progress (1): 23/159 kB+Progress (1): 24/159 kB+Progress (1): 26/159 kB+Progress (1): 27/159 kB+Progress (1): 29/159 kB+Progress (1): 30/159 kB+Progress (1): 31/159 kB+Progress (1): 33/159 kB+Progress (1): 34/159 kB+Progress (1): 36/159 kB+Progress (1): 37/159 kB+Progress (1): 38/159 kB+Progress (1): 40/159 kB+Progress (1): 41/159 kB+Progress (1): 43/159 kB+Progress (1): 44/159 kB+Progress (1): 45/159 kB+Progress (1): 47/159 kB+Progress (1): 48/159 kB+Progress (1): 49/159 kB+Progress (1): 51/159 kB+Progress (1): 52/159 kB+Progress (1): 54/159 kB+Progress (1): 55/159 kB+Progress (1): 56/159 kB+Progress (1): 58/159 kB+Progress (1): 59/159 kB+Progress (1): 61/159 kB+Progress (1): 62/159 kB+Progress (1): 63/159 kB+Progress (1): 65/159 kB+Progress (1): 66/159 kB+Progress (1): 67/159 kB+Progress (1): 69/159 kB+Progress (1): 70/159 kB+Progress (1): 72/159 kB+Progress (1): 73/159 kB+Progress (1): 74/159 kB+Progress (1): 76/159 kB+Progress (1): 77/159 kB+Progress (1): 79/159 kB+Progress (1): 80/159 kB+Progress (1): 81/159 kB+Progress (1): 83/159 kB+Progress (1): 84/159 kB+Progress (1): 86/159 kB+Progress (1): 87/159 kB+Progress (1): 88/159 kB+Progress (1): 90/159 kB+Progress (1): 91/159 kB+Progress (1): 93/159 kB+Progress (1): 94/159 kB+Progress (1): 95/159 kB+Progress (1): 97/159 kB+Progress (1): 98/159 kB+Progress (1): 100/159 kB+Progress (1): 101/159 kB+Progress (1): 102/159 kB+Progress (1): 104/159 kB+Progress (1): 105/159 kB+Progress (1): 107/159 kB+Progress (1): 108/159 kB+Progress (1): 109/159 kB+Progress (1): 111/159 kB+Progress (1): 112/159 kB+Progress (1): 114/159 kB+Progress (1): 115/159 kB+Progress (1): 116/159 kB+Progress (1): 118/159 kB+Progress (1): 119/159 kB+Progress (1): 121/159 kB+Progress (1): 122/159 kB+Progress (1): 123/159 kB+Progress (1): 125/159 kB+Progress (1): 126/159 kB+Progress (1): 128/159 kB+Progress (1): 129/159 kB+Progress (1): 130/159 kB+Progress (1): 132/159 kB+Progress (1): 133/159 kB+Progress (1): 135/159 kB+Progress (1): 136/159 kB+Progress (1): 137/159 kB+Progress (1): 139/159 kB+Progress (1): 140/159 kB+Progress (1): 142/159 kB+Progress (1): 143/159 kB+Progress (1): 144/159 kB+Progress (1): 146/159 kB+Progress (1): 147/159 kB+Progress (1): 149/159 kB+Progress (1): 150/159 kB+Progress (1): 151/159 kB+Progress (1): 153/159 kB+Progress (1): 154/159 kB+Progress (1): 156/159 kB+Progress (1): 157/159 kB+Progress (1): 158/159 kB+Progress (1): 159 kB    +                     Downloaded from repo.jenkins-ci.org: https://repo.jenkins-ci.org/public/org/jenkins-ci/plugins/run-condition/243.v3c3f94e46a_8b_/run-condition-243.v3c3f94e46a_8b_.hpi (159 kB at 711 kB/s)
->>>>>>> ab7ada5f
 [INFO] 
 [INFO] --- hpi:3.66:test-runtime (default-test-runtime) @ parameterized-trigger ---
 [INFO] Tests are skipped.
@@ -408,11 +393,6 @@
 [INFO] ------------------------------------------------------------------------
 [INFO] BUILD SUCCESS
 [INFO] ------------------------------------------------------------------------
-<<<<<<< HEAD
-[INFO] Total time:  24.262 s
-[INFO] Finished at: 2025-07-09T11:34:21+02:00
-=======
 [INFO] Total time:  10.364 s
 [INFO] Finished at: 2025-07-08T02:32:33Z
->>>>>>> ab7ada5f
 [INFO] ------------------------------------------------------------------------