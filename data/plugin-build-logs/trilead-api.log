--- conflicted
+++ resolved
@@ -4,103 +4,103 @@
 WARNING: sun.misc.Unsafe::staticFieldBase will be removed in a future release
 [INFO] Scanning for projects...
 Downloading from repo.jenkins-ci.org: https://repo.jenkins-ci.org/public/io/jenkins/tools/bom/bom-2.479.x/4969.v6ffa_18d90c9f/bom-2.479.x-4969.v6ffa_18d90c9f.pom
-Progress (1): 0.4/14 kB
-Progress (1): 1.8/14 kB
-Progress (1): 3.2/14 kB
-Progress (1): 4.6/14 kB
-Progress (1): 6.0/14 kB
-Progress (1): 7.4/14 kB
-Progress (1): 8.8/14 kB
-Progress (1): 10/14 kB 
-Progress (1): 12/14 kB
-Progress (1): 13/14 kB
-Progress (1): 14 kB   
-                   
+Progress (1): 0.4/14 kB+Progress (1): 1.8/14 kB+Progress (1): 3.2/14 kB+Progress (1): 4.6/14 kB+Progress (1): 6.0/14 kB+Progress (1): 7.4/14 kB+Progress (1): 8.8/14 kB+Progress (1): 10/14 kB +Progress (1): 12/14 kB+Progress (1): 13/14 kB+Progress (1): 14 kB   +                    Downloaded from repo.jenkins-ci.org: https://repo.jenkins-ci.org/public/io/jenkins/tools/bom/bom-2.479.x/4969.v6ffa_18d90c9f/bom-2.479.x-4969.v6ffa_18d90c9f.pom (14 kB at 23 kB/s)
 Downloading from repo.jenkins-ci.org: https://repo.jenkins-ci.org/public/io/jenkins/tools/bom/bom-2.492.x/4969.v6ffa_18d90c9f/bom-2.492.x-4969.v6ffa_18d90c9f.pom
-Progress (1): 0.4/9.4 kB
-Progress (1): 1.8/9.4 kB
-Progress (1): 3.2/9.4 kB
-Progress (1): 4.6/9.4 kB
-Progress (1): 6.0/9.4 kB
-Progress (1): 7.4/9.4 kB
-Progress (1): 8.8/9.4 kB
-Progress (1): 9.4 kB    
-                    
+Progress (1): 0.4/9.4 kB+Progress (1): 1.8/9.4 kB+Progress (1): 3.2/9.4 kB+Progress (1): 4.6/9.4 kB+Progress (1): 6.0/9.4 kB+Progress (1): 7.4/9.4 kB+Progress (1): 8.8/9.4 kB+Progress (1): 9.4 kB    +                     Downloaded from repo.jenkins-ci.org: https://repo.jenkins-ci.org/public/io/jenkins/tools/bom/bom-2.492.x/4969.v6ffa_18d90c9f/bom-2.492.x-4969.v6ffa_18d90c9f.pom (9.4 kB at 109 kB/s)
 Downloading from repo.jenkins-ci.org: https://repo.jenkins-ci.org/public/io/jenkins/tools/bom/bom-2.504.x/4969.v6ffa_18d90c9f/bom-2.504.x-4969.v6ffa_18d90c9f.pom
-Progress (1): 0.4/7.5 kB
-Progress (1): 1.8/7.5 kB
-Progress (1): 3.2/7.5 kB
-Progress (1): 4.6/7.5 kB
-Progress (1): 6.0/7.5 kB
-Progress (1): 7.4/7.5 kB
-Progress (1): 7.5 kB    
-                    
+Progress (1): 0.4/7.5 kB+Progress (1): 1.8/7.5 kB+Progress (1): 3.2/7.5 kB+Progress (1): 4.6/7.5 kB+Progress (1): 6.0/7.5 kB+Progress (1): 7.4/7.5 kB+Progress (1): 7.5 kB    +                     Downloaded from repo.jenkins-ci.org: https://repo.jenkins-ci.org/public/io/jenkins/tools/bom/bom-2.504.x/4969.v6ffa_18d90c9f/bom-2.504.x-4969.v6ffa_18d90c9f.pom (7.5 kB at 85 kB/s)
 Downloading from repo.jenkins-ci.org: https://repo.jenkins-ci.org/public/io/jenkins/tools/bom/bom-weekly/4969.v6ffa_18d90c9f/bom-weekly-4969.v6ffa_18d90c9f.pom
-Progress (1): 0.4/82 kB
-Progress (1): 1.8/82 kB
-Progress (1): 3.2/82 kB
-Progress (1): 4.6/82 kB
-Progress (1): 6.0/82 kB
-Progress (1): 7.4/82 kB
-Progress (1): 8.8/82 kB
-Progress (1): 10/82 kB 
-Progress (1): 12/82 kB
-Progress (1): 13/82 kB
-Progress (1): 14/82 kB
-Progress (1): 16/82 kB
-Progress (1): 16/82 kB
-Progress (1): 17/82 kB
-Progress (1): 19/82 kB
-Progress (1): 20/82 kB
-Progress (1): 22/82 kB
-Progress (1): 23/82 kB
-Progress (1): 24/82 kB
-Progress (1): 26/82 kB
-Progress (1): 27/82 kB
-Progress (1): 29/82 kB
-Progress (1): 30/82 kB
-Progress (1): 31/82 kB
-Progress (1): 33/82 kB
-Progress (1): 34/82 kB
-Progress (1): 36/82 kB
-Progress (1): 37/82 kB
-Progress (1): 38/82 kB
-Progress (1): 40/82 kB
-Progress (1): 41/82 kB
-Progress (1): 43/82 kB
-Progress (1): 44/82 kB
-Progress (1): 45/82 kB
-Progress (1): 47/82 kB
-Progress (1): 48/82 kB
-Progress (1): 50/82 kB
-Progress (1): 51/82 kB
-Progress (1): 52/82 kB
-Progress (1): 54/82 kB
-Progress (1): 55/82 kB
-Progress (1): 57/82 kB
-Progress (1): 58/82 kB
-Progress (1): 59/82 kB
-Progress (1): 61/82 kB
-Progress (1): 62/82 kB
-Progress (1): 64/82 kB
-Progress (1): 65/82 kB
-Progress (1): 66/82 kB
-Progress (1): 68/82 kB
-Progress (1): 69/82 kB
-Progress (1): 71/82 kB
-Progress (1): 72/82 kB
-Progress (1): 73/82 kB
-Progress (1): 75/82 kB
-Progress (1): 76/82 kB
-Progress (1): 78/82 kB
-Progress (1): 79/82 kB
-Progress (1): 80/82 kB
-Progress (1): 82/82 kB
-Progress (1): 82 kB   
-                   
+Progress (1): 0.4/82 kB+Progress (1): 1.8/82 kB+Progress (1): 3.2/82 kB+Progress (1): 4.6/82 kB+Progress (1): 6.0/82 kB+Progress (1): 7.4/82 kB+Progress (1): 8.8/82 kB+Progress (1): 10/82 kB +Progress (1): 12/82 kB+Progress (1): 13/82 kB+Progress (1): 14/82 kB+Progress (1): 16/82 kB+Progress (1): 16/82 kB+Progress (1): 17/82 kB+Progress (1): 19/82 kB+Progress (1): 20/82 kB+Progress (1): 22/82 kB+Progress (1): 23/82 kB+Progress (1): 24/82 kB+Progress (1): 26/82 kB+Progress (1): 27/82 kB+Progress (1): 29/82 kB+Progress (1): 30/82 kB+Progress (1): 31/82 kB+Progress (1): 33/82 kB+Progress (1): 34/82 kB+Progress (1): 36/82 kB+Progress (1): 37/82 kB+Progress (1): 38/82 kB+Progress (1): 40/82 kB+Progress (1): 41/82 kB+Progress (1): 43/82 kB+Progress (1): 44/82 kB+Progress (1): 45/82 kB+Progress (1): 47/82 kB+Progress (1): 48/82 kB+Progress (1): 50/82 kB+Progress (1): 51/82 kB+Progress (1): 52/82 kB+Progress (1): 54/82 kB+Progress (1): 55/82 kB+Progress (1): 57/82 kB+Progress (1): 58/82 kB+Progress (1): 59/82 kB+Progress (1): 61/82 kB+Progress (1): 62/82 kB+Progress (1): 64/82 kB+Progress (1): 65/82 kB+Progress (1): 66/82 kB+Progress (1): 68/82 kB+Progress (1): 69/82 kB+Progress (1): 71/82 kB+Progress (1): 72/82 kB+Progress (1): 73/82 kB+Progress (1): 75/82 kB+Progress (1): 76/82 kB+Progress (1): 78/82 kB+Progress (1): 79/82 kB+Progress (1): 80/82 kB+Progress (1): 82/82 kB+Progress (1): 82 kB   +                    Downloaded from repo.jenkins-ci.org: https://repo.jenkins-ci.org/public/io/jenkins/tools/bom/bom-weekly/4969.v6ffa_18d90c9f/bom-weekly-4969.v6ffa_18d90c9f.pom (82 kB at 512 kB/s)
 [INFO] Artifact org.jenkins-ci.tools:maven-hpi-plugin:pom:3.66 is present in the local repository, but cached from a remote repository ID that is unavailable in current build context, verifying that is downloadable from [incrementals (https://repo.jenkins-ci.org/incrementals/, default, releases), central (https://repo.maven.apache.org/maven2, default, releases)]
 [INFO] Artifact org.jenkins-ci.tools:maven-hpi-plugin:pom:3.66 is present in the local repository, but cached from a remote repository ID that is unavailable in current build context, verifying that is downloadable from [incrementals (https://repo.jenkins-ci.org/incrementals/, default, releases), central (https://repo.maven.apache.org/maven2, default, releases)]
@@ -215,11 +215,6 @@
 [INFO] ------------------------------------------------------------------------
 [INFO] BUILD SUCCESS
 [INFO] ------------------------------------------------------------------------
-<<<<<<< HEAD
-[INFO] Total time:  8.115 s
-[INFO] Finished at: 2025-07-09T11:01:11+02:00
-=======
 [INFO] Total time:  5.681 s
 [INFO] Finished at: 2025-07-08T02:04:43Z
->>>>>>> ab7ada5f
 [INFO] ------------------------------------------------------------------------