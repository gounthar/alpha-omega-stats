WARNING: A terminally deprecated method in sun.misc.Unsafe has been called
WARNING: sun.misc.Unsafe::staticFieldBase has been called by com.google.inject.internal.aop.HiddenClassDefiner (file:/usr/share/apache-maven-3.9.10/lib/guice-5.1.0-classes.jar)
WARNING: Please consider reporting this to the maintainers of class com.google.inject.internal.aop.HiddenClassDefiner
WARNING: sun.misc.Unsafe::staticFieldBase will be removed in a future release
[INFO] Scanning for projects...
[INFO] Artifact org.jenkins-ci.tools:maven-hpi-plugin:pom:3.65 is present in the local repository, but cached from a remote repository ID that is unavailable in current build context, verifying that is downloadable from [incrementals (https://repo.jenkins-ci.org/incrementals/, default, releases), central (https://repo.maven.apache.org/maven2, default, releases)]
[INFO] Artifact org.jenkins-ci.tools:maven-hpi-plugin:pom:3.65 is present in the local repository, but cached from a remote repository ID that is unavailable in current build context, verifying that is downloadable from [incrementals (https://repo.jenkins-ci.org/incrementals/, default, releases), central (https://repo.maven.apache.org/maven2, default, releases)]
[WARNING] The POM for org.jenkins-ci.tools:maven-hpi-plugin:jar:3.65 is missing, no dependency information available
[INFO] Artifact org.jenkins-ci.tools:maven-hpi-plugin:jar:3.65 is present in the local repository, but cached from a remote repository ID that is unavailable in current build context, verifying that is downloadable from [incrementals (https://repo.jenkins-ci.org/incrementals/, default, releases), central (https://repo.maven.apache.org/maven2, default, releases)]
[INFO] Artifact org.jenkins-ci.tools:maven-hpi-plugin:jar:3.65 is present in the local repository, but cached from a remote repository ID that is unavailable in current build context, verifying that is downloadable from [incrementals (https://repo.jenkins-ci.org/incrementals/, default, releases), central (https://repo.maven.apache.org/maven2, default, releases)]
[WARNING] Failed to build parent project for org.jenkins-ci.plugins:pipeline-build-step:hpi:999999-SNAPSHOT
[INFO] 
[INFO] -------------< org.jenkins-ci.plugins:pipeline-build-step >-------------
[INFO] Building Pipeline: Build Step 999999-SNAPSHOT
[INFO]   from pom.xml
[INFO] --------------------------------[ hpi ]---------------------------------
Downloading from repo.jenkins-ci.org: https://repo.jenkins-ci.org/public/org/jenkins-ci/plugins/branch-api/2.1208.vf528356feca_4/branch-api-2.1208.vf528356feca_4.pom
Progress (1): 0.4/3.9 kB
Progress (1): 1.8/3.9 kB
Progress (1): 3.2/3.9 kB
Progress (1): 3.9 kB    
                    
Downloaded from repo.jenkins-ci.org: https://repo.jenkins-ci.org/public/org/jenkins-ci/plugins/branch-api/2.1208.vf528356feca_4/branch-api-2.1208.vf528356feca_4.pom (3.9 kB at 7.6 kB/s)
Downloading from repo.jenkins-ci.org: https://repo.jenkins-ci.org/public/org/jenkins-ci/plugins/branch-api/2.1208.vf528356feca_4/branch-api-2.1208.vf528356feca_4.jar
Progress (1): 16/356 kB
Progress (1): 17/356 kB
Progress (1): 33/356 kB
Progress (1): 34/356 kB
Progress (1): 51/356 kB
Progress (1): 52/356 kB
Progress (1): 53/356 kB
Progress (1): 69/356 kB
Progress (1): 85/356 kB
Progress (1): 86/356 kB
Progress (1): 103/356 kB
Progress (1): 104/356 kB
Progress (1): 120/356 kB
Progress (1): 121/356 kB
Progress (1): 138/356 kB
Progress (1): 139/356 kB
Progress (1): 155/356 kB
Progress (1): 156/356 kB
Progress (1): 172/356 kB
Progress (1): 173/356 kB
Progress (1): 190/356 kB
Progress (1): 191/356 kB
Progress (1): 207/356 kB
Progress (1): 208/356 kB
Progress (1): 225/356 kB
Progress (1): 226/356 kB
Progress (1): 242/356 kB
Progress (1): 243/356 kB
Progress (1): 259/356 kB
Progress (1): 261/356 kB
Progress (1): 277/356 kB
Progress (1): 278/356 kB
Progress (1): 294/356 kB
Progress (1): 295/356 kB
Progress (1): 312/356 kB
Progress (1): 313/356 kB
Progress (1): 329/356 kB
Progress (1): 330/356 kB
Progress (1): 347/356 kB
Progress (1): 348/356 kB
Progress (1): 356 kB    
                    
Downloaded from repo.jenkins-ci.org: https://repo.jenkins-ci.org/public/org/jenkins-ci/plugins/branch-api/2.1208.vf528356feca_4/branch-api-2.1208.vf528356feca_4.jar (356 kB at 452 kB/s)
[INFO] 
[INFO] --- clean:3.4.1:clean (default-clean) @ pipeline-build-step ---
[INFO] 
[INFO] --- hpi:3.65:validate (default-validate) @ pipeline-build-step ---
[INFO] Created marker file /tmp/plugin-builds/pipeline-build-step/target/java-level/17
[INFO] 
[INFO] --- hpi:3.65:validate-hpi (default-validate-hpi) @ pipeline-build-step ---
[INFO] 
[INFO] --- enforcer:3.5.0:enforce (display-info) @ pipeline-build-step ---
[INFO] Rule 0: io.jenkins.tools.incrementals.enforcer.RequireExtensionVersion passed
[INFO] Rule 1: org.apache.maven.enforcer.rules.version.RequireMavenVersion passed
[INFO] Rule 2: org.apache.maven.enforcer.rules.version.RequireJavaVersion passed
[INFO] Rule 3: org.codehaus.mojo.extraenforcer.dependencies.EnforceBytecodeVersion passed
[INFO] Rule 4: org.apache.maven.enforcer.rules.dependency.BannedDependencies passed
[INFO] Rule 5: org.apache.maven.enforcer.rules.dependency.BannedDependencies passed
[INFO] Rule 6: org.apache.maven.enforcer.rules.dependency.RequireUpperBoundDeps passed
[INFO] 
[INFO] --- enforcer:3.5.0:enforce (no-snapshots-in-release) @ pipeline-build-step ---
[INFO] Rule 0: org.apache.maven.enforcer.rules.dependency.RequireReleaseDeps passed
[INFO] 
[INFO] --- localizer:1.31:generate (default) @ pipeline-build-step ---
[INFO] 
[INFO] --- resources:3.3.1:resources (default-resources) @ pipeline-build-step ---
[INFO] Copying 18 resources from src/main/resources to target/classes
[INFO] 
[INFO] --- flatten:1.7.0:flatten (flatten) @ pipeline-build-step ---
[INFO] Generating flattened POM of project org.jenkins-ci.plugins:pipeline-build-step:hpi:999999-SNAPSHOT...
[INFO] 
[INFO] --- compiler:3.14.0:compile (default-compile) @ pipeline-build-step ---
[INFO] Recompiling the module because of changed source code.
[INFO] Compiling 15 source files with javac [debug parameters release 17] to target/classes
[INFO] org.jenkinsci.plugins.workflow.support.steps.build.BuildQueueListener indexed under hudson.Extension
[INFO] org.jenkinsci.plugins.workflow.support.steps.build.BuildTriggerListener indexed under hudson.Extension
[INFO] org.jenkinsci.plugins.workflow.support.steps.build.BuildTriggerStep.DescriptorImpl indexed under hudson.Extension
[INFO] org.jenkinsci.plugins.workflow.support.steps.build.WaitForBuildListener indexed under hudson.Extension
[INFO] org.jenkinsci.plugins.workflow.support.steps.build.WaitForBuildStep.DescriptorImpl indexed under hudson.Extension
[INFO] /tmp/plugin-builds/pipeline-build-step/src/main/java/org/jenkinsci/plugins/workflow/support/steps/build/BuildTriggerStep.java:[65,12] Generating org/jenkinsci/plugins/workflow/support/steps/build/BuildTriggerStep.stapler
[INFO] /tmp/plugin-builds/pipeline-build-step/src/main/java/org/jenkinsci/plugins/workflow/support/steps/build/WaitForBuildStep.java:[30,12] Generating org/jenkinsci/plugins/workflow/support/steps/build/WaitForBuildStep.stapler
[INFO] /tmp/plugin-builds/pipeline-build-step/src/main/java/org/jenkinsci/plugins/workflow/support/steps/build/WaitForBuildStep.java:[82,27] Generating org/jenkinsci/plugins/workflow/support/steps/build/WaitForBuildStep/doCheckRunId.stapler
<<<<<<< HEAD
[INFO] /tmp/plugin-builds/pipeline-build-step/src/main/java/org/jenkinsci/plugins/workflow/support/steps/build/BuildTriggerStep.java:[241,41] Generating org/jenkinsci/plugins/workflow/support/steps/build/BuildTriggerStep/DescriptorImpl/doAutoCompleteJob.stapler
[INFO] /tmp/plugin-builds/pipeline-build-step/src/main/java/org/jenkinsci/plugins/workflow/support/steps/build/BuildTriggerStep.java:[318,31] Generating org/jenkinsci/plugins/workflow/support/steps/build/BuildTriggerStep/DescriptorImpl/doCheckWait.stapler
[INFO] /tmp/plugin-builds/pipeline-build-step/src/main/java/org/jenkinsci/plugins/workflow/support/steps/build/BuildTriggerStep.java:[332,31] Generating org/jenkinsci/plugins/workflow/support/steps/build/BuildTriggerStep/DescriptorImpl/doCheckJob.stapler
[INFO] /tmp/plugin-builds/pipeline-build-step/src/main/java/org/jenkinsci/plugins/workflow/support/steps/build/BuildTriggerStep.java:[311,31] Generating org/jenkinsci/plugins/workflow/support/steps/build/BuildTriggerStep/DescriptorImpl/doCheckPropagate.stapler
=======
[INFO] /tmp/plugin-builds/pipeline-build-step/src/main/java/org/jenkinsci/plugins/workflow/support/steps/build/BuildTriggerStep.java:[332,31] Generating org/jenkinsci/plugins/workflow/support/steps/build/BuildTriggerStep/DescriptorImpl/doCheckJob.stapler
[INFO] /tmp/plugin-builds/pipeline-build-step/src/main/java/org/jenkinsci/plugins/workflow/support/steps/build/BuildTriggerStep.java:[311,31] Generating org/jenkinsci/plugins/workflow/support/steps/build/BuildTriggerStep/DescriptorImpl/doCheckPropagate.stapler
[INFO] /tmp/plugin-builds/pipeline-build-step/src/main/java/org/jenkinsci/plugins/workflow/support/steps/build/BuildTriggerStep.java:[241,41] Generating org/jenkinsci/plugins/workflow/support/steps/build/BuildTriggerStep/DescriptorImpl/doAutoCompleteJob.stapler
[INFO] /tmp/plugin-builds/pipeline-build-step/src/main/java/org/jenkinsci/plugins/workflow/support/steps/build/BuildTriggerStep.java:[318,31] Generating org/jenkinsci/plugins/workflow/support/steps/build/BuildTriggerStep/DescriptorImpl/doCheckWait.stapler
>>>>>>> ab7ada5f
[INFO] /tmp/plugin-builds/pipeline-build-step/src/main/java/org/jenkinsci/plugins/workflow/support/steps/build/BuildTriggerStepExecution.java: /tmp/plugin-builds/pipeline-build-step/src/main/java/org/jenkinsci/plugins/workflow/support/steps/build/BuildTriggerStepExecution.java uses or overrides a deprecated API.
[INFO] /tmp/plugin-builds/pipeline-build-step/src/main/java/org/jenkinsci/plugins/workflow/support/steps/build/BuildTriggerStepExecution.java: Recompile with -Xlint:deprecation for details.
[INFO] /tmp/plugin-builds/pipeline-build-step/src/main/java/org/jenkinsci/plugins/workflow/support/steps/build/BuildTriggerStep.java: /tmp/plugin-builds/pipeline-build-step/src/main/java/org/jenkinsci/plugins/workflow/support/steps/build/BuildTriggerStep.java uses unchecked or unsafe operations.
[INFO] /tmp/plugin-builds/pipeline-build-step/src/main/java/org/jenkinsci/plugins/workflow/support/steps/build/BuildTriggerStep.java: Recompile with -Xlint:unchecked for details.
[INFO] 
[INFO] --- access-modifier-checker:1.35:enforce (default-enforce) @ pipeline-build-step ---
[INFO] Skipping access modifier checks
[INFO] 
[INFO] --- bridge-method-injector:1.31:process (default) @ pipeline-build-step ---
[INFO] 
[INFO] --- hpi:3.65:insert-test (default-insert-test) @ pipeline-build-step ---
[INFO] 
[INFO] --- antrun:3.1.0:run (createTempDir) @ pipeline-build-step ---
[INFO] Executing tasks
[INFO]     [mkdir] Created dir: /tmp/plugin-builds/pipeline-build-step/target/tmp
[INFO] Executed tasks
[INFO] 
[INFO] --- resources:3.3.1:testResources (default-testResources) @ pipeline-build-step ---
[INFO] Not copying test resources
[INFO] 
[INFO] --- compiler:3.14.0:testCompile (default-testCompile) @ pipeline-build-step ---
[INFO] Not compiling test sources
[INFO] 
[INFO] --- hpi:3.65:test-hpl (default-test-hpl) @ pipeline-build-step ---
[INFO] Generating /tmp/plugin-builds/pipeline-build-step/target/test-classes/the.hpl
[INFO] 
[INFO] --- hpi:3.65:resolve-test-dependencies (default-resolve-test-dependencies) @ pipeline-build-step ---
Downloading from repo.jenkins-ci.org: https://repo.jenkins-ci.org/public/org/jenkins-ci/plugins/workflow/workflow-multibranch/800.v5f0a_a_660950e/workflow-multibranch-800.v5f0a_a_660950e.hpi
Progress (1): 0.4/89 kB
Progress (1): 1.8/89 kB
Progress (1): 3.2/89 kB
Progress (1): 4.6/89 kB
Progress (1): 6.0/89 kB
Progress (1): 7.4/89 kB
Progress (1): 8.8/89 kB
Progress (1): 10/89 kB 
Progress (1): 12/89 kB
Progress (1): 13/89 kB
Progress (1): 14/89 kB
Progress (1): 16/89 kB
Progress (1): 16/89 kB
Progress (1): 17/89 kB
Progress (1): 19/89 kB
Progress (1): 20/89 kB
Progress (1): 21/89 kB
Progress (1): 23/89 kB
Progress (1): 24/89 kB
Progress (1): 26/89 kB
Progress (1): 27/89 kB
Progress (1): 28/89 kB
Progress (1): 30/89 kB
Progress (1): 31/89 kB
Progress (1): 33/89 kB
Progress (1): 34/89 kB
Progress (1): 35/89 kB
Progress (1): 37/89 kB
Progress (1): 38/89 kB
Progress (1): 40/89 kB
Progress (1): 41/89 kB
Progress (1): 42/89 kB
Progress (1): 44/89 kB
Progress (1): 45/89 kB
Progress (1): 47/89 kB
Progress (1): 48/89 kB
Progress (1): 49/89 kB
Progress (1): 51/89 kB
Progress (1): 52/89 kB
Progress (1): 54/89 kB
Progress (1): 55/89 kB
Progress (1): 56/89 kB
Progress (1): 58/89 kB
Progress (1): 59/89 kB
Progress (1): 61/89 kB
Progress (1): 62/89 kB
Progress (1): 63/89 kB
Progress (1): 65/89 kB
Progress (1): 66/89 kB
Progress (1): 68/89 kB
Progress (1): 69/89 kB
Progress (1): 70/89 kB
Progress (1): 72/89 kB
Progress (1): 73/89 kB
Progress (1): 75/89 kB
Progress (1): 76/89 kB
Progress (1): 77/89 kB
Progress (1): 79/89 kB
Progress (1): 80/89 kB
Progress (1): 82/89 kB
Progress (1): 83/89 kB
Progress (1): 84/89 kB
Progress (1): 86/89 kB
Progress (1): 87/89 kB
Progress (1): 89/89 kB
Progress (1): 89 kB   
                   
Downloaded from repo.jenkins-ci.org: https://repo.jenkins-ci.org/public/org/jenkins-ci/plugins/workflow/workflow-multibranch/800.v5f0a_a_660950e/workflow-multibranch-800.v5f0a_a_660950e.hpi (89 kB at 292 kB/s)
Downloading from repo.jenkins-ci.org: https://repo.jenkins-ci.org/public/org/jenkins-ci/plugins/branch-api/2.1208.vf528356feca_4/branch-api-2.1208.vf528356feca_4.hpi
Progress (1): 16/323 kB
Progress (1): 17/323 kB
Progress (1): 33/323 kB
Progress (1): 34/323 kB
Progress (1): 51/323 kB
Progress (1): 52/323 kB
Progress (1): 62/323 kB
Progress (1): 79/323 kB
Progress (1): 80/323 kB
Progress (1): 96/323 kB
Progress (1): 97/323 kB
Progress (1): 114/323 kB
Progress (1): 115/323 kB
Progress (1): 116/323 kB
Progress (1): 125/323 kB
Progress (1): 142/323 kB
Progress (1): 143/323 kB
Progress (1): 159/323 kB
Progress (1): 160/323 kB
Progress (1): 177/323 kB
Progress (1): 178/323 kB
Progress (1): 188/323 kB
Progress (1): 205/323 kB
Progress (1): 206/323 kB
Progress (1): 222/323 kB
Progress (1): 223/323 kB
Progress (1): 240/323 kB
Progress (1): 241/323 kB
Progress (1): 251/323 kB
Progress (1): 260/323 kB
Progress (1): 277/323 kB
Progress (1): 278/323 kB
Progress (1): 294/323 kB
Progress (1): 295/323 kB
Progress (1): 312/323 kB
Progress (1): 313/323 kB
Progress (1): 314/323 kB
Progress (1): 323 kB    
                    
Downloaded from repo.jenkins-ci.org: https://repo.jenkins-ci.org/public/org/jenkins-ci/plugins/branch-api/2.1208.vf528356feca_4/branch-api-2.1208.vf528356feca_4.hpi (323 kB at 744 kB/s)
[INFO] 
[INFO] --- hpi:3.65:test-runtime (default-test-runtime) @ pipeline-build-step ---
[INFO] Tests are skipped.
[INFO] 
[INFO] --- surefire:3.5.3:test (default-test) @ pipeline-build-step ---
[INFO] Tests are skipped.
[INFO] 
[INFO] --- license:165.v7e11f4e4a_325:process (default) @ pipeline-build-step ---
[INFO] 
[INFO] --- hpi:3.65:hpi (default-hpi) @ pipeline-build-step ---
[INFO] Generating /tmp/plugin-builds/pipeline-build-step/target/pipeline-build-step/META-INF/MANIFEST.MF
[INFO] Checking for attached .jar artifact ...
[INFO] Generating jar /tmp/plugin-builds/pipeline-build-step/target/pipeline-build-step.jar
[INFO] Building jar: /tmp/plugin-builds/pipeline-build-step/target/pipeline-build-step.jar
[INFO] Exploding webapp...
[INFO] Copy webapp webResources to /tmp/plugin-builds/pipeline-build-step/target/pipeline-build-step
[INFO] Assembling webapp pipeline-build-step in /tmp/plugin-builds/pipeline-build-step/target/pipeline-build-step
[INFO] Generating hpi /tmp/plugin-builds/pipeline-build-step/target/pipeline-build-step.hpi
[INFO] Building jar: /tmp/plugin-builds/pipeline-build-step/target/pipeline-build-step.hpi
[INFO] 
[INFO] --- jar:3.4.2:test-jar (maybe-test-jar) @ pipeline-build-step ---
[INFO] Skipping packaging of the test-jar
[INFO] 
[INFO] >>> spotbugs:4.9.3.0:check (spotbugs) > :spotbugs @ pipeline-build-step >>>
[INFO] 
[INFO] --- spotbugs:4.9.3.0:spotbugs (spotbugs) @ pipeline-build-step ---
[INFO] Skipping com.github.spotbugs:spotbugs-maven-plugin:4.9.3.0:spotbugs report goal
[INFO] 
[INFO] <<< spotbugs:4.9.3.0:check (spotbugs) < :spotbugs @ pipeline-build-step <<<
[INFO] 
[INFO] 
[INFO] --- spotbugs:4.9.3.0:check (spotbugs) @ pipeline-build-step ---
[INFO] Spotbugs plugin skipped
[INFO] 
[INFO] --- spotless:2.44.4:check (default) @ pipeline-build-step ---
[INFO] Spotless check skipped
[INFO] 
[INFO] --- install:3.1.4:install (default-install) @ pipeline-build-step ---
[INFO] Installing /tmp/plugin-builds/pipeline-build-step/target/pipeline-build-step-999999-SNAPSHOT.pom to /home/runner/.m2/repository/org/jenkins-ci/plugins/pipeline-build-step/999999-SNAPSHOT/pipeline-build-step-999999-SNAPSHOT.pom
[INFO] Installing /tmp/plugin-builds/pipeline-build-step/target/pipeline-build-step.hpi to /home/runner/.m2/repository/org/jenkins-ci/plugins/pipeline-build-step/999999-SNAPSHOT/pipeline-build-step-999999-SNAPSHOT.hpi
[INFO] Installing /tmp/plugin-builds/pipeline-build-step/target/pipeline-build-step.jar to /home/runner/.m2/repository/org/jenkins-ci/plugins/pipeline-build-step/999999-SNAPSHOT/pipeline-build-step-999999-SNAPSHOT.jar
[INFO] ------------------------------------------------------------------------
[INFO] BUILD SUCCESS
[INFO] ------------------------------------------------------------------------
<<<<<<< HEAD
[INFO] Total time:  12.381 s
[INFO] Finished at: 2025-07-09T11:03:19+02:00
=======
[INFO] Total time:  8.398 s
[INFO] Finished at: 2025-07-08T02:06:12Z
>>>>>>> ab7ada5f
[INFO] ------------------------------------------------------------------------<|MERGE_RESOLUTION|>--- conflicted
+++ resolved
@@ -15,55 +15,55 @@
 [INFO]   from pom.xml
 [INFO] --------------------------------[ hpi ]---------------------------------
 Downloading from repo.jenkins-ci.org: https://repo.jenkins-ci.org/public/org/jenkins-ci/plugins/branch-api/2.1208.vf528356feca_4/branch-api-2.1208.vf528356feca_4.pom
-Progress (1): 0.4/3.9 kB
-Progress (1): 1.8/3.9 kB
-Progress (1): 3.2/3.9 kB
-Progress (1): 3.9 kB    
-                    
+Progress (1): 0.4/3.9 kB+Progress (1): 1.8/3.9 kB+Progress (1): 3.2/3.9 kB+Progress (1): 3.9 kB    +                     Downloaded from repo.jenkins-ci.org: https://repo.jenkins-ci.org/public/org/jenkins-ci/plugins/branch-api/2.1208.vf528356feca_4/branch-api-2.1208.vf528356feca_4.pom (3.9 kB at 7.6 kB/s)
 Downloading from repo.jenkins-ci.org: https://repo.jenkins-ci.org/public/org/jenkins-ci/plugins/branch-api/2.1208.vf528356feca_4/branch-api-2.1208.vf528356feca_4.jar
-Progress (1): 16/356 kB
-Progress (1): 17/356 kB
-Progress (1): 33/356 kB
-Progress (1): 34/356 kB
-Progress (1): 51/356 kB
-Progress (1): 52/356 kB
-Progress (1): 53/356 kB
-Progress (1): 69/356 kB
-Progress (1): 85/356 kB
-Progress (1): 86/356 kB
-Progress (1): 103/356 kB
-Progress (1): 104/356 kB
-Progress (1): 120/356 kB
-Progress (1): 121/356 kB
-Progress (1): 138/356 kB
-Progress (1): 139/356 kB
-Progress (1): 155/356 kB
-Progress (1): 156/356 kB
-Progress (1): 172/356 kB
-Progress (1): 173/356 kB
-Progress (1): 190/356 kB
-Progress (1): 191/356 kB
-Progress (1): 207/356 kB
-Progress (1): 208/356 kB
-Progress (1): 225/356 kB
-Progress (1): 226/356 kB
-Progress (1): 242/356 kB
-Progress (1): 243/356 kB
-Progress (1): 259/356 kB
-Progress (1): 261/356 kB
-Progress (1): 277/356 kB
-Progress (1): 278/356 kB
-Progress (1): 294/356 kB
-Progress (1): 295/356 kB
-Progress (1): 312/356 kB
-Progress (1): 313/356 kB
-Progress (1): 329/356 kB
-Progress (1): 330/356 kB
-Progress (1): 347/356 kB
-Progress (1): 348/356 kB
-Progress (1): 356 kB    
-                    
+Progress (1): 16/356 kB+Progress (1): 17/356 kB+Progress (1): 33/356 kB+Progress (1): 34/356 kB+Progress (1): 51/356 kB+Progress (1): 52/356 kB+Progress (1): 53/356 kB+Progress (1): 69/356 kB+Progress (1): 85/356 kB+Progress (1): 86/356 kB+Progress (1): 103/356 kB+Progress (1): 104/356 kB+Progress (1): 120/356 kB+Progress (1): 121/356 kB+Progress (1): 138/356 kB+Progress (1): 139/356 kB+Progress (1): 155/356 kB+Progress (1): 156/356 kB+Progress (1): 172/356 kB+Progress (1): 173/356 kB+Progress (1): 190/356 kB+Progress (1): 191/356 kB+Progress (1): 207/356 kB+Progress (1): 208/356 kB+Progress (1): 225/356 kB+Progress (1): 226/356 kB+Progress (1): 242/356 kB+Progress (1): 243/356 kB+Progress (1): 259/356 kB+Progress (1): 261/356 kB+Progress (1): 277/356 kB+Progress (1): 278/356 kB+Progress (1): 294/356 kB+Progress (1): 295/356 kB+Progress (1): 312/356 kB+Progress (1): 313/356 kB+Progress (1): 329/356 kB+Progress (1): 330/356 kB+Progress (1): 347/356 kB+Progress (1): 348/356 kB+Progress (1): 356 kB    +                     Downloaded from repo.jenkins-ci.org: https://repo.jenkins-ci.org/public/org/jenkins-ci/plugins/branch-api/2.1208.vf528356feca_4/branch-api-2.1208.vf528356feca_4.jar (356 kB at 452 kB/s)
 [INFO] 
 [INFO] --- clean:3.4.1:clean (default-clean) @ pipeline-build-step ---
@@ -104,17 +104,10 @@
 [INFO] /tmp/plugin-builds/pipeline-build-step/src/main/java/org/jenkinsci/plugins/workflow/support/steps/build/BuildTriggerStep.java:[65,12] Generating org/jenkinsci/plugins/workflow/support/steps/build/BuildTriggerStep.stapler
 [INFO] /tmp/plugin-builds/pipeline-build-step/src/main/java/org/jenkinsci/plugins/workflow/support/steps/build/WaitForBuildStep.java:[30,12] Generating org/jenkinsci/plugins/workflow/support/steps/build/WaitForBuildStep.stapler
 [INFO] /tmp/plugin-builds/pipeline-build-step/src/main/java/org/jenkinsci/plugins/workflow/support/steps/build/WaitForBuildStep.java:[82,27] Generating org/jenkinsci/plugins/workflow/support/steps/build/WaitForBuildStep/doCheckRunId.stapler
-<<<<<<< HEAD
-[INFO] /tmp/plugin-builds/pipeline-build-step/src/main/java/org/jenkinsci/plugins/workflow/support/steps/build/BuildTriggerStep.java:[241,41] Generating org/jenkinsci/plugins/workflow/support/steps/build/BuildTriggerStep/DescriptorImpl/doAutoCompleteJob.stapler
-[INFO] /tmp/plugin-builds/pipeline-build-step/src/main/java/org/jenkinsci/plugins/workflow/support/steps/build/BuildTriggerStep.java:[318,31] Generating org/jenkinsci/plugins/workflow/support/steps/build/BuildTriggerStep/DescriptorImpl/doCheckWait.stapler
-[INFO] /tmp/plugin-builds/pipeline-build-step/src/main/java/org/jenkinsci/plugins/workflow/support/steps/build/BuildTriggerStep.java:[332,31] Generating org/jenkinsci/plugins/workflow/support/steps/build/BuildTriggerStep/DescriptorImpl/doCheckJob.stapler
-[INFO] /tmp/plugin-builds/pipeline-build-step/src/main/java/org/jenkinsci/plugins/workflow/support/steps/build/BuildTriggerStep.java:[311,31] Generating org/jenkinsci/plugins/workflow/support/steps/build/BuildTriggerStep/DescriptorImpl/doCheckPropagate.stapler
-=======
 [INFO] /tmp/plugin-builds/pipeline-build-step/src/main/java/org/jenkinsci/plugins/workflow/support/steps/build/BuildTriggerStep.java:[332,31] Generating org/jenkinsci/plugins/workflow/support/steps/build/BuildTriggerStep/DescriptorImpl/doCheckJob.stapler
 [INFO] /tmp/plugin-builds/pipeline-build-step/src/main/java/org/jenkinsci/plugins/workflow/support/steps/build/BuildTriggerStep.java:[311,31] Generating org/jenkinsci/plugins/workflow/support/steps/build/BuildTriggerStep/DescriptorImpl/doCheckPropagate.stapler
 [INFO] /tmp/plugin-builds/pipeline-build-step/src/main/java/org/jenkinsci/plugins/workflow/support/steps/build/BuildTriggerStep.java:[241,41] Generating org/jenkinsci/plugins/workflow/support/steps/build/BuildTriggerStep/DescriptorImpl/doAutoCompleteJob.stapler
 [INFO] /tmp/plugin-builds/pipeline-build-step/src/main/java/org/jenkinsci/plugins/workflow/support/steps/build/BuildTriggerStep.java:[318,31] Generating org/jenkinsci/plugins/workflow/support/steps/build/BuildTriggerStep/DescriptorImpl/doCheckWait.stapler
->>>>>>> ab7ada5f
 [INFO] /tmp/plugin-builds/pipeline-build-step/src/main/java/org/jenkinsci/plugins/workflow/support/steps/build/BuildTriggerStepExecution.java: /tmp/plugin-builds/pipeline-build-step/src/main/java/org/jenkinsci/plugins/workflow/support/steps/build/BuildTriggerStepExecution.java uses or overrides a deprecated API.
 [INFO] /tmp/plugin-builds/pipeline-build-step/src/main/java/org/jenkinsci/plugins/workflow/support/steps/build/BuildTriggerStepExecution.java: Recompile with -Xlint:deprecation for details.
 [INFO] /tmp/plugin-builds/pipeline-build-step/src/main/java/org/jenkinsci/plugins/workflow/support/steps/build/BuildTriggerStep.java: /tmp/plugin-builds/pipeline-build-step/src/main/java/org/jenkinsci/plugins/workflow/support/steps/build/BuildTriggerStep.java uses unchecked or unsafe operations.
@@ -143,114 +136,114 @@
 [INFO] 
 [INFO] --- hpi:3.65:resolve-test-dependencies (default-resolve-test-dependencies) @ pipeline-build-step ---
 Downloading from repo.jenkins-ci.org: https://repo.jenkins-ci.org/public/org/jenkins-ci/plugins/workflow/workflow-multibranch/800.v5f0a_a_660950e/workflow-multibranch-800.v5f0a_a_660950e.hpi
-Progress (1): 0.4/89 kB
-Progress (1): 1.8/89 kB
-Progress (1): 3.2/89 kB
-Progress (1): 4.6/89 kB
-Progress (1): 6.0/89 kB
-Progress (1): 7.4/89 kB
-Progress (1): 8.8/89 kB
-Progress (1): 10/89 kB 
-Progress (1): 12/89 kB
-Progress (1): 13/89 kB
-Progress (1): 14/89 kB
-Progress (1): 16/89 kB
-Progress (1): 16/89 kB
-Progress (1): 17/89 kB
-Progress (1): 19/89 kB
-Progress (1): 20/89 kB
-Progress (1): 21/89 kB
-Progress (1): 23/89 kB
-Progress (1): 24/89 kB
-Progress (1): 26/89 kB
-Progress (1): 27/89 kB
-Progress (1): 28/89 kB
-Progress (1): 30/89 kB
-Progress (1): 31/89 kB
-Progress (1): 33/89 kB
-Progress (1): 34/89 kB
-Progress (1): 35/89 kB
-Progress (1): 37/89 kB
-Progress (1): 38/89 kB
-Progress (1): 40/89 kB
-Progress (1): 41/89 kB
-Progress (1): 42/89 kB
-Progress (1): 44/89 kB
-Progress (1): 45/89 kB
-Progress (1): 47/89 kB
-Progress (1): 48/89 kB
-Progress (1): 49/89 kB
-Progress (1): 51/89 kB
-Progress (1): 52/89 kB
-Progress (1): 54/89 kB
-Progress (1): 55/89 kB
-Progress (1): 56/89 kB
-Progress (1): 58/89 kB
-Progress (1): 59/89 kB
-Progress (1): 61/89 kB
-Progress (1): 62/89 kB
-Progress (1): 63/89 kB
-Progress (1): 65/89 kB
-Progress (1): 66/89 kB
-Progress (1): 68/89 kB
-Progress (1): 69/89 kB
-Progress (1): 70/89 kB
-Progress (1): 72/89 kB
-Progress (1): 73/89 kB
-Progress (1): 75/89 kB
-Progress (1): 76/89 kB
-Progress (1): 77/89 kB
-Progress (1): 79/89 kB
-Progress (1): 80/89 kB
-Progress (1): 82/89 kB
-Progress (1): 83/89 kB
-Progress (1): 84/89 kB
-Progress (1): 86/89 kB
-Progress (1): 87/89 kB
-Progress (1): 89/89 kB
-Progress (1): 89 kB   
-                   
+Progress (1): 0.4/89 kB+Progress (1): 1.8/89 kB+Progress (1): 3.2/89 kB+Progress (1): 4.6/89 kB+Progress (1): 6.0/89 kB+Progress (1): 7.4/89 kB+Progress (1): 8.8/89 kB+Progress (1): 10/89 kB +Progress (1): 12/89 kB+Progress (1): 13/89 kB+Progress (1): 14/89 kB+Progress (1): 16/89 kB+Progress (1): 16/89 kB+Progress (1): 17/89 kB+Progress (1): 19/89 kB+Progress (1): 20/89 kB+Progress (1): 21/89 kB+Progress (1): 23/89 kB+Progress (1): 24/89 kB+Progress (1): 26/89 kB+Progress (1): 27/89 kB+Progress (1): 28/89 kB+Progress (1): 30/89 kB+Progress (1): 31/89 kB+Progress (1): 33/89 kB+Progress (1): 34/89 kB+Progress (1): 35/89 kB+Progress (1): 37/89 kB+Progress (1): 38/89 kB+Progress (1): 40/89 kB+Progress (1): 41/89 kB+Progress (1): 42/89 kB+Progress (1): 44/89 kB+Progress (1): 45/89 kB+Progress (1): 47/89 kB+Progress (1): 48/89 kB+Progress (1): 49/89 kB+Progress (1): 51/89 kB+Progress (1): 52/89 kB+Progress (1): 54/89 kB+Progress (1): 55/89 kB+Progress (1): 56/89 kB+Progress (1): 58/89 kB+Progress (1): 59/89 kB+Progress (1): 61/89 kB+Progress (1): 62/89 kB+Progress (1): 63/89 kB+Progress (1): 65/89 kB+Progress (1): 66/89 kB+Progress (1): 68/89 kB+Progress (1): 69/89 kB+Progress (1): 70/89 kB+Progress (1): 72/89 kB+Progress (1): 73/89 kB+Progress (1): 75/89 kB+Progress (1): 76/89 kB+Progress (1): 77/89 kB+Progress (1): 79/89 kB+Progress (1): 80/89 kB+Progress (1): 82/89 kB+Progress (1): 83/89 kB+Progress (1): 84/89 kB+Progress (1): 86/89 kB+Progress (1): 87/89 kB+Progress (1): 89/89 kB+Progress (1): 89 kB   +                    Downloaded from repo.jenkins-ci.org: https://repo.jenkins-ci.org/public/org/jenkins-ci/plugins/workflow/workflow-multibranch/800.v5f0a_a_660950e/workflow-multibranch-800.v5f0a_a_660950e.hpi (89 kB at 292 kB/s)
 Downloading from repo.jenkins-ci.org: https://repo.jenkins-ci.org/public/org/jenkins-ci/plugins/branch-api/2.1208.vf528356feca_4/branch-api-2.1208.vf528356feca_4.hpi
-Progress (1): 16/323 kB
-Progress (1): 17/323 kB
-Progress (1): 33/323 kB
-Progress (1): 34/323 kB
-Progress (1): 51/323 kB
-Progress (1): 52/323 kB
-Progress (1): 62/323 kB
-Progress (1): 79/323 kB
-Progress (1): 80/323 kB
-Progress (1): 96/323 kB
-Progress (1): 97/323 kB
-Progress (1): 114/323 kB
-Progress (1): 115/323 kB
-Progress (1): 116/323 kB
-Progress (1): 125/323 kB
-Progress (1): 142/323 kB
-Progress (1): 143/323 kB
-Progress (1): 159/323 kB
-Progress (1): 160/323 kB
-Progress (1): 177/323 kB
-Progress (1): 178/323 kB
-Progress (1): 188/323 kB
-Progress (1): 205/323 kB
-Progress (1): 206/323 kB
-Progress (1): 222/323 kB
-Progress (1): 223/323 kB
-Progress (1): 240/323 kB
-Progress (1): 241/323 kB
-Progress (1): 251/323 kB
-Progress (1): 260/323 kB
-Progress (1): 277/323 kB
-Progress (1): 278/323 kB
-Progress (1): 294/323 kB
-Progress (1): 295/323 kB
-Progress (1): 312/323 kB
-Progress (1): 313/323 kB
-Progress (1): 314/323 kB
-Progress (1): 323 kB    
-                    
+Progress (1): 16/323 kB+Progress (1): 17/323 kB+Progress (1): 33/323 kB+Progress (1): 34/323 kB+Progress (1): 51/323 kB+Progress (1): 52/323 kB+Progress (1): 62/323 kB+Progress (1): 79/323 kB+Progress (1): 80/323 kB+Progress (1): 96/323 kB+Progress (1): 97/323 kB+Progress (1): 114/323 kB+Progress (1): 115/323 kB+Progress (1): 116/323 kB+Progress (1): 125/323 kB+Progress (1): 142/323 kB+Progress (1): 143/323 kB+Progress (1): 159/323 kB+Progress (1): 160/323 kB+Progress (1): 177/323 kB+Progress (1): 178/323 kB+Progress (1): 188/323 kB+Progress (1): 205/323 kB+Progress (1): 206/323 kB+Progress (1): 222/323 kB+Progress (1): 223/323 kB+Progress (1): 240/323 kB+Progress (1): 241/323 kB+Progress (1): 251/323 kB+Progress (1): 260/323 kB+Progress (1): 277/323 kB+Progress (1): 278/323 kB+Progress (1): 294/323 kB+Progress (1): 295/323 kB+Progress (1): 312/323 kB+Progress (1): 313/323 kB+Progress (1): 314/323 kB+Progress (1): 323 kB    +                     Downloaded from repo.jenkins-ci.org: https://repo.jenkins-ci.org/public/org/jenkins-ci/plugins/branch-api/2.1208.vf528356feca_4/branch-api-2.1208.vf528356feca_4.hpi (323 kB at 744 kB/s)
 [INFO] 
 [INFO] --- hpi:3.65:test-runtime (default-test-runtime) @ pipeline-build-step ---
@@ -296,11 +289,6 @@
 [INFO] ------------------------------------------------------------------------
 [INFO] BUILD SUCCESS
 [INFO] ------------------------------------------------------------------------
-<<<<<<< HEAD
-[INFO] Total time:  12.381 s
-[INFO] Finished at: 2025-07-09T11:03:19+02:00
-=======
 [INFO] Total time:  8.398 s
 [INFO] Finished at: 2025-07-08T02:06:12Z
->>>>>>> ab7ada5f
 [INFO] ------------------------------------------------------------------------