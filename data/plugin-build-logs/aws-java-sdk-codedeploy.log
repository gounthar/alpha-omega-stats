--- conflicted
+++ resolved
@@ -2735,38 +2735,6 @@
 [INFO] ------------------------------------------------------------------------
 [INFO] Reactor Summary for Amazon Web Services SDK :: Parent 1.12.780-999999-SNAPSHOT:
 [INFO] 
-<<<<<<< HEAD
-[INFO] Amazon Web Services SDK :: Parent .................. SUCCESS [  5.242 s]
-[INFO] Amazon Web Services SDK :: Minimal ................. SUCCESS [  5.929 s]
-[INFO] Amazon Web Services SDK :: Api Gateway ............. SUCCESS [  3.641 s]
-[INFO] Amazon Web Services SDK :: Autoscaling ............. SUCCESS [  3.133 s]
-[INFO] Amazon Web Services SDK :: CloudFormation .......... SUCCESS [  3.103 s]
-[INFO] Amazon Web Services SDK :: CloudFront .............. SUCCESS [  2.796 s]
-[INFO] Amazon Web Services SDK :: CloudWatch .............. SUCCESS [  2.472 s]
-[INFO] Amazon Web Services SDK :: CodeBuild ............... SUCCESS [  2.481 s]
-[INFO] Amazon Web Services SDK :: CodeDeploy .............. SUCCESS [  2.908 s]
-[INFO] Amazon Web Services SDK :: EC2 ..................... SUCCESS [  3.109 s]
-[INFO] Amazon Web Services SDK :: ECR ..................... SUCCESS [  2.409 s]
-[INFO] Amazon Web Services SDK :: ECS ..................... SUCCESS [  2.443 s]
-[INFO] Amazon Web Services SDK :: EFS ..................... SUCCESS [  2.490 s]
-[INFO] Amazon Web Services SDK :: Elastic Beanstalk ....... SUCCESS [  2.478 s]
-[INFO] Amazon Web Services SDK :: Elastic Load Balancing V2 SUCCESS [  2.480 s]
-[INFO] Amazon Web Services SDK :: IAM ..................... SUCCESS [  2.448 s]
-[INFO] Amazon Web Services SDK :: kinesis ................. SUCCESS [  2.471 s]
-[INFO] Amazon Web Services SDK :: Lambda .................. SUCCESS [  2.405 s]
-[INFO] Amazon Web Services SDK :: Logs .................... SUCCESS [  2.379 s]
-[INFO] Amazon Web Services SDK :: Organizations ........... SUCCESS [  2.383 s]
-[INFO] Amazon Web Services SDK :: Secrets Manager ......... SUCCESS [  2.608 s]
-[INFO] Amazon Web Services SDK :: SQS ..................... SUCCESS [  2.512 s]
-[INFO] Amazon Web Services SDK :: SNS ..................... SUCCESS [  2.462 s]
-[INFO] Amazon Web Services SDK :: SSM ..................... SUCCESS [  2.590 s]
-[INFO] Amazon Web Services SDK :: All ..................... SUCCESS [ 19.626 s]
-[INFO] ------------------------------------------------------------------------
-[INFO] BUILD SUCCESS
-[INFO] ------------------------------------------------------------------------
-[INFO] Total time:  01:31 min
-[INFO] Finished at: 2025-07-09T13:20:05+02:00
-=======
 [INFO] Amazon Web Services SDK :: Parent .................. SUCCESS [  2.353 s]
 [INFO] Amazon Web Services SDK :: Minimal ................. SUCCESS [  2.628 s]
 [INFO] Amazon Web Services SDK :: Api Gateway ............. SUCCESS [  1.482 s]
@@ -2797,5 +2765,4 @@
 [INFO] ------------------------------------------------------------------------
 [INFO] Total time:  40.633 s
 [INFO] Finished at: 2025-07-08T03:30:07Z
->>>>>>> ab7ada5f
 [INFO] ------------------------------------------------------------------------