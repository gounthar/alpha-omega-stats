--- conflicted
+++ resolved
@@ -17,45 +17,45 @@
 Downloading from repo.jenkins-ci.org: https://repo.jenkins-ci.org/public/org/apache/commons/commons-compress/1.24.0/commons-compress-1.24.0.pom
 Downloading from incrementals: https://repo.jenkins-ci.org/incrementals/org/apache/commons/commons-compress/1.24.0/commons-compress-1.24.0.pom
 Downloading from central: https://repo.maven.apache.org/maven2/org/apache/commons/commons-compress/1.24.0/commons-compress-1.24.0.pom
-Progress (1): 1.4/22 kB
-Progress (1): 2.8/22 kB
-Progress (1): 4.1/22 kB
-Progress (1): 5.5/22 kB
-Progress (1): 6.9/22 kB
-Progress (1): 8.3/22 kB
-Progress (1): 9.7/22 kB
-Progress (1): 11/22 kB 
-Progress (1): 12/22 kB
-Progress (1): 14/22 kB
-Progress (1): 15/22 kB
-Progress (1): 17/22 kB
-Progress (1): 18/22 kB
-Progress (1): 19/22 kB
-Progress (1): 21/22 kB
-Progress (1): 22 kB   
-                   
+Progress (1): 1.4/22 kB+Progress (1): 2.8/22 kB+Progress (1): 4.1/22 kB+Progress (1): 5.5/22 kB+Progress (1): 6.9/22 kB+Progress (1): 8.3/22 kB+Progress (1): 9.7/22 kB+Progress (1): 11/22 kB +Progress (1): 12/22 kB+Progress (1): 14/22 kB+Progress (1): 15/22 kB+Progress (1): 17/22 kB+Progress (1): 18/22 kB+Progress (1): 19/22 kB+Progress (1): 21/22 kB+Progress (1): 22 kB   +                    Downloaded from central: https://repo.maven.apache.org/maven2/org/apache/commons/commons-compress/1.24.0/commons-compress-1.24.0.pom (22 kB at 507 kB/s)
 Downloading from repo.jenkins-ci.org: https://repo.jenkins-ci.org/public/org/apache/commons/commons-parent/61/commons-parent-61.pom
 Downloading from incrementals: https://repo.jenkins-ci.org/incrementals/org/apache/commons/commons-parent/61/commons-parent-61.pom
 Downloading from central: https://repo.maven.apache.org/maven2/org/apache/commons/commons-parent/61/commons-parent-61.pom
-Progress (1): 16/81 kB
-Progress (1): 33/81 kB
-Progress (1): 49/81 kB
-Progress (1): 66/81 kB
-Progress (1): 81 kB   
-                   
+Progress (1): 16/81 kB+Progress (1): 33/81 kB+Progress (1): 49/81 kB+Progress (1): 66/81 kB+Progress (1): 81 kB   +                    Downloaded from central: https://repo.maven.apache.org/maven2/org/apache/commons/commons-parent/61/commons-parent-61.pom (81 kB at 6.7 MB/s)
 Downloading from repo.jenkins-ci.org: https://repo.jenkins-ci.org/public/org/testcontainers/junit-jupiter/1.21.3/junit-jupiter-1.21.3.pom
 Downloading from incrementals: https://repo.jenkins-ci.org/incrementals/org/testcontainers/junit-jupiter/1.21.3/junit-jupiter-1.21.3.pom
 Downloading from central: https://repo.maven.apache.org/maven2/org/testcontainers/junit-jupiter/1.21.3/junit-jupiter-1.21.3.pom
-Progress (1): 1.5 kB
-                    
+Progress (1): 1.5 kB+                     Downloaded from central: https://repo.maven.apache.org/maven2/org/testcontainers/junit-jupiter/1.21.3/junit-jupiter-1.21.3.pom (1.5 kB at 308 kB/s)
 Downloading from repo.jenkins-ci.org: https://repo.jenkins-ci.org/public/com/tngtech/archunit/archunit-junit4/1.4.1/archunit-junit4-1.4.1.pom
 Downloading from incrementals: https://repo.jenkins-ci.org/incrementals/com/tngtech/archunit/archunit-junit4/1.4.1/archunit-junit4-1.4.1.pom
 Downloading from central: https://repo.maven.apache.org/maven2/com/tngtech/archunit/archunit-junit4/1.4.1/archunit-junit4-1.4.1.pom
-Progress (1): 2.0 kB
-                    
+Progress (1): 2.0 kB+                     Downloaded from central: https://repo.maven.apache.org/maven2/com/tngtech/archunit/archunit-junit4/1.4.1/archunit-junit4-1.4.1.pom (2.0 kB at 335 kB/s)
 Downloading from repo.jenkins-ci.org: https://repo.jenkins-ci.org/public/org/apache/commons/commons-compress/1.24.0/commons-compress-1.24.0.jar
 Downloading from repo.jenkins-ci.org: https://repo.jenkins-ci.org/public/org/testcontainers/junit-jupiter/1.21.3/junit-jupiter-1.21.3.jar
@@ -64,115 +64,115 @@
 Downloading from incrementals: https://repo.jenkins-ci.org/incrementals/org/testcontainers/junit-jupiter/1.21.3/junit-jupiter-1.21.3.jar
 Downloading from incrementals: https://repo.jenkins-ci.org/incrementals/com/tngtech/archunit/archunit-junit4/1.4.1/archunit-junit4-1.4.1.jar
 Downloading from central: https://repo.maven.apache.org/maven2/org/apache/commons/commons-compress/1.24.0/commons-compress-1.24.0.jar
-Progress (1): 0/1.1 MB
-Progress (1): 0/1.1 MB
-Progress (1): 0/1.1 MB
-Progress (1): 0.1/1.1 MB
-Progress (1): 0.1/1.1 MB
-Progress (1): 0.1/1.1 MB
-Progress (1): 0.1/1.1 MB
-Progress (1): 0.1/1.1 MB
-Progress (1): 0.1/1.1 MB
-Progress (1): 0.2/1.1 MB
-Progress (1): 0.2/1.1 MB
-Progress (1): 0.2/1.1 MB
-Progress (1): 0.2/1.1 MB
-Progress (1): 0.2/1.1 MB
-Progress (1): 0.2/1.1 MB
-Progress (1): 0.3/1.1 MB
-Progress (1): 0.3/1.1 MB
-Progress (1): 0.3/1.1 MB
-Progress (1): 0.3/1.1 MB
-Progress (1): 0.3/1.1 MB
-Progress (1): 0.3/1.1 MB
-Progress (1): 0.4/1.1 MB
-Progress (1): 0.4/1.1 MB
-Progress (1): 0.4/1.1 MB
-Progress (1): 0.4/1.1 MB
-Progress (1): 0.4/1.1 MB
-Progress (1): 0.4/1.1 MB
-Progress (1): 0.5/1.1 MB
-Progress (1): 0.5/1.1 MB
-Progress (1): 0.5/1.1 MB
-Progress (1): 0.5/1.1 MB
-Progress (1): 0.5/1.1 MB
-Progress (1): 0.5/1.1 MB
-Progress (1): 0.6/1.1 MB
-Progress (1): 0.6/1.1 MB
-Progress (1): 0.6/1.1 MB
-Progress (1): 0.6/1.1 MB
-Progress (1): 0.6/1.1 MB
-Progress (1): 0.6/1.1 MB
-Progress (1): 0.7/1.1 MB
-Progress (1): 0.7/1.1 MB
-Progress (1): 0.7/1.1 MB
-Progress (1): 0.7/1.1 MB
-Progress (1): 0.7/1.1 MB
-Progress (1): 0.7/1.1 MB
-Progress (1): 0.8/1.1 MB
-Progress (1): 0.8/1.1 MB
-Progress (1): 0.8/1.1 MB
-Progress (1): 0.8/1.1 MB
-Progress (1): 0.8/1.1 MB
-Progress (1): 0.8/1.1 MB
-Progress (1): 0.8/1.1 MB
-Progress (1): 0.9/1.1 MB
-Progress (1): 0.9/1.1 MB
-Progress (1): 0.9/1.1 MB
-Progress (1): 0.9/1.1 MB
-Progress (1): 0.9/1.1 MB
-Progress (1): 0.9/1.1 MB
-Progress (1): 1.0/1.1 MB
-Progress (1): 1.0/1.1 MB
-Progress (1): 1.0/1.1 MB
-Progress (1): 1.0/1.1 MB
-Progress (1): 1.0/1.1 MB
-Progress (1): 1.0/1.1 MB
-Progress (1): 1.1/1.1 MB
-Progress (1): 1.1 MB    
-                    
+Progress (1): 0/1.1 MB+Progress (1): 0/1.1 MB+Progress (1): 0/1.1 MB+Progress (1): 0.1/1.1 MB+Progress (1): 0.1/1.1 MB+Progress (1): 0.1/1.1 MB+Progress (1): 0.1/1.1 MB+Progress (1): 0.1/1.1 MB+Progress (1): 0.1/1.1 MB+Progress (1): 0.2/1.1 MB+Progress (1): 0.2/1.1 MB+Progress (1): 0.2/1.1 MB+Progress (1): 0.2/1.1 MB+Progress (1): 0.2/1.1 MB+Progress (1): 0.2/1.1 MB+Progress (1): 0.3/1.1 MB+Progress (1): 0.3/1.1 MB+Progress (1): 0.3/1.1 MB+Progress (1): 0.3/1.1 MB+Progress (1): 0.3/1.1 MB+Progress (1): 0.3/1.1 MB+Progress (1): 0.4/1.1 MB+Progress (1): 0.4/1.1 MB+Progress (1): 0.4/1.1 MB+Progress (1): 0.4/1.1 MB+Progress (1): 0.4/1.1 MB+Progress (1): 0.4/1.1 MB+Progress (1): 0.5/1.1 MB+Progress (1): 0.5/1.1 MB+Progress (1): 0.5/1.1 MB+Progress (1): 0.5/1.1 MB+Progress (1): 0.5/1.1 MB+Progress (1): 0.5/1.1 MB+Progress (1): 0.6/1.1 MB+Progress (1): 0.6/1.1 MB+Progress (1): 0.6/1.1 MB+Progress (1): 0.6/1.1 MB+Progress (1): 0.6/1.1 MB+Progress (1): 0.6/1.1 MB+Progress (1): 0.7/1.1 MB+Progress (1): 0.7/1.1 MB+Progress (1): 0.7/1.1 MB+Progress (1): 0.7/1.1 MB+Progress (1): 0.7/1.1 MB+Progress (1): 0.7/1.1 MB+Progress (1): 0.8/1.1 MB+Progress (1): 0.8/1.1 MB+Progress (1): 0.8/1.1 MB+Progress (1): 0.8/1.1 MB+Progress (1): 0.8/1.1 MB+Progress (1): 0.8/1.1 MB+Progress (1): 0.8/1.1 MB+Progress (1): 0.9/1.1 MB+Progress (1): 0.9/1.1 MB+Progress (1): 0.9/1.1 MB+Progress (1): 0.9/1.1 MB+Progress (1): 0.9/1.1 MB+Progress (1): 0.9/1.1 MB+Progress (1): 1.0/1.1 MB+Progress (1): 1.0/1.1 MB+Progress (1): 1.0/1.1 MB+Progress (1): 1.0/1.1 MB+Progress (1): 1.0/1.1 MB+Progress (1): 1.0/1.1 MB+Progress (1): 1.1/1.1 MB+Progress (1): 1.1 MB    +                     Downloaded from central: https://repo.maven.apache.org/maven2/org/apache/commons/commons-compress/1.24.0/commons-compress-1.24.0.jar (1.1 MB at 8.8 MB/s)
 Downloading from central: https://repo.maven.apache.org/maven2/org/testcontainers/junit-jupiter/1.21.3/junit-jupiter-1.21.3.jar
 Downloading from central: https://repo.maven.apache.org/maven2/com/tngtech/archunit/archunit-junit4/1.4.1/archunit-junit4-1.4.1.jar
-Progress (1): 15 kB
-                   
+Progress (1): 15 kB+                    Downloaded from central: https://repo.maven.apache.org/maven2/org/testcontainers/junit-jupiter/1.21.3/junit-jupiter-1.21.3.jar (15 kB at 1.6 MB/s)
-Progress (1): 1.4/47 kB
-Progress (1): 2.8/47 kB
-Progress (1): 4.1/47 kB
-Progress (1): 5.5/47 kB
-Progress (1): 6.9/47 kB
-Progress (1): 8.3/47 kB
-Progress (1): 9.7/47 kB
-Progress (1): 11/47 kB 
-Progress (1): 12/47 kB
-Progress (1): 14/47 kB
-Progress (1): 15/47 kB
-Progress (1): 16/47 kB
-Progress (1): 18/47 kB
-Progress (1): 19/47 kB
-Progress (1): 21/47 kB
-Progress (1): 22/47 kB
-Progress (1): 23/47 kB
-Progress (1): 25/47 kB
-Progress (1): 26/47 kB
-Progress (1): 27/47 kB
-Progress (1): 29/47 kB
-Progress (1): 30/47 kB
-Progress (1): 32/47 kB
-Progress (1): 33/47 kB
-Progress (1): 34/47 kB
-Progress (1): 36/47 kB
-Progress (1): 37/47 kB
-Progress (1): 38/47 kB
-Progress (1): 40/47 kB
-Progress (1): 41/47 kB
-Progress (1): 43/47 kB
-Progress (1): 44/47 kB
-Progress (1): 45/47 kB
-Progress (1): 47/47 kB
-Progress (1): 47 kB   
-                   
+Progress (1): 1.4/47 kB+Progress (1): 2.8/47 kB+Progress (1): 4.1/47 kB+Progress (1): 5.5/47 kB+Progress (1): 6.9/47 kB+Progress (1): 8.3/47 kB+Progress (1): 9.7/47 kB+Progress (1): 11/47 kB +Progress (1): 12/47 kB+Progress (1): 14/47 kB+Progress (1): 15/47 kB+Progress (1): 16/47 kB+Progress (1): 18/47 kB+Progress (1): 19/47 kB+Progress (1): 21/47 kB+Progress (1): 22/47 kB+Progress (1): 23/47 kB+Progress (1): 25/47 kB+Progress (1): 26/47 kB+Progress (1): 27/47 kB+Progress (1): 29/47 kB+Progress (1): 30/47 kB+Progress (1): 32/47 kB+Progress (1): 33/47 kB+Progress (1): 34/47 kB+Progress (1): 36/47 kB+Progress (1): 37/47 kB+Progress (1): 38/47 kB+Progress (1): 40/47 kB+Progress (1): 41/47 kB+Progress (1): 43/47 kB+Progress (1): 44/47 kB+Progress (1): 45/47 kB+Progress (1): 47/47 kB+Progress (1): 47 kB   +                    Downloaded from central: https://repo.maven.apache.org/maven2/com/tngtech/archunit/archunit-junit4/1.4.1/archunit-junit4-1.4.1.jar (47 kB at 2.3 MB/s)
 [INFO] 
 [INFO] --- clean:3.4.1:clean (default-clean) @ checks-api ---
@@ -292,11 +292,6 @@
 [INFO] ------------------------------------------------------------------------
 [INFO] BUILD SUCCESS
 [INFO] ------------------------------------------------------------------------
-<<<<<<< HEAD
-[INFO] Total time:  14.758 s
-[INFO] Finished at: 2025-07-09T11:07:18+02:00
-=======
 [INFO] Total time:  9.746 s
 [INFO] Finished at: 2025-07-08T02:10:59Z
->>>>>>> ab7ada5f
 [INFO] ------------------------------------------------------------------------