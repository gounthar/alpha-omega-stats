WARNING: A terminally deprecated method in sun.misc.Unsafe has been called
WARNING: sun.misc.Unsafe::staticFieldBase has been called by com.google.inject.internal.aop.HiddenClassDefiner (file:/usr/share/apache-maven-3.9.10/lib/guice-5.1.0-classes.jar)
WARNING: Please consider reporting this to the maintainers of class com.google.inject.internal.aop.HiddenClassDefiner
WARNING: sun.misc.Unsafe::staticFieldBase will be removed in a future release
[INFO] Scanning for projects...
[INFO] Artifact org.jenkins-ci.tools:maven-hpi-plugin:pom:3.61 is present in the local repository, but cached from a remote repository ID that is unavailable in current build context, verifying that is downloadable from [incrementals (https://repo.jenkins-ci.org/incrementals/, default, releases), central (https://repo.maven.apache.org/maven2, default, releases)]
[INFO] Artifact org.jenkins-ci.tools:maven-hpi-plugin:pom:3.61 is present in the local repository, but cached from a remote repository ID that is unavailable in current build context, verifying that is downloadable from [incrementals (https://repo.jenkins-ci.org/incrementals/, default, releases), central (https://repo.maven.apache.org/maven2, default, releases)]
[WARNING] The POM for org.jenkins-ci.tools:maven-hpi-plugin:jar:3.61 is missing, no dependency information available
[INFO] Artifact org.jenkins-ci.tools:maven-hpi-plugin:jar:3.61 is present in the local repository, but cached from a remote repository ID that is unavailable in current build context, verifying that is downloadable from [incrementals (https://repo.jenkins-ci.org/incrementals/, default, releases), central (https://repo.maven.apache.org/maven2, default, releases)]
[INFO] Artifact org.jenkins-ci.tools:maven-hpi-plugin:jar:3.61 is present in the local repository, but cached from a remote repository ID that is unavailable in current build context, verifying that is downloadable from [incrementals (https://repo.jenkins-ci.org/incrementals/, default, releases), central (https://repo.maven.apache.org/maven2, default, releases)]
[WARNING] Failed to build parent project for org.jenkins-ci.plugins.aws-java-sdk:aws-java-sdk-parent:pom:1.12.780-999999-SNAPSHOT
[INFO] ------------------------------------------------------------------------
[INFO] Reactor Build Order:
[INFO] 
[INFO] Amazon Web Services SDK :: Parent                                  [pom]
[INFO] Amazon Web Services SDK :: Minimal                                 [hpi]
[INFO] Amazon Web Services SDK :: Api Gateway                             [hpi]
[INFO] Amazon Web Services SDK :: Autoscaling                             [hpi]
[INFO] Amazon Web Services SDK :: CloudFormation                          [hpi]
[INFO] Amazon Web Services SDK :: CloudFront                              [hpi]
[INFO] Amazon Web Services SDK :: CloudWatch                              [hpi]
[INFO] Amazon Web Services SDK :: CodeBuild                               [hpi]
[INFO] Amazon Web Services SDK :: CodeDeploy                              [hpi]
[INFO] Amazon Web Services SDK :: EC2                                     [hpi]
[INFO] Amazon Web Services SDK :: ECR                                     [hpi]
[INFO] Amazon Web Services SDK :: ECS                                     [hpi]
[INFO] Amazon Web Services SDK :: EFS                                     [hpi]
[INFO] Amazon Web Services SDK :: Elastic Beanstalk                       [hpi]
[INFO] Amazon Web Services SDK :: Elastic Load Balancing V2               [hpi]
[INFO] Amazon Web Services SDK :: IAM                                     [hpi]
[INFO] Amazon Web Services SDK :: kinesis                                 [hpi]
[INFO] Amazon Web Services SDK :: Lambda                                  [hpi]
[INFO] Amazon Web Services SDK :: Logs                                    [hpi]
[INFO] Amazon Web Services SDK :: Organizations                           [hpi]
[INFO] Amazon Web Services SDK :: Secrets Manager                         [hpi]
[INFO] Amazon Web Services SDK :: SQS                                     [hpi]
[INFO] Amazon Web Services SDK :: SNS                                     [hpi]
[INFO] Amazon Web Services SDK :: SSM                                     [hpi]
[INFO] Amazon Web Services SDK :: All                                     [hpi]
[INFO] 
[INFO] ------< org.jenkins-ci.plugins.aws-java-sdk:aws-java-sdk-parent >-------
[INFO] Building Amazon Web Services SDK :: Parent 1.12.780-999999-SNAPSHOT [1/25]
[INFO]   from pom.xml
[INFO] --------------------------------[ pom ]---------------------------------
[INFO] 
[INFO] --- clean:3.4.1:clean (default-clean) @ aws-java-sdk-parent ---
[INFO] 
[INFO] --- enforcer:3.5.0:enforce (display-info) @ aws-java-sdk-parent ---
[INFO] Rule 0: io.jenkins.tools.incrementals.enforcer.RequireExtensionVersion passed
[INFO] Rule 1: org.apache.maven.enforcer.rules.version.RequireMavenVersion passed
[INFO] Rule 2: org.apache.maven.enforcer.rules.version.RequireJavaVersion passed
[INFO] Rule 3: org.codehaus.mojo.extraenforcer.dependencies.EnforceBytecodeVersion passed
[INFO] Rule 4: org.apache.maven.enforcer.rules.dependency.BannedDependencies passed
[INFO] Rule 5: org.apache.maven.enforcer.rules.dependency.BannedDependencies passed
[INFO] Rule 6: org.apache.maven.enforcer.rules.dependency.RequireUpperBoundDeps passed
[INFO] 
[INFO] --- enforcer:3.5.0:enforce (no-snapshots-in-release) @ aws-java-sdk-parent ---
[INFO] Rule 0: org.apache.maven.enforcer.rules.dependency.RequireReleaseDeps passed
[INFO] 
[INFO] --- localizer:1.31:generate (default) @ aws-java-sdk-parent ---
[INFO] 
[INFO] --- flatten:1.7.0:flatten (flatten) @ aws-java-sdk-parent ---
[INFO] Generating flattened POM of project org.jenkins-ci.plugins.aws-java-sdk:aws-java-sdk-parent:pom:1.12.780-999999-SNAPSHOT...
[INFO] 
[INFO] --- antrun:3.1.0:run (createTempDir) @ aws-java-sdk-parent ---
[INFO] Executing tasks
[INFO]     [mkdir] Created dir: /tmp/plugin-builds/aws-java-sdk-efs/target/tmp
[INFO] Executed tasks
[INFO] 
[INFO] --- license:165.v7e11f4e4a_325:process (default) @ aws-java-sdk-parent ---
[INFO] 
[INFO] --- jar:3.4.2:test-jar (maybe-test-jar) @ aws-java-sdk-parent ---
[INFO] Skipping packaging of the test-jar
[INFO] 
[INFO] >>> spotbugs:4.9.2.0:check (spotbugs) > :spotbugs @ aws-java-sdk-parent >>>
[INFO] 
[INFO] --- spotbugs:4.9.2.0:spotbugs (spotbugs) @ aws-java-sdk-parent ---
[INFO] Skipping com.github.spotbugs:spotbugs-maven-plugin:4.9.2.0:spotbugs report goal
[INFO] 
[INFO] <<< spotbugs:4.9.2.0:check (spotbugs) < :spotbugs @ aws-java-sdk-parent <<<
[INFO] 
[INFO] 
[INFO] --- spotbugs:4.9.2.0:check (spotbugs) @ aws-java-sdk-parent ---
[INFO] Spotbugs plugin skipped
[INFO] 
[INFO] --- spotless:2.44.3:check (default) @ aws-java-sdk-parent ---
[INFO] Spotless check skipped
[INFO] 
[INFO] --- install:3.1.4:install (default-install) @ aws-java-sdk-parent ---
[INFO] Installing /tmp/plugin-builds/aws-java-sdk-efs/target/aws-java-sdk-parent-1.12.780-999999-SNAPSHOT.pom to /home/runner/.m2/repository/org/jenkins-ci/plugins/aws-java-sdk/aws-java-sdk-parent/1.12.780-999999-SNAPSHOT/aws-java-sdk-parent-1.12.780-999999-SNAPSHOT.pom
[INFO] 
[INFO] ------< org.jenkins-ci.plugins.aws-java-sdk:aws-java-sdk-minimal >------
[INFO] Building Amazon Web Services SDK :: Minimal 1.12.780-999999-SNAPSHOT [2/25]
[INFO]   from aws-java-sdk-minimal/pom.xml
[INFO] --------------------------------[ hpi ]---------------------------------
[INFO] 
[INFO] --- clean:3.4.1:clean (default-clean) @ aws-java-sdk-minimal ---
[INFO] 
[INFO] --- hpi:3.61:validate (default-validate) @ aws-java-sdk-minimal ---
[INFO] Created marker file /tmp/plugin-builds/aws-java-sdk-efs/aws-java-sdk-minimal/target/java-level/17
[INFO] 
[INFO] --- hpi:3.61:validate-hpi (default-validate-hpi) @ aws-java-sdk-minimal ---
[INFO] 
[INFO] --- enforcer:3.5.0:enforce (display-info) @ aws-java-sdk-minimal ---
[INFO] Rule 3: org.codehaus.mojo.extraenforcer.dependencies.EnforceBytecodeVersion passed
[INFO] Rule 4: org.apache.maven.enforcer.rules.dependency.BannedDependencies passed
[INFO] Rule 5: org.apache.maven.enforcer.rules.dependency.BannedDependencies passed
[INFO] Rule 6: org.apache.maven.enforcer.rules.dependency.RequireUpperBoundDeps passed
[INFO] 
[INFO] --- enforcer:3.5.0:enforce (no-snapshots-in-release) @ aws-java-sdk-minimal ---
[INFO] Rule 0: org.apache.maven.enforcer.rules.dependency.RequireReleaseDeps passed
[INFO] 
[INFO] --- localizer:1.31:generate (default) @ aws-java-sdk-minimal ---
[INFO] 
[INFO] --- resources:3.3.1:resources (default-resources) @ aws-java-sdk-minimal ---
[INFO] Copying 1 resource from src/main/resources to target/classes
[INFO] 
[INFO] --- flatten:1.7.0:flatten (flatten) @ aws-java-sdk-minimal ---
[INFO] Generating flattened POM of project org.jenkins-ci.plugins.aws-java-sdk:aws-java-sdk-minimal:hpi:1.12.780-999999-SNAPSHOT...
[INFO] 
[INFO] --- compiler:3.14.0:compile (default-compile) @ aws-java-sdk-minimal ---
[INFO] Nothing to compile - all classes are up to date.
[INFO] 
[INFO] --- access-modifier-checker:1.34:enforce (default-enforce) @ aws-java-sdk-minimal ---
[INFO] Skipping access modifier checks
[INFO] 
[INFO] --- hpi:3.61:insert-test (default-insert-test) @ aws-java-sdk-minimal ---
[INFO] 
[INFO] --- antrun:3.1.0:run (createTempDir) @ aws-java-sdk-minimal ---
[INFO] Executing tasks
[INFO]     [mkdir] Created dir: /tmp/plugin-builds/aws-java-sdk-efs/aws-java-sdk-minimal/target/tmp
[INFO] Executed tasks
[INFO] 
[INFO] --- resources:3.3.1:testResources (default-testResources) @ aws-java-sdk-minimal ---
[INFO] Not copying test resources
[INFO] 
[INFO] --- compiler:3.14.0:testCompile (default-testCompile) @ aws-java-sdk-minimal ---
[INFO] Not compiling test sources
[INFO] 
[INFO] --- hpi:3.61:test-hpl (default-test-hpl) @ aws-java-sdk-minimal ---
[INFO] Generating /tmp/plugin-builds/aws-java-sdk-efs/aws-java-sdk-minimal/target/test-classes/the.hpl
[INFO] 
[INFO] --- hpi:3.61:resolve-test-dependencies (default-resolve-test-dependencies) @ aws-java-sdk-minimal ---
[INFO] 
[INFO] --- hpi:3.61:test-runtime (default-test-runtime) @ aws-java-sdk-minimal ---
[INFO] Tests are skipped.
[INFO] 
[INFO] --- surefire:3.5.2:test (default-test) @ aws-java-sdk-minimal ---
[INFO] Tests are skipped.
[INFO] 
[INFO] --- license:165.v7e11f4e4a_325:process (default) @ aws-java-sdk-minimal ---
[INFO] 
[INFO] --- hpi:3.61:hpi (default-hpi) @ aws-java-sdk-minimal ---
[INFO] Generating /tmp/plugin-builds/aws-java-sdk-efs/aws-java-sdk-minimal/target/aws-java-sdk-minimal/META-INF/MANIFEST.MF
[INFO] Checking for attached .jar artifact ...
[INFO] Generating jar /tmp/plugin-builds/aws-java-sdk-efs/aws-java-sdk-minimal/target/aws-java-sdk-minimal.jar
[INFO] Building jar: /tmp/plugin-builds/aws-java-sdk-efs/aws-java-sdk-minimal/target/aws-java-sdk-minimal.jar
[INFO] Exploding webapp...
[INFO] Copy webapp webResources to /tmp/plugin-builds/aws-java-sdk-efs/aws-java-sdk-minimal/target/aws-java-sdk-minimal
[INFO] Assembling webapp aws-java-sdk-minimal in /tmp/plugin-builds/aws-java-sdk-efs/aws-java-sdk-minimal/target/aws-java-sdk-minimal
[INFO] Bundling direct dependency aws-java-sdk-core-1.12.780.jar
[WARNING] Bundling transitive dependency aws-java-sdk-kms-1.12.780.jar (via aws-java-sdk-s3)
[INFO] Bundling direct dependency aws-java-sdk-s3-1.12.780.jar
[INFO] Bundling direct dependency aws-java-sdk-sts-1.12.780.jar
[WARNING] Bundling transitive dependency jmespath-java-1.12.780.jar (via aws-java-sdk-s3)
[INFO] Generating hpi /tmp/plugin-builds/aws-java-sdk-efs/aws-java-sdk-minimal/target/aws-java-sdk-minimal.hpi
[INFO] Building jar: /tmp/plugin-builds/aws-java-sdk-efs/aws-java-sdk-minimal/target/aws-java-sdk-minimal.hpi
[INFO] 
[INFO] --- jar:3.4.2:test-jar (maybe-test-jar) @ aws-java-sdk-minimal ---
[INFO] Skipping packaging of the test-jar
[INFO] 
[INFO] >>> spotbugs:4.9.2.0:check (spotbugs) > :spotbugs @ aws-java-sdk-minimal >>>
[INFO] 
[INFO] --- spotbugs:4.9.2.0:spotbugs (spotbugs) @ aws-java-sdk-minimal ---
[INFO] Skipping com.github.spotbugs:spotbugs-maven-plugin:4.9.2.0:spotbugs report goal
[INFO] 
[INFO] <<< spotbugs:4.9.2.0:check (spotbugs) < :spotbugs @ aws-java-sdk-minimal <<<
[INFO] 
[INFO] 
[INFO] --- spotbugs:4.9.2.0:check (spotbugs) @ aws-java-sdk-minimal ---
[INFO] Spotbugs plugin skipped
[INFO] 
[INFO] --- spotless:2.44.3:check (default) @ aws-java-sdk-minimal ---
[INFO] Spotless check skipped
[INFO] 
[INFO] --- install:3.1.4:install (default-install) @ aws-java-sdk-minimal ---
[INFO] Installing /tmp/plugin-builds/aws-java-sdk-efs/aws-java-sdk-minimal/target/aws-java-sdk-minimal-1.12.780-999999-SNAPSHOT.pom to /home/runner/.m2/repository/org/jenkins-ci/plugins/aws-java-sdk/aws-java-sdk-minimal/1.12.780-999999-SNAPSHOT/aws-java-sdk-minimal-1.12.780-999999-SNAPSHOT.pom
[INFO] Installing /tmp/plugin-builds/aws-java-sdk-efs/aws-java-sdk-minimal/target/aws-java-sdk-minimal.hpi to /home/runner/.m2/repository/org/jenkins-ci/plugins/aws-java-sdk/aws-java-sdk-minimal/1.12.780-999999-SNAPSHOT/aws-java-sdk-minimal-1.12.780-999999-SNAPSHOT.hpi
[INFO] Installing /tmp/plugin-builds/aws-java-sdk-efs/aws-java-sdk-minimal/target/aws-java-sdk-minimal.jar to /home/runner/.m2/repository/org/jenkins-ci/plugins/aws-java-sdk/aws-java-sdk-minimal/1.12.780-999999-SNAPSHOT/aws-java-sdk-minimal-1.12.780-999999-SNAPSHOT.jar
[INFO] 
[INFO] ----< org.jenkins-ci.plugins.aws-java-sdk:aws-java-sdk-api-gateway >----
[INFO] Building Amazon Web Services SDK :: Api Gateway 1.12.780-999999-SNAPSHOT [3/25]
[INFO]   from aws-java-sdk-api-gateway/pom.xml
[INFO] --------------------------------[ hpi ]---------------------------------
[INFO] 
[INFO] --- clean:3.4.1:clean (default-clean) @ aws-java-sdk-api-gateway ---
[INFO] 
[INFO] --- hpi:3.61:validate (default-validate) @ aws-java-sdk-api-gateway ---
[INFO] Created marker file /tmp/plugin-builds/aws-java-sdk-efs/aws-java-sdk-api-gateway/target/java-level/17
[INFO] 
[INFO] --- hpi:3.61:validate-hpi (default-validate-hpi) @ aws-java-sdk-api-gateway ---
[INFO] 
[INFO] --- enforcer:3.5.0:enforce (display-info) @ aws-java-sdk-api-gateway ---
[INFO] Rule 3: org.codehaus.mojo.extraenforcer.dependencies.EnforceBytecodeVersion passed
[INFO] Rule 4: org.apache.maven.enforcer.rules.dependency.BannedDependencies passed
[INFO] Rule 5: org.apache.maven.enforcer.rules.dependency.BannedDependencies passed
[INFO] Rule 6: org.apache.maven.enforcer.rules.dependency.RequireUpperBoundDeps passed
[INFO] 
[INFO] --- enforcer:3.5.0:enforce (no-snapshots-in-release) @ aws-java-sdk-api-gateway ---
[INFO] Rule 0: org.apache.maven.enforcer.rules.dependency.RequireReleaseDeps passed
[INFO] 
[INFO] --- localizer:1.31:generate (default) @ aws-java-sdk-api-gateway ---
[INFO] 
[INFO] --- resources:3.3.1:resources (default-resources) @ aws-java-sdk-api-gateway ---
[INFO] Copying 1 resource from src/main/resources to target/classes
[INFO] 
[INFO] --- flatten:1.7.0:flatten (flatten) @ aws-java-sdk-api-gateway ---
[INFO] Generating flattened POM of project org.jenkins-ci.plugins.aws-java-sdk:aws-java-sdk-api-gateway:hpi:1.12.780-999999-SNAPSHOT...
[INFO] 
[INFO] --- compiler:3.14.0:compile (default-compile) @ aws-java-sdk-api-gateway ---
[INFO] Recompiling the module because of changed dependency.
[INFO] 
[INFO] --- access-modifier-checker:1.34:enforce (default-enforce) @ aws-java-sdk-api-gateway ---
[INFO] Skipping access modifier checks
[INFO] 
[INFO] --- hpi:3.61:insert-test (default-insert-test) @ aws-java-sdk-api-gateway ---
[INFO] 
[INFO] --- antrun:3.1.0:run (createTempDir) @ aws-java-sdk-api-gateway ---
[INFO] Executing tasks
[INFO]     [mkdir] Created dir: /tmp/plugin-builds/aws-java-sdk-efs/aws-java-sdk-api-gateway/target/tmp
[INFO] Executed tasks
[INFO] 
[INFO] --- resources:3.3.1:testResources (default-testResources) @ aws-java-sdk-api-gateway ---
[INFO] Not copying test resources
[INFO] 
[INFO] --- compiler:3.14.0:testCompile (default-testCompile) @ aws-java-sdk-api-gateway ---
[INFO] Not compiling test sources
[INFO] 
[INFO] --- hpi:3.61:test-hpl (default-test-hpl) @ aws-java-sdk-api-gateway ---
[INFO] Generating /tmp/plugin-builds/aws-java-sdk-efs/aws-java-sdk-api-gateway/target/test-classes/the.hpl
[INFO] 
[INFO] --- hpi:3.61:resolve-test-dependencies (default-resolve-test-dependencies) @ aws-java-sdk-api-gateway ---
[INFO] 
[INFO] --- hpi:3.61:test-runtime (default-test-runtime) @ aws-java-sdk-api-gateway ---
[INFO] Tests are skipped.
[INFO] 
[INFO] --- surefire:3.5.2:test (default-test) @ aws-java-sdk-api-gateway ---
[INFO] Tests are skipped.
[INFO] 
[INFO] --- license:165.v7e11f4e4a_325:process (default) @ aws-java-sdk-api-gateway ---
[INFO] 
[INFO] --- hpi:3.61:hpi (default-hpi) @ aws-java-sdk-api-gateway ---
[INFO] Generating /tmp/plugin-builds/aws-java-sdk-efs/aws-java-sdk-api-gateway/target/aws-java-sdk-api-gateway/META-INF/MANIFEST.MF
[INFO] Checking for attached .jar artifact ...
[INFO] Generating jar /tmp/plugin-builds/aws-java-sdk-efs/aws-java-sdk-api-gateway/target/aws-java-sdk-api-gateway.jar
[INFO] Building jar: /tmp/plugin-builds/aws-java-sdk-efs/aws-java-sdk-api-gateway/target/aws-java-sdk-api-gateway.jar
[INFO] Exploding webapp...
[INFO] Copy webapp webResources to /tmp/plugin-builds/aws-java-sdk-efs/aws-java-sdk-api-gateway/target/aws-java-sdk-api-gateway
[INFO] Assembling webapp aws-java-sdk-api-gateway in /tmp/plugin-builds/aws-java-sdk-efs/aws-java-sdk-api-gateway/target/aws-java-sdk-api-gateway
[INFO] Bundling direct dependency aws-java-sdk-api-gateway-1.12.780.jar
[INFO] Generating hpi /tmp/plugin-builds/aws-java-sdk-efs/aws-java-sdk-api-gateway/target/aws-java-sdk-api-gateway.hpi
[INFO] Building jar: /tmp/plugin-builds/aws-java-sdk-efs/aws-java-sdk-api-gateway/target/aws-java-sdk-api-gateway.hpi
[INFO] 
[INFO] --- jar:3.4.2:test-jar (maybe-test-jar) @ aws-java-sdk-api-gateway ---
[INFO] Skipping packaging of the test-jar
[INFO] 
[INFO] >>> spotbugs:4.9.2.0:check (spotbugs) > :spotbugs @ aws-java-sdk-api-gateway >>>
[INFO] 
[INFO] --- spotbugs:4.9.2.0:spotbugs (spotbugs) @ aws-java-sdk-api-gateway ---
[INFO] Skipping com.github.spotbugs:spotbugs-maven-plugin:4.9.2.0:spotbugs report goal
[INFO] 
[INFO] <<< spotbugs:4.9.2.0:check (spotbugs) < :spotbugs @ aws-java-sdk-api-gateway <<<
[INFO] 
[INFO] 
[INFO] --- spotbugs:4.9.2.0:check (spotbugs) @ aws-java-sdk-api-gateway ---
[INFO] Spotbugs plugin skipped
[INFO] 
[INFO] --- spotless:2.44.3:check (default) @ aws-java-sdk-api-gateway ---
[INFO] Spotless check skipped
[INFO] 
[INFO] --- install:3.1.4:install (default-install) @ aws-java-sdk-api-gateway ---
[INFO] Installing /tmp/plugin-builds/aws-java-sdk-efs/aws-java-sdk-api-gateway/target/aws-java-sdk-api-gateway-1.12.780-999999-SNAPSHOT.pom to /home/runner/.m2/repository/org/jenkins-ci/plugins/aws-java-sdk/aws-java-sdk-api-gateway/1.12.780-999999-SNAPSHOT/aws-java-sdk-api-gateway-1.12.780-999999-SNAPSHOT.pom
[INFO] Installing /tmp/plugin-builds/aws-java-sdk-efs/aws-java-sdk-api-gateway/target/aws-java-sdk-api-gateway.hpi to /home/runner/.m2/repository/org/jenkins-ci/plugins/aws-java-sdk/aws-java-sdk-api-gateway/1.12.780-999999-SNAPSHOT/aws-java-sdk-api-gateway-1.12.780-999999-SNAPSHOT.hpi
[INFO] Installing /tmp/plugin-builds/aws-java-sdk-efs/aws-java-sdk-api-gateway/target/aws-java-sdk-api-gateway.jar to /home/runner/.m2/repository/org/jenkins-ci/plugins/aws-java-sdk/aws-java-sdk-api-gateway/1.12.780-999999-SNAPSHOT/aws-java-sdk-api-gateway-1.12.780-999999-SNAPSHOT.jar
[INFO] 
[INFO] ----< org.jenkins-ci.plugins.aws-java-sdk:aws-java-sdk-autoscaling >----
[INFO] Building Amazon Web Services SDK :: Autoscaling 1.12.780-999999-SNAPSHOT [4/25]
[INFO]   from aws-java-sdk-autoscaling/pom.xml
[INFO] --------------------------------[ hpi ]---------------------------------
[INFO] 
[INFO] --- clean:3.4.1:clean (default-clean) @ aws-java-sdk-autoscaling ---
[INFO] 
[INFO] --- hpi:3.61:validate (default-validate) @ aws-java-sdk-autoscaling ---
[INFO] Created marker file /tmp/plugin-builds/aws-java-sdk-efs/aws-java-sdk-autoscaling/target/java-level/17
[INFO] 
[INFO] --- hpi:3.61:validate-hpi (default-validate-hpi) @ aws-java-sdk-autoscaling ---
[INFO] 
[INFO] --- enforcer:3.5.0:enforce (display-info) @ aws-java-sdk-autoscaling ---
[INFO] Rule 3: org.codehaus.mojo.extraenforcer.dependencies.EnforceBytecodeVersion passed
[INFO] Rule 4: org.apache.maven.enforcer.rules.dependency.BannedDependencies passed
[INFO] Rule 5: org.apache.maven.enforcer.rules.dependency.BannedDependencies passed
[INFO] Rule 6: org.apache.maven.enforcer.rules.dependency.RequireUpperBoundDeps passed
[INFO] 
[INFO] --- enforcer:3.5.0:enforce (no-snapshots-in-release) @ aws-java-sdk-autoscaling ---
[INFO] Rule 0: org.apache.maven.enforcer.rules.dependency.RequireReleaseDeps passed
[INFO] 
[INFO] --- localizer:1.31:generate (default) @ aws-java-sdk-autoscaling ---
[INFO] 
[INFO] --- resources:3.3.1:resources (default-resources) @ aws-java-sdk-autoscaling ---
[INFO] Copying 1 resource from src/main/resources to target/classes
[INFO] 
[INFO] --- flatten:1.7.0:flatten (flatten) @ aws-java-sdk-autoscaling ---
[INFO] Generating flattened POM of project org.jenkins-ci.plugins.aws-java-sdk:aws-java-sdk-autoscaling:hpi:1.12.780-999999-SNAPSHOT...
[INFO] 
[INFO] --- compiler:3.14.0:compile (default-compile) @ aws-java-sdk-autoscaling ---
[INFO] Recompiling the module because of changed dependency.
[INFO] 
[INFO] --- access-modifier-checker:1.34:enforce (default-enforce) @ aws-java-sdk-autoscaling ---
[INFO] Skipping access modifier checks
[INFO] 
[INFO] --- hpi:3.61:insert-test (default-insert-test) @ aws-java-sdk-autoscaling ---
[INFO] 
[INFO] --- antrun:3.1.0:run (createTempDir) @ aws-java-sdk-autoscaling ---
[INFO] Executing tasks
[INFO]     [mkdir] Created dir: /tmp/plugin-builds/aws-java-sdk-efs/aws-java-sdk-autoscaling/target/tmp
[INFO] Executed tasks
[INFO] 
[INFO] --- resources:3.3.1:testResources (default-testResources) @ aws-java-sdk-autoscaling ---
[INFO] Not copying test resources
[INFO] 
[INFO] --- compiler:3.14.0:testCompile (default-testCompile) @ aws-java-sdk-autoscaling ---
[INFO] Not compiling test sources
[INFO] 
[INFO] --- hpi:3.61:test-hpl (default-test-hpl) @ aws-java-sdk-autoscaling ---
[INFO] Generating /tmp/plugin-builds/aws-java-sdk-efs/aws-java-sdk-autoscaling/target/test-classes/the.hpl
[INFO] 
[INFO] --- hpi:3.61:resolve-test-dependencies (default-resolve-test-dependencies) @ aws-java-sdk-autoscaling ---
[INFO] 
[INFO] --- hpi:3.61:test-runtime (default-test-runtime) @ aws-java-sdk-autoscaling ---
[INFO] Tests are skipped.
[INFO] 
[INFO] --- surefire:3.5.2:test (default-test) @ aws-java-sdk-autoscaling ---
[INFO] Tests are skipped.
[INFO] 
[INFO] --- license:165.v7e11f4e4a_325:process (default) @ aws-java-sdk-autoscaling ---
[INFO] 
[INFO] --- hpi:3.61:hpi (default-hpi) @ aws-java-sdk-autoscaling ---
[INFO] Generating /tmp/plugin-builds/aws-java-sdk-efs/aws-java-sdk-autoscaling/target/aws-java-sdk-autoscaling/META-INF/MANIFEST.MF
[INFO] Checking for attached .jar artifact ...
[INFO] Generating jar /tmp/plugin-builds/aws-java-sdk-efs/aws-java-sdk-autoscaling/target/aws-java-sdk-autoscaling.jar
[INFO] Building jar: /tmp/plugin-builds/aws-java-sdk-efs/aws-java-sdk-autoscaling/target/aws-java-sdk-autoscaling.jar
[INFO] Exploding webapp...
[INFO] Copy webapp webResources to /tmp/plugin-builds/aws-java-sdk-efs/aws-java-sdk-autoscaling/target/aws-java-sdk-autoscaling
[INFO] Assembling webapp aws-java-sdk-autoscaling in /tmp/plugin-builds/aws-java-sdk-efs/aws-java-sdk-autoscaling/target/aws-java-sdk-autoscaling
[INFO] Bundling direct dependency aws-java-sdk-autoscaling-1.12.780.jar
[INFO] Generating hpi /tmp/plugin-builds/aws-java-sdk-efs/aws-java-sdk-autoscaling/target/aws-java-sdk-autoscaling.hpi
[INFO] Building jar: /tmp/plugin-builds/aws-java-sdk-efs/aws-java-sdk-autoscaling/target/aws-java-sdk-autoscaling.hpi
[INFO] 
[INFO] --- jar:3.4.2:test-jar (maybe-test-jar) @ aws-java-sdk-autoscaling ---
[INFO] Skipping packaging of the test-jar
[INFO] 
[INFO] >>> spotbugs:4.9.2.0:check (spotbugs) > :spotbugs @ aws-java-sdk-autoscaling >>>
[INFO] 
[INFO] --- spotbugs:4.9.2.0:spotbugs (spotbugs) @ aws-java-sdk-autoscaling ---
[INFO] Skipping com.github.spotbugs:spotbugs-maven-plugin:4.9.2.0:spotbugs report goal
[INFO] 
[INFO] <<< spotbugs:4.9.2.0:check (spotbugs) < :spotbugs @ aws-java-sdk-autoscaling <<<
[INFO] 
[INFO] 
[INFO] --- spotbugs:4.9.2.0:check (spotbugs) @ aws-java-sdk-autoscaling ---
[INFO] Spotbugs plugin skipped
[INFO] 
[INFO] --- spotless:2.44.3:check (default) @ aws-java-sdk-autoscaling ---
[INFO] Spotless check skipped
[INFO] 
[INFO] --- install:3.1.4:install (default-install) @ aws-java-sdk-autoscaling ---
[INFO] Installing /tmp/plugin-builds/aws-java-sdk-efs/aws-java-sdk-autoscaling/target/aws-java-sdk-autoscaling-1.12.780-999999-SNAPSHOT.pom to /home/runner/.m2/repository/org/jenkins-ci/plugins/aws-java-sdk/aws-java-sdk-autoscaling/1.12.780-999999-SNAPSHOT/aws-java-sdk-autoscaling-1.12.780-999999-SNAPSHOT.pom
[INFO] Installing /tmp/plugin-builds/aws-java-sdk-efs/aws-java-sdk-autoscaling/target/aws-java-sdk-autoscaling.hpi to /home/runner/.m2/repository/org/jenkins-ci/plugins/aws-java-sdk/aws-java-sdk-autoscaling/1.12.780-999999-SNAPSHOT/aws-java-sdk-autoscaling-1.12.780-999999-SNAPSHOT.hpi
[INFO] Installing /tmp/plugin-builds/aws-java-sdk-efs/aws-java-sdk-autoscaling/target/aws-java-sdk-autoscaling.jar to /home/runner/.m2/repository/org/jenkins-ci/plugins/aws-java-sdk/aws-java-sdk-autoscaling/1.12.780-999999-SNAPSHOT/aws-java-sdk-autoscaling-1.12.780-999999-SNAPSHOT.jar
[INFO] 
[INFO] --< org.jenkins-ci.plugins.aws-java-sdk:aws-java-sdk-cloudformation >---
[INFO] Building Amazon Web Services SDK :: CloudFormation 1.12.780-999999-SNAPSHOT [5/25]
[INFO]   from aws-java-sdk-cloudformation/pom.xml
[INFO] --------------------------------[ hpi ]---------------------------------
[INFO] 
[INFO] --- clean:3.4.1:clean (default-clean) @ aws-java-sdk-cloudformation ---
[INFO] 
[INFO] --- hpi:3.61:validate (default-validate) @ aws-java-sdk-cloudformation ---
[INFO] Created marker file /tmp/plugin-builds/aws-java-sdk-efs/aws-java-sdk-cloudformation/target/java-level/17
[INFO] 
[INFO] --- hpi:3.61:validate-hpi (default-validate-hpi) @ aws-java-sdk-cloudformation ---
[INFO] 
[INFO] --- enforcer:3.5.0:enforce (display-info) @ aws-java-sdk-cloudformation ---
[INFO] Rule 3: org.codehaus.mojo.extraenforcer.dependencies.EnforceBytecodeVersion passed
[INFO] Rule 4: org.apache.maven.enforcer.rules.dependency.BannedDependencies passed
[INFO] Rule 5: org.apache.maven.enforcer.rules.dependency.BannedDependencies passed
[INFO] Rule 6: org.apache.maven.enforcer.rules.dependency.RequireUpperBoundDeps passed
[INFO] 
[INFO] --- enforcer:3.5.0:enforce (no-snapshots-in-release) @ aws-java-sdk-cloudformation ---
[INFO] Rule 0: org.apache.maven.enforcer.rules.dependency.RequireReleaseDeps passed
[INFO] 
[INFO] --- localizer:1.31:generate (default) @ aws-java-sdk-cloudformation ---
[INFO] 
[INFO] --- resources:3.3.1:resources (default-resources) @ aws-java-sdk-cloudformation ---
[INFO] Copying 1 resource from src/main/resources to target/classes
[INFO] 
[INFO] --- flatten:1.7.0:flatten (flatten) @ aws-java-sdk-cloudformation ---
[INFO] Generating flattened POM of project org.jenkins-ci.plugins.aws-java-sdk:aws-java-sdk-cloudformation:hpi:1.12.780-999999-SNAPSHOT...
[INFO] 
[INFO] --- compiler:3.14.0:compile (default-compile) @ aws-java-sdk-cloudformation ---
[INFO] Recompiling the module because of changed dependency.
[INFO] 
[INFO] --- access-modifier-checker:1.34:enforce (default-enforce) @ aws-java-sdk-cloudformation ---
[INFO] Skipping access modifier checks
[INFO] 
[INFO] --- hpi:3.61:insert-test (default-insert-test) @ aws-java-sdk-cloudformation ---
[INFO] 
[INFO] --- antrun:3.1.0:run (createTempDir) @ aws-java-sdk-cloudformation ---
[INFO] Executing tasks
[INFO]     [mkdir] Created dir: /tmp/plugin-builds/aws-java-sdk-efs/aws-java-sdk-cloudformation/target/tmp
[INFO] Executed tasks
[INFO] 
[INFO] --- resources:3.3.1:testResources (default-testResources) @ aws-java-sdk-cloudformation ---
[INFO] Not copying test resources
[INFO] 
[INFO] --- compiler:3.14.0:testCompile (default-testCompile) @ aws-java-sdk-cloudformation ---
[INFO] Not compiling test sources
[INFO] 
[INFO] --- hpi:3.61:test-hpl (default-test-hpl) @ aws-java-sdk-cloudformation ---
[INFO] Generating /tmp/plugin-builds/aws-java-sdk-efs/aws-java-sdk-cloudformation/target/test-classes/the.hpl
[INFO] 
[INFO] --- hpi:3.61:resolve-test-dependencies (default-resolve-test-dependencies) @ aws-java-sdk-cloudformation ---
[INFO] 
[INFO] --- hpi:3.61:test-runtime (default-test-runtime) @ aws-java-sdk-cloudformation ---
[INFO] Tests are skipped.
[INFO] 
[INFO] --- surefire:3.5.2:test (default-test) @ aws-java-sdk-cloudformation ---
[INFO] Tests are skipped.
[INFO] 
[INFO] --- license:165.v7e11f4e4a_325:process (default) @ aws-java-sdk-cloudformation ---
[INFO] 
[INFO] --- hpi:3.61:hpi (default-hpi) @ aws-java-sdk-cloudformation ---
[INFO] Generating /tmp/plugin-builds/aws-java-sdk-efs/aws-java-sdk-cloudformation/target/aws-java-sdk-cloudformation/META-INF/MANIFEST.MF
[INFO] Checking for attached .jar artifact ...
[INFO] Generating jar /tmp/plugin-builds/aws-java-sdk-efs/aws-java-sdk-cloudformation/target/aws-java-sdk-cloudformation.jar
[INFO] Building jar: /tmp/plugin-builds/aws-java-sdk-efs/aws-java-sdk-cloudformation/target/aws-java-sdk-cloudformation.jar
[INFO] Exploding webapp...
[INFO] Copy webapp webResources to /tmp/plugin-builds/aws-java-sdk-efs/aws-java-sdk-cloudformation/target/aws-java-sdk-cloudformation
[INFO] Assembling webapp aws-java-sdk-cloudformation in /tmp/plugin-builds/aws-java-sdk-efs/aws-java-sdk-cloudformation/target/aws-java-sdk-cloudformation
[INFO] Bundling direct dependency aws-java-sdk-cloudformation-1.12.780.jar
[INFO] Generating hpi /tmp/plugin-builds/aws-java-sdk-efs/aws-java-sdk-cloudformation/target/aws-java-sdk-cloudformation.hpi
[INFO] Building jar: /tmp/plugin-builds/aws-java-sdk-efs/aws-java-sdk-cloudformation/target/aws-java-sdk-cloudformation.hpi
[INFO] 
[INFO] --- jar:3.4.2:test-jar (maybe-test-jar) @ aws-java-sdk-cloudformation ---
[INFO] Skipping packaging of the test-jar
[INFO] 
[INFO] >>> spotbugs:4.9.2.0:check (spotbugs) > :spotbugs @ aws-java-sdk-cloudformation >>>
[INFO] 
[INFO] --- spotbugs:4.9.2.0:spotbugs (spotbugs) @ aws-java-sdk-cloudformation ---
[INFO] Skipping com.github.spotbugs:spotbugs-maven-plugin:4.9.2.0:spotbugs report goal
[INFO] 
[INFO] <<< spotbugs:4.9.2.0:check (spotbugs) < :spotbugs @ aws-java-sdk-cloudformation <<<
[INFO] 
[INFO] 
[INFO] --- spotbugs:4.9.2.0:check (spotbugs) @ aws-java-sdk-cloudformation ---
[INFO] Spotbugs plugin skipped
[INFO] 
[INFO] --- spotless:2.44.3:check (default) @ aws-java-sdk-cloudformation ---
[INFO] Spotless check skipped
[INFO] 
[INFO] --- install:3.1.4:install (default-install) @ aws-java-sdk-cloudformation ---
[INFO] Installing /tmp/plugin-builds/aws-java-sdk-efs/aws-java-sdk-cloudformation/target/aws-java-sdk-cloudformation-1.12.780-999999-SNAPSHOT.pom to /home/runner/.m2/repository/org/jenkins-ci/plugins/aws-java-sdk/aws-java-sdk-cloudformation/1.12.780-999999-SNAPSHOT/aws-java-sdk-cloudformation-1.12.780-999999-SNAPSHOT.pom
[INFO] Installing /tmp/plugin-builds/aws-java-sdk-efs/aws-java-sdk-cloudformation/target/aws-java-sdk-cloudformation.hpi to /home/runner/.m2/repository/org/jenkins-ci/plugins/aws-java-sdk/aws-java-sdk-cloudformation/1.12.780-999999-SNAPSHOT/aws-java-sdk-cloudformation-1.12.780-999999-SNAPSHOT.hpi
[INFO] Installing /tmp/plugin-builds/aws-java-sdk-efs/aws-java-sdk-cloudformation/target/aws-java-sdk-cloudformation.jar to /home/runner/.m2/repository/org/jenkins-ci/plugins/aws-java-sdk/aws-java-sdk-cloudformation/1.12.780-999999-SNAPSHOT/aws-java-sdk-cloudformation-1.12.780-999999-SNAPSHOT.jar
[INFO] 
[INFO] ----< org.jenkins-ci.plugins.aws-java-sdk:aws-java-sdk-cloudfront >-----
[INFO] Building Amazon Web Services SDK :: CloudFront 1.12.780-999999-SNAPSHOT [6/25]
[INFO]   from aws-java-sdk-cloudfront/pom.xml
[INFO] --------------------------------[ hpi ]---------------------------------
[INFO] 
[INFO] --- clean:3.4.1:clean (default-clean) @ aws-java-sdk-cloudfront ---
[INFO] 
[INFO] --- hpi:3.61:validate (default-validate) @ aws-java-sdk-cloudfront ---
[INFO] Created marker file /tmp/plugin-builds/aws-java-sdk-efs/aws-java-sdk-cloudfront/target/java-level/17
[INFO] 
[INFO] --- hpi:3.61:validate-hpi (default-validate-hpi) @ aws-java-sdk-cloudfront ---
[INFO] 
[INFO] --- enforcer:3.5.0:enforce (display-info) @ aws-java-sdk-cloudfront ---
[INFO] Rule 3: org.codehaus.mojo.extraenforcer.dependencies.EnforceBytecodeVersion passed
[INFO] Rule 4: org.apache.maven.enforcer.rules.dependency.BannedDependencies passed
[INFO] Rule 5: org.apache.maven.enforcer.rules.dependency.BannedDependencies passed
[INFO] Rule 6: org.apache.maven.enforcer.rules.dependency.RequireUpperBoundDeps passed
[INFO] 
[INFO] --- enforcer:3.5.0:enforce (no-snapshots-in-release) @ aws-java-sdk-cloudfront ---
[INFO] Rule 0: org.apache.maven.enforcer.rules.dependency.RequireReleaseDeps passed
[INFO] 
[INFO] --- localizer:1.31:generate (default) @ aws-java-sdk-cloudfront ---
[INFO] 
[INFO] --- resources:3.3.1:resources (default-resources) @ aws-java-sdk-cloudfront ---
[INFO] Copying 1 resource from src/main/resources to target/classes
[INFO] 
[INFO] --- flatten:1.7.0:flatten (flatten) @ aws-java-sdk-cloudfront ---
[INFO] Generating flattened POM of project org.jenkins-ci.plugins.aws-java-sdk:aws-java-sdk-cloudfront:hpi:1.12.780-999999-SNAPSHOT...
[INFO] 
[INFO] --- compiler:3.14.0:compile (default-compile) @ aws-java-sdk-cloudfront ---
[INFO] Recompiling the module because of changed dependency.
[INFO] 
[INFO] --- access-modifier-checker:1.34:enforce (default-enforce) @ aws-java-sdk-cloudfront ---
[INFO] Skipping access modifier checks
[INFO] 
[INFO] --- hpi:3.61:insert-test (default-insert-test) @ aws-java-sdk-cloudfront ---
[INFO] 
[INFO] --- antrun:3.1.0:run (createTempDir) @ aws-java-sdk-cloudfront ---
[INFO] Executing tasks
[INFO]     [mkdir] Created dir: /tmp/plugin-builds/aws-java-sdk-efs/aws-java-sdk-cloudfront/target/tmp
[INFO] Executed tasks
[INFO] 
[INFO] --- resources:3.3.1:testResources (default-testResources) @ aws-java-sdk-cloudfront ---
[INFO] Not copying test resources
[INFO] 
[INFO] --- compiler:3.14.0:testCompile (default-testCompile) @ aws-java-sdk-cloudfront ---
[INFO] Not compiling test sources
[INFO] 
[INFO] --- hpi:3.61:test-hpl (default-test-hpl) @ aws-java-sdk-cloudfront ---
[INFO] Generating /tmp/plugin-builds/aws-java-sdk-efs/aws-java-sdk-cloudfront/target/test-classes/the.hpl
[INFO] 
[INFO] --- hpi:3.61:resolve-test-dependencies (default-resolve-test-dependencies) @ aws-java-sdk-cloudfront ---
[INFO] 
[INFO] --- hpi:3.61:test-runtime (default-test-runtime) @ aws-java-sdk-cloudfront ---
[INFO] Tests are skipped.
[INFO] 
[INFO] --- surefire:3.5.2:test (default-test) @ aws-java-sdk-cloudfront ---
[INFO] Tests are skipped.
[INFO] 
[INFO] --- license:165.v7e11f4e4a_325:process (default) @ aws-java-sdk-cloudfront ---
[INFO] 
[INFO] --- hpi:3.61:hpi (default-hpi) @ aws-java-sdk-cloudfront ---
[INFO] Generating /tmp/plugin-builds/aws-java-sdk-efs/aws-java-sdk-cloudfront/target/aws-java-sdk-cloudfront/META-INF/MANIFEST.MF
[INFO] Checking for attached .jar artifact ...
[INFO] Generating jar /tmp/plugin-builds/aws-java-sdk-efs/aws-java-sdk-cloudfront/target/aws-java-sdk-cloudfront.jar
[INFO] Building jar: /tmp/plugin-builds/aws-java-sdk-efs/aws-java-sdk-cloudfront/target/aws-java-sdk-cloudfront.jar
[INFO] Exploding webapp...
[INFO] Copy webapp webResources to /tmp/plugin-builds/aws-java-sdk-efs/aws-java-sdk-cloudfront/target/aws-java-sdk-cloudfront
[INFO] Assembling webapp aws-java-sdk-cloudfront in /tmp/plugin-builds/aws-java-sdk-efs/aws-java-sdk-cloudfront/target/aws-java-sdk-cloudfront
[INFO] Bundling direct dependency aws-java-sdk-cloudfront-1.12.780.jar
[INFO] Generating hpi /tmp/plugin-builds/aws-java-sdk-efs/aws-java-sdk-cloudfront/target/aws-java-sdk-cloudfront.hpi
[INFO] Building jar: /tmp/plugin-builds/aws-java-sdk-efs/aws-java-sdk-cloudfront/target/aws-java-sdk-cloudfront.hpi
[INFO] 
[INFO] --- jar:3.4.2:test-jar (maybe-test-jar) @ aws-java-sdk-cloudfront ---
[INFO] Skipping packaging of the test-jar
[INFO] 
[INFO] >>> spotbugs:4.9.2.0:check (spotbugs) > :spotbugs @ aws-java-sdk-cloudfront >>>
[INFO] 
[INFO] --- spotbugs:4.9.2.0:spotbugs (spotbugs) @ aws-java-sdk-cloudfront ---
[INFO] Skipping com.github.spotbugs:spotbugs-maven-plugin:4.9.2.0:spotbugs report goal
[INFO] 
[INFO] <<< spotbugs:4.9.2.0:check (spotbugs) < :spotbugs @ aws-java-sdk-cloudfront <<<
[INFO] 
[INFO] 
[INFO] --- spotbugs:4.9.2.0:check (spotbugs) @ aws-java-sdk-cloudfront ---
[INFO] Spotbugs plugin skipped
[INFO] 
[INFO] --- spotless:2.44.3:check (default) @ aws-java-sdk-cloudfront ---
[INFO] Spotless check skipped
[INFO] 
[INFO] --- install:3.1.4:install (default-install) @ aws-java-sdk-cloudfront ---
[INFO] Installing /tmp/plugin-builds/aws-java-sdk-efs/aws-java-sdk-cloudfront/target/aws-java-sdk-cloudfront-1.12.780-999999-SNAPSHOT.pom to /home/runner/.m2/repository/org/jenkins-ci/plugins/aws-java-sdk/aws-java-sdk-cloudfront/1.12.780-999999-SNAPSHOT/aws-java-sdk-cloudfront-1.12.780-999999-SNAPSHOT.pom
[INFO] Installing /tmp/plugin-builds/aws-java-sdk-efs/aws-java-sdk-cloudfront/target/aws-java-sdk-cloudfront.hpi to /home/runner/.m2/repository/org/jenkins-ci/plugins/aws-java-sdk/aws-java-sdk-cloudfront/1.12.780-999999-SNAPSHOT/aws-java-sdk-cloudfront-1.12.780-999999-SNAPSHOT.hpi
[INFO] Installing /tmp/plugin-builds/aws-java-sdk-efs/aws-java-sdk-cloudfront/target/aws-java-sdk-cloudfront.jar to /home/runner/.m2/repository/org/jenkins-ci/plugins/aws-java-sdk/aws-java-sdk-cloudfront/1.12.780-999999-SNAPSHOT/aws-java-sdk-cloudfront-1.12.780-999999-SNAPSHOT.jar
[INFO] 
[INFO] ----< org.jenkins-ci.plugins.aws-java-sdk:aws-java-sdk-cloudwatch >-----
[INFO] Building Amazon Web Services SDK :: CloudWatch 1.12.780-999999-SNAPSHOT [7/25]
[INFO]   from aws-java-sdk-cloudwatch/pom.xml
[INFO] --------------------------------[ hpi ]---------------------------------
[INFO] 
[INFO] --- clean:3.4.1:clean (default-clean) @ aws-java-sdk-cloudwatch ---
[INFO] 
[INFO] --- hpi:3.61:validate (default-validate) @ aws-java-sdk-cloudwatch ---
[INFO] Created marker file /tmp/plugin-builds/aws-java-sdk-efs/aws-java-sdk-cloudwatch/target/java-level/17
[INFO] 
[INFO] --- hpi:3.61:validate-hpi (default-validate-hpi) @ aws-java-sdk-cloudwatch ---
[INFO] 
[INFO] --- enforcer:3.5.0:enforce (display-info) @ aws-java-sdk-cloudwatch ---
[INFO] Rule 3: org.codehaus.mojo.extraenforcer.dependencies.EnforceBytecodeVersion passed
[INFO] Rule 4: org.apache.maven.enforcer.rules.dependency.BannedDependencies passed
[INFO] Rule 5: org.apache.maven.enforcer.rules.dependency.BannedDependencies passed
[INFO] Rule 6: org.apache.maven.enforcer.rules.dependency.RequireUpperBoundDeps passed
[INFO] 
[INFO] --- enforcer:3.5.0:enforce (no-snapshots-in-release) @ aws-java-sdk-cloudwatch ---
[INFO] Rule 0: org.apache.maven.enforcer.rules.dependency.RequireReleaseDeps passed
[INFO] 
[INFO] --- localizer:1.31:generate (default) @ aws-java-sdk-cloudwatch ---
[INFO] 
[INFO] --- resources:3.3.1:resources (default-resources) @ aws-java-sdk-cloudwatch ---
[INFO] Copying 1 resource from src/main/resources to target/classes
[INFO] 
[INFO] --- flatten:1.7.0:flatten (flatten) @ aws-java-sdk-cloudwatch ---
[INFO] Generating flattened POM of project org.jenkins-ci.plugins.aws-java-sdk:aws-java-sdk-cloudwatch:hpi:1.12.780-999999-SNAPSHOT...
[INFO] 
[INFO] --- compiler:3.14.0:compile (default-compile) @ aws-java-sdk-cloudwatch ---
[INFO] Recompiling the module because of changed dependency.
[INFO] 
[INFO] --- access-modifier-checker:1.34:enforce (default-enforce) @ aws-java-sdk-cloudwatch ---
[INFO] Skipping access modifier checks
[INFO] 
[INFO] --- hpi:3.61:insert-test (default-insert-test) @ aws-java-sdk-cloudwatch ---
[INFO] 
[INFO] --- antrun:3.1.0:run (createTempDir) @ aws-java-sdk-cloudwatch ---
[INFO] Executing tasks
[INFO]     [mkdir] Created dir: /tmp/plugin-builds/aws-java-sdk-efs/aws-java-sdk-cloudwatch/target/tmp
[INFO] Executed tasks
[INFO] 
[INFO] --- resources:3.3.1:testResources (default-testResources) @ aws-java-sdk-cloudwatch ---
[INFO] Not copying test resources
[INFO] 
[INFO] --- compiler:3.14.0:testCompile (default-testCompile) @ aws-java-sdk-cloudwatch ---
[INFO] Not compiling test sources
[INFO] 
[INFO] --- hpi:3.61:test-hpl (default-test-hpl) @ aws-java-sdk-cloudwatch ---
[INFO] Generating /tmp/plugin-builds/aws-java-sdk-efs/aws-java-sdk-cloudwatch/target/test-classes/the.hpl
[INFO] 
[INFO] --- hpi:3.61:resolve-test-dependencies (default-resolve-test-dependencies) @ aws-java-sdk-cloudwatch ---
[INFO] 
[INFO] --- hpi:3.61:test-runtime (default-test-runtime) @ aws-java-sdk-cloudwatch ---
[INFO] Tests are skipped.
[INFO] 
[INFO] --- surefire:3.5.2:test (default-test) @ aws-java-sdk-cloudwatch ---
[INFO] Tests are skipped.
[INFO] 
[INFO] --- license:165.v7e11f4e4a_325:process (default) @ aws-java-sdk-cloudwatch ---
[INFO] 
[INFO] --- hpi:3.61:hpi (default-hpi) @ aws-java-sdk-cloudwatch ---
[INFO] Generating /tmp/plugin-builds/aws-java-sdk-efs/aws-java-sdk-cloudwatch/target/aws-java-sdk-cloudwatch/META-INF/MANIFEST.MF
[INFO] Checking for attached .jar artifact ...
[INFO] Generating jar /tmp/plugin-builds/aws-java-sdk-efs/aws-java-sdk-cloudwatch/target/aws-java-sdk-cloudwatch.jar
[INFO] Building jar: /tmp/plugin-builds/aws-java-sdk-efs/aws-java-sdk-cloudwatch/target/aws-java-sdk-cloudwatch.jar
[INFO] Exploding webapp...
[INFO] Copy webapp webResources to /tmp/plugin-builds/aws-java-sdk-efs/aws-java-sdk-cloudwatch/target/aws-java-sdk-cloudwatch
[INFO] Assembling webapp aws-java-sdk-cloudwatch in /tmp/plugin-builds/aws-java-sdk-efs/aws-java-sdk-cloudwatch/target/aws-java-sdk-cloudwatch
[INFO] Bundling direct dependency aws-java-sdk-cloudwatch-1.12.780.jar
[INFO] Generating hpi /tmp/plugin-builds/aws-java-sdk-efs/aws-java-sdk-cloudwatch/target/aws-java-sdk-cloudwatch.hpi
[INFO] Building jar: /tmp/plugin-builds/aws-java-sdk-efs/aws-java-sdk-cloudwatch/target/aws-java-sdk-cloudwatch.hpi
[INFO] 
[INFO] --- jar:3.4.2:test-jar (maybe-test-jar) @ aws-java-sdk-cloudwatch ---
[INFO] Skipping packaging of the test-jar
[INFO] 
[INFO] >>> spotbugs:4.9.2.0:check (spotbugs) > :spotbugs @ aws-java-sdk-cloudwatch >>>
[INFO] 
[INFO] --- spotbugs:4.9.2.0:spotbugs (spotbugs) @ aws-java-sdk-cloudwatch ---
[INFO] Skipping com.github.spotbugs:spotbugs-maven-plugin:4.9.2.0:spotbugs report goal
[INFO] 
[INFO] <<< spotbugs:4.9.2.0:check (spotbugs) < :spotbugs @ aws-java-sdk-cloudwatch <<<
[INFO] 
[INFO] 
[INFO] --- spotbugs:4.9.2.0:check (spotbugs) @ aws-java-sdk-cloudwatch ---
[INFO] Spotbugs plugin skipped
[INFO] 
[INFO] --- spotless:2.44.3:check (default) @ aws-java-sdk-cloudwatch ---
[INFO] Spotless check skipped
[INFO] 
[INFO] --- install:3.1.4:install (default-install) @ aws-java-sdk-cloudwatch ---
[INFO] Installing /tmp/plugin-builds/aws-java-sdk-efs/aws-java-sdk-cloudwatch/target/aws-java-sdk-cloudwatch-1.12.780-999999-SNAPSHOT.pom to /home/runner/.m2/repository/org/jenkins-ci/plugins/aws-java-sdk/aws-java-sdk-cloudwatch/1.12.780-999999-SNAPSHOT/aws-java-sdk-cloudwatch-1.12.780-999999-SNAPSHOT.pom
[INFO] Installing /tmp/plugin-builds/aws-java-sdk-efs/aws-java-sdk-cloudwatch/target/aws-java-sdk-cloudwatch.hpi to /home/runner/.m2/repository/org/jenkins-ci/plugins/aws-java-sdk/aws-java-sdk-cloudwatch/1.12.780-999999-SNAPSHOT/aws-java-sdk-cloudwatch-1.12.780-999999-SNAPSHOT.hpi
[INFO] Installing /tmp/plugin-builds/aws-java-sdk-efs/aws-java-sdk-cloudwatch/target/aws-java-sdk-cloudwatch.jar to /home/runner/.m2/repository/org/jenkins-ci/plugins/aws-java-sdk/aws-java-sdk-cloudwatch/1.12.780-999999-SNAPSHOT/aws-java-sdk-cloudwatch-1.12.780-999999-SNAPSHOT.jar
[INFO] 
[INFO] -----< org.jenkins-ci.plugins.aws-java-sdk:aws-java-sdk-codebuild >-----
[INFO] Building Amazon Web Services SDK :: CodeBuild 1.12.780-999999-SNAPSHOT [8/25]
[INFO]   from aws-java-sdk-codebuild/pom.xml
[INFO] --------------------------------[ hpi ]---------------------------------
[INFO] 
[INFO] --- clean:3.4.1:clean (default-clean) @ aws-java-sdk-codebuild ---
[INFO] 
[INFO] --- hpi:3.61:validate (default-validate) @ aws-java-sdk-codebuild ---
[INFO] Created marker file /tmp/plugin-builds/aws-java-sdk-efs/aws-java-sdk-codebuild/target/java-level/17
[INFO] 
[INFO] --- hpi:3.61:validate-hpi (default-validate-hpi) @ aws-java-sdk-codebuild ---
[INFO] 
[INFO] --- enforcer:3.5.0:enforce (display-info) @ aws-java-sdk-codebuild ---
[INFO] Rule 3: org.codehaus.mojo.extraenforcer.dependencies.EnforceBytecodeVersion passed
[INFO] Rule 4: org.apache.maven.enforcer.rules.dependency.BannedDependencies passed
[INFO] Rule 5: org.apache.maven.enforcer.rules.dependency.BannedDependencies passed
[INFO] Rule 6: org.apache.maven.enforcer.rules.dependency.RequireUpperBoundDeps passed
[INFO] 
[INFO] --- enforcer:3.5.0:enforce (no-snapshots-in-release) @ aws-java-sdk-codebuild ---
[INFO] Rule 0: org.apache.maven.enforcer.rules.dependency.RequireReleaseDeps passed
[INFO] 
[INFO] --- localizer:1.31:generate (default) @ aws-java-sdk-codebuild ---
[INFO] 
[INFO] --- resources:3.3.1:resources (default-resources) @ aws-java-sdk-codebuild ---
[INFO] Copying 1 resource from src/main/resources to target/classes
[INFO] 
[INFO] --- flatten:1.7.0:flatten (flatten) @ aws-java-sdk-codebuild ---
[INFO] Generating flattened POM of project org.jenkins-ci.plugins.aws-java-sdk:aws-java-sdk-codebuild:hpi:1.12.780-999999-SNAPSHOT...
[INFO] 
[INFO] --- compiler:3.14.0:compile (default-compile) @ aws-java-sdk-codebuild ---
[INFO] Recompiling the module because of changed dependency.
[INFO] 
[INFO] --- access-modifier-checker:1.34:enforce (default-enforce) @ aws-java-sdk-codebuild ---
[INFO] Skipping access modifier checks
[INFO] 
[INFO] --- hpi:3.61:insert-test (default-insert-test) @ aws-java-sdk-codebuild ---
[INFO] 
[INFO] --- antrun:3.1.0:run (createTempDir) @ aws-java-sdk-codebuild ---
[INFO] Executing tasks
[INFO]     [mkdir] Created dir: /tmp/plugin-builds/aws-java-sdk-efs/aws-java-sdk-codebuild/target/tmp
[INFO] Executed tasks
[INFO] 
[INFO] --- resources:3.3.1:testResources (default-testResources) @ aws-java-sdk-codebuild ---
[INFO] Not copying test resources
[INFO] 
[INFO] --- compiler:3.14.0:testCompile (default-testCompile) @ aws-java-sdk-codebuild ---
[INFO] Not compiling test sources
[INFO] 
[INFO] --- hpi:3.61:test-hpl (default-test-hpl) @ aws-java-sdk-codebuild ---
[INFO] Generating /tmp/plugin-builds/aws-java-sdk-efs/aws-java-sdk-codebuild/target/test-classes/the.hpl
[INFO] 
[INFO] --- hpi:3.61:resolve-test-dependencies (default-resolve-test-dependencies) @ aws-java-sdk-codebuild ---
[INFO] 
[INFO] --- hpi:3.61:test-runtime (default-test-runtime) @ aws-java-sdk-codebuild ---
[INFO] Tests are skipped.
[INFO] 
[INFO] --- surefire:3.5.2:test (default-test) @ aws-java-sdk-codebuild ---
[INFO] Tests are skipped.
[INFO] 
[INFO] --- license:165.v7e11f4e4a_325:process (default) @ aws-java-sdk-codebuild ---
[INFO] 
[INFO] --- hpi:3.61:hpi (default-hpi) @ aws-java-sdk-codebuild ---
[INFO] Generating /tmp/plugin-builds/aws-java-sdk-efs/aws-java-sdk-codebuild/target/aws-java-sdk-codebuild/META-INF/MANIFEST.MF
[INFO] Checking for attached .jar artifact ...
[INFO] Generating jar /tmp/plugin-builds/aws-java-sdk-efs/aws-java-sdk-codebuild/target/aws-java-sdk-codebuild.jar
[INFO] Building jar: /tmp/plugin-builds/aws-java-sdk-efs/aws-java-sdk-codebuild/target/aws-java-sdk-codebuild.jar
[INFO] Exploding webapp...
[INFO] Copy webapp webResources to /tmp/plugin-builds/aws-java-sdk-efs/aws-java-sdk-codebuild/target/aws-java-sdk-codebuild
[INFO] Assembling webapp aws-java-sdk-codebuild in /tmp/plugin-builds/aws-java-sdk-efs/aws-java-sdk-codebuild/target/aws-java-sdk-codebuild
[INFO] Bundling direct dependency aws-java-sdk-codebuild-1.12.780.jar
[INFO] Generating hpi /tmp/plugin-builds/aws-java-sdk-efs/aws-java-sdk-codebuild/target/aws-java-sdk-codebuild.hpi
[INFO] Building jar: /tmp/plugin-builds/aws-java-sdk-efs/aws-java-sdk-codebuild/target/aws-java-sdk-codebuild.hpi
[INFO] 
[INFO] --- jar:3.4.2:test-jar (maybe-test-jar) @ aws-java-sdk-codebuild ---
[INFO] Skipping packaging of the test-jar
[INFO] 
[INFO] >>> spotbugs:4.9.2.0:check (spotbugs) > :spotbugs @ aws-java-sdk-codebuild >>>
[INFO] 
[INFO] --- spotbugs:4.9.2.0:spotbugs (spotbugs) @ aws-java-sdk-codebuild ---
[INFO] Skipping com.github.spotbugs:spotbugs-maven-plugin:4.9.2.0:spotbugs report goal
[INFO] 
[INFO] <<< spotbugs:4.9.2.0:check (spotbugs) < :spotbugs @ aws-java-sdk-codebuild <<<
[INFO] 
[INFO] 
[INFO] --- spotbugs:4.9.2.0:check (spotbugs) @ aws-java-sdk-codebuild ---
[INFO] Spotbugs plugin skipped
[INFO] 
[INFO] --- spotless:2.44.3:check (default) @ aws-java-sdk-codebuild ---
[INFO] Spotless check skipped
[INFO] 
[INFO] --- install:3.1.4:install (default-install) @ aws-java-sdk-codebuild ---
[INFO] Installing /tmp/plugin-builds/aws-java-sdk-efs/aws-java-sdk-codebuild/target/aws-java-sdk-codebuild-1.12.780-999999-SNAPSHOT.pom to /home/runner/.m2/repository/org/jenkins-ci/plugins/aws-java-sdk/aws-java-sdk-codebuild/1.12.780-999999-SNAPSHOT/aws-java-sdk-codebuild-1.12.780-999999-SNAPSHOT.pom
[INFO] Installing /tmp/plugin-builds/aws-java-sdk-efs/aws-java-sdk-codebuild/target/aws-java-sdk-codebuild.hpi to /home/runner/.m2/repository/org/jenkins-ci/plugins/aws-java-sdk/aws-java-sdk-codebuild/1.12.780-999999-SNAPSHOT/aws-java-sdk-codebuild-1.12.780-999999-SNAPSHOT.hpi
[INFO] Installing /tmp/plugin-builds/aws-java-sdk-efs/aws-java-sdk-codebuild/target/aws-java-sdk-codebuild.jar to /home/runner/.m2/repository/org/jenkins-ci/plugins/aws-java-sdk/aws-java-sdk-codebuild/1.12.780-999999-SNAPSHOT/aws-java-sdk-codebuild-1.12.780-999999-SNAPSHOT.jar
[INFO] 
[INFO] ----< org.jenkins-ci.plugins.aws-java-sdk:aws-java-sdk-codedeploy >-----
[INFO] Building Amazon Web Services SDK :: CodeDeploy 1.12.780-999999-SNAPSHOT [9/25]
[INFO]   from aws-java-sdk-codedeploy/pom.xml
[INFO] --------------------------------[ hpi ]---------------------------------
[INFO] 
[INFO] --- clean:3.4.1:clean (default-clean) @ aws-java-sdk-codedeploy ---
[INFO] 
[INFO] --- hpi:3.61:validate (default-validate) @ aws-java-sdk-codedeploy ---
[INFO] Created marker file /tmp/plugin-builds/aws-java-sdk-efs/aws-java-sdk-codedeploy/target/java-level/17
[INFO] 
[INFO] --- hpi:3.61:validate-hpi (default-validate-hpi) @ aws-java-sdk-codedeploy ---
[INFO] 
[INFO] --- enforcer:3.5.0:enforce (display-info) @ aws-java-sdk-codedeploy ---
[INFO] Rule 3: org.codehaus.mojo.extraenforcer.dependencies.EnforceBytecodeVersion passed
[INFO] Rule 4: org.apache.maven.enforcer.rules.dependency.BannedDependencies passed
[INFO] Rule 5: org.apache.maven.enforcer.rules.dependency.BannedDependencies passed
[INFO] Rule 6: org.apache.maven.enforcer.rules.dependency.RequireUpperBoundDeps passed
[INFO] 
[INFO] --- enforcer:3.5.0:enforce (no-snapshots-in-release) @ aws-java-sdk-codedeploy ---
[INFO] Rule 0: org.apache.maven.enforcer.rules.dependency.RequireReleaseDeps passed
[INFO] 
[INFO] --- localizer:1.31:generate (default) @ aws-java-sdk-codedeploy ---
[INFO] 
[INFO] --- resources:3.3.1:resources (default-resources) @ aws-java-sdk-codedeploy ---
[INFO] Copying 1 resource from src/main/resources to target/classes
[INFO] 
[INFO] --- flatten:1.7.0:flatten (flatten) @ aws-java-sdk-codedeploy ---
[INFO] Generating flattened POM of project org.jenkins-ci.plugins.aws-java-sdk:aws-java-sdk-codedeploy:hpi:1.12.780-999999-SNAPSHOT...
[INFO] 
[INFO] --- compiler:3.14.0:compile (default-compile) @ aws-java-sdk-codedeploy ---
[INFO] Recompiling the module because of changed dependency.
[INFO] 
[INFO] --- access-modifier-checker:1.34:enforce (default-enforce) @ aws-java-sdk-codedeploy ---
[INFO] Skipping access modifier checks
[INFO] 
[INFO] --- hpi:3.61:insert-test (default-insert-test) @ aws-java-sdk-codedeploy ---
[INFO] 
[INFO] --- antrun:3.1.0:run (createTempDir) @ aws-java-sdk-codedeploy ---
[INFO] Executing tasks
[INFO]     [mkdir] Created dir: /tmp/plugin-builds/aws-java-sdk-efs/aws-java-sdk-codedeploy/target/tmp
[INFO] Executed tasks
[INFO] 
[INFO] --- resources:3.3.1:testResources (default-testResources) @ aws-java-sdk-codedeploy ---
[INFO] Not copying test resources
[INFO] 
[INFO] --- compiler:3.14.0:testCompile (default-testCompile) @ aws-java-sdk-codedeploy ---
[INFO] Not compiling test sources
[INFO] 
[INFO] --- hpi:3.61:test-hpl (default-test-hpl) @ aws-java-sdk-codedeploy ---
[INFO] Generating /tmp/plugin-builds/aws-java-sdk-efs/aws-java-sdk-codedeploy/target/test-classes/the.hpl
[INFO] 
[INFO] --- hpi:3.61:resolve-test-dependencies (default-resolve-test-dependencies) @ aws-java-sdk-codedeploy ---
[INFO] 
[INFO] --- hpi:3.61:test-runtime (default-test-runtime) @ aws-java-sdk-codedeploy ---
[INFO] Tests are skipped.
[INFO] 
[INFO] --- surefire:3.5.2:test (default-test) @ aws-java-sdk-codedeploy ---
[INFO] Tests are skipped.
[INFO] 
[INFO] --- license:165.v7e11f4e4a_325:process (default) @ aws-java-sdk-codedeploy ---
[INFO] 
[INFO] --- hpi:3.61:hpi (default-hpi) @ aws-java-sdk-codedeploy ---
[INFO] Generating /tmp/plugin-builds/aws-java-sdk-efs/aws-java-sdk-codedeploy/target/aws-java-sdk-codedeploy/META-INF/MANIFEST.MF
[INFO] Checking for attached .jar artifact ...
[INFO] Generating jar /tmp/plugin-builds/aws-java-sdk-efs/aws-java-sdk-codedeploy/target/aws-java-sdk-codedeploy.jar
[INFO] Building jar: /tmp/plugin-builds/aws-java-sdk-efs/aws-java-sdk-codedeploy/target/aws-java-sdk-codedeploy.jar
[INFO] Exploding webapp...
[INFO] Copy webapp webResources to /tmp/plugin-builds/aws-java-sdk-efs/aws-java-sdk-codedeploy/target/aws-java-sdk-codedeploy
[INFO] Assembling webapp aws-java-sdk-codedeploy in /tmp/plugin-builds/aws-java-sdk-efs/aws-java-sdk-codedeploy/target/aws-java-sdk-codedeploy
[INFO] Bundling direct dependency aws-java-sdk-codedeploy-1.12.780.jar
[INFO] Generating hpi /tmp/plugin-builds/aws-java-sdk-efs/aws-java-sdk-codedeploy/target/aws-java-sdk-codedeploy.hpi
[INFO] Building jar: /tmp/plugin-builds/aws-java-sdk-efs/aws-java-sdk-codedeploy/target/aws-java-sdk-codedeploy.hpi
[INFO] 
[INFO] --- jar:3.4.2:test-jar (maybe-test-jar) @ aws-java-sdk-codedeploy ---
[INFO] Skipping packaging of the test-jar
[INFO] 
[INFO] >>> spotbugs:4.9.2.0:check (spotbugs) > :spotbugs @ aws-java-sdk-codedeploy >>>
[INFO] 
[INFO] --- spotbugs:4.9.2.0:spotbugs (spotbugs) @ aws-java-sdk-codedeploy ---
[INFO] Skipping com.github.spotbugs:spotbugs-maven-plugin:4.9.2.0:spotbugs report goal
[INFO] 
[INFO] <<< spotbugs:4.9.2.0:check (spotbugs) < :spotbugs @ aws-java-sdk-codedeploy <<<
[INFO] 
[INFO] 
[INFO] --- spotbugs:4.9.2.0:check (spotbugs) @ aws-java-sdk-codedeploy ---
[INFO] Spotbugs plugin skipped
[INFO] 
[INFO] --- spotless:2.44.3:check (default) @ aws-java-sdk-codedeploy ---
[INFO] Spotless check skipped
[INFO] 
[INFO] --- install:3.1.4:install (default-install) @ aws-java-sdk-codedeploy ---
[INFO] Installing /tmp/plugin-builds/aws-java-sdk-efs/aws-java-sdk-codedeploy/target/aws-java-sdk-codedeploy-1.12.780-999999-SNAPSHOT.pom to /home/runner/.m2/repository/org/jenkins-ci/plugins/aws-java-sdk/aws-java-sdk-codedeploy/1.12.780-999999-SNAPSHOT/aws-java-sdk-codedeploy-1.12.780-999999-SNAPSHOT.pom
[INFO] Installing /tmp/plugin-builds/aws-java-sdk-efs/aws-java-sdk-codedeploy/target/aws-java-sdk-codedeploy.hpi to /home/runner/.m2/repository/org/jenkins-ci/plugins/aws-java-sdk/aws-java-sdk-codedeploy/1.12.780-999999-SNAPSHOT/aws-java-sdk-codedeploy-1.12.780-999999-SNAPSHOT.hpi
[INFO] Installing /tmp/plugin-builds/aws-java-sdk-efs/aws-java-sdk-codedeploy/target/aws-java-sdk-codedeploy.jar to /home/runner/.m2/repository/org/jenkins-ci/plugins/aws-java-sdk/aws-java-sdk-codedeploy/1.12.780-999999-SNAPSHOT/aws-java-sdk-codedeploy-1.12.780-999999-SNAPSHOT.jar
[INFO] 
[INFO] --------< org.jenkins-ci.plugins.aws-java-sdk:aws-java-sdk-ec2 >--------
[INFO] Building Amazon Web Services SDK :: EC2 1.12.780-999999-SNAPSHOT [10/25]
[INFO]   from aws-java-sdk-ec2/pom.xml
[INFO] --------------------------------[ hpi ]---------------------------------
[INFO] 
[INFO] --- clean:3.4.1:clean (default-clean) @ aws-java-sdk-ec2 ---
[INFO] 
[INFO] --- hpi:3.61:validate (default-validate) @ aws-java-sdk-ec2 ---
[INFO] Created marker file /tmp/plugin-builds/aws-java-sdk-efs/aws-java-sdk-ec2/target/java-level/17
[INFO] 
[INFO] --- hpi:3.61:validate-hpi (default-validate-hpi) @ aws-java-sdk-ec2 ---
[INFO] 
[INFO] --- enforcer:3.5.0:enforce (display-info) @ aws-java-sdk-ec2 ---
[INFO] Rule 3: org.codehaus.mojo.extraenforcer.dependencies.EnforceBytecodeVersion passed
[INFO] Rule 4: org.apache.maven.enforcer.rules.dependency.BannedDependencies passed
[INFO] Rule 5: org.apache.maven.enforcer.rules.dependency.BannedDependencies passed
[INFO] Rule 6: org.apache.maven.enforcer.rules.dependency.RequireUpperBoundDeps passed
[INFO] 
[INFO] --- enforcer:3.5.0:enforce (no-snapshots-in-release) @ aws-java-sdk-ec2 ---
[INFO] Rule 0: org.apache.maven.enforcer.rules.dependency.RequireReleaseDeps passed
[INFO] 
[INFO] --- localizer:1.31:generate (default) @ aws-java-sdk-ec2 ---
[INFO] 
[INFO] --- resources:3.3.1:resources (default-resources) @ aws-java-sdk-ec2 ---
[INFO] Copying 1 resource from src/main/resources to target/classes
[INFO] 
[INFO] --- flatten:1.7.0:flatten (flatten) @ aws-java-sdk-ec2 ---
[INFO] Generating flattened POM of project org.jenkins-ci.plugins.aws-java-sdk:aws-java-sdk-ec2:hpi:1.12.780-999999-SNAPSHOT...
[INFO] 
[INFO] --- compiler:3.14.0:compile (default-compile) @ aws-java-sdk-ec2 ---
[INFO] Recompiling the module because of changed dependency.
[INFO] 
[INFO] --- access-modifier-checker:1.34:enforce (default-enforce) @ aws-java-sdk-ec2 ---
[INFO] Skipping access modifier checks
[INFO] 
[INFO] --- hpi:3.61:insert-test (default-insert-test) @ aws-java-sdk-ec2 ---
[INFO] 
[INFO] --- antrun:3.1.0:run (createTempDir) @ aws-java-sdk-ec2 ---
[INFO] Executing tasks
[INFO]     [mkdir] Created dir: /tmp/plugin-builds/aws-java-sdk-efs/aws-java-sdk-ec2/target/tmp
[INFO] Executed tasks
[INFO] 
[INFO] --- resources:3.3.1:testResources (default-testResources) @ aws-java-sdk-ec2 ---
[INFO] Not copying test resources
[INFO] 
[INFO] --- compiler:3.14.0:testCompile (default-testCompile) @ aws-java-sdk-ec2 ---
[INFO] Not compiling test sources
[INFO] 
[INFO] --- hpi:3.61:test-hpl (default-test-hpl) @ aws-java-sdk-ec2 ---
[INFO] Generating /tmp/plugin-builds/aws-java-sdk-efs/aws-java-sdk-ec2/target/test-classes/the.hpl
[INFO] 
[INFO] --- hpi:3.61:resolve-test-dependencies (default-resolve-test-dependencies) @ aws-java-sdk-ec2 ---
[INFO] 
[INFO] --- hpi:3.61:test-runtime (default-test-runtime) @ aws-java-sdk-ec2 ---
[INFO] Tests are skipped.
[INFO] 
[INFO] --- surefire:3.5.2:test (default-test) @ aws-java-sdk-ec2 ---
[INFO] Tests are skipped.
[INFO] 
[INFO] --- license:165.v7e11f4e4a_325:process (default) @ aws-java-sdk-ec2 ---
[INFO] 
[INFO] --- hpi:3.61:hpi (default-hpi) @ aws-java-sdk-ec2 ---
[INFO] Generating /tmp/plugin-builds/aws-java-sdk-efs/aws-java-sdk-ec2/target/aws-java-sdk-ec2/META-INF/MANIFEST.MF
[INFO] Checking for attached .jar artifact ...
[INFO] Generating jar /tmp/plugin-builds/aws-java-sdk-efs/aws-java-sdk-ec2/target/aws-java-sdk-ec2.jar
[INFO] Building jar: /tmp/plugin-builds/aws-java-sdk-efs/aws-java-sdk-ec2/target/aws-java-sdk-ec2.jar
[INFO] Exploding webapp...
[INFO] Copy webapp webResources to /tmp/plugin-builds/aws-java-sdk-efs/aws-java-sdk-ec2/target/aws-java-sdk-ec2
[INFO] Assembling webapp aws-java-sdk-ec2 in /tmp/plugin-builds/aws-java-sdk-efs/aws-java-sdk-ec2/target/aws-java-sdk-ec2
[INFO] Bundling direct dependency aws-java-sdk-ec2-1.12.780.jar
[INFO] Generating hpi /tmp/plugin-builds/aws-java-sdk-efs/aws-java-sdk-ec2/target/aws-java-sdk-ec2.hpi
[INFO] Building jar: /tmp/plugin-builds/aws-java-sdk-efs/aws-java-sdk-ec2/target/aws-java-sdk-ec2.hpi
[INFO] 
[INFO] --- jar:3.4.2:test-jar (maybe-test-jar) @ aws-java-sdk-ec2 ---
[INFO] Skipping packaging of the test-jar
[INFO] 
[INFO] >>> spotbugs:4.9.2.0:check (spotbugs) > :spotbugs @ aws-java-sdk-ec2 >>>
[INFO] 
[INFO] --- spotbugs:4.9.2.0:spotbugs (spotbugs) @ aws-java-sdk-ec2 ---
[INFO] Skipping com.github.spotbugs:spotbugs-maven-plugin:4.9.2.0:spotbugs report goal
[INFO] 
[INFO] <<< spotbugs:4.9.2.0:check (spotbugs) < :spotbugs @ aws-java-sdk-ec2 <<<
[INFO] 
[INFO] 
[INFO] --- spotbugs:4.9.2.0:check (spotbugs) @ aws-java-sdk-ec2 ---
[INFO] Spotbugs plugin skipped
[INFO] 
[INFO] --- spotless:2.44.3:check (default) @ aws-java-sdk-ec2 ---
[INFO] Spotless check skipped
[INFO] 
[INFO] --- install:3.1.4:install (default-install) @ aws-java-sdk-ec2 ---
[INFO] Installing /tmp/plugin-builds/aws-java-sdk-efs/aws-java-sdk-ec2/target/aws-java-sdk-ec2-1.12.780-999999-SNAPSHOT.pom to /home/runner/.m2/repository/org/jenkins-ci/plugins/aws-java-sdk/aws-java-sdk-ec2/1.12.780-999999-SNAPSHOT/aws-java-sdk-ec2-1.12.780-999999-SNAPSHOT.pom
[INFO] Installing /tmp/plugin-builds/aws-java-sdk-efs/aws-java-sdk-ec2/target/aws-java-sdk-ec2.hpi to /home/runner/.m2/repository/org/jenkins-ci/plugins/aws-java-sdk/aws-java-sdk-ec2/1.12.780-999999-SNAPSHOT/aws-java-sdk-ec2-1.12.780-999999-SNAPSHOT.hpi
[INFO] Installing /tmp/plugin-builds/aws-java-sdk-efs/aws-java-sdk-ec2/target/aws-java-sdk-ec2.jar to /home/runner/.m2/repository/org/jenkins-ci/plugins/aws-java-sdk/aws-java-sdk-ec2/1.12.780-999999-SNAPSHOT/aws-java-sdk-ec2-1.12.780-999999-SNAPSHOT.jar
[INFO] 
[INFO] --------< org.jenkins-ci.plugins.aws-java-sdk:aws-java-sdk-ecr >--------
[INFO] Building Amazon Web Services SDK :: ECR 1.12.780-999999-SNAPSHOT [11/25]
[INFO]   from aws-java-sdk-ecr/pom.xml
[INFO] --------------------------------[ hpi ]---------------------------------
[INFO] 
[INFO] --- clean:3.4.1:clean (default-clean) @ aws-java-sdk-ecr ---
[INFO] 
[INFO] --- hpi:3.61:validate (default-validate) @ aws-java-sdk-ecr ---
[INFO] Created marker file /tmp/plugin-builds/aws-java-sdk-efs/aws-java-sdk-ecr/target/java-level/17
[INFO] 
[INFO] --- hpi:3.61:validate-hpi (default-validate-hpi) @ aws-java-sdk-ecr ---
[INFO] 
[INFO] --- enforcer:3.5.0:enforce (display-info) @ aws-java-sdk-ecr ---
[INFO] Rule 3: org.codehaus.mojo.extraenforcer.dependencies.EnforceBytecodeVersion passed
[INFO] Rule 4: org.apache.maven.enforcer.rules.dependency.BannedDependencies passed
[INFO] Rule 5: org.apache.maven.enforcer.rules.dependency.BannedDependencies passed
[INFO] Rule 6: org.apache.maven.enforcer.rules.dependency.RequireUpperBoundDeps passed
[INFO] 
[INFO] --- enforcer:3.5.0:enforce (no-snapshots-in-release) @ aws-java-sdk-ecr ---
[INFO] Rule 0: org.apache.maven.enforcer.rules.dependency.RequireReleaseDeps passed
[INFO] 
[INFO] --- localizer:1.31:generate (default) @ aws-java-sdk-ecr ---
[INFO] 
[INFO] --- resources:3.3.1:resources (default-resources) @ aws-java-sdk-ecr ---
[INFO] Copying 1 resource from src/main/resources to target/classes
[INFO] 
[INFO] --- flatten:1.7.0:flatten (flatten) @ aws-java-sdk-ecr ---
[INFO] Generating flattened POM of project org.jenkins-ci.plugins.aws-java-sdk:aws-java-sdk-ecr:hpi:1.12.780-999999-SNAPSHOT...
[INFO] 
[INFO] --- compiler:3.14.0:compile (default-compile) @ aws-java-sdk-ecr ---
[INFO] Recompiling the module because of changed dependency.
[INFO] 
[INFO] --- access-modifier-checker:1.34:enforce (default-enforce) @ aws-java-sdk-ecr ---
[INFO] Skipping access modifier checks
[INFO] 
[INFO] --- hpi:3.61:insert-test (default-insert-test) @ aws-java-sdk-ecr ---
[INFO] 
[INFO] --- antrun:3.1.0:run (createTempDir) @ aws-java-sdk-ecr ---
[INFO] Executing tasks
[INFO]     [mkdir] Created dir: /tmp/plugin-builds/aws-java-sdk-efs/aws-java-sdk-ecr/target/tmp
[INFO] Executed tasks
[INFO] 
[INFO] --- resources:3.3.1:testResources (default-testResources) @ aws-java-sdk-ecr ---
[INFO] Not copying test resources
[INFO] 
[INFO] --- compiler:3.14.0:testCompile (default-testCompile) @ aws-java-sdk-ecr ---
[INFO] Not compiling test sources
[INFO] 
[INFO] --- hpi:3.61:test-hpl (default-test-hpl) @ aws-java-sdk-ecr ---
[INFO] Generating /tmp/plugin-builds/aws-java-sdk-efs/aws-java-sdk-ecr/target/test-classes/the.hpl
[INFO] 
[INFO] --- hpi:3.61:resolve-test-dependencies (default-resolve-test-dependencies) @ aws-java-sdk-ecr ---
[INFO] 
[INFO] --- hpi:3.61:test-runtime (default-test-runtime) @ aws-java-sdk-ecr ---
[INFO] Tests are skipped.
[INFO] 
[INFO] --- surefire:3.5.2:test (default-test) @ aws-java-sdk-ecr ---
[INFO] Tests are skipped.
[INFO] 
[INFO] --- license:165.v7e11f4e4a_325:process (default) @ aws-java-sdk-ecr ---
[INFO] 
[INFO] --- hpi:3.61:hpi (default-hpi) @ aws-java-sdk-ecr ---
[INFO] Generating /tmp/plugin-builds/aws-java-sdk-efs/aws-java-sdk-ecr/target/aws-java-sdk-ecr/META-INF/MANIFEST.MF
[INFO] Checking for attached .jar artifact ...
[INFO] Generating jar /tmp/plugin-builds/aws-java-sdk-efs/aws-java-sdk-ecr/target/aws-java-sdk-ecr.jar
[INFO] Building jar: /tmp/plugin-builds/aws-java-sdk-efs/aws-java-sdk-ecr/target/aws-java-sdk-ecr.jar
[INFO] Exploding webapp...
[INFO] Copy webapp webResources to /tmp/plugin-builds/aws-java-sdk-efs/aws-java-sdk-ecr/target/aws-java-sdk-ecr
[INFO] Assembling webapp aws-java-sdk-ecr in /tmp/plugin-builds/aws-java-sdk-efs/aws-java-sdk-ecr/target/aws-java-sdk-ecr
[INFO] Bundling direct dependency aws-java-sdk-ecr-1.12.780.jar
[INFO] Generating hpi /tmp/plugin-builds/aws-java-sdk-efs/aws-java-sdk-ecr/target/aws-java-sdk-ecr.hpi
[INFO] Building jar: /tmp/plugin-builds/aws-java-sdk-efs/aws-java-sdk-ecr/target/aws-java-sdk-ecr.hpi
[INFO] 
[INFO] --- jar:3.4.2:test-jar (maybe-test-jar) @ aws-java-sdk-ecr ---
[INFO] Skipping packaging of the test-jar
[INFO] 
[INFO] >>> spotbugs:4.9.2.0:check (spotbugs) > :spotbugs @ aws-java-sdk-ecr >>>
[INFO] 
[INFO] --- spotbugs:4.9.2.0:spotbugs (spotbugs) @ aws-java-sdk-ecr ---
[INFO] Skipping com.github.spotbugs:spotbugs-maven-plugin:4.9.2.0:spotbugs report goal
[INFO] 
[INFO] <<< spotbugs:4.9.2.0:check (spotbugs) < :spotbugs @ aws-java-sdk-ecr <<<
[INFO] 
[INFO] 
[INFO] --- spotbugs:4.9.2.0:check (spotbugs) @ aws-java-sdk-ecr ---
[INFO] Spotbugs plugin skipped
[INFO] 
[INFO] --- spotless:2.44.3:check (default) @ aws-java-sdk-ecr ---
[INFO] Spotless check skipped
[INFO] 
[INFO] --- install:3.1.4:install (default-install) @ aws-java-sdk-ecr ---
[INFO] Installing /tmp/plugin-builds/aws-java-sdk-efs/aws-java-sdk-ecr/target/aws-java-sdk-ecr-1.12.780-999999-SNAPSHOT.pom to /home/runner/.m2/repository/org/jenkins-ci/plugins/aws-java-sdk/aws-java-sdk-ecr/1.12.780-999999-SNAPSHOT/aws-java-sdk-ecr-1.12.780-999999-SNAPSHOT.pom
[INFO] Installing /tmp/plugin-builds/aws-java-sdk-efs/aws-java-sdk-ecr/target/aws-java-sdk-ecr.hpi to /home/runner/.m2/repository/org/jenkins-ci/plugins/aws-java-sdk/aws-java-sdk-ecr/1.12.780-999999-SNAPSHOT/aws-java-sdk-ecr-1.12.780-999999-SNAPSHOT.hpi
[INFO] Installing /tmp/plugin-builds/aws-java-sdk-efs/aws-java-sdk-ecr/target/aws-java-sdk-ecr.jar to /home/runner/.m2/repository/org/jenkins-ci/plugins/aws-java-sdk/aws-java-sdk-ecr/1.12.780-999999-SNAPSHOT/aws-java-sdk-ecr-1.12.780-999999-SNAPSHOT.jar
[INFO] 
[INFO] --------< org.jenkins-ci.plugins.aws-java-sdk:aws-java-sdk-ecs >--------
[INFO] Building Amazon Web Services SDK :: ECS 1.12.780-999999-SNAPSHOT [12/25]
[INFO]   from aws-java-sdk-ecs/pom.xml
[INFO] --------------------------------[ hpi ]---------------------------------
[INFO] 
[INFO] --- clean:3.4.1:clean (default-clean) @ aws-java-sdk-ecs ---
[INFO] 
[INFO] --- hpi:3.61:validate (default-validate) @ aws-java-sdk-ecs ---
[INFO] Created marker file /tmp/plugin-builds/aws-java-sdk-efs/aws-java-sdk-ecs/target/java-level/17
[INFO] 
[INFO] --- hpi:3.61:validate-hpi (default-validate-hpi) @ aws-java-sdk-ecs ---
[INFO] 
[INFO] --- enforcer:3.5.0:enforce (display-info) @ aws-java-sdk-ecs ---
[INFO] Rule 3: org.codehaus.mojo.extraenforcer.dependencies.EnforceBytecodeVersion passed
[INFO] Rule 4: org.apache.maven.enforcer.rules.dependency.BannedDependencies passed
[INFO] Rule 5: org.apache.maven.enforcer.rules.dependency.BannedDependencies passed
[INFO] Rule 6: org.apache.maven.enforcer.rules.dependency.RequireUpperBoundDeps passed
[INFO] 
[INFO] --- enforcer:3.5.0:enforce (no-snapshots-in-release) @ aws-java-sdk-ecs ---
[INFO] Rule 0: org.apache.maven.enforcer.rules.dependency.RequireReleaseDeps passed
[INFO] 
[INFO] --- localizer:1.31:generate (default) @ aws-java-sdk-ecs ---
[INFO] 
[INFO] --- resources:3.3.1:resources (default-resources) @ aws-java-sdk-ecs ---
[INFO] Copying 1 resource from src/main/resources to target/classes
[INFO] 
[INFO] --- flatten:1.7.0:flatten (flatten) @ aws-java-sdk-ecs ---
[INFO] Generating flattened POM of project org.jenkins-ci.plugins.aws-java-sdk:aws-java-sdk-ecs:hpi:1.12.780-999999-SNAPSHOT...
[INFO] 
[INFO] --- compiler:3.14.0:compile (default-compile) @ aws-java-sdk-ecs ---
[INFO] Recompiling the module because of changed dependency.
[INFO] 
[INFO] --- access-modifier-checker:1.34:enforce (default-enforce) @ aws-java-sdk-ecs ---
[INFO] Skipping access modifier checks
[INFO] 
[INFO] --- hpi:3.61:insert-test (default-insert-test) @ aws-java-sdk-ecs ---
[INFO] 
[INFO] --- antrun:3.1.0:run (createTempDir) @ aws-java-sdk-ecs ---
[INFO] Executing tasks
[INFO]     [mkdir] Created dir: /tmp/plugin-builds/aws-java-sdk-efs/aws-java-sdk-ecs/target/tmp
[INFO] Executed tasks
[INFO] 
[INFO] --- resources:3.3.1:testResources (default-testResources) @ aws-java-sdk-ecs ---
[INFO] Not copying test resources
[INFO] 
[INFO] --- compiler:3.14.0:testCompile (default-testCompile) @ aws-java-sdk-ecs ---
[INFO] Not compiling test sources
[INFO] 
[INFO] --- hpi:3.61:test-hpl (default-test-hpl) @ aws-java-sdk-ecs ---
[INFO] Generating /tmp/plugin-builds/aws-java-sdk-efs/aws-java-sdk-ecs/target/test-classes/the.hpl
[INFO] 
[INFO] --- hpi:3.61:resolve-test-dependencies (default-resolve-test-dependencies) @ aws-java-sdk-ecs ---
[INFO] 
[INFO] --- hpi:3.61:test-runtime (default-test-runtime) @ aws-java-sdk-ecs ---
[INFO] Tests are skipped.
[INFO] 
[INFO] --- surefire:3.5.2:test (default-test) @ aws-java-sdk-ecs ---
[INFO] Tests are skipped.
[INFO] 
[INFO] --- license:165.v7e11f4e4a_325:process (default) @ aws-java-sdk-ecs ---
[INFO] 
[INFO] --- hpi:3.61:hpi (default-hpi) @ aws-java-sdk-ecs ---
[INFO] Generating /tmp/plugin-builds/aws-java-sdk-efs/aws-java-sdk-ecs/target/aws-java-sdk-ecs/META-INF/MANIFEST.MF
[INFO] Checking for attached .jar artifact ...
[INFO] Generating jar /tmp/plugin-builds/aws-java-sdk-efs/aws-java-sdk-ecs/target/aws-java-sdk-ecs.jar
[INFO] Building jar: /tmp/plugin-builds/aws-java-sdk-efs/aws-java-sdk-ecs/target/aws-java-sdk-ecs.jar
[INFO] Exploding webapp...
[INFO] Copy webapp webResources to /tmp/plugin-builds/aws-java-sdk-efs/aws-java-sdk-ecs/target/aws-java-sdk-ecs
[INFO] Assembling webapp aws-java-sdk-ecs in /tmp/plugin-builds/aws-java-sdk-efs/aws-java-sdk-ecs/target/aws-java-sdk-ecs
[INFO] Bundling direct dependency aws-java-sdk-ecs-1.12.780.jar
[INFO] Generating hpi /tmp/plugin-builds/aws-java-sdk-efs/aws-java-sdk-ecs/target/aws-java-sdk-ecs.hpi
[INFO] Building jar: /tmp/plugin-builds/aws-java-sdk-efs/aws-java-sdk-ecs/target/aws-java-sdk-ecs.hpi
[INFO] 
[INFO] --- jar:3.4.2:test-jar (maybe-test-jar) @ aws-java-sdk-ecs ---
[INFO] Skipping packaging of the test-jar
[INFO] 
[INFO] >>> spotbugs:4.9.2.0:check (spotbugs) > :spotbugs @ aws-java-sdk-ecs >>>
[INFO] 
[INFO] --- spotbugs:4.9.2.0:spotbugs (spotbugs) @ aws-java-sdk-ecs ---
[INFO] Skipping com.github.spotbugs:spotbugs-maven-plugin:4.9.2.0:spotbugs report goal
[INFO] 
[INFO] <<< spotbugs:4.9.2.0:check (spotbugs) < :spotbugs @ aws-java-sdk-ecs <<<
[INFO] 
[INFO] 
[INFO] --- spotbugs:4.9.2.0:check (spotbugs) @ aws-java-sdk-ecs ---
[INFO] Spotbugs plugin skipped
[INFO] 
[INFO] --- spotless:2.44.3:check (default) @ aws-java-sdk-ecs ---
[INFO] Spotless check skipped
[INFO] 
[INFO] --- install:3.1.4:install (default-install) @ aws-java-sdk-ecs ---
[INFO] Installing /tmp/plugin-builds/aws-java-sdk-efs/aws-java-sdk-ecs/target/aws-java-sdk-ecs-1.12.780-999999-SNAPSHOT.pom to /home/runner/.m2/repository/org/jenkins-ci/plugins/aws-java-sdk/aws-java-sdk-ecs/1.12.780-999999-SNAPSHOT/aws-java-sdk-ecs-1.12.780-999999-SNAPSHOT.pom
[INFO] Installing /tmp/plugin-builds/aws-java-sdk-efs/aws-java-sdk-ecs/target/aws-java-sdk-ecs.hpi to /home/runner/.m2/repository/org/jenkins-ci/plugins/aws-java-sdk/aws-java-sdk-ecs/1.12.780-999999-SNAPSHOT/aws-java-sdk-ecs-1.12.780-999999-SNAPSHOT.hpi
[INFO] Installing /tmp/plugin-builds/aws-java-sdk-efs/aws-java-sdk-ecs/target/aws-java-sdk-ecs.jar to /home/runner/.m2/repository/org/jenkins-ci/plugins/aws-java-sdk/aws-java-sdk-ecs/1.12.780-999999-SNAPSHOT/aws-java-sdk-ecs-1.12.780-999999-SNAPSHOT.jar
[INFO] 
[INFO] --------< org.jenkins-ci.plugins.aws-java-sdk:aws-java-sdk-efs >--------
[INFO] Building Amazon Web Services SDK :: EFS 1.12.780-999999-SNAPSHOT [13/25]
[INFO]   from aws-java-sdk-efs/pom.xml
[INFO] --------------------------------[ hpi ]---------------------------------
[INFO] 
[INFO] --- clean:3.4.1:clean (default-clean) @ aws-java-sdk-efs ---
[INFO] 
[INFO] --- hpi:3.61:validate (default-validate) @ aws-java-sdk-efs ---
[INFO] Created marker file /tmp/plugin-builds/aws-java-sdk-efs/aws-java-sdk-efs/target/java-level/17
[INFO] 
[INFO] --- hpi:3.61:validate-hpi (default-validate-hpi) @ aws-java-sdk-efs ---
[INFO] 
[INFO] --- enforcer:3.5.0:enforce (display-info) @ aws-java-sdk-efs ---
[INFO] Rule 3: org.codehaus.mojo.extraenforcer.dependencies.EnforceBytecodeVersion passed
[INFO] Rule 4: org.apache.maven.enforcer.rules.dependency.BannedDependencies passed
[INFO] Rule 5: org.apache.maven.enforcer.rules.dependency.BannedDependencies passed
[INFO] Rule 6: org.apache.maven.enforcer.rules.dependency.RequireUpperBoundDeps passed
[INFO] 
[INFO] --- enforcer:3.5.0:enforce (no-snapshots-in-release) @ aws-java-sdk-efs ---
[INFO] Rule 0: org.apache.maven.enforcer.rules.dependency.RequireReleaseDeps passed
[INFO] 
[INFO] --- localizer:1.31:generate (default) @ aws-java-sdk-efs ---
[INFO] 
[INFO] --- resources:3.3.1:resources (default-resources) @ aws-java-sdk-efs ---
[INFO] Copying 1 resource from src/main/resources to target/classes
[INFO] 
[INFO] --- flatten:1.7.0:flatten (flatten) @ aws-java-sdk-efs ---
[INFO] Generating flattened POM of project org.jenkins-ci.plugins.aws-java-sdk:aws-java-sdk-efs:hpi:1.12.780-999999-SNAPSHOT...
[INFO] 
[INFO] --- compiler:3.14.0:compile (default-compile) @ aws-java-sdk-efs ---
[INFO] Recompiling the module because of changed dependency.
[INFO] 
[INFO] --- access-modifier-checker:1.34:enforce (default-enforce) @ aws-java-sdk-efs ---
[INFO] Skipping access modifier checks
[INFO] 
[INFO] --- hpi:3.61:insert-test (default-insert-test) @ aws-java-sdk-efs ---
[INFO] 
[INFO] --- antrun:3.1.0:run (createTempDir) @ aws-java-sdk-efs ---
[INFO] Executing tasks
[INFO]     [mkdir] Created dir: /tmp/plugin-builds/aws-java-sdk-efs/aws-java-sdk-efs/target/tmp
[INFO] Executed tasks
[INFO] 
[INFO] --- resources:3.3.1:testResources (default-testResources) @ aws-java-sdk-efs ---
[INFO] Not copying test resources
[INFO] 
[INFO] --- compiler:3.14.0:testCompile (default-testCompile) @ aws-java-sdk-efs ---
[INFO] Not compiling test sources
[INFO] 
[INFO] --- hpi:3.61:test-hpl (default-test-hpl) @ aws-java-sdk-efs ---
[INFO] Generating /tmp/plugin-builds/aws-java-sdk-efs/aws-java-sdk-efs/target/test-classes/the.hpl
[INFO] 
[INFO] --- hpi:3.61:resolve-test-dependencies (default-resolve-test-dependencies) @ aws-java-sdk-efs ---
[INFO] 
[INFO] --- hpi:3.61:test-runtime (default-test-runtime) @ aws-java-sdk-efs ---
[INFO] Tests are skipped.
[INFO] 
[INFO] --- surefire:3.5.2:test (default-test) @ aws-java-sdk-efs ---
[INFO] Tests are skipped.
[INFO] 
[INFO] --- license:165.v7e11f4e4a_325:process (default) @ aws-java-sdk-efs ---
[INFO] 
[INFO] --- hpi:3.61:hpi (default-hpi) @ aws-java-sdk-efs ---
[INFO] Generating /tmp/plugin-builds/aws-java-sdk-efs/aws-java-sdk-efs/target/aws-java-sdk-efs/META-INF/MANIFEST.MF
[INFO] Checking for attached .jar artifact ...
[INFO] Generating jar /tmp/plugin-builds/aws-java-sdk-efs/aws-java-sdk-efs/target/aws-java-sdk-efs.jar
[INFO] Building jar: /tmp/plugin-builds/aws-java-sdk-efs/aws-java-sdk-efs/target/aws-java-sdk-efs.jar
[INFO] Exploding webapp...
[INFO] Copy webapp webResources to /tmp/plugin-builds/aws-java-sdk-efs/aws-java-sdk-efs/target/aws-java-sdk-efs
[INFO] Assembling webapp aws-java-sdk-efs in /tmp/plugin-builds/aws-java-sdk-efs/aws-java-sdk-efs/target/aws-java-sdk-efs
[INFO] Bundling direct dependency aws-java-sdk-efs-1.12.780.jar
[INFO] Generating hpi /tmp/plugin-builds/aws-java-sdk-efs/aws-java-sdk-efs/target/aws-java-sdk-efs.hpi
[INFO] Building jar: /tmp/plugin-builds/aws-java-sdk-efs/aws-java-sdk-efs/target/aws-java-sdk-efs.hpi
[INFO] 
[INFO] --- jar:3.4.2:test-jar (maybe-test-jar) @ aws-java-sdk-efs ---
[INFO] Skipping packaging of the test-jar
[INFO] 
[INFO] >>> spotbugs:4.9.2.0:check (spotbugs) > :spotbugs @ aws-java-sdk-efs >>>
[INFO] 
[INFO] --- spotbugs:4.9.2.0:spotbugs (spotbugs) @ aws-java-sdk-efs ---
[INFO] Skipping com.github.spotbugs:spotbugs-maven-plugin:4.9.2.0:spotbugs report goal
[INFO] 
[INFO] <<< spotbugs:4.9.2.0:check (spotbugs) < :spotbugs @ aws-java-sdk-efs <<<
[INFO] 
[INFO] 
[INFO] --- spotbugs:4.9.2.0:check (spotbugs) @ aws-java-sdk-efs ---
[INFO] Spotbugs plugin skipped
[INFO] 
[INFO] --- spotless:2.44.3:check (default) @ aws-java-sdk-efs ---
[INFO] Spotless check skipped
[INFO] 
[INFO] --- install:3.1.4:install (default-install) @ aws-java-sdk-efs ---
[INFO] Installing /tmp/plugin-builds/aws-java-sdk-efs/aws-java-sdk-efs/target/aws-java-sdk-efs-1.12.780-999999-SNAPSHOT.pom to /home/runner/.m2/repository/org/jenkins-ci/plugins/aws-java-sdk/aws-java-sdk-efs/1.12.780-999999-SNAPSHOT/aws-java-sdk-efs-1.12.780-999999-SNAPSHOT.pom
[INFO] Installing /tmp/plugin-builds/aws-java-sdk-efs/aws-java-sdk-efs/target/aws-java-sdk-efs.hpi to /home/runner/.m2/repository/org/jenkins-ci/plugins/aws-java-sdk/aws-java-sdk-efs/1.12.780-999999-SNAPSHOT/aws-java-sdk-efs-1.12.780-999999-SNAPSHOT.hpi
[INFO] Installing /tmp/plugin-builds/aws-java-sdk-efs/aws-java-sdk-efs/target/aws-java-sdk-efs.jar to /home/runner/.m2/repository/org/jenkins-ci/plugins/aws-java-sdk/aws-java-sdk-efs/1.12.780-999999-SNAPSHOT/aws-java-sdk-efs-1.12.780-999999-SNAPSHOT.jar
[INFO] 
[INFO] --< org.jenkins-ci.plugins.aws-java-sdk:aws-java-sdk-elasticbeanstalk >--
[INFO] Building Amazon Web Services SDK :: Elastic Beanstalk 1.12.780-999999-SNAPSHOT [14/25]
[INFO]   from aws-java-sdk-elasticbeanstalk/pom.xml
[INFO] --------------------------------[ hpi ]---------------------------------
[INFO] 
[INFO] --- clean:3.4.1:clean (default-clean) @ aws-java-sdk-elasticbeanstalk ---
[INFO] 
[INFO] --- hpi:3.61:validate (default-validate) @ aws-java-sdk-elasticbeanstalk ---
[INFO] Created marker file /tmp/plugin-builds/aws-java-sdk-efs/aws-java-sdk-elasticbeanstalk/target/java-level/17
[INFO] 
[INFO] --- hpi:3.61:validate-hpi (default-validate-hpi) @ aws-java-sdk-elasticbeanstalk ---
[INFO] 
[INFO] --- enforcer:3.5.0:enforce (display-info) @ aws-java-sdk-elasticbeanstalk ---
[INFO] Rule 3: org.codehaus.mojo.extraenforcer.dependencies.EnforceBytecodeVersion passed
[INFO] Rule 4: org.apache.maven.enforcer.rules.dependency.BannedDependencies passed
[INFO] Rule 5: org.apache.maven.enforcer.rules.dependency.BannedDependencies passed
[INFO] Rule 6: org.apache.maven.enforcer.rules.dependency.RequireUpperBoundDeps passed
[INFO] 
[INFO] --- enforcer:3.5.0:enforce (no-snapshots-in-release) @ aws-java-sdk-elasticbeanstalk ---
[INFO] Rule 0: org.apache.maven.enforcer.rules.dependency.RequireReleaseDeps passed
[INFO] 
[INFO] --- localizer:1.31:generate (default) @ aws-java-sdk-elasticbeanstalk ---
[INFO] 
[INFO] --- resources:3.3.1:resources (default-resources) @ aws-java-sdk-elasticbeanstalk ---
[INFO] Copying 1 resource from src/main/resources to target/classes
[INFO] 
[INFO] --- flatten:1.7.0:flatten (flatten) @ aws-java-sdk-elasticbeanstalk ---
[INFO] Generating flattened POM of project org.jenkins-ci.plugins.aws-java-sdk:aws-java-sdk-elasticbeanstalk:hpi:1.12.780-999999-SNAPSHOT...
[INFO] 
[INFO] --- compiler:3.14.0:compile (default-compile) @ aws-java-sdk-elasticbeanstalk ---
[INFO] Recompiling the module because of changed dependency.
[INFO] 
[INFO] --- access-modifier-checker:1.34:enforce (default-enforce) @ aws-java-sdk-elasticbeanstalk ---
[INFO] Skipping access modifier checks
[INFO] 
[INFO] --- hpi:3.61:insert-test (default-insert-test) @ aws-java-sdk-elasticbeanstalk ---
[INFO] 
[INFO] --- antrun:3.1.0:run (createTempDir) @ aws-java-sdk-elasticbeanstalk ---
[INFO] Executing tasks
[INFO]     [mkdir] Created dir: /tmp/plugin-builds/aws-java-sdk-efs/aws-java-sdk-elasticbeanstalk/target/tmp
[INFO] Executed tasks
[INFO] 
[INFO] --- resources:3.3.1:testResources (default-testResources) @ aws-java-sdk-elasticbeanstalk ---
[INFO] Not copying test resources
[INFO] 
[INFO] --- compiler:3.14.0:testCompile (default-testCompile) @ aws-java-sdk-elasticbeanstalk ---
[INFO] Not compiling test sources
[INFO] 
[INFO] --- hpi:3.61:test-hpl (default-test-hpl) @ aws-java-sdk-elasticbeanstalk ---
[INFO] Generating /tmp/plugin-builds/aws-java-sdk-efs/aws-java-sdk-elasticbeanstalk/target/test-classes/the.hpl
[INFO] 
[INFO] --- hpi:3.61:resolve-test-dependencies (default-resolve-test-dependencies) @ aws-java-sdk-elasticbeanstalk ---
[INFO] 
[INFO] --- hpi:3.61:test-runtime (default-test-runtime) @ aws-java-sdk-elasticbeanstalk ---
[INFO] Tests are skipped.
[INFO] 
[INFO] --- surefire:3.5.2:test (default-test) @ aws-java-sdk-elasticbeanstalk ---
[INFO] Tests are skipped.
[INFO] 
[INFO] --- license:165.v7e11f4e4a_325:process (default) @ aws-java-sdk-elasticbeanstalk ---
[INFO] 
[INFO] --- hpi:3.61:hpi (default-hpi) @ aws-java-sdk-elasticbeanstalk ---
[INFO] Generating /tmp/plugin-builds/aws-java-sdk-efs/aws-java-sdk-elasticbeanstalk/target/aws-java-sdk-elasticbeanstalk/META-INF/MANIFEST.MF
[INFO] Checking for attached .jar artifact ...
[INFO] Generating jar /tmp/plugin-builds/aws-java-sdk-efs/aws-java-sdk-elasticbeanstalk/target/aws-java-sdk-elasticbeanstalk.jar
[INFO] Building jar: /tmp/plugin-builds/aws-java-sdk-efs/aws-java-sdk-elasticbeanstalk/target/aws-java-sdk-elasticbeanstalk.jar
[INFO] Exploding webapp...
[INFO] Copy webapp webResources to /tmp/plugin-builds/aws-java-sdk-efs/aws-java-sdk-elasticbeanstalk/target/aws-java-sdk-elasticbeanstalk
[INFO] Assembling webapp aws-java-sdk-elasticbeanstalk in /tmp/plugin-builds/aws-java-sdk-efs/aws-java-sdk-elasticbeanstalk/target/aws-java-sdk-elasticbeanstalk
[INFO] Bundling direct dependency aws-java-sdk-elasticbeanstalk-1.12.780.jar
[INFO] Generating hpi /tmp/plugin-builds/aws-java-sdk-efs/aws-java-sdk-elasticbeanstalk/target/aws-java-sdk-elasticbeanstalk.hpi
[INFO] Building jar: /tmp/plugin-builds/aws-java-sdk-efs/aws-java-sdk-elasticbeanstalk/target/aws-java-sdk-elasticbeanstalk.hpi
[INFO] 
[INFO] --- jar:3.4.2:test-jar (maybe-test-jar) @ aws-java-sdk-elasticbeanstalk ---
[INFO] Skipping packaging of the test-jar
[INFO] 
[INFO] >>> spotbugs:4.9.2.0:check (spotbugs) > :spotbugs @ aws-java-sdk-elasticbeanstalk >>>
[INFO] 
[INFO] --- spotbugs:4.9.2.0:spotbugs (spotbugs) @ aws-java-sdk-elasticbeanstalk ---
[INFO] Skipping com.github.spotbugs:spotbugs-maven-plugin:4.9.2.0:spotbugs report goal
[INFO] 
[INFO] <<< spotbugs:4.9.2.0:check (spotbugs) < :spotbugs @ aws-java-sdk-elasticbeanstalk <<<
[INFO] 
[INFO] 
[INFO] --- spotbugs:4.9.2.0:check (spotbugs) @ aws-java-sdk-elasticbeanstalk ---
[INFO] Spotbugs plugin skipped
[INFO] 
[INFO] --- spotless:2.44.3:check (default) @ aws-java-sdk-elasticbeanstalk ---
[INFO] Spotless check skipped
[INFO] 
[INFO] --- install:3.1.4:install (default-install) @ aws-java-sdk-elasticbeanstalk ---
[INFO] Installing /tmp/plugin-builds/aws-java-sdk-efs/aws-java-sdk-elasticbeanstalk/target/aws-java-sdk-elasticbeanstalk-1.12.780-999999-SNAPSHOT.pom to /home/runner/.m2/repository/org/jenkins-ci/plugins/aws-java-sdk/aws-java-sdk-elasticbeanstalk/1.12.780-999999-SNAPSHOT/aws-java-sdk-elasticbeanstalk-1.12.780-999999-SNAPSHOT.pom
[INFO] Installing /tmp/plugin-builds/aws-java-sdk-efs/aws-java-sdk-elasticbeanstalk/target/aws-java-sdk-elasticbeanstalk.hpi to /home/runner/.m2/repository/org/jenkins-ci/plugins/aws-java-sdk/aws-java-sdk-elasticbeanstalk/1.12.780-999999-SNAPSHOT/aws-java-sdk-elasticbeanstalk-1.12.780-999999-SNAPSHOT.hpi
[INFO] Installing /tmp/plugin-builds/aws-java-sdk-efs/aws-java-sdk-elasticbeanstalk/target/aws-java-sdk-elasticbeanstalk.jar to /home/runner/.m2/repository/org/jenkins-ci/plugins/aws-java-sdk/aws-java-sdk-elasticbeanstalk/1.12.780-999999-SNAPSHOT/aws-java-sdk-elasticbeanstalk-1.12.780-999999-SNAPSHOT.jar
[INFO] 
[INFO] --< org.jenkins-ci.plugins.aws-java-sdk:aws-java-sdk-elasticloadbalancingv2 >--
[INFO] Building Amazon Web Services SDK :: Elastic Load Balancing V2 1.12.780-999999-SNAPSHOT [15/25]
[INFO]   from aws-java-sdk-elasticloadbalancingv2/pom.xml
[INFO] --------------------------------[ hpi ]---------------------------------
[INFO] 
[INFO] --- clean:3.4.1:clean (default-clean) @ aws-java-sdk-elasticloadbalancingv2 ---
[INFO] 
[INFO] --- hpi:3.61:validate (default-validate) @ aws-java-sdk-elasticloadbalancingv2 ---
[INFO] Created marker file /tmp/plugin-builds/aws-java-sdk-efs/aws-java-sdk-elasticloadbalancingv2/target/java-level/17
[INFO] 
[INFO] --- hpi:3.61:validate-hpi (default-validate-hpi) @ aws-java-sdk-elasticloadbalancingv2 ---
[INFO] 
[INFO] --- enforcer:3.5.0:enforce (display-info) @ aws-java-sdk-elasticloadbalancingv2 ---
[INFO] Rule 3: org.codehaus.mojo.extraenforcer.dependencies.EnforceBytecodeVersion passed
[INFO] Rule 4: org.apache.maven.enforcer.rules.dependency.BannedDependencies passed
[INFO] Rule 5: org.apache.maven.enforcer.rules.dependency.BannedDependencies passed
[INFO] Rule 6: org.apache.maven.enforcer.rules.dependency.RequireUpperBoundDeps passed
[INFO] 
[INFO] --- enforcer:3.5.0:enforce (no-snapshots-in-release) @ aws-java-sdk-elasticloadbalancingv2 ---
[INFO] Rule 0: org.apache.maven.enforcer.rules.dependency.RequireReleaseDeps passed
[INFO] 
[INFO] --- localizer:1.31:generate (default) @ aws-java-sdk-elasticloadbalancingv2 ---
[INFO] 
[INFO] --- resources:3.3.1:resources (default-resources) @ aws-java-sdk-elasticloadbalancingv2 ---
[INFO] Copying 1 resource from src/main/resources to target/classes
[INFO] 
[INFO] --- flatten:1.7.0:flatten (flatten) @ aws-java-sdk-elasticloadbalancingv2 ---
[INFO] Generating flattened POM of project org.jenkins-ci.plugins.aws-java-sdk:aws-java-sdk-elasticloadbalancingv2:hpi:1.12.780-999999-SNAPSHOT...
[INFO] 
[INFO] --- compiler:3.14.0:compile (default-compile) @ aws-java-sdk-elasticloadbalancingv2 ---
[INFO] Recompiling the module because of changed dependency.
[INFO] 
[INFO] --- access-modifier-checker:1.34:enforce (default-enforce) @ aws-java-sdk-elasticloadbalancingv2 ---
[INFO] Skipping access modifier checks
[INFO] 
[INFO] --- hpi:3.61:insert-test (default-insert-test) @ aws-java-sdk-elasticloadbalancingv2 ---
[INFO] 
[INFO] --- antrun:3.1.0:run (createTempDir) @ aws-java-sdk-elasticloadbalancingv2 ---
[INFO] Executing tasks
[INFO]     [mkdir] Created dir: /tmp/plugin-builds/aws-java-sdk-efs/aws-java-sdk-elasticloadbalancingv2/target/tmp
[INFO] Executed tasks
[INFO] 
[INFO] --- resources:3.3.1:testResources (default-testResources) @ aws-java-sdk-elasticloadbalancingv2 ---
[INFO] Not copying test resources
[INFO] 
[INFO] --- compiler:3.14.0:testCompile (default-testCompile) @ aws-java-sdk-elasticloadbalancingv2 ---
[INFO] Not compiling test sources
[INFO] 
[INFO] --- hpi:3.61:test-hpl (default-test-hpl) @ aws-java-sdk-elasticloadbalancingv2 ---
[INFO] Generating /tmp/plugin-builds/aws-java-sdk-efs/aws-java-sdk-elasticloadbalancingv2/target/test-classes/the.hpl
[INFO] 
[INFO] --- hpi:3.61:resolve-test-dependencies (default-resolve-test-dependencies) @ aws-java-sdk-elasticloadbalancingv2 ---
[INFO] 
[INFO] --- hpi:3.61:test-runtime (default-test-runtime) @ aws-java-sdk-elasticloadbalancingv2 ---
[INFO] Tests are skipped.
[INFO] 
[INFO] --- surefire:3.5.2:test (default-test) @ aws-java-sdk-elasticloadbalancingv2 ---
[INFO] Tests are skipped.
[INFO] 
[INFO] --- license:165.v7e11f4e4a_325:process (default) @ aws-java-sdk-elasticloadbalancingv2 ---
[INFO] 
[INFO] --- hpi:3.61:hpi (default-hpi) @ aws-java-sdk-elasticloadbalancingv2 ---
[INFO] Generating /tmp/plugin-builds/aws-java-sdk-efs/aws-java-sdk-elasticloadbalancingv2/target/aws-java-sdk-elasticloadbalancingv2/META-INF/MANIFEST.MF
[INFO] Checking for attached .jar artifact ...
[INFO] Generating jar /tmp/plugin-builds/aws-java-sdk-efs/aws-java-sdk-elasticloadbalancingv2/target/aws-java-sdk-elasticloadbalancingv2.jar
[INFO] Building jar: /tmp/plugin-builds/aws-java-sdk-efs/aws-java-sdk-elasticloadbalancingv2/target/aws-java-sdk-elasticloadbalancingv2.jar
[INFO] Exploding webapp...
[INFO] Copy webapp webResources to /tmp/plugin-builds/aws-java-sdk-efs/aws-java-sdk-elasticloadbalancingv2/target/aws-java-sdk-elasticloadbalancingv2
[INFO] Assembling webapp aws-java-sdk-elasticloadbalancingv2 in /tmp/plugin-builds/aws-java-sdk-efs/aws-java-sdk-elasticloadbalancingv2/target/aws-java-sdk-elasticloadbalancingv2
[INFO] Bundling direct dependency aws-java-sdk-elasticloadbalancingv2-1.12.780.jar
[INFO] Generating hpi /tmp/plugin-builds/aws-java-sdk-efs/aws-java-sdk-elasticloadbalancingv2/target/aws-java-sdk-elasticloadbalancingv2.hpi
[INFO] Building jar: /tmp/plugin-builds/aws-java-sdk-efs/aws-java-sdk-elasticloadbalancingv2/target/aws-java-sdk-elasticloadbalancingv2.hpi
[INFO] 
[INFO] --- jar:3.4.2:test-jar (maybe-test-jar) @ aws-java-sdk-elasticloadbalancingv2 ---
[INFO] Skipping packaging of the test-jar
[INFO] 
[INFO] >>> spotbugs:4.9.2.0:check (spotbugs) > :spotbugs @ aws-java-sdk-elasticloadbalancingv2 >>>
[INFO] 
[INFO] --- spotbugs:4.9.2.0:spotbugs (spotbugs) @ aws-java-sdk-elasticloadbalancingv2 ---
[INFO] Skipping com.github.spotbugs:spotbugs-maven-plugin:4.9.2.0:spotbugs report goal
[INFO] 
[INFO] <<< spotbugs:4.9.2.0:check (spotbugs) < :spotbugs @ aws-java-sdk-elasticloadbalancingv2 <<<
[INFO] 
[INFO] 
[INFO] --- spotbugs:4.9.2.0:check (spotbugs) @ aws-java-sdk-elasticloadbalancingv2 ---
[INFO] Spotbugs plugin skipped
[INFO] 
[INFO] --- spotless:2.44.3:check (default) @ aws-java-sdk-elasticloadbalancingv2 ---
[INFO] Spotless check skipped
[INFO] 
[INFO] --- install:3.1.4:install (default-install) @ aws-java-sdk-elasticloadbalancingv2 ---
[INFO] Installing /tmp/plugin-builds/aws-java-sdk-efs/aws-java-sdk-elasticloadbalancingv2/target/aws-java-sdk-elasticloadbalancingv2-1.12.780-999999-SNAPSHOT.pom to /home/runner/.m2/repository/org/jenkins-ci/plugins/aws-java-sdk/aws-java-sdk-elasticloadbalancingv2/1.12.780-999999-SNAPSHOT/aws-java-sdk-elasticloadbalancingv2-1.12.780-999999-SNAPSHOT.pom
[INFO] Installing /tmp/plugin-builds/aws-java-sdk-efs/aws-java-sdk-elasticloadbalancingv2/target/aws-java-sdk-elasticloadbalancingv2.hpi to /home/runner/.m2/repository/org/jenkins-ci/plugins/aws-java-sdk/aws-java-sdk-elasticloadbalancingv2/1.12.780-999999-SNAPSHOT/aws-java-sdk-elasticloadbalancingv2-1.12.780-999999-SNAPSHOT.hpi
[INFO] Installing /tmp/plugin-builds/aws-java-sdk-efs/aws-java-sdk-elasticloadbalancingv2/target/aws-java-sdk-elasticloadbalancingv2.jar to /home/runner/.m2/repository/org/jenkins-ci/plugins/aws-java-sdk/aws-java-sdk-elasticloadbalancingv2/1.12.780-999999-SNAPSHOT/aws-java-sdk-elasticloadbalancingv2-1.12.780-999999-SNAPSHOT.jar
[INFO] 
[INFO] --------< org.jenkins-ci.plugins.aws-java-sdk:aws-java-sdk-iam >--------
[INFO] Building Amazon Web Services SDK :: IAM 1.12.780-999999-SNAPSHOT [16/25]
[INFO]   from aws-java-sdk-iam/pom.xml
[INFO] --------------------------------[ hpi ]---------------------------------
[INFO] 
[INFO] --- clean:3.4.1:clean (default-clean) @ aws-java-sdk-iam ---
[INFO] 
[INFO] --- hpi:3.61:validate (default-validate) @ aws-java-sdk-iam ---
[INFO] Created marker file /tmp/plugin-builds/aws-java-sdk-efs/aws-java-sdk-iam/target/java-level/17
[INFO] 
[INFO] --- hpi:3.61:validate-hpi (default-validate-hpi) @ aws-java-sdk-iam ---
[INFO] 
[INFO] --- enforcer:3.5.0:enforce (display-info) @ aws-java-sdk-iam ---
[INFO] Rule 3: org.codehaus.mojo.extraenforcer.dependencies.EnforceBytecodeVersion passed
[INFO] Rule 4: org.apache.maven.enforcer.rules.dependency.BannedDependencies passed
[INFO] Rule 5: org.apache.maven.enforcer.rules.dependency.BannedDependencies passed
[INFO] Rule 6: org.apache.maven.enforcer.rules.dependency.RequireUpperBoundDeps passed
[INFO] 
[INFO] --- enforcer:3.5.0:enforce (no-snapshots-in-release) @ aws-java-sdk-iam ---
[INFO] Rule 0: org.apache.maven.enforcer.rules.dependency.RequireReleaseDeps passed
[INFO] 
[INFO] --- localizer:1.31:generate (default) @ aws-java-sdk-iam ---
[INFO] 
[INFO] --- resources:3.3.1:resources (default-resources) @ aws-java-sdk-iam ---
[INFO] Copying 1 resource from src/main/resources to target/classes
[INFO] 
[INFO] --- flatten:1.7.0:flatten (flatten) @ aws-java-sdk-iam ---
[INFO] Generating flattened POM of project org.jenkins-ci.plugins.aws-java-sdk:aws-java-sdk-iam:hpi:1.12.780-999999-SNAPSHOT...
[INFO] 
[INFO] --- compiler:3.14.0:compile (default-compile) @ aws-java-sdk-iam ---
[INFO] Recompiling the module because of changed dependency.
[INFO] 
[INFO] --- access-modifier-checker:1.34:enforce (default-enforce) @ aws-java-sdk-iam ---
[INFO] Skipping access modifier checks
[INFO] 
[INFO] --- hpi:3.61:insert-test (default-insert-test) @ aws-java-sdk-iam ---
[INFO] 
[INFO] --- antrun:3.1.0:run (createTempDir) @ aws-java-sdk-iam ---
[INFO] Executing tasks
[INFO]     [mkdir] Created dir: /tmp/plugin-builds/aws-java-sdk-efs/aws-java-sdk-iam/target/tmp
[INFO] Executed tasks
[INFO] 
[INFO] --- resources:3.3.1:testResources (default-testResources) @ aws-java-sdk-iam ---
[INFO] Not copying test resources
[INFO] 
[INFO] --- compiler:3.14.0:testCompile (default-testCompile) @ aws-java-sdk-iam ---
[INFO] Not compiling test sources
[INFO] 
[INFO] --- hpi:3.61:test-hpl (default-test-hpl) @ aws-java-sdk-iam ---
[INFO] Generating /tmp/plugin-builds/aws-java-sdk-efs/aws-java-sdk-iam/target/test-classes/the.hpl
[INFO] 
[INFO] --- hpi:3.61:resolve-test-dependencies (default-resolve-test-dependencies) @ aws-java-sdk-iam ---
[INFO] 
[INFO] --- hpi:3.61:test-runtime (default-test-runtime) @ aws-java-sdk-iam ---
[INFO] Tests are skipped.
[INFO] 
[INFO] --- surefire:3.5.2:test (default-test) @ aws-java-sdk-iam ---
[INFO] Tests are skipped.
[INFO] 
[INFO] --- license:165.v7e11f4e4a_325:process (default) @ aws-java-sdk-iam ---
[INFO] 
[INFO] --- hpi:3.61:hpi (default-hpi) @ aws-java-sdk-iam ---
[INFO] Generating /tmp/plugin-builds/aws-java-sdk-efs/aws-java-sdk-iam/target/aws-java-sdk-iam/META-INF/MANIFEST.MF
[INFO] Checking for attached .jar artifact ...
[INFO] Generating jar /tmp/plugin-builds/aws-java-sdk-efs/aws-java-sdk-iam/target/aws-java-sdk-iam.jar
[INFO] Building jar: /tmp/plugin-builds/aws-java-sdk-efs/aws-java-sdk-iam/target/aws-java-sdk-iam.jar
[INFO] Exploding webapp...
[INFO] Copy webapp webResources to /tmp/plugin-builds/aws-java-sdk-efs/aws-java-sdk-iam/target/aws-java-sdk-iam
[INFO] Assembling webapp aws-java-sdk-iam in /tmp/plugin-builds/aws-java-sdk-efs/aws-java-sdk-iam/target/aws-java-sdk-iam
[INFO] Bundling direct dependency aws-java-sdk-iam-1.12.780.jar
[INFO] Generating hpi /tmp/plugin-builds/aws-java-sdk-efs/aws-java-sdk-iam/target/aws-java-sdk-iam.hpi
[INFO] Building jar: /tmp/plugin-builds/aws-java-sdk-efs/aws-java-sdk-iam/target/aws-java-sdk-iam.hpi
[INFO] 
[INFO] --- jar:3.4.2:test-jar (maybe-test-jar) @ aws-java-sdk-iam ---
[INFO] Skipping packaging of the test-jar
[INFO] 
[INFO] >>> spotbugs:4.9.2.0:check (spotbugs) > :spotbugs @ aws-java-sdk-iam >>>
[INFO] 
[INFO] --- spotbugs:4.9.2.0:spotbugs (spotbugs) @ aws-java-sdk-iam ---
[INFO] Skipping com.github.spotbugs:spotbugs-maven-plugin:4.9.2.0:spotbugs report goal
[INFO] 
[INFO] <<< spotbugs:4.9.2.0:check (spotbugs) < :spotbugs @ aws-java-sdk-iam <<<
[INFO] 
[INFO] 
[INFO] --- spotbugs:4.9.2.0:check (spotbugs) @ aws-java-sdk-iam ---
[INFO] Spotbugs plugin skipped
[INFO] 
[INFO] --- spotless:2.44.3:check (default) @ aws-java-sdk-iam ---
[INFO] Spotless check skipped
[INFO] 
[INFO] --- install:3.1.4:install (default-install) @ aws-java-sdk-iam ---
[INFO] Installing /tmp/plugin-builds/aws-java-sdk-efs/aws-java-sdk-iam/target/aws-java-sdk-iam-1.12.780-999999-SNAPSHOT.pom to /home/runner/.m2/repository/org/jenkins-ci/plugins/aws-java-sdk/aws-java-sdk-iam/1.12.780-999999-SNAPSHOT/aws-java-sdk-iam-1.12.780-999999-SNAPSHOT.pom
[INFO] Installing /tmp/plugin-builds/aws-java-sdk-efs/aws-java-sdk-iam/target/aws-java-sdk-iam.hpi to /home/runner/.m2/repository/org/jenkins-ci/plugins/aws-java-sdk/aws-java-sdk-iam/1.12.780-999999-SNAPSHOT/aws-java-sdk-iam-1.12.780-999999-SNAPSHOT.hpi
[INFO] Installing /tmp/plugin-builds/aws-java-sdk-efs/aws-java-sdk-iam/target/aws-java-sdk-iam.jar to /home/runner/.m2/repository/org/jenkins-ci/plugins/aws-java-sdk/aws-java-sdk-iam/1.12.780-999999-SNAPSHOT/aws-java-sdk-iam-1.12.780-999999-SNAPSHOT.jar
[INFO] 
[INFO] ------< org.jenkins-ci.plugins.aws-java-sdk:aws-java-sdk-kinesis >------
[INFO] Building Amazon Web Services SDK :: kinesis 1.12.780-999999-SNAPSHOT [17/25]
[INFO]   from aws-java-sdk-kinesis/pom.xml
[INFO] --------------------------------[ hpi ]---------------------------------
[INFO] 
[INFO] --- clean:3.4.1:clean (default-clean) @ aws-java-sdk-kinesis ---
[INFO] 
[INFO] --- hpi:3.61:validate (default-validate) @ aws-java-sdk-kinesis ---
[INFO] Created marker file /tmp/plugin-builds/aws-java-sdk-efs/aws-java-sdk-kinesis/target/java-level/17
[INFO] 
[INFO] --- hpi:3.61:validate-hpi (default-validate-hpi) @ aws-java-sdk-kinesis ---
[INFO] 
[INFO] --- enforcer:3.5.0:enforce (display-info) @ aws-java-sdk-kinesis ---
[INFO] Rule 3: org.codehaus.mojo.extraenforcer.dependencies.EnforceBytecodeVersion passed
[INFO] Rule 4: org.apache.maven.enforcer.rules.dependency.BannedDependencies passed
[INFO] Rule 5: org.apache.maven.enforcer.rules.dependency.BannedDependencies passed
[INFO] Rule 6: org.apache.maven.enforcer.rules.dependency.RequireUpperBoundDeps passed
[INFO] 
[INFO] --- enforcer:3.5.0:enforce (no-snapshots-in-release) @ aws-java-sdk-kinesis ---
[INFO] Rule 0: org.apache.maven.enforcer.rules.dependency.RequireReleaseDeps passed
[INFO] 
[INFO] --- localizer:1.31:generate (default) @ aws-java-sdk-kinesis ---
[INFO] 
[INFO] --- resources:3.3.1:resources (default-resources) @ aws-java-sdk-kinesis ---
[INFO] Copying 1 resource from src/main/resources to target/classes
[INFO] 
[INFO] --- flatten:1.7.0:flatten (flatten) @ aws-java-sdk-kinesis ---
[INFO] Generating flattened POM of project org.jenkins-ci.plugins.aws-java-sdk:aws-java-sdk-kinesis:hpi:1.12.780-999999-SNAPSHOT...
[INFO] 
[INFO] --- compiler:3.14.0:compile (default-compile) @ aws-java-sdk-kinesis ---
[INFO] Recompiling the module because of changed dependency.
[INFO] 
[INFO] --- access-modifier-checker:1.34:enforce (default-enforce) @ aws-java-sdk-kinesis ---
[INFO] Skipping access modifier checks
[INFO] 
[INFO] --- hpi:3.61:insert-test (default-insert-test) @ aws-java-sdk-kinesis ---
[INFO] 
[INFO] --- antrun:3.1.0:run (createTempDir) @ aws-java-sdk-kinesis ---
[INFO] Executing tasks
[INFO]     [mkdir] Created dir: /tmp/plugin-builds/aws-java-sdk-efs/aws-java-sdk-kinesis/target/tmp
[INFO] Executed tasks
[INFO] 
[INFO] --- resources:3.3.1:testResources (default-testResources) @ aws-java-sdk-kinesis ---
[INFO] Not copying test resources
[INFO] 
[INFO] --- compiler:3.14.0:testCompile (default-testCompile) @ aws-java-sdk-kinesis ---
[INFO] Not compiling test sources
[INFO] 
[INFO] --- hpi:3.61:test-hpl (default-test-hpl) @ aws-java-sdk-kinesis ---
[INFO] Generating /tmp/plugin-builds/aws-java-sdk-efs/aws-java-sdk-kinesis/target/test-classes/the.hpl
[INFO] 
[INFO] --- hpi:3.61:resolve-test-dependencies (default-resolve-test-dependencies) @ aws-java-sdk-kinesis ---
[INFO] 
[INFO] --- hpi:3.61:test-runtime (default-test-runtime) @ aws-java-sdk-kinesis ---
[INFO] Tests are skipped.
[INFO] 
[INFO] --- surefire:3.5.2:test (default-test) @ aws-java-sdk-kinesis ---
[INFO] Tests are skipped.
[INFO] 
[INFO] --- license:165.v7e11f4e4a_325:process (default) @ aws-java-sdk-kinesis ---
[INFO] 
[INFO] --- hpi:3.61:hpi (default-hpi) @ aws-java-sdk-kinesis ---
[INFO] Generating /tmp/plugin-builds/aws-java-sdk-efs/aws-java-sdk-kinesis/target/aws-java-sdk-kinesis/META-INF/MANIFEST.MF
[INFO] Checking for attached .jar artifact ...
[INFO] Generating jar /tmp/plugin-builds/aws-java-sdk-efs/aws-java-sdk-kinesis/target/aws-java-sdk-kinesis.jar
[INFO] Building jar: /tmp/plugin-builds/aws-java-sdk-efs/aws-java-sdk-kinesis/target/aws-java-sdk-kinesis.jar
[INFO] Exploding webapp...
[INFO] Copy webapp webResources to /tmp/plugin-builds/aws-java-sdk-efs/aws-java-sdk-kinesis/target/aws-java-sdk-kinesis
[INFO] Assembling webapp aws-java-sdk-kinesis in /tmp/plugin-builds/aws-java-sdk-efs/aws-java-sdk-kinesis/target/aws-java-sdk-kinesis
[INFO] Bundling direct dependency aws-java-sdk-kinesis-1.12.780.jar
[INFO] Generating hpi /tmp/plugin-builds/aws-java-sdk-efs/aws-java-sdk-kinesis/target/aws-java-sdk-kinesis.hpi
[INFO] Building jar: /tmp/plugin-builds/aws-java-sdk-efs/aws-java-sdk-kinesis/target/aws-java-sdk-kinesis.hpi
[INFO] 
[INFO] --- jar:3.4.2:test-jar (maybe-test-jar) @ aws-java-sdk-kinesis ---
[INFO] Skipping packaging of the test-jar
[INFO] 
[INFO] >>> spotbugs:4.9.2.0:check (spotbugs) > :spotbugs @ aws-java-sdk-kinesis >>>
[INFO] 
[INFO] --- spotbugs:4.9.2.0:spotbugs (spotbugs) @ aws-java-sdk-kinesis ---
[INFO] Skipping com.github.spotbugs:spotbugs-maven-plugin:4.9.2.0:spotbugs report goal
[INFO] 
[INFO] <<< spotbugs:4.9.2.0:check (spotbugs) < :spotbugs @ aws-java-sdk-kinesis <<<
[INFO] 
[INFO] 
[INFO] --- spotbugs:4.9.2.0:check (spotbugs) @ aws-java-sdk-kinesis ---
[INFO] Spotbugs plugin skipped
[INFO] 
[INFO] --- spotless:2.44.3:check (default) @ aws-java-sdk-kinesis ---
[INFO] Spotless check skipped
[INFO] 
[INFO] --- install:3.1.4:install (default-install) @ aws-java-sdk-kinesis ---
[INFO] Installing /tmp/plugin-builds/aws-java-sdk-efs/aws-java-sdk-kinesis/target/aws-java-sdk-kinesis-1.12.780-999999-SNAPSHOT.pom to /home/runner/.m2/repository/org/jenkins-ci/plugins/aws-java-sdk/aws-java-sdk-kinesis/1.12.780-999999-SNAPSHOT/aws-java-sdk-kinesis-1.12.780-999999-SNAPSHOT.pom
[INFO] Installing /tmp/plugin-builds/aws-java-sdk-efs/aws-java-sdk-kinesis/target/aws-java-sdk-kinesis.hpi to /home/runner/.m2/repository/org/jenkins-ci/plugins/aws-java-sdk/aws-java-sdk-kinesis/1.12.780-999999-SNAPSHOT/aws-java-sdk-kinesis-1.12.780-999999-SNAPSHOT.hpi
[INFO] Installing /tmp/plugin-builds/aws-java-sdk-efs/aws-java-sdk-kinesis/target/aws-java-sdk-kinesis.jar to /home/runner/.m2/repository/org/jenkins-ci/plugins/aws-java-sdk/aws-java-sdk-kinesis/1.12.780-999999-SNAPSHOT/aws-java-sdk-kinesis-1.12.780-999999-SNAPSHOT.jar
[INFO] 
[INFO] ------< org.jenkins-ci.plugins.aws-java-sdk:aws-java-sdk-lambda >-------
[INFO] Building Amazon Web Services SDK :: Lambda 1.12.780-999999-SNAPSHOT [18/25]
[INFO]   from aws-java-sdk-lambda/pom.xml
[INFO] --------------------------------[ hpi ]---------------------------------
[INFO] 
[INFO] --- clean:3.4.1:clean (default-clean) @ aws-java-sdk-lambda ---
[INFO] 
[INFO] --- hpi:3.61:validate (default-validate) @ aws-java-sdk-lambda ---
[INFO] Created marker file /tmp/plugin-builds/aws-java-sdk-efs/aws-java-sdk-lambda/target/java-level/17
[INFO] 
[INFO] --- hpi:3.61:validate-hpi (default-validate-hpi) @ aws-java-sdk-lambda ---
[INFO] 
[INFO] --- enforcer:3.5.0:enforce (display-info) @ aws-java-sdk-lambda ---
[INFO] Rule 3: org.codehaus.mojo.extraenforcer.dependencies.EnforceBytecodeVersion passed
[INFO] Rule 4: org.apache.maven.enforcer.rules.dependency.BannedDependencies passed
[INFO] Rule 5: org.apache.maven.enforcer.rules.dependency.BannedDependencies passed
[INFO] Rule 6: org.apache.maven.enforcer.rules.dependency.RequireUpperBoundDeps passed
[INFO] 
[INFO] --- enforcer:3.5.0:enforce (no-snapshots-in-release) @ aws-java-sdk-lambda ---
[INFO] Rule 0: org.apache.maven.enforcer.rules.dependency.RequireReleaseDeps passed
[INFO] 
[INFO] --- localizer:1.31:generate (default) @ aws-java-sdk-lambda ---
[INFO] 
[INFO] --- resources:3.3.1:resources (default-resources) @ aws-java-sdk-lambda ---
[INFO] Copying 1 resource from src/main/resources to target/classes
[INFO] 
[INFO] --- flatten:1.7.0:flatten (flatten) @ aws-java-sdk-lambda ---
[INFO] Generating flattened POM of project org.jenkins-ci.plugins.aws-java-sdk:aws-java-sdk-lambda:hpi:1.12.780-999999-SNAPSHOT...
[INFO] 
[INFO] --- compiler:3.14.0:compile (default-compile) @ aws-java-sdk-lambda ---
[INFO] Recompiling the module because of changed dependency.
[INFO] 
[INFO] --- access-modifier-checker:1.34:enforce (default-enforce) @ aws-java-sdk-lambda ---
[INFO] Skipping access modifier checks
[INFO] 
[INFO] --- hpi:3.61:insert-test (default-insert-test) @ aws-java-sdk-lambda ---
[INFO] 
[INFO] --- antrun:3.1.0:run (createTempDir) @ aws-java-sdk-lambda ---
[INFO] Executing tasks
[INFO]     [mkdir] Created dir: /tmp/plugin-builds/aws-java-sdk-efs/aws-java-sdk-lambda/target/tmp
[INFO] Executed tasks
[INFO] 
[INFO] --- resources:3.3.1:testResources (default-testResources) @ aws-java-sdk-lambda ---
[INFO] Not copying test resources
[INFO] 
[INFO] --- compiler:3.14.0:testCompile (default-testCompile) @ aws-java-sdk-lambda ---
[INFO] Not compiling test sources
[INFO] 
[INFO] --- hpi:3.61:test-hpl (default-test-hpl) @ aws-java-sdk-lambda ---
[INFO] Generating /tmp/plugin-builds/aws-java-sdk-efs/aws-java-sdk-lambda/target/test-classes/the.hpl
[INFO] 
[INFO] --- hpi:3.61:resolve-test-dependencies (default-resolve-test-dependencies) @ aws-java-sdk-lambda ---
[INFO] 
[INFO] --- hpi:3.61:test-runtime (default-test-runtime) @ aws-java-sdk-lambda ---
[INFO] Tests are skipped.
[INFO] 
[INFO] --- surefire:3.5.2:test (default-test) @ aws-java-sdk-lambda ---
[INFO] Tests are skipped.
[INFO] 
[INFO] --- license:165.v7e11f4e4a_325:process (default) @ aws-java-sdk-lambda ---
[INFO] 
[INFO] --- hpi:3.61:hpi (default-hpi) @ aws-java-sdk-lambda ---
[INFO] Generating /tmp/plugin-builds/aws-java-sdk-efs/aws-java-sdk-lambda/target/aws-java-sdk-lambda/META-INF/MANIFEST.MF
[INFO] Checking for attached .jar artifact ...
[INFO] Generating jar /tmp/plugin-builds/aws-java-sdk-efs/aws-java-sdk-lambda/target/aws-java-sdk-lambda.jar
[INFO] Building jar: /tmp/plugin-builds/aws-java-sdk-efs/aws-java-sdk-lambda/target/aws-java-sdk-lambda.jar
[INFO] Exploding webapp...
[INFO] Copy webapp webResources to /tmp/plugin-builds/aws-java-sdk-efs/aws-java-sdk-lambda/target/aws-java-sdk-lambda
[INFO] Assembling webapp aws-java-sdk-lambda in /tmp/plugin-builds/aws-java-sdk-efs/aws-java-sdk-lambda/target/aws-java-sdk-lambda
[INFO] Bundling direct dependency aws-java-sdk-lambda-1.12.780.jar
[INFO] Generating hpi /tmp/plugin-builds/aws-java-sdk-efs/aws-java-sdk-lambda/target/aws-java-sdk-lambda.hpi
[INFO] Building jar: /tmp/plugin-builds/aws-java-sdk-efs/aws-java-sdk-lambda/target/aws-java-sdk-lambda.hpi
[INFO] 
[INFO] --- jar:3.4.2:test-jar (maybe-test-jar) @ aws-java-sdk-lambda ---
[INFO] Skipping packaging of the test-jar
[INFO] 
[INFO] >>> spotbugs:4.9.2.0:check (spotbugs) > :spotbugs @ aws-java-sdk-lambda >>>
[INFO] 
[INFO] --- spotbugs:4.9.2.0:spotbugs (spotbugs) @ aws-java-sdk-lambda ---
[INFO] Skipping com.github.spotbugs:spotbugs-maven-plugin:4.9.2.0:spotbugs report goal
[INFO] 
[INFO] <<< spotbugs:4.9.2.0:check (spotbugs) < :spotbugs @ aws-java-sdk-lambda <<<
[INFO] 
[INFO] 
[INFO] --- spotbugs:4.9.2.0:check (spotbugs) @ aws-java-sdk-lambda ---
[INFO] Spotbugs plugin skipped
[INFO] 
[INFO] --- spotless:2.44.3:check (default) @ aws-java-sdk-lambda ---
[INFO] Spotless check skipped
[INFO] 
[INFO] --- install:3.1.4:install (default-install) @ aws-java-sdk-lambda ---
[INFO] Installing /tmp/plugin-builds/aws-java-sdk-efs/aws-java-sdk-lambda/target/aws-java-sdk-lambda-1.12.780-999999-SNAPSHOT.pom to /home/runner/.m2/repository/org/jenkins-ci/plugins/aws-java-sdk/aws-java-sdk-lambda/1.12.780-999999-SNAPSHOT/aws-java-sdk-lambda-1.12.780-999999-SNAPSHOT.pom
[INFO] Installing /tmp/plugin-builds/aws-java-sdk-efs/aws-java-sdk-lambda/target/aws-java-sdk-lambda.hpi to /home/runner/.m2/repository/org/jenkins-ci/plugins/aws-java-sdk/aws-java-sdk-lambda/1.12.780-999999-SNAPSHOT/aws-java-sdk-lambda-1.12.780-999999-SNAPSHOT.hpi
[INFO] Installing /tmp/plugin-builds/aws-java-sdk-efs/aws-java-sdk-lambda/target/aws-java-sdk-lambda.jar to /home/runner/.m2/repository/org/jenkins-ci/plugins/aws-java-sdk/aws-java-sdk-lambda/1.12.780-999999-SNAPSHOT/aws-java-sdk-lambda-1.12.780-999999-SNAPSHOT.jar
[INFO] 
[INFO] -------< org.jenkins-ci.plugins.aws-java-sdk:aws-java-sdk-logs >--------
[INFO] Building Amazon Web Services SDK :: Logs 1.12.780-999999-SNAPSHOT [19/25]
[INFO]   from aws-java-sdk-logs/pom.xml
[INFO] --------------------------------[ hpi ]---------------------------------
[INFO] 
[INFO] --- clean:3.4.1:clean (default-clean) @ aws-java-sdk-logs ---
[INFO] 
[INFO] --- hpi:3.61:validate (default-validate) @ aws-java-sdk-logs ---
[INFO] Created marker file /tmp/plugin-builds/aws-java-sdk-efs/aws-java-sdk-logs/target/java-level/17
[INFO] 
[INFO] --- hpi:3.61:validate-hpi (default-validate-hpi) @ aws-java-sdk-logs ---
[INFO] 
[INFO] --- enforcer:3.5.0:enforce (display-info) @ aws-java-sdk-logs ---
[INFO] Rule 3: org.codehaus.mojo.extraenforcer.dependencies.EnforceBytecodeVersion passed
[INFO] Rule 4: org.apache.maven.enforcer.rules.dependency.BannedDependencies passed
[INFO] Rule 5: org.apache.maven.enforcer.rules.dependency.BannedDependencies passed
[INFO] Rule 6: org.apache.maven.enforcer.rules.dependency.RequireUpperBoundDeps passed
[INFO] 
[INFO] --- enforcer:3.5.0:enforce (no-snapshots-in-release) @ aws-java-sdk-logs ---
[INFO] Rule 0: org.apache.maven.enforcer.rules.dependency.RequireReleaseDeps passed
[INFO] 
[INFO] --- localizer:1.31:generate (default) @ aws-java-sdk-logs ---
[INFO] 
[INFO] --- resources:3.3.1:resources (default-resources) @ aws-java-sdk-logs ---
[INFO] Copying 1 resource from src/main/resources to target/classes
[INFO] 
[INFO] --- flatten:1.7.0:flatten (flatten) @ aws-java-sdk-logs ---
[INFO] Generating flattened POM of project org.jenkins-ci.plugins.aws-java-sdk:aws-java-sdk-logs:hpi:1.12.780-999999-SNAPSHOT...
[INFO] 
[INFO] --- compiler:3.14.0:compile (default-compile) @ aws-java-sdk-logs ---
[INFO] Recompiling the module because of changed dependency.
[INFO] 
[INFO] --- access-modifier-checker:1.34:enforce (default-enforce) @ aws-java-sdk-logs ---
[INFO] Skipping access modifier checks
[INFO] 
[INFO] --- hpi:3.61:insert-test (default-insert-test) @ aws-java-sdk-logs ---
[INFO] 
[INFO] --- antrun:3.1.0:run (createTempDir) @ aws-java-sdk-logs ---
[INFO] Executing tasks
[INFO]     [mkdir] Created dir: /tmp/plugin-builds/aws-java-sdk-efs/aws-java-sdk-logs/target/tmp
[INFO] Executed tasks
[INFO] 
[INFO] --- resources:3.3.1:testResources (default-testResources) @ aws-java-sdk-logs ---
[INFO] Not copying test resources
[INFO] 
[INFO] --- compiler:3.14.0:testCompile (default-testCompile) @ aws-java-sdk-logs ---
[INFO] Not compiling test sources
[INFO] 
[INFO] --- hpi:3.61:test-hpl (default-test-hpl) @ aws-java-sdk-logs ---
[INFO] Generating /tmp/plugin-builds/aws-java-sdk-efs/aws-java-sdk-logs/target/test-classes/the.hpl
[INFO] 
[INFO] --- hpi:3.61:resolve-test-dependencies (default-resolve-test-dependencies) @ aws-java-sdk-logs ---
[INFO] 
[INFO] --- hpi:3.61:test-runtime (default-test-runtime) @ aws-java-sdk-logs ---
[INFO] Tests are skipped.
[INFO] 
[INFO] --- surefire:3.5.2:test (default-test) @ aws-java-sdk-logs ---
[INFO] Tests are skipped.
[INFO] 
[INFO] --- license:165.v7e11f4e4a_325:process (default) @ aws-java-sdk-logs ---
[INFO] 
[INFO] --- hpi:3.61:hpi (default-hpi) @ aws-java-sdk-logs ---
[INFO] Generating /tmp/plugin-builds/aws-java-sdk-efs/aws-java-sdk-logs/target/aws-java-sdk-logs/META-INF/MANIFEST.MF
[INFO] Checking for attached .jar artifact ...
[INFO] Generating jar /tmp/plugin-builds/aws-java-sdk-efs/aws-java-sdk-logs/target/aws-java-sdk-logs.jar
[INFO] Building jar: /tmp/plugin-builds/aws-java-sdk-efs/aws-java-sdk-logs/target/aws-java-sdk-logs.jar
[INFO] Exploding webapp...
[INFO] Copy webapp webResources to /tmp/plugin-builds/aws-java-sdk-efs/aws-java-sdk-logs/target/aws-java-sdk-logs
[INFO] Assembling webapp aws-java-sdk-logs in /tmp/plugin-builds/aws-java-sdk-efs/aws-java-sdk-logs/target/aws-java-sdk-logs
[INFO] Bundling direct dependency aws-java-sdk-logs-1.12.780.jar
[INFO] Generating hpi /tmp/plugin-builds/aws-java-sdk-efs/aws-java-sdk-logs/target/aws-java-sdk-logs.hpi
[INFO] Building jar: /tmp/plugin-builds/aws-java-sdk-efs/aws-java-sdk-logs/target/aws-java-sdk-logs.hpi
[INFO] 
[INFO] --- jar:3.4.2:test-jar (maybe-test-jar) @ aws-java-sdk-logs ---
[INFO] Skipping packaging of the test-jar
[INFO] 
[INFO] >>> spotbugs:4.9.2.0:check (spotbugs) > :spotbugs @ aws-java-sdk-logs >>>
[INFO] 
[INFO] --- spotbugs:4.9.2.0:spotbugs (spotbugs) @ aws-java-sdk-logs ---
[INFO] Skipping com.github.spotbugs:spotbugs-maven-plugin:4.9.2.0:spotbugs report goal
[INFO] 
[INFO] <<< spotbugs:4.9.2.0:check (spotbugs) < :spotbugs @ aws-java-sdk-logs <<<
[INFO] 
[INFO] 
[INFO] --- spotbugs:4.9.2.0:check (spotbugs) @ aws-java-sdk-logs ---
[INFO] Spotbugs plugin skipped
[INFO] 
[INFO] --- spotless:2.44.3:check (default) @ aws-java-sdk-logs ---
[INFO] Spotless check skipped
[INFO] 
[INFO] --- install:3.1.4:install (default-install) @ aws-java-sdk-logs ---
[INFO] Installing /tmp/plugin-builds/aws-java-sdk-efs/aws-java-sdk-logs/target/aws-java-sdk-logs-1.12.780-999999-SNAPSHOT.pom to /home/runner/.m2/repository/org/jenkins-ci/plugins/aws-java-sdk/aws-java-sdk-logs/1.12.780-999999-SNAPSHOT/aws-java-sdk-logs-1.12.780-999999-SNAPSHOT.pom
[INFO] Installing /tmp/plugin-builds/aws-java-sdk-efs/aws-java-sdk-logs/target/aws-java-sdk-logs.hpi to /home/runner/.m2/repository/org/jenkins-ci/plugins/aws-java-sdk/aws-java-sdk-logs/1.12.780-999999-SNAPSHOT/aws-java-sdk-logs-1.12.780-999999-SNAPSHOT.hpi
[INFO] Installing /tmp/plugin-builds/aws-java-sdk-efs/aws-java-sdk-logs/target/aws-java-sdk-logs.jar to /home/runner/.m2/repository/org/jenkins-ci/plugins/aws-java-sdk/aws-java-sdk-logs/1.12.780-999999-SNAPSHOT/aws-java-sdk-logs-1.12.780-999999-SNAPSHOT.jar
[INFO] 
[INFO] ---< org.jenkins-ci.plugins.aws-java-sdk:aws-java-sdk-organizations >---
[INFO] Building Amazon Web Services SDK :: Organizations 1.12.780-999999-SNAPSHOT [20/25]
[INFO]   from aws-java-sdk-organizations/pom.xml
[INFO] --------------------------------[ hpi ]---------------------------------
[INFO] 
[INFO] --- clean:3.4.1:clean (default-clean) @ aws-java-sdk-organizations ---
[INFO] 
[INFO] --- hpi:3.61:validate (default-validate) @ aws-java-sdk-organizations ---
[INFO] Created marker file /tmp/plugin-builds/aws-java-sdk-efs/aws-java-sdk-organizations/target/java-level/17
[INFO] 
[INFO] --- hpi:3.61:validate-hpi (default-validate-hpi) @ aws-java-sdk-organizations ---
[INFO] 
[INFO] --- enforcer:3.5.0:enforce (display-info) @ aws-java-sdk-organizations ---
[INFO] Rule 3: org.codehaus.mojo.extraenforcer.dependencies.EnforceBytecodeVersion passed
[INFO] Rule 4: org.apache.maven.enforcer.rules.dependency.BannedDependencies passed
[INFO] Rule 5: org.apache.maven.enforcer.rules.dependency.BannedDependencies passed
[INFO] Rule 6: org.apache.maven.enforcer.rules.dependency.RequireUpperBoundDeps passed
[INFO] 
[INFO] --- enforcer:3.5.0:enforce (no-snapshots-in-release) @ aws-java-sdk-organizations ---
[INFO] Rule 0: org.apache.maven.enforcer.rules.dependency.RequireReleaseDeps passed
[INFO] 
[INFO] --- localizer:1.31:generate (default) @ aws-java-sdk-organizations ---
[INFO] 
[INFO] --- resources:3.3.1:resources (default-resources) @ aws-java-sdk-organizations ---
[INFO] Copying 1 resource from src/main/resources to target/classes
[INFO] 
[INFO] --- flatten:1.7.0:flatten (flatten) @ aws-java-sdk-organizations ---
[INFO] Generating flattened POM of project org.jenkins-ci.plugins.aws-java-sdk:aws-java-sdk-organizations:hpi:1.12.780-999999-SNAPSHOT...
[INFO] 
[INFO] --- compiler:3.14.0:compile (default-compile) @ aws-java-sdk-organizations ---
[INFO] Recompiling the module because of changed dependency.
[INFO] 
[INFO] --- access-modifier-checker:1.34:enforce (default-enforce) @ aws-java-sdk-organizations ---
[INFO] Skipping access modifier checks
[INFO] 
[INFO] --- hpi:3.61:insert-test (default-insert-test) @ aws-java-sdk-organizations ---
[INFO] 
[INFO] --- antrun:3.1.0:run (createTempDir) @ aws-java-sdk-organizations ---
[INFO] Executing tasks
[INFO]     [mkdir] Created dir: /tmp/plugin-builds/aws-java-sdk-efs/aws-java-sdk-organizations/target/tmp
[INFO] Executed tasks
[INFO] 
[INFO] --- resources:3.3.1:testResources (default-testResources) @ aws-java-sdk-organizations ---
[INFO] Not copying test resources
[INFO] 
[INFO] --- compiler:3.14.0:testCompile (default-testCompile) @ aws-java-sdk-organizations ---
[INFO] Not compiling test sources
[INFO] 
[INFO] --- hpi:3.61:test-hpl (default-test-hpl) @ aws-java-sdk-organizations ---
[INFO] Generating /tmp/plugin-builds/aws-java-sdk-efs/aws-java-sdk-organizations/target/test-classes/the.hpl
[INFO] 
[INFO] --- hpi:3.61:resolve-test-dependencies (default-resolve-test-dependencies) @ aws-java-sdk-organizations ---
[INFO] 
[INFO] --- hpi:3.61:test-runtime (default-test-runtime) @ aws-java-sdk-organizations ---
[INFO] Tests are skipped.
[INFO] 
[INFO] --- surefire:3.5.2:test (default-test) @ aws-java-sdk-organizations ---
[INFO] Tests are skipped.
[INFO] 
[INFO] --- license:165.v7e11f4e4a_325:process (default) @ aws-java-sdk-organizations ---
[INFO] 
[INFO] --- hpi:3.61:hpi (default-hpi) @ aws-java-sdk-organizations ---
[INFO] Generating /tmp/plugin-builds/aws-java-sdk-efs/aws-java-sdk-organizations/target/aws-java-sdk-organizations/META-INF/MANIFEST.MF
[INFO] Checking for attached .jar artifact ...
[INFO] Generating jar /tmp/plugin-builds/aws-java-sdk-efs/aws-java-sdk-organizations/target/aws-java-sdk-organizations.jar
[INFO] Building jar: /tmp/plugin-builds/aws-java-sdk-efs/aws-java-sdk-organizations/target/aws-java-sdk-organizations.jar
[INFO] Exploding webapp...
[INFO] Copy webapp webResources to /tmp/plugin-builds/aws-java-sdk-efs/aws-java-sdk-organizations/target/aws-java-sdk-organizations
[INFO] Assembling webapp aws-java-sdk-organizations in /tmp/plugin-builds/aws-java-sdk-efs/aws-java-sdk-organizations/target/aws-java-sdk-organizations
[INFO] Bundling direct dependency aws-java-sdk-organizations-1.12.780.jar
[INFO] Generating hpi /tmp/plugin-builds/aws-java-sdk-efs/aws-java-sdk-organizations/target/aws-java-sdk-organizations.hpi
[INFO] Building jar: /tmp/plugin-builds/aws-java-sdk-efs/aws-java-sdk-organizations/target/aws-java-sdk-organizations.hpi
[INFO] 
[INFO] --- jar:3.4.2:test-jar (maybe-test-jar) @ aws-java-sdk-organizations ---
[INFO] Skipping packaging of the test-jar
[INFO] 
[INFO] >>> spotbugs:4.9.2.0:check (spotbugs) > :spotbugs @ aws-java-sdk-organizations >>>
[INFO] 
[INFO] --- spotbugs:4.9.2.0:spotbugs (spotbugs) @ aws-java-sdk-organizations ---
[INFO] Skipping com.github.spotbugs:spotbugs-maven-plugin:4.9.2.0:spotbugs report goal
[INFO] 
[INFO] <<< spotbugs:4.9.2.0:check (spotbugs) < :spotbugs @ aws-java-sdk-organizations <<<
[INFO] 
[INFO] 
[INFO] --- spotbugs:4.9.2.0:check (spotbugs) @ aws-java-sdk-organizations ---
[INFO] Spotbugs plugin skipped
[INFO] 
[INFO] --- spotless:2.44.3:check (default) @ aws-java-sdk-organizations ---
[INFO] Spotless check skipped
[INFO] 
[INFO] --- install:3.1.4:install (default-install) @ aws-java-sdk-organizations ---
[INFO] Installing /tmp/plugin-builds/aws-java-sdk-efs/aws-java-sdk-organizations/target/aws-java-sdk-organizations-1.12.780-999999-SNAPSHOT.pom to /home/runner/.m2/repository/org/jenkins-ci/plugins/aws-java-sdk/aws-java-sdk-organizations/1.12.780-999999-SNAPSHOT/aws-java-sdk-organizations-1.12.780-999999-SNAPSHOT.pom
[INFO] Installing /tmp/plugin-builds/aws-java-sdk-efs/aws-java-sdk-organizations/target/aws-java-sdk-organizations.hpi to /home/runner/.m2/repository/org/jenkins-ci/plugins/aws-java-sdk/aws-java-sdk-organizations/1.12.780-999999-SNAPSHOT/aws-java-sdk-organizations-1.12.780-999999-SNAPSHOT.hpi
[INFO] Installing /tmp/plugin-builds/aws-java-sdk-efs/aws-java-sdk-organizations/target/aws-java-sdk-organizations.jar to /home/runner/.m2/repository/org/jenkins-ci/plugins/aws-java-sdk/aws-java-sdk-organizations/1.12.780-999999-SNAPSHOT/aws-java-sdk-organizations-1.12.780-999999-SNAPSHOT.jar
[INFO] 
[INFO] --< org.jenkins-ci.plugins.aws-java-sdk:aws-java-sdk-secretsmanager >---
[INFO] Building Amazon Web Services SDK :: Secrets Manager 1.12.780-999999-SNAPSHOT [21/25]
[INFO]   from aws-java-sdk-secretsmanager/pom.xml
[INFO] --------------------------------[ hpi ]---------------------------------
[INFO] 
[INFO] --- clean:3.4.1:clean (default-clean) @ aws-java-sdk-secretsmanager ---
[INFO] 
[INFO] --- hpi:3.61:validate (default-validate) @ aws-java-sdk-secretsmanager ---
[INFO] Created marker file /tmp/plugin-builds/aws-java-sdk-efs/aws-java-sdk-secretsmanager/target/java-level/17
[INFO] 
[INFO] --- hpi:3.61:validate-hpi (default-validate-hpi) @ aws-java-sdk-secretsmanager ---
[INFO] 
[INFO] --- enforcer:3.5.0:enforce (display-info) @ aws-java-sdk-secretsmanager ---
[INFO] Rule 3: org.codehaus.mojo.extraenforcer.dependencies.EnforceBytecodeVersion passed
[INFO] Rule 4: org.apache.maven.enforcer.rules.dependency.BannedDependencies passed
[INFO] Rule 5: org.apache.maven.enforcer.rules.dependency.BannedDependencies passed
[INFO] Rule 6: org.apache.maven.enforcer.rules.dependency.RequireUpperBoundDeps passed
[INFO] 
[INFO] --- enforcer:3.5.0:enforce (no-snapshots-in-release) @ aws-java-sdk-secretsmanager ---
[INFO] Rule 0: org.apache.maven.enforcer.rules.dependency.RequireReleaseDeps passed
[INFO] 
[INFO] --- localizer:1.31:generate (default) @ aws-java-sdk-secretsmanager ---
[INFO] 
[INFO] --- resources:3.3.1:resources (default-resources) @ aws-java-sdk-secretsmanager ---
[INFO] Copying 1 resource from src/main/resources to target/classes
[INFO] 
[INFO] --- flatten:1.7.0:flatten (flatten) @ aws-java-sdk-secretsmanager ---
[INFO] Generating flattened POM of project org.jenkins-ci.plugins.aws-java-sdk:aws-java-sdk-secretsmanager:hpi:1.12.780-999999-SNAPSHOT...
[INFO] 
[INFO] --- compiler:3.14.0:compile (default-compile) @ aws-java-sdk-secretsmanager ---
[INFO] Recompiling the module because of changed dependency.
[INFO] 
[INFO] --- access-modifier-checker:1.34:enforce (default-enforce) @ aws-java-sdk-secretsmanager ---
[INFO] Skipping access modifier checks
[INFO] 
[INFO] --- hpi:3.61:insert-test (default-insert-test) @ aws-java-sdk-secretsmanager ---
[INFO] 
[INFO] --- antrun:3.1.0:run (createTempDir) @ aws-java-sdk-secretsmanager ---
[INFO] Executing tasks
[INFO]     [mkdir] Created dir: /tmp/plugin-builds/aws-java-sdk-efs/aws-java-sdk-secretsmanager/target/tmp
[INFO] Executed tasks
[INFO] 
[INFO] --- resources:3.3.1:testResources (default-testResources) @ aws-java-sdk-secretsmanager ---
[INFO] Not copying test resources
[INFO] 
[INFO] --- compiler:3.14.0:testCompile (default-testCompile) @ aws-java-sdk-secretsmanager ---
[INFO] Not compiling test sources
[INFO] 
[INFO] --- hpi:3.61:test-hpl (default-test-hpl) @ aws-java-sdk-secretsmanager ---
[INFO] Generating /tmp/plugin-builds/aws-java-sdk-efs/aws-java-sdk-secretsmanager/target/test-classes/the.hpl
[INFO] 
[INFO] --- hpi:3.61:resolve-test-dependencies (default-resolve-test-dependencies) @ aws-java-sdk-secretsmanager ---
[INFO] 
[INFO] --- hpi:3.61:test-runtime (default-test-runtime) @ aws-java-sdk-secretsmanager ---
[INFO] Tests are skipped.
[INFO] 
[INFO] --- surefire:3.5.2:test (default-test) @ aws-java-sdk-secretsmanager ---
[INFO] Tests are skipped.
[INFO] 
[INFO] --- license:165.v7e11f4e4a_325:process (default) @ aws-java-sdk-secretsmanager ---
[INFO] 
[INFO] --- hpi:3.61:hpi (default-hpi) @ aws-java-sdk-secretsmanager ---
[INFO] Generating /tmp/plugin-builds/aws-java-sdk-efs/aws-java-sdk-secretsmanager/target/aws-java-sdk-secretsmanager/META-INF/MANIFEST.MF
[INFO] Checking for attached .jar artifact ...
[INFO] Generating jar /tmp/plugin-builds/aws-java-sdk-efs/aws-java-sdk-secretsmanager/target/aws-java-sdk-secretsmanager.jar
[INFO] Building jar: /tmp/plugin-builds/aws-java-sdk-efs/aws-java-sdk-secretsmanager/target/aws-java-sdk-secretsmanager.jar
[INFO] Exploding webapp...
[INFO] Copy webapp webResources to /tmp/plugin-builds/aws-java-sdk-efs/aws-java-sdk-secretsmanager/target/aws-java-sdk-secretsmanager
[INFO] Assembling webapp aws-java-sdk-secretsmanager in /tmp/plugin-builds/aws-java-sdk-efs/aws-java-sdk-secretsmanager/target/aws-java-sdk-secretsmanager
[INFO] Bundling direct dependency aws-java-sdk-secretsmanager-1.12.780.jar
[INFO] Generating hpi /tmp/plugin-builds/aws-java-sdk-efs/aws-java-sdk-secretsmanager/target/aws-java-sdk-secretsmanager.hpi
[INFO] Building jar: /tmp/plugin-builds/aws-java-sdk-efs/aws-java-sdk-secretsmanager/target/aws-java-sdk-secretsmanager.hpi
[INFO] 
[INFO] --- jar:3.4.2:test-jar (maybe-test-jar) @ aws-java-sdk-secretsmanager ---
[INFO] Skipping packaging of the test-jar
[INFO] 
[INFO] >>> spotbugs:4.9.2.0:check (spotbugs) > :spotbugs @ aws-java-sdk-secretsmanager >>>
[INFO] 
[INFO] --- spotbugs:4.9.2.0:spotbugs (spotbugs) @ aws-java-sdk-secretsmanager ---
[INFO] Skipping com.github.spotbugs:spotbugs-maven-plugin:4.9.2.0:spotbugs report goal
[INFO] 
[INFO] <<< spotbugs:4.9.2.0:check (spotbugs) < :spotbugs @ aws-java-sdk-secretsmanager <<<
[INFO] 
[INFO] 
[INFO] --- spotbugs:4.9.2.0:check (spotbugs) @ aws-java-sdk-secretsmanager ---
[INFO] Spotbugs plugin skipped
[INFO] 
[INFO] --- spotless:2.44.3:check (default) @ aws-java-sdk-secretsmanager ---
[INFO] Spotless check skipped
[INFO] 
[INFO] --- install:3.1.4:install (default-install) @ aws-java-sdk-secretsmanager ---
[INFO] Installing /tmp/plugin-builds/aws-java-sdk-efs/aws-java-sdk-secretsmanager/target/aws-java-sdk-secretsmanager-1.12.780-999999-SNAPSHOT.pom to /home/runner/.m2/repository/org/jenkins-ci/plugins/aws-java-sdk/aws-java-sdk-secretsmanager/1.12.780-999999-SNAPSHOT/aws-java-sdk-secretsmanager-1.12.780-999999-SNAPSHOT.pom
[INFO] Installing /tmp/plugin-builds/aws-java-sdk-efs/aws-java-sdk-secretsmanager/target/aws-java-sdk-secretsmanager.hpi to /home/runner/.m2/repository/org/jenkins-ci/plugins/aws-java-sdk/aws-java-sdk-secretsmanager/1.12.780-999999-SNAPSHOT/aws-java-sdk-secretsmanager-1.12.780-999999-SNAPSHOT.hpi
[INFO] Installing /tmp/plugin-builds/aws-java-sdk-efs/aws-java-sdk-secretsmanager/target/aws-java-sdk-secretsmanager.jar to /home/runner/.m2/repository/org/jenkins-ci/plugins/aws-java-sdk/aws-java-sdk-secretsmanager/1.12.780-999999-SNAPSHOT/aws-java-sdk-secretsmanager-1.12.780-999999-SNAPSHOT.jar
[INFO] 
[INFO] --------< org.jenkins-ci.plugins.aws-java-sdk:aws-java-sdk-sqs >--------
[INFO] Building Amazon Web Services SDK :: SQS 1.12.780-999999-SNAPSHOT [22/25]
[INFO]   from aws-java-sdk-sqs/pom.xml
[INFO] --------------------------------[ hpi ]---------------------------------
[INFO] 
[INFO] --- clean:3.4.1:clean (default-clean) @ aws-java-sdk-sqs ---
[INFO] 
[INFO] --- hpi:3.61:validate (default-validate) @ aws-java-sdk-sqs ---
[INFO] Created marker file /tmp/plugin-builds/aws-java-sdk-efs/aws-java-sdk-sqs/target/java-level/17
[INFO] 
[INFO] --- hpi:3.61:validate-hpi (default-validate-hpi) @ aws-java-sdk-sqs ---
[INFO] 
[INFO] --- enforcer:3.5.0:enforce (display-info) @ aws-java-sdk-sqs ---
[INFO] Rule 3: org.codehaus.mojo.extraenforcer.dependencies.EnforceBytecodeVersion passed
[INFO] Rule 4: org.apache.maven.enforcer.rules.dependency.BannedDependencies passed
[INFO] Rule 5: org.apache.maven.enforcer.rules.dependency.BannedDependencies passed
[INFO] Rule 6: org.apache.maven.enforcer.rules.dependency.RequireUpperBoundDeps passed
[INFO] 
[INFO] --- enforcer:3.5.0:enforce (no-snapshots-in-release) @ aws-java-sdk-sqs ---
[INFO] Rule 0: org.apache.maven.enforcer.rules.dependency.RequireReleaseDeps passed
[INFO] 
[INFO] --- localizer:1.31:generate (default) @ aws-java-sdk-sqs ---
[INFO] 
[INFO] --- resources:3.3.1:resources (default-resources) @ aws-java-sdk-sqs ---
[INFO] Copying 1 resource from src/main/resources to target/classes
[INFO] 
[INFO] --- flatten:1.7.0:flatten (flatten) @ aws-java-sdk-sqs ---
[INFO] Generating flattened POM of project org.jenkins-ci.plugins.aws-java-sdk:aws-java-sdk-sqs:hpi:1.12.780-999999-SNAPSHOT...
[INFO] 
[INFO] --- compiler:3.14.0:compile (default-compile) @ aws-java-sdk-sqs ---
[INFO] Recompiling the module because of changed dependency.
[INFO] 
[INFO] --- access-modifier-checker:1.34:enforce (default-enforce) @ aws-java-sdk-sqs ---
[INFO] Skipping access modifier checks
[INFO] 
[INFO] --- hpi:3.61:insert-test (default-insert-test) @ aws-java-sdk-sqs ---
[INFO] 
[INFO] --- antrun:3.1.0:run (createTempDir) @ aws-java-sdk-sqs ---
[INFO] Executing tasks
[INFO]     [mkdir] Created dir: /tmp/plugin-builds/aws-java-sdk-efs/aws-java-sdk-sqs/target/tmp
[INFO] Executed tasks
[INFO] 
[INFO] --- resources:3.3.1:testResources (default-testResources) @ aws-java-sdk-sqs ---
[INFO] Not copying test resources
[INFO] 
[INFO] --- compiler:3.14.0:testCompile (default-testCompile) @ aws-java-sdk-sqs ---
[INFO] Not compiling test sources
[INFO] 
[INFO] --- hpi:3.61:test-hpl (default-test-hpl) @ aws-java-sdk-sqs ---
[INFO] Generating /tmp/plugin-builds/aws-java-sdk-efs/aws-java-sdk-sqs/target/test-classes/the.hpl
[INFO] 
[INFO] --- hpi:3.61:resolve-test-dependencies (default-resolve-test-dependencies) @ aws-java-sdk-sqs ---
[INFO] 
[INFO] --- hpi:3.61:test-runtime (default-test-runtime) @ aws-java-sdk-sqs ---
[INFO] Tests are skipped.
[INFO] 
[INFO] --- surefire:3.5.2:test (default-test) @ aws-java-sdk-sqs ---
[INFO] Tests are skipped.
[INFO] 
[INFO] --- license:165.v7e11f4e4a_325:process (default) @ aws-java-sdk-sqs ---
[INFO] 
[INFO] --- hpi:3.61:hpi (default-hpi) @ aws-java-sdk-sqs ---
[INFO] Generating /tmp/plugin-builds/aws-java-sdk-efs/aws-java-sdk-sqs/target/aws-java-sdk-sqs/META-INF/MANIFEST.MF
[INFO] Checking for attached .jar artifact ...
[INFO] Generating jar /tmp/plugin-builds/aws-java-sdk-efs/aws-java-sdk-sqs/target/aws-java-sdk-sqs.jar
[INFO] Building jar: /tmp/plugin-builds/aws-java-sdk-efs/aws-java-sdk-sqs/target/aws-java-sdk-sqs.jar
[INFO] Exploding webapp...
[INFO] Copy webapp webResources to /tmp/plugin-builds/aws-java-sdk-efs/aws-java-sdk-sqs/target/aws-java-sdk-sqs
[INFO] Assembling webapp aws-java-sdk-sqs in /tmp/plugin-builds/aws-java-sdk-efs/aws-java-sdk-sqs/target/aws-java-sdk-sqs
[INFO] Bundling direct dependency aws-java-sdk-sqs-1.12.780.jar
[INFO] Generating hpi /tmp/plugin-builds/aws-java-sdk-efs/aws-java-sdk-sqs/target/aws-java-sdk-sqs.hpi
[INFO] Building jar: /tmp/plugin-builds/aws-java-sdk-efs/aws-java-sdk-sqs/target/aws-java-sdk-sqs.hpi
[INFO] 
[INFO] --- jar:3.4.2:test-jar (maybe-test-jar) @ aws-java-sdk-sqs ---
[INFO] Skipping packaging of the test-jar
[INFO] 
[INFO] >>> spotbugs:4.9.2.0:check (spotbugs) > :spotbugs @ aws-java-sdk-sqs >>>
[INFO] 
[INFO] --- spotbugs:4.9.2.0:spotbugs (spotbugs) @ aws-java-sdk-sqs ---
[INFO] Skipping com.github.spotbugs:spotbugs-maven-plugin:4.9.2.0:spotbugs report goal
[INFO] 
[INFO] <<< spotbugs:4.9.2.0:check (spotbugs) < :spotbugs @ aws-java-sdk-sqs <<<
[INFO] 
[INFO] 
[INFO] --- spotbugs:4.9.2.0:check (spotbugs) @ aws-java-sdk-sqs ---
[INFO] Spotbugs plugin skipped
[INFO] 
[INFO] --- spotless:2.44.3:check (default) @ aws-java-sdk-sqs ---
[INFO] Spotless check skipped
[INFO] 
[INFO] --- install:3.1.4:install (default-install) @ aws-java-sdk-sqs ---
[INFO] Installing /tmp/plugin-builds/aws-java-sdk-efs/aws-java-sdk-sqs/target/aws-java-sdk-sqs-1.12.780-999999-SNAPSHOT.pom to /home/runner/.m2/repository/org/jenkins-ci/plugins/aws-java-sdk/aws-java-sdk-sqs/1.12.780-999999-SNAPSHOT/aws-java-sdk-sqs-1.12.780-999999-SNAPSHOT.pom
[INFO] Installing /tmp/plugin-builds/aws-java-sdk-efs/aws-java-sdk-sqs/target/aws-java-sdk-sqs.hpi to /home/runner/.m2/repository/org/jenkins-ci/plugins/aws-java-sdk/aws-java-sdk-sqs/1.12.780-999999-SNAPSHOT/aws-java-sdk-sqs-1.12.780-999999-SNAPSHOT.hpi
[INFO] Installing /tmp/plugin-builds/aws-java-sdk-efs/aws-java-sdk-sqs/target/aws-java-sdk-sqs.jar to /home/runner/.m2/repository/org/jenkins-ci/plugins/aws-java-sdk/aws-java-sdk-sqs/1.12.780-999999-SNAPSHOT/aws-java-sdk-sqs-1.12.780-999999-SNAPSHOT.jar
[INFO] 
[INFO] --------< org.jenkins-ci.plugins.aws-java-sdk:aws-java-sdk-sns >--------
[INFO] Building Amazon Web Services SDK :: SNS 1.12.780-999999-SNAPSHOT [23/25]
[INFO]   from aws-java-sdk-sns/pom.xml
[INFO] --------------------------------[ hpi ]---------------------------------
[INFO] 
[INFO] --- clean:3.4.1:clean (default-clean) @ aws-java-sdk-sns ---
[INFO] 
[INFO] --- hpi:3.61:validate (default-validate) @ aws-java-sdk-sns ---
[INFO] Created marker file /tmp/plugin-builds/aws-java-sdk-efs/aws-java-sdk-sns/target/java-level/17
[INFO] 
[INFO] --- hpi:3.61:validate-hpi (default-validate-hpi) @ aws-java-sdk-sns ---
[INFO] 
[INFO] --- enforcer:3.5.0:enforce (display-info) @ aws-java-sdk-sns ---
[INFO] Rule 3: org.codehaus.mojo.extraenforcer.dependencies.EnforceBytecodeVersion passed
[INFO] Rule 4: org.apache.maven.enforcer.rules.dependency.BannedDependencies passed
[INFO] Rule 5: org.apache.maven.enforcer.rules.dependency.BannedDependencies passed
[INFO] Rule 6: org.apache.maven.enforcer.rules.dependency.RequireUpperBoundDeps passed
[INFO] 
[INFO] --- enforcer:3.5.0:enforce (no-snapshots-in-release) @ aws-java-sdk-sns ---
[INFO] Rule 0: org.apache.maven.enforcer.rules.dependency.RequireReleaseDeps passed
[INFO] 
[INFO] --- localizer:1.31:generate (default) @ aws-java-sdk-sns ---
[INFO] 
[INFO] --- resources:3.3.1:resources (default-resources) @ aws-java-sdk-sns ---
[INFO] Copying 1 resource from src/main/resources to target/classes
[INFO] 
[INFO] --- flatten:1.7.0:flatten (flatten) @ aws-java-sdk-sns ---
[INFO] Generating flattened POM of project org.jenkins-ci.plugins.aws-java-sdk:aws-java-sdk-sns:hpi:1.12.780-999999-SNAPSHOT...
[INFO] 
[INFO] --- compiler:3.14.0:compile (default-compile) @ aws-java-sdk-sns ---
[INFO] Recompiling the module because of changed dependency.
[INFO] 
[INFO] --- access-modifier-checker:1.34:enforce (default-enforce) @ aws-java-sdk-sns ---
[INFO] Skipping access modifier checks
[INFO] 
[INFO] --- hpi:3.61:insert-test (default-insert-test) @ aws-java-sdk-sns ---
[INFO] 
[INFO] --- antrun:3.1.0:run (createTempDir) @ aws-java-sdk-sns ---
[INFO] Executing tasks
[INFO]     [mkdir] Created dir: /tmp/plugin-builds/aws-java-sdk-efs/aws-java-sdk-sns/target/tmp
[INFO] Executed tasks
[INFO] 
[INFO] --- resources:3.3.1:testResources (default-testResources) @ aws-java-sdk-sns ---
[INFO] Not copying test resources
[INFO] 
[INFO] --- compiler:3.14.0:testCompile (default-testCompile) @ aws-java-sdk-sns ---
[INFO] Not compiling test sources
[INFO] 
[INFO] --- hpi:3.61:test-hpl (default-test-hpl) @ aws-java-sdk-sns ---
[INFO] Generating /tmp/plugin-builds/aws-java-sdk-efs/aws-java-sdk-sns/target/test-classes/the.hpl
[INFO] 
[INFO] --- hpi:3.61:resolve-test-dependencies (default-resolve-test-dependencies) @ aws-java-sdk-sns ---
[INFO] 
[INFO] --- hpi:3.61:test-runtime (default-test-runtime) @ aws-java-sdk-sns ---
[INFO] Tests are skipped.
[INFO] 
[INFO] --- surefire:3.5.2:test (default-test) @ aws-java-sdk-sns ---
[INFO] Tests are skipped.
[INFO] 
[INFO] --- license:165.v7e11f4e4a_325:process (default) @ aws-java-sdk-sns ---
[INFO] 
[INFO] --- hpi:3.61:hpi (default-hpi) @ aws-java-sdk-sns ---
[INFO] Generating /tmp/plugin-builds/aws-java-sdk-efs/aws-java-sdk-sns/target/aws-java-sdk-sns/META-INF/MANIFEST.MF
[INFO] Checking for attached .jar artifact ...
[INFO] Generating jar /tmp/plugin-builds/aws-java-sdk-efs/aws-java-sdk-sns/target/aws-java-sdk-sns.jar
[INFO] Building jar: /tmp/plugin-builds/aws-java-sdk-efs/aws-java-sdk-sns/target/aws-java-sdk-sns.jar
[INFO] Exploding webapp...
[INFO] Copy webapp webResources to /tmp/plugin-builds/aws-java-sdk-efs/aws-java-sdk-sns/target/aws-java-sdk-sns
[INFO] Assembling webapp aws-java-sdk-sns in /tmp/plugin-builds/aws-java-sdk-efs/aws-java-sdk-sns/target/aws-java-sdk-sns
[INFO] Bundling direct dependency aws-java-sdk-sns-1.12.780.jar
[INFO] Generating hpi /tmp/plugin-builds/aws-java-sdk-efs/aws-java-sdk-sns/target/aws-java-sdk-sns.hpi
[INFO] Building jar: /tmp/plugin-builds/aws-java-sdk-efs/aws-java-sdk-sns/target/aws-java-sdk-sns.hpi
[INFO] 
[INFO] --- jar:3.4.2:test-jar (maybe-test-jar) @ aws-java-sdk-sns ---
[INFO] Skipping packaging of the test-jar
[INFO] 
[INFO] >>> spotbugs:4.9.2.0:check (spotbugs) > :spotbugs @ aws-java-sdk-sns >>>
[INFO] 
[INFO] --- spotbugs:4.9.2.0:spotbugs (spotbugs) @ aws-java-sdk-sns ---
[INFO] Skipping com.github.spotbugs:spotbugs-maven-plugin:4.9.2.0:spotbugs report goal
[INFO] 
[INFO] <<< spotbugs:4.9.2.0:check (spotbugs) < :spotbugs @ aws-java-sdk-sns <<<
[INFO] 
[INFO] 
[INFO] --- spotbugs:4.9.2.0:check (spotbugs) @ aws-java-sdk-sns ---
[INFO] Spotbugs plugin skipped
[INFO] 
[INFO] --- spotless:2.44.3:check (default) @ aws-java-sdk-sns ---
[INFO] Spotless check skipped
[INFO] 
[INFO] --- install:3.1.4:install (default-install) @ aws-java-sdk-sns ---
[INFO] Installing /tmp/plugin-builds/aws-java-sdk-efs/aws-java-sdk-sns/target/aws-java-sdk-sns-1.12.780-999999-SNAPSHOT.pom to /home/runner/.m2/repository/org/jenkins-ci/plugins/aws-java-sdk/aws-java-sdk-sns/1.12.780-999999-SNAPSHOT/aws-java-sdk-sns-1.12.780-999999-SNAPSHOT.pom
[INFO] Installing /tmp/plugin-builds/aws-java-sdk-efs/aws-java-sdk-sns/target/aws-java-sdk-sns.hpi to /home/runner/.m2/repository/org/jenkins-ci/plugins/aws-java-sdk/aws-java-sdk-sns/1.12.780-999999-SNAPSHOT/aws-java-sdk-sns-1.12.780-999999-SNAPSHOT.hpi
[INFO] Installing /tmp/plugin-builds/aws-java-sdk-efs/aws-java-sdk-sns/target/aws-java-sdk-sns.jar to /home/runner/.m2/repository/org/jenkins-ci/plugins/aws-java-sdk/aws-java-sdk-sns/1.12.780-999999-SNAPSHOT/aws-java-sdk-sns-1.12.780-999999-SNAPSHOT.jar
[INFO] 
[INFO] --------< org.jenkins-ci.plugins.aws-java-sdk:aws-java-sdk-ssm >--------
[INFO] Building Amazon Web Services SDK :: SSM 1.12.780-999999-SNAPSHOT [24/25]
[INFO]   from aws-java-sdk-ssm/pom.xml
[INFO] --------------------------------[ hpi ]---------------------------------
[INFO] 
[INFO] --- clean:3.4.1:clean (default-clean) @ aws-java-sdk-ssm ---
[INFO] 
[INFO] --- hpi:3.61:validate (default-validate) @ aws-java-sdk-ssm ---
[INFO] Created marker file /tmp/plugin-builds/aws-java-sdk-efs/aws-java-sdk-ssm/target/java-level/17
[INFO] 
[INFO] --- hpi:3.61:validate-hpi (default-validate-hpi) @ aws-java-sdk-ssm ---
[INFO] 
[INFO] --- enforcer:3.5.0:enforce (display-info) @ aws-java-sdk-ssm ---
[INFO] Rule 3: org.codehaus.mojo.extraenforcer.dependencies.EnforceBytecodeVersion passed
[INFO] Rule 4: org.apache.maven.enforcer.rules.dependency.BannedDependencies passed
[INFO] Rule 5: org.apache.maven.enforcer.rules.dependency.BannedDependencies passed
[INFO] Rule 6: org.apache.maven.enforcer.rules.dependency.RequireUpperBoundDeps passed
[INFO] 
[INFO] --- enforcer:3.5.0:enforce (no-snapshots-in-release) @ aws-java-sdk-ssm ---
[INFO] Rule 0: org.apache.maven.enforcer.rules.dependency.RequireReleaseDeps passed
[INFO] 
[INFO] --- localizer:1.31:generate (default) @ aws-java-sdk-ssm ---
[INFO] 
[INFO] --- resources:3.3.1:resources (default-resources) @ aws-java-sdk-ssm ---
[INFO] Copying 1 resource from src/main/resources to target/classes
[INFO] 
[INFO] --- flatten:1.7.0:flatten (flatten) @ aws-java-sdk-ssm ---
[INFO] Generating flattened POM of project org.jenkins-ci.plugins.aws-java-sdk:aws-java-sdk-ssm:hpi:1.12.780-999999-SNAPSHOT...
[INFO] 
[INFO] --- compiler:3.14.0:compile (default-compile) @ aws-java-sdk-ssm ---
[INFO] Recompiling the module because of changed dependency.
[INFO] 
[INFO] --- access-modifier-checker:1.34:enforce (default-enforce) @ aws-java-sdk-ssm ---
[INFO] Skipping access modifier checks
[INFO] 
[INFO] --- hpi:3.61:insert-test (default-insert-test) @ aws-java-sdk-ssm ---
[INFO] 
[INFO] --- antrun:3.1.0:run (createTempDir) @ aws-java-sdk-ssm ---
[INFO] Executing tasks
[INFO]     [mkdir] Created dir: /tmp/plugin-builds/aws-java-sdk-efs/aws-java-sdk-ssm/target/tmp
[INFO] Executed tasks
[INFO] 
[INFO] --- resources:3.3.1:testResources (default-testResources) @ aws-java-sdk-ssm ---
[INFO] Not copying test resources
[INFO] 
[INFO] --- compiler:3.14.0:testCompile (default-testCompile) @ aws-java-sdk-ssm ---
[INFO] Not compiling test sources
[INFO] 
[INFO] --- hpi:3.61:test-hpl (default-test-hpl) @ aws-java-sdk-ssm ---
[INFO] Generating /tmp/plugin-builds/aws-java-sdk-efs/aws-java-sdk-ssm/target/test-classes/the.hpl
[INFO] 
[INFO] --- hpi:3.61:resolve-test-dependencies (default-resolve-test-dependencies) @ aws-java-sdk-ssm ---
[INFO] 
[INFO] --- hpi:3.61:test-runtime (default-test-runtime) @ aws-java-sdk-ssm ---
[INFO] Tests are skipped.
[INFO] 
[INFO] --- surefire:3.5.2:test (default-test) @ aws-java-sdk-ssm ---
[INFO] Tests are skipped.
[INFO] 
[INFO] --- license:165.v7e11f4e4a_325:process (default) @ aws-java-sdk-ssm ---
[INFO] 
[INFO] --- hpi:3.61:hpi (default-hpi) @ aws-java-sdk-ssm ---
[INFO] Generating /tmp/plugin-builds/aws-java-sdk-efs/aws-java-sdk-ssm/target/aws-java-sdk-ssm/META-INF/MANIFEST.MF
[INFO] Checking for attached .jar artifact ...
[INFO] Generating jar /tmp/plugin-builds/aws-java-sdk-efs/aws-java-sdk-ssm/target/aws-java-sdk-ssm.jar
[INFO] Building jar: /tmp/plugin-builds/aws-java-sdk-efs/aws-java-sdk-ssm/target/aws-java-sdk-ssm.jar
[INFO] Exploding webapp...
[INFO] Copy webapp webResources to /tmp/plugin-builds/aws-java-sdk-efs/aws-java-sdk-ssm/target/aws-java-sdk-ssm
[INFO] Assembling webapp aws-java-sdk-ssm in /tmp/plugin-builds/aws-java-sdk-efs/aws-java-sdk-ssm/target/aws-java-sdk-ssm
[INFO] Bundling direct dependency aws-java-sdk-ssm-1.12.780.jar
[INFO] Generating hpi /tmp/plugin-builds/aws-java-sdk-efs/aws-java-sdk-ssm/target/aws-java-sdk-ssm.hpi
[INFO] Building jar: /tmp/plugin-builds/aws-java-sdk-efs/aws-java-sdk-ssm/target/aws-java-sdk-ssm.hpi
[INFO] 
[INFO] --- jar:3.4.2:test-jar (maybe-test-jar) @ aws-java-sdk-ssm ---
[INFO] Skipping packaging of the test-jar
[INFO] 
[INFO] >>> spotbugs:4.9.2.0:check (spotbugs) > :spotbugs @ aws-java-sdk-ssm >>>
[INFO] 
[INFO] --- spotbugs:4.9.2.0:spotbugs (spotbugs) @ aws-java-sdk-ssm ---
[INFO] Skipping com.github.spotbugs:spotbugs-maven-plugin:4.9.2.0:spotbugs report goal
[INFO] 
[INFO] <<< spotbugs:4.9.2.0:check (spotbugs) < :spotbugs @ aws-java-sdk-ssm <<<
[INFO] 
[INFO] 
[INFO] --- spotbugs:4.9.2.0:check (spotbugs) @ aws-java-sdk-ssm ---
[INFO] Spotbugs plugin skipped
[INFO] 
[INFO] --- spotless:2.44.3:check (default) @ aws-java-sdk-ssm ---
[INFO] Spotless check skipped
[INFO] 
[INFO] --- install:3.1.4:install (default-install) @ aws-java-sdk-ssm ---
[INFO] Installing /tmp/plugin-builds/aws-java-sdk-efs/aws-java-sdk-ssm/target/aws-java-sdk-ssm-1.12.780-999999-SNAPSHOT.pom to /home/runner/.m2/repository/org/jenkins-ci/plugins/aws-java-sdk/aws-java-sdk-ssm/1.12.780-999999-SNAPSHOT/aws-java-sdk-ssm-1.12.780-999999-SNAPSHOT.pom
[INFO] Installing /tmp/plugin-builds/aws-java-sdk-efs/aws-java-sdk-ssm/target/aws-java-sdk-ssm.hpi to /home/runner/.m2/repository/org/jenkins-ci/plugins/aws-java-sdk/aws-java-sdk-ssm/1.12.780-999999-SNAPSHOT/aws-java-sdk-ssm-1.12.780-999999-SNAPSHOT.hpi
[INFO] Installing /tmp/plugin-builds/aws-java-sdk-efs/aws-java-sdk-ssm/target/aws-java-sdk-ssm.jar to /home/runner/.m2/repository/org/jenkins-ci/plugins/aws-java-sdk/aws-java-sdk-ssm/1.12.780-999999-SNAPSHOT/aws-java-sdk-ssm-1.12.780-999999-SNAPSHOT.jar
[INFO] 
[INFO] ----------------< org.jenkins-ci.plugins:aws-java-sdk >-----------------
[INFO] Building Amazon Web Services SDK :: All 1.12.780-999999-SNAPSHOT [25/25]
[INFO]   from aws-java-sdk/pom.xml
[INFO] --------------------------------[ hpi ]---------------------------------
[INFO] 
[INFO] --- clean:3.4.1:clean (default-clean) @ aws-java-sdk ---
[INFO] 
[INFO] --- hpi:3.61:validate (default-validate) @ aws-java-sdk ---
[INFO] Created marker file /tmp/plugin-builds/aws-java-sdk-efs/aws-java-sdk/target/java-level/17
[INFO] 
[INFO] --- hpi:3.61:validate-hpi (default-validate-hpi) @ aws-java-sdk ---
[INFO] 
[INFO] --- enforcer:3.5.0:enforce (display-info) @ aws-java-sdk ---
[INFO] Rule 3: org.codehaus.mojo.extraenforcer.dependencies.EnforceBytecodeVersion passed
[INFO] Rule 4: org.apache.maven.enforcer.rules.dependency.BannedDependencies passed
[INFO] Rule 5: org.apache.maven.enforcer.rules.dependency.BannedDependencies passed
[INFO] Rule 6: org.apache.maven.enforcer.rules.dependency.RequireUpperBoundDeps passed
[INFO] 
[INFO] --- enforcer:3.5.0:enforce (no-snapshots-in-release) @ aws-java-sdk ---
[INFO] Rule 0: org.apache.maven.enforcer.rules.dependency.RequireReleaseDeps passed
[INFO] 
[INFO] --- localizer:1.31:generate (default) @ aws-java-sdk ---
[INFO] 
[INFO] --- resources:3.3.1:resources (default-resources) @ aws-java-sdk ---
[INFO] Copying 1 resource from src/main/resources to target/classes
[INFO] 
[INFO] --- flatten:1.7.0:flatten (flatten) @ aws-java-sdk ---
[INFO] Generating flattened POM of project org.jenkins-ci.plugins:aws-java-sdk:hpi:1.12.780-999999-SNAPSHOT...
[INFO] 
[INFO] --- compiler:3.14.0:compile (default-compile) @ aws-java-sdk ---
[INFO] Recompiling the module because of changed dependency.
[INFO] Compiling 1 source file with javac [debug parameters release 17] to target/classes
[INFO] 
[INFO] --- access-modifier-checker:1.34:enforce (default-enforce) @ aws-java-sdk ---
[INFO] Skipping access modifier checks
[INFO] 
[INFO] --- hpi:3.61:insert-test (default-insert-test) @ aws-java-sdk ---
[INFO] 
[INFO] --- antrun:3.1.0:run (createTempDir) @ aws-java-sdk ---
[INFO] Executing tasks
[INFO]     [mkdir] Created dir: /tmp/plugin-builds/aws-java-sdk-efs/aws-java-sdk/target/tmp
[INFO] Executed tasks
[INFO] 
[INFO] --- resources:3.3.1:testResources (default-testResources) @ aws-java-sdk ---
[INFO] Not copying test resources
[INFO] 
[INFO] --- compiler:3.14.0:testCompile (default-testCompile) @ aws-java-sdk ---
[INFO] Not compiling test sources
[INFO] 
[INFO] --- hpi:3.61:test-hpl (default-test-hpl) @ aws-java-sdk ---
[INFO] Generating /tmp/plugin-builds/aws-java-sdk-efs/aws-java-sdk/target/test-classes/the.hpl
[INFO] 
[INFO] --- hpi:3.61:resolve-test-dependencies (default-resolve-test-dependencies) @ aws-java-sdk ---
[INFO] 
[INFO] --- hpi:3.61:test-runtime (default-test-runtime) @ aws-java-sdk ---
[INFO] Tests are skipped.
[INFO] 
[INFO] --- surefire:3.5.2:test (default-test) @ aws-java-sdk ---
[INFO] Tests are skipped.
[INFO] 
[INFO] --- license:165.v7e11f4e4a_325:process (default) @ aws-java-sdk ---
[INFO] 
[INFO] --- hpi:3.61:hpi (default-hpi) @ aws-java-sdk ---
[INFO] Generating /tmp/plugin-builds/aws-java-sdk-efs/aws-java-sdk/target/aws-java-sdk/META-INF/MANIFEST.MF
[INFO] Checking for attached .jar artifact ...
[INFO] Generating jar /tmp/plugin-builds/aws-java-sdk-efs/aws-java-sdk/target/aws-java-sdk.jar
[INFO] Building jar: /tmp/plugin-builds/aws-java-sdk-efs/aws-java-sdk/target/aws-java-sdk.jar
[INFO] Exploding webapp...
[INFO] Copy webapp webResources to /tmp/plugin-builds/aws-java-sdk-efs/aws-java-sdk/target/aws-java-sdk
[INFO] Assembling webapp aws-java-sdk in /tmp/plugin-builds/aws-java-sdk-efs/aws-java-sdk/target/aws-java-sdk
[WARNING] Bundling transitive dependency aws-java-sdk-accessanalyzer-1.12.780.jar (via aws-java-sdk)
[WARNING] Bundling transitive dependency aws-java-sdk-account-1.12.780.jar (via aws-java-sdk)
[WARNING] Bundling transitive dependency aws-java-sdk-acm-1.12.780.jar (via aws-java-sdk)
[WARNING] Bundling transitive dependency aws-java-sdk-acmpca-1.12.780.jar (via aws-java-sdk)
[WARNING] Bundling transitive dependency aws-java-sdk-amplify-1.12.780.jar (via aws-java-sdk)
[WARNING] Bundling transitive dependency aws-java-sdk-amplifybackend-1.12.780.jar (via aws-java-sdk)
[WARNING] Bundling transitive dependency aws-java-sdk-amplifyuibuilder-1.12.780.jar (via aws-java-sdk)
[WARNING] Bundling transitive dependency aws-java-sdk-apigatewaymanagementapi-1.12.780.jar (via aws-java-sdk)
[WARNING] Bundling transitive dependency aws-java-sdk-apigatewayv2-1.12.780.jar (via aws-java-sdk)
[WARNING] Bundling transitive dependency aws-java-sdk-appconfig-1.12.780.jar (via aws-java-sdk)
[WARNING] Bundling transitive dependency aws-java-sdk-appconfigdata-1.12.780.jar (via aws-java-sdk)
[WARNING] Bundling transitive dependency aws-java-sdk-appfabric-1.12.780.jar (via aws-java-sdk)
[WARNING] Bundling transitive dependency aws-java-sdk-appflow-1.12.780.jar (via aws-java-sdk)
[WARNING] Bundling transitive dependency aws-java-sdk-appintegrations-1.12.780.jar (via aws-java-sdk)
[WARNING] Bundling transitive dependency aws-java-sdk-applicationautoscaling-1.12.780.jar (via aws-java-sdk)
[WARNING] Bundling transitive dependency aws-java-sdk-applicationcostprofiler-1.12.780.jar (via aws-java-sdk)
[WARNING] Bundling transitive dependency aws-java-sdk-applicationinsights-1.12.780.jar (via aws-java-sdk)
[WARNING] Bundling transitive dependency aws-java-sdk-applicationsignals-1.12.780.jar (via aws-java-sdk)
[WARNING] Bundling transitive dependency aws-java-sdk-appmesh-1.12.780.jar (via aws-java-sdk)
[WARNING] Bundling transitive dependency aws-java-sdk-appregistry-1.12.780.jar (via aws-java-sdk)
[WARNING] Bundling transitive dependency aws-java-sdk-apprunner-1.12.780.jar (via aws-java-sdk)
[WARNING] Bundling transitive dependency aws-java-sdk-appstream-1.12.780.jar (via aws-java-sdk)
[WARNING] Bundling transitive dependency aws-java-sdk-appsync-1.12.780.jar (via aws-java-sdk)
[WARNING] Bundling transitive dependency aws-java-sdk-apptest-1.12.780.jar (via aws-java-sdk)
[WARNING] Bundling transitive dependency aws-java-sdk-arczonalshift-1.12.780.jar (via aws-java-sdk)
[WARNING] Bundling transitive dependency aws-java-sdk-artifact-1.12.780.jar (via aws-java-sdk)
[WARNING] Bundling transitive dependency aws-java-sdk-athena-1.12.780.jar (via aws-java-sdk)
[WARNING] Bundling transitive dependency aws-java-sdk-auditmanager-1.12.780.jar (via aws-java-sdk)
[WARNING] Bundling transitive dependency aws-java-sdk-augmentedairuntime-1.12.780.jar (via aws-java-sdk)
[WARNING] Bundling transitive dependency aws-java-sdk-autoscalingplans-1.12.780.jar (via aws-java-sdk)
[WARNING] Bundling transitive dependency aws-java-sdk-b2bi-1.12.780.jar (via aws-java-sdk)
[WARNING] Bundling transitive dependency aws-java-sdk-backup-1.12.780.jar (via aws-java-sdk)
[WARNING] Bundling transitive dependency aws-java-sdk-backupgateway-1.12.780.jar (via aws-java-sdk)
[WARNING] Bundling transitive dependency aws-java-sdk-batch-1.12.780.jar (via aws-java-sdk)
[WARNING] Bundling transitive dependency aws-java-sdk-bcmdataexports-1.12.780.jar (via aws-java-sdk)
[WARNING] Bundling transitive dependency aws-java-sdk-bedrock-1.12.780.jar (via aws-java-sdk)
[WARNING] Bundling transitive dependency aws-java-sdk-bedrockagent-1.12.780.jar (via aws-java-sdk)
[WARNING] Bundling transitive dependency aws-java-sdk-bedrockagentruntime-1.12.780.jar (via aws-java-sdk)
[WARNING] Bundling transitive dependency aws-java-sdk-bedrockruntime-1.12.780.jar (via aws-java-sdk)
[WARNING] Bundling transitive dependency aws-java-sdk-billingconductor-1.12.780.jar (via aws-java-sdk)
[WARNING] Bundling transitive dependency aws-java-sdk-braket-1.12.780.jar (via aws-java-sdk)
[WARNING] Bundling transitive dependency aws-java-sdk-budgets-1.12.780.jar (via aws-java-sdk)
[WARNING] Bundling transitive dependency aws-java-sdk-chatbot-1.12.780.jar (via aws-java-sdk)
[WARNING] Bundling transitive dependency aws-java-sdk-chime-1.12.780.jar (via aws-java-sdk)
[WARNING] Bundling transitive dependency aws-java-sdk-chimesdkidentity-1.12.780.jar (via aws-java-sdk)
[WARNING] Bundling transitive dependency aws-java-sdk-chimesdkmediapipelines-1.12.780.jar (via aws-java-sdk)
[WARNING] Bundling transitive dependency aws-java-sdk-chimesdkmeetings-1.12.780.jar (via aws-java-sdk)
[WARNING] Bundling transitive dependency aws-java-sdk-chimesdkmessaging-1.12.780.jar (via aws-java-sdk)
[WARNING] Bundling transitive dependency aws-java-sdk-chimesdkvoice-1.12.780.jar (via aws-java-sdk)
[WARNING] Bundling transitive dependency aws-java-sdk-cleanrooms-1.12.780.jar (via aws-java-sdk)
[WARNING] Bundling transitive dependency aws-java-sdk-cleanroomsml-1.12.780.jar (via aws-java-sdk)
[WARNING] Bundling transitive dependency aws-java-sdk-cloud9-1.12.780.jar (via aws-java-sdk)
[WARNING] Bundling transitive dependency aws-java-sdk-cloudcontrolapi-1.12.780.jar (via aws-java-sdk)
[WARNING] Bundling transitive dependency aws-java-sdk-clouddirectory-1.12.780.jar (via aws-java-sdk)
[WARNING] Bundling transitive dependency aws-java-sdk-cloudhsm-1.12.780.jar (via aws-java-sdk)
[WARNING] Bundling transitive dependency aws-java-sdk-cloudhsmv2-1.12.780.jar (via aws-java-sdk)
[WARNING] Bundling transitive dependency aws-java-sdk-cloudsearch-1.12.780.jar (via aws-java-sdk)
[WARNING] Bundling transitive dependency aws-java-sdk-cloudtrail-1.12.780.jar (via aws-java-sdk)
[WARNING] Bundling transitive dependency aws-java-sdk-cloudtraildata-1.12.780.jar (via aws-java-sdk)
[WARNING] Bundling transitive dependency aws-java-sdk-cloudwatchevidently-1.12.780.jar (via aws-java-sdk)
[WARNING] Bundling transitive dependency aws-java-sdk-cloudwatchmetrics-1.12.780.jar (via aws-java-sdk)
[WARNING] Bundling transitive dependency aws-java-sdk-cloudwatchrum-1.12.780.jar (via aws-java-sdk)
[WARNING] Bundling transitive dependency aws-java-sdk-codeartifact-1.12.780.jar (via aws-java-sdk)
[WARNING] Bundling transitive dependency aws-java-sdk-codecommit-1.12.780.jar (via aws-java-sdk)
[WARNING] Bundling transitive dependency aws-java-sdk-codeconnections-1.12.780.jar (via aws-java-sdk)
[WARNING] Bundling transitive dependency aws-java-sdk-codeguruprofiler-1.12.780.jar (via aws-java-sdk)
[WARNING] Bundling transitive dependency aws-java-sdk-codegurureviewer-1.12.780.jar (via aws-java-sdk)
[WARNING] Bundling transitive dependency aws-java-sdk-codegurusecurity-1.12.780.jar (via aws-java-sdk)
[WARNING] Bundling transitive dependency aws-java-sdk-codepipeline-1.12.780.jar (via aws-java-sdk)
[WARNING] Bundling transitive dependency aws-java-sdk-codestar-1.12.780.jar (via aws-java-sdk)
[WARNING] Bundling transitive dependency aws-java-sdk-codestarconnections-1.12.780.jar (via aws-java-sdk)
[WARNING] Bundling transitive dependency aws-java-sdk-codestarnotifications-1.12.780.jar (via aws-java-sdk)
[WARNING] Bundling transitive dependency aws-java-sdk-cognitoidentity-1.12.780.jar (via aws-java-sdk)
[WARNING] Bundling transitive dependency aws-java-sdk-cognitoidp-1.12.780.jar (via aws-java-sdk)
[WARNING] Bundling transitive dependency aws-java-sdk-cognitosync-1.12.780.jar (via aws-java-sdk)
[WARNING] Bundling transitive dependency aws-java-sdk-comprehend-1.12.780.jar (via aws-java-sdk)
[WARNING] Bundling transitive dependency aws-java-sdk-comprehendmedical-1.12.780.jar (via aws-java-sdk)
[WARNING] Bundling transitive dependency aws-java-sdk-computeoptimizer-1.12.780.jar (via aws-java-sdk)
[WARNING] Bundling transitive dependency aws-java-sdk-config-1.12.780.jar (via aws-java-sdk)
[WARNING] Bundling transitive dependency aws-java-sdk-connect-1.12.780.jar (via aws-java-sdk)
[WARNING] Bundling transitive dependency aws-java-sdk-connectcampaign-1.12.780.jar (via aws-java-sdk)
[WARNING] Bundling transitive dependency aws-java-sdk-connectcases-1.12.780.jar (via aws-java-sdk)
[WARNING] Bundling transitive dependency aws-java-sdk-connectcontactlens-1.12.780.jar (via aws-java-sdk)
[WARNING] Bundling transitive dependency aws-java-sdk-connectparticipant-1.12.780.jar (via aws-java-sdk)
[WARNING] Bundling transitive dependency aws-java-sdk-connectwisdom-1.12.780.jar (via aws-java-sdk)
[WARNING] Bundling transitive dependency aws-java-sdk-controlcatalog-1.12.780.jar (via aws-java-sdk)
[WARNING] Bundling transitive dependency aws-java-sdk-controltower-1.12.780.jar (via aws-java-sdk)
[WARNING] Bundling transitive dependency aws-java-sdk-costandusagereport-1.12.780.jar (via aws-java-sdk)
[WARNING] Bundling transitive dependency aws-java-sdk-costexplorer-1.12.780.jar (via aws-java-sdk)
[WARNING] Bundling transitive dependency aws-java-sdk-costoptimizationhub-1.12.780.jar (via aws-java-sdk)
[WARNING] Bundling transitive dependency aws-java-sdk-customerprofiles-1.12.780.jar (via aws-java-sdk)
[WARNING] Bundling transitive dependency aws-java-sdk-dataexchange-1.12.780.jar (via aws-java-sdk)
[WARNING] Bundling transitive dependency aws-java-sdk-datapipeline-1.12.780.jar (via aws-java-sdk)
[WARNING] Bundling transitive dependency aws-java-sdk-datasync-1.12.780.jar (via aws-java-sdk)
[WARNING] Bundling transitive dependency aws-java-sdk-datazoneexternal-1.12.780.jar (via aws-java-sdk)
[WARNING] Bundling transitive dependency aws-java-sdk-dax-1.12.780.jar (via aws-java-sdk)
[WARNING] Bundling transitive dependency aws-java-sdk-deadline-1.12.780.jar (via aws-java-sdk)
[WARNING] Bundling transitive dependency aws-java-sdk-detective-1.12.780.jar (via aws-java-sdk)
[WARNING] Bundling transitive dependency aws-java-sdk-devicefarm-1.12.780.jar (via aws-java-sdk)
[WARNING] Bundling transitive dependency aws-java-sdk-devopsguru-1.12.780.jar (via aws-java-sdk)
[WARNING] Bundling transitive dependency aws-java-sdk-directconnect-1.12.780.jar (via aws-java-sdk)
[WARNING] Bundling transitive dependency aws-java-sdk-directory-1.12.780.jar (via aws-java-sdk)
[WARNING] Bundling transitive dependency aws-java-sdk-discovery-1.12.780.jar (via aws-java-sdk)
[WARNING] Bundling transitive dependency aws-java-sdk-dlm-1.12.780.jar (via aws-java-sdk)
[WARNING] Bundling transitive dependency aws-java-sdk-dms-1.12.780.jar (via aws-java-sdk)
[WARNING] Bundling transitive dependency aws-java-sdk-docdb-1.12.780.jar (via aws-java-sdk)
[WARNING] Bundling transitive dependency aws-java-sdk-docdbelastic-1.12.780.jar (via aws-java-sdk)
[WARNING] Bundling transitive dependency aws-java-sdk-drs-1.12.780.jar (via aws-java-sdk)
[WARNING] Bundling transitive dependency aws-java-sdk-dynamodb-1.12.780.jar (via aws-java-sdk)
[WARNING] Bundling transitive dependency aws-java-sdk-ebs-1.12.780.jar (via aws-java-sdk)
[WARNING] Bundling transitive dependency aws-java-sdk-ec2instanceconnect-1.12.780.jar (via aws-java-sdk)
[WARNING] Bundling transitive dependency aws-java-sdk-ecrpublic-1.12.780.jar (via aws-java-sdk)
[WARNING] Bundling transitive dependency aws-java-sdk-eks-1.12.780.jar (via aws-java-sdk)
[WARNING] Bundling transitive dependency aws-java-sdk-eksauth-1.12.780.jar (via aws-java-sdk)
[WARNING] Bundling transitive dependency aws-java-sdk-elasticache-1.12.780.jar (via aws-java-sdk)
[WARNING] Bundling transitive dependency aws-java-sdk-elasticinference-1.12.780.jar (via aws-java-sdk)
[WARNING] Bundling transitive dependency aws-java-sdk-elasticloadbalancing-1.12.780.jar (via aws-java-sdk)
[WARNING] Bundling transitive dependency aws-java-sdk-elasticsearch-1.12.780.jar (via aws-java-sdk)
[WARNING] Bundling transitive dependency aws-java-sdk-elastictranscoder-1.12.780.jar (via aws-java-sdk)
[WARNING] Bundling transitive dependency aws-java-sdk-emr-1.12.780.jar (via aws-java-sdk)
[WARNING] Bundling transitive dependency aws-java-sdk-emrcontainers-1.12.780.jar (via aws-java-sdk)
[WARNING] Bundling transitive dependency aws-java-sdk-emrserverless-1.12.780.jar (via aws-java-sdk)
[WARNING] Bundling transitive dependency aws-java-sdk-entityresolution-1.12.780.jar (via aws-java-sdk)
[WARNING] Bundling transitive dependency aws-java-sdk-eventbridge-1.12.780.jar (via aws-java-sdk)
[WARNING] Bundling transitive dependency aws-java-sdk-events-1.12.780.jar (via aws-java-sdk)
[WARNING] Bundling transitive dependency aws-java-sdk-finspace-1.12.780.jar (via aws-java-sdk)
[WARNING] Bundling transitive dependency aws-java-sdk-finspacedata-1.12.780.jar (via aws-java-sdk)
[WARNING] Bundling transitive dependency aws-java-sdk-fis-1.12.780.jar (via aws-java-sdk)
[WARNING] Bundling transitive dependency aws-java-sdk-fms-1.12.780.jar (via aws-java-sdk)
[WARNING] Bundling transitive dependency aws-java-sdk-forecast-1.12.780.jar (via aws-java-sdk)
[WARNING] Bundling transitive dependency aws-java-sdk-forecastquery-1.12.780.jar (via aws-java-sdk)
[WARNING] Bundling transitive dependency aws-java-sdk-frauddetector-1.12.780.jar (via aws-java-sdk)
[WARNING] Bundling transitive dependency aws-java-sdk-freetier-1.12.780.jar (via aws-java-sdk)
[WARNING] Bundling transitive dependency aws-java-sdk-fsx-1.12.780.jar (via aws-java-sdk)
[WARNING] Bundling transitive dependency aws-java-sdk-gamelift-1.12.780.jar (via aws-java-sdk)
[WARNING] Bundling transitive dependency aws-java-sdk-glacier-1.12.780.jar (via aws-java-sdk)
[WARNING] Bundling transitive dependency aws-java-sdk-globalaccelerator-1.12.780.jar (via aws-java-sdk)
[WARNING] Bundling transitive dependency aws-java-sdk-glue-1.12.780.jar (via aws-java-sdk)
[WARNING] Bundling transitive dependency aws-java-sdk-gluedatabrew-1.12.780.jar (via aws-java-sdk)
[WARNING] Bundling transitive dependency aws-java-sdk-greengrass-1.12.780.jar (via aws-java-sdk)
[WARNING] Bundling transitive dependency aws-java-sdk-greengrassv2-1.12.780.jar (via aws-java-sdk)
[WARNING] Bundling transitive dependency aws-java-sdk-groundstation-1.12.780.jar (via aws-java-sdk)
[WARNING] Bundling transitive dependency aws-java-sdk-guardduty-1.12.780.jar (via aws-java-sdk)
[WARNING] Bundling transitive dependency aws-java-sdk-health-1.12.780.jar (via aws-java-sdk)
[WARNING] Bundling transitive dependency aws-java-sdk-healthlake-1.12.780.jar (via aws-java-sdk)
[WARNING] Bundling transitive dependency aws-java-sdk-iamrolesanywhere-1.12.780.jar (via aws-java-sdk)
[WARNING] Bundling transitive dependency aws-java-sdk-identitystore-1.12.780.jar (via aws-java-sdk)
[WARNING] Bundling transitive dependency aws-java-sdk-imagebuilder-1.12.780.jar (via aws-java-sdk)
[WARNING] Bundling transitive dependency aws-java-sdk-importexport-1.12.780.jar (via aws-java-sdk)
[WARNING] Bundling transitive dependency aws-java-sdk-inspector2-1.12.780.jar (via aws-java-sdk)
[WARNING] Bundling transitive dependency aws-java-sdk-inspector-1.12.780.jar (via aws-java-sdk)
[WARNING] Bundling transitive dependency aws-java-sdk-inspectorscan-1.12.780.jar (via aws-java-sdk)
[WARNING] Bundling transitive dependency aws-java-sdk-internetmonitor-1.12.780.jar (via aws-java-sdk)
[WARNING] Bundling transitive dependency aws-java-sdk-iot1clickdevices-1.12.780.jar (via aws-java-sdk)
[WARNING] Bundling transitive dependency aws-java-sdk-iot1clickprojects-1.12.780.jar (via aws-java-sdk)
[WARNING] Bundling transitive dependency aws-java-sdk-iot-1.12.780.jar (via aws-java-sdk)
[WARNING] Bundling transitive dependency aws-java-sdk-iotanalytics-1.12.780.jar (via aws-java-sdk)
[WARNING] Bundling transitive dependency aws-java-sdk-iotdeviceadvisor-1.12.780.jar (via aws-java-sdk)
[WARNING] Bundling transitive dependency aws-java-sdk-iotevents-1.12.780.jar (via aws-java-sdk)
[WARNING] Bundling transitive dependency aws-java-sdk-ioteventsdata-1.12.780.jar (via aws-java-sdk)
[WARNING] Bundling transitive dependency aws-java-sdk-iotfleethub-1.12.780.jar (via aws-java-sdk)
[WARNING] Bundling transitive dependency aws-java-sdk-iotfleetwise-1.12.780.jar (via aws-java-sdk)
[WARNING] Bundling transitive dependency aws-java-sdk-iotjobsdataplane-1.12.780.jar (via aws-java-sdk)
[WARNING] Bundling transitive dependency aws-java-sdk-iotsecuretunneling-1.12.780.jar (via aws-java-sdk)
[WARNING] Bundling transitive dependency aws-java-sdk-iotsitewise-1.12.780.jar (via aws-java-sdk)
[WARNING] Bundling transitive dependency aws-java-sdk-iotthingsgraph-1.12.780.jar (via aws-java-sdk)
[WARNING] Bundling transitive dependency aws-java-sdk-iottwinmaker-1.12.780.jar (via aws-java-sdk)
[WARNING] Bundling transitive dependency aws-java-sdk-iotwireless-1.12.780.jar (via aws-java-sdk)
[WARNING] Bundling transitive dependency aws-java-sdk-ivs-1.12.780.jar (via aws-java-sdk)
[WARNING] Bundling transitive dependency aws-java-sdk-ivschat-1.12.780.jar (via aws-java-sdk)
[WARNING] Bundling transitive dependency aws-java-sdk-ivsrealtime-1.12.780.jar (via aws-java-sdk)
[WARNING] Bundling transitive dependency aws-java-sdk-kafka-1.12.780.jar (via aws-java-sdk)
[WARNING] Bundling transitive dependency aws-java-sdk-kafkaconnect-1.12.780.jar (via aws-java-sdk)
[WARNING] Bundling transitive dependency aws-java-sdk-kendra-1.12.780.jar (via aws-java-sdk)
[WARNING] Bundling transitive dependency aws-java-sdk-kendraranking-1.12.780.jar (via aws-java-sdk)
[WARNING] Bundling transitive dependency aws-java-sdk-keyspaces-1.12.780.jar (via aws-java-sdk)
[WARNING] Bundling transitive dependency aws-java-sdk-kinesisanalyticsv2-1.12.780.jar (via aws-java-sdk)
[WARNING] Bundling transitive dependency aws-java-sdk-kinesisvideo-1.12.780.jar (via aws-java-sdk)
[WARNING] Bundling transitive dependency aws-java-sdk-kinesisvideosignalingchannels-1.12.780.jar (via aws-java-sdk)
[WARNING] Bundling transitive dependency aws-java-sdk-kinesisvideowebrtcstorage-1.12.780.jar (via aws-java-sdk)
[WARNING] Bundling transitive dependency aws-java-sdk-lakeformation-1.12.780.jar (via aws-java-sdk)
[WARNING] Bundling transitive dependency aws-java-sdk-launchwizard-1.12.780.jar (via aws-java-sdk)
[WARNING] Bundling transitive dependency aws-java-sdk-lex-1.12.780.jar (via aws-java-sdk)
[WARNING] Bundling transitive dependency aws-java-sdk-lexmodelbuilding-1.12.780.jar (via aws-java-sdk)
[WARNING] Bundling transitive dependency aws-java-sdk-lexmodelsv2-1.12.780.jar (via aws-java-sdk)
[WARNING] Bundling transitive dependency aws-java-sdk-lexruntimev2-1.12.780.jar (via aws-java-sdk)
[WARNING] Bundling transitive dependency aws-java-sdk-licensemanager-1.12.780.jar (via aws-java-sdk)
[WARNING] Bundling transitive dependency aws-java-sdk-licensemanagerlinuxsubscriptions-1.12.780.jar (via aws-java-sdk)
[WARNING] Bundling transitive dependency aws-java-sdk-licensemanagerusersubscriptions-1.12.780.jar (via aws-java-sdk)
[WARNING] Bundling transitive dependency aws-java-sdk-lightsail-1.12.780.jar (via aws-java-sdk)
[WARNING] Bundling transitive dependency aws-java-sdk-location-1.12.780.jar (via aws-java-sdk)
[WARNING] Bundling transitive dependency aws-java-sdk-lookoutequipment-1.12.780.jar (via aws-java-sdk)
[WARNING] Bundling transitive dependency aws-java-sdk-lookoutforvision-1.12.780.jar (via aws-java-sdk)
[WARNING] Bundling transitive dependency aws-java-sdk-lookoutmetrics-1.12.780.jar (via aws-java-sdk)
[WARNING] Bundling transitive dependency aws-java-sdk-machinelearning-1.12.780.jar (via aws-java-sdk)
[WARNING] Bundling transitive dependency aws-java-sdk-macie2-1.12.780.jar (via aws-java-sdk)
[WARNING] Bundling transitive dependency aws-java-sdk-mailmanager-1.12.780.jar (via aws-java-sdk)
[WARNING] Bundling transitive dependency aws-java-sdk-mainframemodernization-1.12.780.jar (via aws-java-sdk)
[WARNING] Bundling transitive dependency aws-java-sdk-managedblockchain-1.12.780.jar (via aws-java-sdk)
[WARNING] Bundling transitive dependency aws-java-sdk-managedblockchainquery-1.12.780.jar (via aws-java-sdk)
[WARNING] Bundling transitive dependency aws-java-sdk-managedgrafana-1.12.780.jar (via aws-java-sdk)
[WARNING] Bundling transitive dependency aws-java-sdk-marketplaceagreement-1.12.780.jar (via aws-java-sdk)
[WARNING] Bundling transitive dependency aws-java-sdk-marketplacecatalog-1.12.780.jar (via aws-java-sdk)
[WARNING] Bundling transitive dependency aws-java-sdk-marketplacecommerceanalytics-1.12.780.jar (via aws-java-sdk)
[WARNING] Bundling transitive dependency aws-java-sdk-marketplacedeployment-1.12.780.jar (via aws-java-sdk)
[WARNING] Bundling transitive dependency aws-java-sdk-marketplaceentitlement-1.12.780.jar (via aws-java-sdk)
[WARNING] Bundling transitive dependency aws-java-sdk-marketplacemeteringservice-1.12.780.jar (via aws-java-sdk)
[WARNING] Bundling transitive dependency aws-java-sdk-mechanicalturkrequester-1.12.780.jar (via aws-java-sdk)
[WARNING] Bundling transitive dependency aws-java-sdk-mediaconnect-1.12.780.jar (via aws-java-sdk)
[WARNING] Bundling transitive dependency aws-java-sdk-mediaconvert-1.12.780.jar (via aws-java-sdk)
[WARNING] Bundling transitive dependency aws-java-sdk-medialive-1.12.780.jar (via aws-java-sdk)
[WARNING] Bundling transitive dependency aws-java-sdk-mediapackage-1.12.780.jar (via aws-java-sdk)
[WARNING] Bundling transitive dependency aws-java-sdk-mediapackagev2-1.12.780.jar (via aws-java-sdk)
[WARNING] Bundling transitive dependency aws-java-sdk-mediapackagevod-1.12.780.jar (via aws-java-sdk)
[WARNING] Bundling transitive dependency aws-java-sdk-mediastore-1.12.780.jar (via aws-java-sdk)
[WARNING] Bundling transitive dependency aws-java-sdk-mediastoredata-1.12.780.jar (via aws-java-sdk)
[WARNING] Bundling transitive dependency aws-java-sdk-mediatailor-1.12.780.jar (via aws-java-sdk)
[WARNING] Bundling transitive dependency aws-java-sdk-medicalimaging-1.12.780.jar (via aws-java-sdk)
[WARNING] Bundling transitive dependency aws-java-sdk-memorydb-1.12.780.jar (via aws-java-sdk)
[WARNING] Bundling transitive dependency aws-java-sdk-mgn-1.12.780.jar (via aws-java-sdk)
[WARNING] Bundling transitive dependency aws-java-sdk-migrationhub-1.12.780.jar (via aws-java-sdk)
[WARNING] Bundling transitive dependency aws-java-sdk-migrationhubconfig-1.12.780.jar (via aws-java-sdk)
[WARNING] Bundling transitive dependency aws-java-sdk-migrationhuborchestrator-1.12.780.jar (via aws-java-sdk)
[WARNING] Bundling transitive dependency aws-java-sdk-migrationhubrefactorspaces-1.12.780.jar (via aws-java-sdk)
[WARNING] Bundling transitive dependency aws-java-sdk-migrationhubstrategyrecommendations-1.12.780.jar (via aws-java-sdk)
[WARNING] Bundling transitive dependency aws-java-sdk-models-1.12.780.jar (via aws-java-sdk)
[WARNING] Bundling transitive dependency aws-java-sdk-mq-1.12.780.jar (via aws-java-sdk)
[WARNING] Bundling transitive dependency aws-java-sdk-mwaa-1.12.780.jar (via aws-java-sdk)
[WARNING] Bundling transitive dependency aws-java-sdk-neptune-1.12.780.jar (via aws-java-sdk)
[WARNING] Bundling transitive dependency aws-java-sdk-neptunedata-1.12.780.jar (via aws-java-sdk)
[WARNING] Bundling transitive dependency aws-java-sdk-networkfirewall-1.12.780.jar (via aws-java-sdk)
[WARNING] Bundling transitive dependency aws-java-sdk-networkmanager-1.12.780.jar (via aws-java-sdk)
[WARNING] Bundling transitive dependency aws-java-sdk-networkmonitor-1.12.780.jar (via aws-java-sdk)
[WARNING] Bundling transitive dependency aws-java-sdk-nimblestudio-1.12.780.jar (via aws-java-sdk)
[WARNING] Bundling transitive dependency aws-java-sdk-oam-1.12.780.jar (via aws-java-sdk)
[WARNING] Bundling transitive dependency aws-java-sdk-omics-1.12.780.jar (via aws-java-sdk)
[WARNING] Bundling transitive dependency aws-java-sdk-opensearch-1.12.780.jar (via aws-java-sdk)
[WARNING] Bundling transitive dependency aws-java-sdk-opensearchserverless-1.12.780.jar (via aws-java-sdk)
[WARNING] Bundling transitive dependency aws-java-sdk-opsworks-1.12.780.jar (via aws-java-sdk)
[WARNING] Bundling transitive dependency aws-java-sdk-opsworkscm-1.12.780.jar (via aws-java-sdk)
[WARNING] Bundling transitive dependency aws-java-sdk-osis-1.12.780.jar (via aws-java-sdk)
[WARNING] Bundling transitive dependency aws-java-sdk-outposts-1.12.780.jar (via aws-java-sdk)
[WARNING] Bundling transitive dependency aws-java-sdk-panorama-1.12.780.jar (via aws-java-sdk)
[WARNING] Bundling transitive dependency aws-java-sdk-paymentcryptography-1.12.780.jar (via aws-java-sdk)
[WARNING] Bundling transitive dependency aws-java-sdk-paymentcryptographydata-1.12.780.jar (via aws-java-sdk)
[WARNING] Bundling transitive dependency aws-java-sdk-pcaconnectorad-1.12.780.jar (via aws-java-sdk)
[WARNING] Bundling transitive dependency aws-java-sdk-pcaconnectorscep-1.12.780.jar (via aws-java-sdk)
[WARNING] Bundling transitive dependency aws-java-sdk-personalize-1.12.780.jar (via aws-java-sdk)
[WARNING] Bundling transitive dependency aws-java-sdk-personalizeevents-1.12.780.jar (via aws-java-sdk)
[WARNING] Bundling transitive dependency aws-java-sdk-personalizeruntime-1.12.780.jar (via aws-java-sdk)
[WARNING] Bundling transitive dependency aws-java-sdk-pi-1.12.780.jar (via aws-java-sdk)
[WARNING] Bundling transitive dependency aws-java-sdk-pinpoint-1.12.780.jar (via aws-java-sdk)
[WARNING] Bundling transitive dependency aws-java-sdk-pinpointemail-1.12.780.jar (via aws-java-sdk)
[WARNING] Bundling transitive dependency aws-java-sdk-pinpointsmsvoice-1.12.780.jar (via aws-java-sdk)
[WARNING] Bundling transitive dependency aws-java-sdk-pinpointsmsvoicev2-1.12.780.jar (via aws-java-sdk)
[WARNING] Bundling transitive dependency aws-java-sdk-pipes-1.12.780.jar (via aws-java-sdk)
[WARNING] Bundling transitive dependency aws-java-sdk-polly-1.12.780.jar (via aws-java-sdk)
[WARNING] Bundling transitive dependency aws-java-sdk-pricing-1.12.780.jar (via aws-java-sdk)
[WARNING] Bundling transitive dependency aws-java-sdk-private5g-1.12.780.jar (via aws-java-sdk)
[WARNING] Bundling transitive dependency aws-java-sdk-prometheus-1.12.780.jar (via aws-java-sdk)
[WARNING] Bundling transitive dependency aws-java-sdk-proton-1.12.780.jar (via aws-java-sdk)
[WARNING] Bundling transitive dependency aws-java-sdk-qapps-1.12.780.jar (via aws-java-sdk)
[WARNING] Bundling transitive dependency aws-java-sdk-qbusiness-1.12.780.jar (via aws-java-sdk)
[WARNING] Bundling transitive dependency aws-java-sdk-qconnect-1.12.780.jar (via aws-java-sdk)
[WARNING] Bundling transitive dependency aws-java-sdk-qldb-1.12.780.jar (via aws-java-sdk)
[WARNING] Bundling transitive dependency aws-java-sdk-qldbsession-1.12.780.jar (via aws-java-sdk)
[WARNING] Bundling transitive dependency aws-java-sdk-quicksight-1.12.780.jar (via aws-java-sdk)
[WARNING] Bundling transitive dependency aws-java-sdk-ram-1.12.780.jar (via aws-java-sdk)
[WARNING] Bundling transitive dependency aws-java-sdk-rds-1.12.780.jar (via aws-java-sdk)
[WARNING] Bundling transitive dependency aws-java-sdk-rdsdata-1.12.780.jar (via aws-java-sdk)
[WARNING] Bundling transitive dependency aws-java-sdk-recyclebin-1.12.780.jar (via aws-java-sdk)
[WARNING] Bundling transitive dependency aws-java-sdk-redshift-1.12.780.jar (via aws-java-sdk)
[WARNING] Bundling transitive dependency aws-java-sdk-redshiftdataapi-1.12.780.jar (via aws-java-sdk)
[WARNING] Bundling transitive dependency aws-java-sdk-redshiftserverless-1.12.780.jar (via aws-java-sdk)
[WARNING] Bundling transitive dependency aws-java-sdk-rekognition-1.12.780.jar (via aws-java-sdk)
[WARNING] Bundling transitive dependency aws-java-sdk-repostspace-1.12.780.jar (via aws-java-sdk)
[WARNING] Bundling transitive dependency aws-java-sdk-resiliencehub-1.12.780.jar (via aws-java-sdk)
[WARNING] Bundling transitive dependency aws-java-sdk-resourceexplorer2-1.12.780.jar (via aws-java-sdk)
[WARNING] Bundling transitive dependency aws-java-sdk-resourcegroups-1.12.780.jar (via aws-java-sdk)
[WARNING] Bundling transitive dependency aws-java-sdk-resourcegroupstaggingapi-1.12.780.jar (via aws-java-sdk)
[WARNING] Bundling transitive dependency aws-java-sdk-robomaker-1.12.780.jar (via aws-java-sdk)
[WARNING] Bundling transitive dependency aws-java-sdk-route53-1.12.780.jar (via aws-java-sdk)
[WARNING] Bundling transitive dependency aws-java-sdk-route53profiles-1.12.780.jar (via aws-java-sdk)
[WARNING] Bundling transitive dependency aws-java-sdk-route53recoverycluster-1.12.780.jar (via aws-java-sdk)
[WARNING] Bundling transitive dependency aws-java-sdk-route53recoverycontrolconfig-1.12.780.jar (via aws-java-sdk)
[WARNING] Bundling transitive dependency aws-java-sdk-route53recoveryreadiness-1.12.780.jar (via aws-java-sdk)
[WARNING] Bundling transitive dependency aws-java-sdk-route53resolver-1.12.780.jar (via aws-java-sdk)
[WARNING] Bundling transitive dependency aws-java-sdk-s3control-1.12.780.jar (via aws-java-sdk)
[WARNING] Bundling transitive dependency aws-java-sdk-s3outposts-1.12.780.jar (via aws-java-sdk)
[WARNING] Bundling transitive dependency aws-java-sdk-sagemaker-1.12.780.jar (via aws-java-sdk)
[WARNING] Bundling transitive dependency aws-java-sdk-sagemakeredgemanager-1.12.780.jar (via aws-java-sdk)
[WARNING] Bundling transitive dependency aws-java-sdk-sagemakerfeaturestoreruntime-1.12.780.jar (via aws-java-sdk)
[WARNING] Bundling transitive dependency aws-java-sdk-sagemakergeospatial-1.12.780.jar (via aws-java-sdk)
[WARNING] Bundling transitive dependency aws-java-sdk-sagemakermetrics-1.12.780.jar (via aws-java-sdk)
[WARNING] Bundling transitive dependency aws-java-sdk-sagemakerruntime-1.12.780.jar (via aws-java-sdk)
[WARNING] Bundling transitive dependency aws-java-sdk-savingsplans-1.12.780.jar (via aws-java-sdk)
[WARNING] Bundling transitive dependency aws-java-sdk-scheduler-1.12.780.jar (via aws-java-sdk)
[WARNING] Bundling transitive dependency aws-java-sdk-schemas-1.12.780.jar (via aws-java-sdk)
[WARNING] Bundling transitive dependency aws-java-sdk-securityhub-1.12.780.jar (via aws-java-sdk)
[WARNING] Bundling transitive dependency aws-java-sdk-securitylake-1.12.780.jar (via aws-java-sdk)
[WARNING] Bundling transitive dependency aws-java-sdk-serverlessapplicationrepository-1.12.780.jar (via aws-java-sdk)
[WARNING] Bundling transitive dependency aws-java-sdk-servermigration-1.12.780.jar (via aws-java-sdk)
[WARNING] Bundling transitive dependency aws-java-sdk-servicecatalog-1.12.780.jar (via aws-java-sdk)
[WARNING] Bundling transitive dependency aws-java-sdk-servicediscovery-1.12.780.jar (via aws-java-sdk)
[WARNING] Bundling transitive dependency aws-java-sdk-servicequotas-1.12.780.jar (via aws-java-sdk)
[WARNING] Bundling transitive dependency aws-java-sdk-ses-1.12.780.jar (via aws-java-sdk)
[WARNING] Bundling transitive dependency aws-java-sdk-sesv2-1.12.780.jar (via aws-java-sdk)
[WARNING] Bundling transitive dependency aws-java-sdk-shield-1.12.780.jar (via aws-java-sdk)
[WARNING] Bundling transitive dependency aws-java-sdk-signer-1.12.780.jar (via aws-java-sdk)
[WARNING] Bundling transitive dependency aws-java-sdk-simpledb-1.12.780.jar (via aws-java-sdk)
[WARNING] Bundling transitive dependency aws-java-sdk-simpleworkflow-1.12.780.jar (via aws-java-sdk)
[WARNING] Bundling transitive dependency aws-java-sdk-simspaceweaver-1.12.780.jar (via aws-java-sdk)
[WARNING] Bundling transitive dependency aws-java-sdk-snowball-1.12.780.jar (via aws-java-sdk)
[WARNING] Bundling transitive dependency aws-java-sdk-snowdevicemanagement-1.12.780.jar (via aws-java-sdk)
[WARNING] Bundling transitive dependency aws-java-sdk-ssmcontacts-1.12.780.jar (via aws-java-sdk)
[WARNING] Bundling transitive dependency aws-java-sdk-ssmincidents-1.12.780.jar (via aws-java-sdk)
[WARNING] Bundling transitive dependency aws-java-sdk-ssmsap-1.12.780.jar (via aws-java-sdk)
[WARNING] Bundling transitive dependency aws-java-sdk-sso-1.12.780.jar (via aws-java-sdk)
[WARNING] Bundling transitive dependency aws-java-sdk-ssoadmin-1.12.780.jar (via aws-java-sdk)
[WARNING] Bundling transitive dependency aws-java-sdk-ssooidc-1.12.780.jar (via aws-java-sdk)
[WARNING] Bundling transitive dependency aws-java-sdk-stepfunctions-1.12.780.jar (via aws-java-sdk)
[WARNING] Bundling transitive dependency aws-java-sdk-storagegateway-1.12.780.jar (via aws-java-sdk)
[WARNING] Bundling transitive dependency aws-java-sdk-supplychain-1.12.780.jar (via aws-java-sdk)
[WARNING] Bundling transitive dependency aws-java-sdk-support-1.12.780.jar (via aws-java-sdk)
[WARNING] Bundling transitive dependency aws-java-sdk-supportapp-1.12.780.jar (via aws-java-sdk)
[WARNING] Bundling transitive dependency aws-java-sdk-swf-libraries-1.11.22.jar (via aws-java-sdk)
[WARNING] Bundling transitive dependency aws-java-sdk-synthetics-1.12.780.jar (via aws-java-sdk)
[WARNING] Bundling transitive dependency aws-java-sdk-taxsettings-1.12.780.jar (via aws-java-sdk)
[WARNING] Bundling transitive dependency aws-java-sdk-textract-1.12.780.jar (via aws-java-sdk)
[WARNING] Bundling transitive dependency aws-java-sdk-timestreaminfluxdb-1.12.780.jar (via aws-java-sdk)
[WARNING] Bundling transitive dependency aws-java-sdk-timestreamquery-1.12.780.jar (via aws-java-sdk)
[WARNING] Bundling transitive dependency aws-java-sdk-timestreamwrite-1.12.780.jar (via aws-java-sdk)
[WARNING] Bundling transitive dependency aws-java-sdk-tnb-1.12.780.jar (via aws-java-sdk)
[WARNING] Bundling transitive dependency aws-java-sdk-transcribe-1.12.780.jar (via aws-java-sdk)
[WARNING] Bundling transitive dependency aws-java-sdk-transfer-1.12.780.jar (via aws-java-sdk)
[WARNING] Bundling transitive dependency aws-java-sdk-translate-1.12.780.jar (via aws-java-sdk)
[WARNING] Bundling transitive dependency aws-java-sdk-trustedadvisor-1.12.780.jar (via aws-java-sdk)
[WARNING] Bundling transitive dependency aws-java-sdk-verifiedpermissions-1.12.780.jar (via aws-java-sdk)
[WARNING] Bundling transitive dependency aws-java-sdk-voiceid-1.12.780.jar (via aws-java-sdk)
[WARNING] Bundling transitive dependency aws-java-sdk-vpclattice-1.12.780.jar (via aws-java-sdk)
[WARNING] Bundling transitive dependency aws-java-sdk-waf-1.12.780.jar (via aws-java-sdk)
[WARNING] Bundling transitive dependency aws-java-sdk-wafv2-1.12.780.jar (via aws-java-sdk)
[WARNING] Bundling transitive dependency aws-java-sdk-wellarchitected-1.12.780.jar (via aws-java-sdk)
[WARNING] Bundling transitive dependency aws-java-sdk-workdocs-1.12.780.jar (via aws-java-sdk)
[WARNING] Bundling transitive dependency aws-java-sdk-worklink-1.12.780.jar (via aws-java-sdk)
[WARNING] Bundling transitive dependency aws-java-sdk-workmail-1.12.780.jar (via aws-java-sdk)
[WARNING] Bundling transitive dependency aws-java-sdk-workmailmessageflow-1.12.780.jar (via aws-java-sdk)
[WARNING] Bundling transitive dependency aws-java-sdk-workspaces-1.12.780.jar (via aws-java-sdk)
[WARNING] Bundling transitive dependency aws-java-sdk-workspacesthinclient-1.12.780.jar (via aws-java-sdk)
[WARNING] Bundling transitive dependency aws-java-sdk-workspacesweb-1.12.780.jar (via aws-java-sdk)
[WARNING] Bundling transitive dependency aws-java-sdk-xray-1.12.780.jar (via aws-java-sdk)
[INFO] Bundling direct dependency aws-java-sdk-1.12.780.jar
[WARNING] Bundling transitive dependency netty-buffer-4.1.115.Final.jar (via aws-java-sdk)
[WARNING] Bundling transitive dependency netty-codec-http-4.1.115.Final.jar (via aws-java-sdk)
[WARNING] Bundling transitive dependency netty-codec-4.1.115.Final.jar (via aws-java-sdk)
[WARNING] Bundling transitive dependency netty-common-4.1.115.Final.jar (via aws-java-sdk)
[WARNING] Bundling transitive dependency netty-handler-4.1.115.Final.jar (via aws-java-sdk)
[WARNING] Bundling transitive dependency netty-resolver-4.1.115.Final.jar (via aws-java-sdk)
[WARNING] Bundling transitive dependency netty-transport-native-unix-common-4.1.115.Final.jar (via aws-java-sdk)
[WARNING] Bundling transitive dependency netty-transport-4.1.115.Final.jar (via aws-java-sdk)
[INFO] Generating hpi /tmp/plugin-builds/aws-java-sdk-efs/aws-java-sdk/target/aws-java-sdk.hpi
[INFO] Building jar: /tmp/plugin-builds/aws-java-sdk-efs/aws-java-sdk/target/aws-java-sdk.hpi
[INFO] 
[INFO] --- jar:3.4.2:test-jar (maybe-test-jar) @ aws-java-sdk ---
[INFO] Skipping packaging of the test-jar
[INFO] 
[INFO] >>> spotbugs:4.9.2.0:check (spotbugs) > :spotbugs @ aws-java-sdk >>>
[INFO] 
[INFO] --- spotbugs:4.9.2.0:spotbugs (spotbugs) @ aws-java-sdk ---
[INFO] Skipping com.github.spotbugs:spotbugs-maven-plugin:4.9.2.0:spotbugs report goal
[INFO] 
[INFO] <<< spotbugs:4.9.2.0:check (spotbugs) < :spotbugs @ aws-java-sdk <<<
[INFO] 
[INFO] 
[INFO] --- spotbugs:4.9.2.0:check (spotbugs) @ aws-java-sdk ---
[INFO] Spotbugs plugin skipped
[INFO] 
[INFO] --- spotless:2.44.3:check (default) @ aws-java-sdk ---
[INFO] Spotless check skipped
[INFO] 
[INFO] --- install:3.1.4:install (default-install) @ aws-java-sdk ---
[INFO] Installing /tmp/plugin-builds/aws-java-sdk-efs/aws-java-sdk/target/aws-java-sdk-1.12.780-999999-SNAPSHOT.pom to /home/runner/.m2/repository/org/jenkins-ci/plugins/aws-java-sdk/1.12.780-999999-SNAPSHOT/aws-java-sdk-1.12.780-999999-SNAPSHOT.pom
[INFO] Installing /tmp/plugin-builds/aws-java-sdk-efs/aws-java-sdk/target/aws-java-sdk.hpi to /home/runner/.m2/repository/org/jenkins-ci/plugins/aws-java-sdk/1.12.780-999999-SNAPSHOT/aws-java-sdk-1.12.780-999999-SNAPSHOT.hpi
[INFO] Installing /tmp/plugin-builds/aws-java-sdk-efs/aws-java-sdk/target/aws-java-sdk.jar to /home/runner/.m2/repository/org/jenkins-ci/plugins/aws-java-sdk/1.12.780-999999-SNAPSHOT/aws-java-sdk-1.12.780-999999-SNAPSHOT.jar
[INFO] ------------------------------------------------------------------------
[INFO] Reactor Summary for Amazon Web Services SDK :: Parent 1.12.780-999999-SNAPSHOT:
[INFO] 
<<<<<<< HEAD
[INFO] Amazon Web Services SDK :: Parent .................. SUCCESS [  5.334 s]
[INFO] Amazon Web Services SDK :: Minimal ................. SUCCESS [  6.013 s]
[INFO] Amazon Web Services SDK :: Api Gateway ............. SUCCESS [  3.772 s]
[INFO] Amazon Web Services SDK :: Autoscaling ............. SUCCESS [  3.175 s]
[INFO] Amazon Web Services SDK :: CloudFormation .......... SUCCESS [  2.929 s]
[INFO] Amazon Web Services SDK :: CloudFront .............. SUCCESS [  2.630 s]
[INFO] Amazon Web Services SDK :: CloudWatch .............. SUCCESS [  2.515 s]
[INFO] Amazon Web Services SDK :: CodeBuild ............... SUCCESS [  2.495 s]
[INFO] Amazon Web Services SDK :: CodeDeploy .............. SUCCESS [  3.003 s]
[INFO] Amazon Web Services SDK :: EC2 ..................... SUCCESS [  3.177 s]
[INFO] Amazon Web Services SDK :: ECR ..................... SUCCESS [  2.607 s]
[INFO] Amazon Web Services SDK :: ECS ..................... SUCCESS [  2.582 s]
[INFO] Amazon Web Services SDK :: EFS ..................... SUCCESS [  2.562 s]
[INFO] Amazon Web Services SDK :: Elastic Beanstalk ....... SUCCESS [  2.654 s]
[INFO] Amazon Web Services SDK :: Elastic Load Balancing V2 SUCCESS [  2.473 s]
[INFO] Amazon Web Services SDK :: IAM ..................... SUCCESS [  2.654 s]
[INFO] Amazon Web Services SDK :: kinesis ................. SUCCESS [  2.561 s]
[INFO] Amazon Web Services SDK :: Lambda .................. SUCCESS [  2.583 s]
[INFO] Amazon Web Services SDK :: Logs .................... SUCCESS [  2.478 s]
[INFO] Amazon Web Services SDK :: Organizations ........... SUCCESS [  3.025 s]
[INFO] Amazon Web Services SDK :: Secrets Manager ......... SUCCESS [  2.500 s]
[INFO] Amazon Web Services SDK :: SQS ..................... SUCCESS [  2.447 s]
[INFO] Amazon Web Services SDK :: SNS ..................... SUCCESS [  2.460 s]
[INFO] Amazon Web Services SDK :: SSM ..................... SUCCESS [  2.779 s]
[INFO] Amazon Web Services SDK :: All ..................... SUCCESS [ 20.782 s]
[INFO] ------------------------------------------------------------------------
[INFO] BUILD SUCCESS
[INFO] ------------------------------------------------------------------------
[INFO] Total time:  01:34 min
[INFO] Finished at: 2025-07-09T12:51:08+02:00
=======
[INFO] Amazon Web Services SDK :: Parent .................. SUCCESS [  2.349 s]
[INFO] Amazon Web Services SDK :: Minimal ................. SUCCESS [  2.338 s]
[INFO] Amazon Web Services SDK :: Api Gateway ............. SUCCESS [  1.829 s]
[INFO] Amazon Web Services SDK :: Autoscaling ............. SUCCESS [  1.621 s]
[INFO] Amazon Web Services SDK :: CloudFormation .......... SUCCESS [  1.283 s]
[INFO] Amazon Web Services SDK :: CloudFront .............. SUCCESS [  1.299 s]
[INFO] Amazon Web Services SDK :: CloudWatch .............. SUCCESS [  1.492 s]
[INFO] Amazon Web Services SDK :: CodeBuild ............... SUCCESS [  1.354 s]
[INFO] Amazon Web Services SDK :: CodeDeploy .............. SUCCESS [  1.198 s]
[INFO] Amazon Web Services SDK :: EC2 ..................... SUCCESS [  1.357 s]
[INFO] Amazon Web Services SDK :: ECR ..................... SUCCESS [  1.079 s]
[INFO] Amazon Web Services SDK :: ECS ..................... SUCCESS [  1.076 s]
[INFO] Amazon Web Services SDK :: EFS ..................... SUCCESS [  1.050 s]
[INFO] Amazon Web Services SDK :: Elastic Beanstalk ....... SUCCESS [  1.041 s]
[INFO] Amazon Web Services SDK :: Elastic Load Balancing V2 SUCCESS [  1.049 s]
[INFO] Amazon Web Services SDK :: IAM ..................... SUCCESS [  1.050 s]
[INFO] Amazon Web Services SDK :: kinesis ................. SUCCESS [  1.061 s]
[INFO] Amazon Web Services SDK :: Lambda .................. SUCCESS [  1.051 s]
[INFO] Amazon Web Services SDK :: Logs .................... SUCCESS [  1.044 s]
[INFO] Amazon Web Services SDK :: Organizations ........... SUCCESS [  1.026 s]
[INFO] Amazon Web Services SDK :: Secrets Manager ......... SUCCESS [  1.013 s]
[INFO] Amazon Web Services SDK :: SQS ..................... SUCCESS [  1.025 s]
[INFO] Amazon Web Services SDK :: SNS ..................... SUCCESS [  1.033 s]
[INFO] Amazon Web Services SDK :: SSM ..................... SUCCESS [  1.131 s]
[INFO] Amazon Web Services SDK :: All ..................... SUCCESS [  9.985 s]
[INFO] ------------------------------------------------------------------------
[INFO] BUILD SUCCESS
[INFO] ------------------------------------------------------------------------
[INFO] Total time:  41.659 s
[INFO] Finished at: 2025-07-08T03:19:55Z
>>>>>>> ab7ada5f
[INFO] ------------------------------------------------------------------------<|MERGE_RESOLUTION|>--- conflicted
+++ resolved
@@ -2735,38 +2735,6 @@
 [INFO] ------------------------------------------------------------------------
 [INFO] Reactor Summary for Amazon Web Services SDK :: Parent 1.12.780-999999-SNAPSHOT:
 [INFO] 
-<<<<<<< HEAD
-[INFO] Amazon Web Services SDK :: Parent .................. SUCCESS [  5.334 s]
-[INFO] Amazon Web Services SDK :: Minimal ................. SUCCESS [  6.013 s]
-[INFO] Amazon Web Services SDK :: Api Gateway ............. SUCCESS [  3.772 s]
-[INFO] Amazon Web Services SDK :: Autoscaling ............. SUCCESS [  3.175 s]
-[INFO] Amazon Web Services SDK :: CloudFormation .......... SUCCESS [  2.929 s]
-[INFO] Amazon Web Services SDK :: CloudFront .............. SUCCESS [  2.630 s]
-[INFO] Amazon Web Services SDK :: CloudWatch .............. SUCCESS [  2.515 s]
-[INFO] Amazon Web Services SDK :: CodeBuild ............... SUCCESS [  2.495 s]
-[INFO] Amazon Web Services SDK :: CodeDeploy .............. SUCCESS [  3.003 s]
-[INFO] Amazon Web Services SDK :: EC2 ..................... SUCCESS [  3.177 s]
-[INFO] Amazon Web Services SDK :: ECR ..................... SUCCESS [  2.607 s]
-[INFO] Amazon Web Services SDK :: ECS ..................... SUCCESS [  2.582 s]
-[INFO] Amazon Web Services SDK :: EFS ..................... SUCCESS [  2.562 s]
-[INFO] Amazon Web Services SDK :: Elastic Beanstalk ....... SUCCESS [  2.654 s]
-[INFO] Amazon Web Services SDK :: Elastic Load Balancing V2 SUCCESS [  2.473 s]
-[INFO] Amazon Web Services SDK :: IAM ..................... SUCCESS [  2.654 s]
-[INFO] Amazon Web Services SDK :: kinesis ................. SUCCESS [  2.561 s]
-[INFO] Amazon Web Services SDK :: Lambda .................. SUCCESS [  2.583 s]
-[INFO] Amazon Web Services SDK :: Logs .................... SUCCESS [  2.478 s]
-[INFO] Amazon Web Services SDK :: Organizations ........... SUCCESS [  3.025 s]
-[INFO] Amazon Web Services SDK :: Secrets Manager ......... SUCCESS [  2.500 s]
-[INFO] Amazon Web Services SDK :: SQS ..................... SUCCESS [  2.447 s]
-[INFO] Amazon Web Services SDK :: SNS ..................... SUCCESS [  2.460 s]
-[INFO] Amazon Web Services SDK :: SSM ..................... SUCCESS [  2.779 s]
-[INFO] Amazon Web Services SDK :: All ..................... SUCCESS [ 20.782 s]
-[INFO] ------------------------------------------------------------------------
-[INFO] BUILD SUCCESS
-[INFO] ------------------------------------------------------------------------
-[INFO] Total time:  01:34 min
-[INFO] Finished at: 2025-07-09T12:51:08+02:00
-=======
 [INFO] Amazon Web Services SDK :: Parent .................. SUCCESS [  2.349 s]
 [INFO] Amazon Web Services SDK :: Minimal ................. SUCCESS [  2.338 s]
 [INFO] Amazon Web Services SDK :: Api Gateway ............. SUCCESS [  1.829 s]
@@ -2797,5 +2765,4 @@
 [INFO] ------------------------------------------------------------------------
 [INFO] Total time:  41.659 s
 [INFO] Finished at: 2025-07-08T03:19:55Z
->>>>>>> ab7ada5f
 [INFO] ------------------------------------------------------------------------