WARNING: A terminally deprecated method in sun.misc.Unsafe has been called
WARNING: sun.misc.Unsafe::staticFieldBase has been called by com.google.inject.internal.aop.HiddenClassDefiner (file:/usr/share/apache-maven-3.9.10/lib/guice-5.1.0-classes.jar)
WARNING: Please consider reporting this to the maintainers of class com.google.inject.internal.aop.HiddenClassDefiner
WARNING: sun.misc.Unsafe::staticFieldBase will be removed in a future release
[INFO] Scanning for projects...
[INFO] Artifact org.jenkins-ci.tools:maven-hpi-plugin:pom:3.65 is present in the local repository, but cached from a remote repository ID that is unavailable in current build context, verifying that is downloadable from [incrementals (https://repo.jenkins-ci.org/incrementals/, default, releases), central (https://repo.maven.apache.org/maven2, default, releases)]
[INFO] Artifact org.jenkins-ci.tools:maven-hpi-plugin:pom:3.65 is present in the local repository, but cached from a remote repository ID that is unavailable in current build context, verifying that is downloadable from [incrementals (https://repo.jenkins-ci.org/incrementals/, default, releases), central (https://repo.maven.apache.org/maven2, default, releases)]
[WARNING] The POM for org.jenkins-ci.tools:maven-hpi-plugin:jar:3.65 is missing, no dependency information available
[INFO] Artifact org.jenkins-ci.tools:maven-hpi-plugin:jar:3.65 is present in the local repository, but cached from a remote repository ID that is unavailable in current build context, verifying that is downloadable from [incrementals (https://repo.jenkins-ci.org/incrementals/, default, releases), central (https://repo.maven.apache.org/maven2, default, releases)]
[INFO] Artifact org.jenkins-ci.tools:maven-hpi-plugin:jar:3.65 is present in the local repository, but cached from a remote repository ID that is unavailable in current build context, verifying that is downloadable from [incrementals (https://repo.jenkins-ci.org/incrementals/, default, releases), central (https://repo.maven.apache.org/maven2, default, releases)]
[WARNING] Failed to build parent project for io.jenkins.plugins:localization-support:hpi:1.4-SNAPSHOT
[INFO] 
[INFO] --------------< io.jenkins.plugins:localization-support >---------------
[INFO] Building Localization Support Plugin 1.4-SNAPSHOT
[INFO]   from pom.xml
[INFO] --------------------------------[ hpi ]---------------------------------
<<<<<<< HEAD
=======
Downloading from repo.jenkins-ci.org: https://repo.jenkins-ci.org/public/org/kohsuke/metainf-services/metainf-services/1.7/metainf-services-1.7.pom
Downloading from incrementals: https://repo.jenkins-ci.org/incrementals/org/kohsuke/metainf-services/metainf-services/1.7/metainf-services-1.7.pom
Downloading from central: https://repo.maven.apache.org/maven2/org/kohsuke/metainf-services/metainf-services/1.7/metainf-services-1.7.pom
Progress (1): 1.4/2.6 kB
Progress (1): 2.6 kB    
                    
Downloaded from central: https://repo.maven.apache.org/maven2/org/kohsuke/metainf-services/metainf-services/1.7/metainf-services-1.7.pom (2.6 kB at 72 kB/s)
Downloading from repo.jenkins-ci.org: https://repo.jenkins-ci.org/public/org/kohsuke/metainf-services/metainf-services/1.7/metainf-services-1.7.jar
Downloading from incrementals: https://repo.jenkins-ci.org/incrementals/org/kohsuke/metainf-services/metainf-services/1.7/metainf-services-1.7.jar
Downloading from central: https://repo.maven.apache.org/maven2/org/kohsuke/metainf-services/metainf-services/1.7/metainf-services-1.7.jar
Progress (1): 1.4/7.7 kB
Progress (1): 2.8/7.7 kB
Progress (1): 4.1/7.7 kB
Progress (1): 5.5/7.7 kB
Progress (1): 6.9/7.7 kB
Progress (1): 7.7 kB    
                    
Downloaded from central: https://repo.maven.apache.org/maven2/org/kohsuke/metainf-services/metainf-services/1.7/metainf-services-1.7.jar (7.7 kB at 700 kB/s)
>>>>>>> ab7ada5f
[INFO] 
[INFO] --- clean:3.4.1:clean (default-clean) @ localization-support ---
[INFO] 
[INFO] --- hpi:3.65:validate (default-validate) @ localization-support ---
[INFO] Created marker file /tmp/plugin-builds/localization-support/target/java-level/17
[INFO] 
[INFO] --- hpi:3.65:validate-hpi (default-validate-hpi) @ localization-support ---
[INFO] 
[INFO] --- enforcer:3.5.0:enforce (display-info) @ localization-support ---
[INFO] Rule 0: io.jenkins.tools.incrementals.enforcer.RequireExtensionVersion passed
[INFO] Rule 1: org.apache.maven.enforcer.rules.version.RequireMavenVersion passed
[INFO] Rule 2: org.apache.maven.enforcer.rules.version.RequireJavaVersion passed
[INFO] Rule 3: org.codehaus.mojo.extraenforcer.dependencies.EnforceBytecodeVersion passed
[INFO] Rule 4: org.apache.maven.enforcer.rules.dependency.BannedDependencies passed
[INFO] Rule 5: org.apache.maven.enforcer.rules.dependency.BannedDependencies passed
[INFO] Rule 6: org.apache.maven.enforcer.rules.dependency.RequireUpperBoundDeps passed
[INFO] 
[INFO] --- enforcer:3.5.0:enforce (no-snapshots-in-release) @ localization-support ---
[INFO] Rule 0: org.apache.maven.enforcer.rules.dependency.RequireReleaseDeps passed
[INFO] 
[INFO] --- localizer:1.31:generate (default) @ localization-support ---
[INFO] 
[INFO] --- resources:3.3.1:resources (default-resources) @ localization-support ---
[INFO] Copying 4 resources from src/main/resources to target/classes
[INFO] 
[INFO] --- flatten:1.7.0:flatten (flatten) @ localization-support ---
[INFO] Generating flattened POM of project io.jenkins.plugins:localization-support:hpi:1.4-SNAPSHOT...
[INFO] 
[INFO] --- compiler:3.14.0:compile (default-compile) @ localization-support ---
[INFO] Recompiling the module because of changed source code.
[INFO] Compiling 8 source files with javac [debug parameters release 17] to target/classes
[WARNING] Supported source version 'RELEASE_8' from annotation processor 'org.kohsuke.metainf_services.AnnotationProcessorImpl' less than -source '17'
[INFO] io.jenkins.plugins.localization.support.LocalizationMonitor indexed under hudson.Extension
[INFO] io.jenkins.plugins.localization.support.stapler.PluginLocaleDrivenResourceProviderImpl indexed under hudson.Extension
[INFO] 
[INFO] --- access-modifier-checker:1.35:enforce (default-enforce) @ localization-support ---
[INFO] Skipping access modifier checks
[INFO] 
[INFO] --- bridge-method-injector:1.31:process (default) @ localization-support ---
[INFO] 
[INFO] --- hpi:3.65:insert-test (default-insert-test) @ localization-support ---
[INFO] 
[INFO] --- antrun:3.1.0:run (createTempDir) @ localization-support ---
[INFO] Executing tasks
[INFO]     [mkdir] Created dir: /tmp/plugin-builds/localization-support/target/tmp
[INFO] Executed tasks
[INFO] 
[INFO] --- resources:3.3.1:testResources (default-testResources) @ localization-support ---
[INFO] Not copying test resources
[INFO] 
[INFO] --- compiler:3.14.0:testCompile (default-testCompile) @ localization-support ---
[INFO] Not compiling test sources
[INFO] 
[INFO] --- hpi:3.65:test-hpl (default-test-hpl) @ localization-support ---
[INFO] Generating /tmp/plugin-builds/localization-support/target/test-classes/the.hpl
[INFO] 
[INFO] --- hpi:3.65:resolve-test-dependencies (default-resolve-test-dependencies) @ localization-support ---
[INFO] 
[INFO] --- hpi:3.65:test-runtime (default-test-runtime) @ localization-support ---
[INFO] Tests are skipped.
[INFO] 
[INFO] --- surefire:3.5.3:test (default-test) @ localization-support ---
[INFO] Tests are skipped.
[INFO] 
[INFO] --- license:165.v7e11f4e4a_325:process (default) @ localization-support ---
[INFO] 
[INFO] --- hpi:3.65:hpi (default-hpi) @ localization-support ---
[INFO] Generating /tmp/plugin-builds/localization-support/target/localization-support/META-INF/MANIFEST.MF
[INFO] Checking for attached .jar artifact ...
[INFO] Generating jar /tmp/plugin-builds/localization-support/target/localization-support.jar
[INFO] Building jar: /tmp/plugin-builds/localization-support/target/localization-support.jar
[INFO] Exploding webapp...
[INFO] Copy webapp webResources to /tmp/plugin-builds/localization-support/target/localization-support
[INFO] Assembling webapp localization-support in /tmp/plugin-builds/localization-support/target/localization-support
[INFO] Bundling direct dependency metainf-services-1.7.jar
[INFO] Generating hpi /tmp/plugin-builds/localization-support/target/localization-support.hpi
[INFO] Building jar: /tmp/plugin-builds/localization-support/target/localization-support.hpi
[INFO] 
[INFO] --- jar:3.4.2:test-jar (maybe-test-jar) @ localization-support ---
[INFO] Skipping packaging of the test-jar
[INFO] 
[INFO] >>> spotbugs:4.9.3.0:check (spotbugs) > :spotbugs @ localization-support >>>
[INFO] 
[INFO] --- spotbugs:4.9.3.0:spotbugs (spotbugs) @ localization-support ---
[INFO] Skipping com.github.spotbugs:spotbugs-maven-plugin:4.9.3.0:spotbugs report goal
[INFO] 
[INFO] <<< spotbugs:4.9.3.0:check (spotbugs) < :spotbugs @ localization-support <<<
[INFO] 
[INFO] 
[INFO] --- spotbugs:4.9.3.0:check (spotbugs) @ localization-support ---
[INFO] Spotbugs plugin skipped
[INFO] 
[INFO] --- spotless:2.44.4:check (default) @ localization-support ---
[INFO] Spotless check skipped
[INFO] 
[INFO] --- install:3.1.4:install (default-install) @ localization-support ---
[INFO] Installing /tmp/plugin-builds/localization-support/target/localization-support-1.4-SNAPSHOT.pom to /home/runner/.m2/repository/io/jenkins/plugins/localization-support/1.4-SNAPSHOT/localization-support-1.4-SNAPSHOT.pom
[INFO] Installing /tmp/plugin-builds/localization-support/target/localization-support.hpi to /home/runner/.m2/repository/io/jenkins/plugins/localization-support/1.4-SNAPSHOT/localization-support-1.4-SNAPSHOT.hpi
[INFO] Installing /tmp/plugin-builds/localization-support/target/localization-support.jar to /home/runner/.m2/repository/io/jenkins/plugins/localization-support/1.4-SNAPSHOT/localization-support-1.4-SNAPSHOT.jar
[INFO] ------------------------------------------------------------------------
[INFO] BUILD SUCCESS
[INFO] ------------------------------------------------------------------------
<<<<<<< HEAD
[INFO] Total time:  16.654 s
[INFO] Finished at: 2025-07-09T11:49:00+02:00
=======
[INFO] Total time:  6.373 s
[INFO] Finished at: 2025-07-08T02:40:32Z
>>>>>>> ab7ada5f
[INFO] ------------------------------------------------------------------------<|MERGE_RESOLUTION|>--- conflicted
+++ resolved
@@ -14,27 +14,24 @@
 [INFO] Building Localization Support Plugin 1.4-SNAPSHOT
 [INFO]   from pom.xml
 [INFO] --------------------------------[ hpi ]---------------------------------
-<<<<<<< HEAD
-=======
 Downloading from repo.jenkins-ci.org: https://repo.jenkins-ci.org/public/org/kohsuke/metainf-services/metainf-services/1.7/metainf-services-1.7.pom
 Downloading from incrementals: https://repo.jenkins-ci.org/incrementals/org/kohsuke/metainf-services/metainf-services/1.7/metainf-services-1.7.pom
 Downloading from central: https://repo.maven.apache.org/maven2/org/kohsuke/metainf-services/metainf-services/1.7/metainf-services-1.7.pom
-Progress (1): 1.4/2.6 kB
-Progress (1): 2.6 kB    
-                    
+Progress (1): 1.4/2.6 kB+Progress (1): 2.6 kB    +                     Downloaded from central: https://repo.maven.apache.org/maven2/org/kohsuke/metainf-services/metainf-services/1.7/metainf-services-1.7.pom (2.6 kB at 72 kB/s)
 Downloading from repo.jenkins-ci.org: https://repo.jenkins-ci.org/public/org/kohsuke/metainf-services/metainf-services/1.7/metainf-services-1.7.jar
 Downloading from incrementals: https://repo.jenkins-ci.org/incrementals/org/kohsuke/metainf-services/metainf-services/1.7/metainf-services-1.7.jar
 Downloading from central: https://repo.maven.apache.org/maven2/org/kohsuke/metainf-services/metainf-services/1.7/metainf-services-1.7.jar
-Progress (1): 1.4/7.7 kB
-Progress (1): 2.8/7.7 kB
-Progress (1): 4.1/7.7 kB
-Progress (1): 5.5/7.7 kB
-Progress (1): 6.9/7.7 kB
-Progress (1): 7.7 kB    
-                    
+Progress (1): 1.4/7.7 kB+Progress (1): 2.8/7.7 kB+Progress (1): 4.1/7.7 kB+Progress (1): 5.5/7.7 kB+Progress (1): 6.9/7.7 kB+Progress (1): 7.7 kB    +                     Downloaded from central: https://repo.maven.apache.org/maven2/org/kohsuke/metainf-services/metainf-services/1.7/metainf-services-1.7.jar (7.7 kB at 700 kB/s)
->>>>>>> ab7ada5f
 [INFO] 
 [INFO] --- clean:3.4.1:clean (default-clean) @ localization-support ---
 [INFO] 
@@ -137,11 +134,6 @@
 [INFO] ------------------------------------------------------------------------
 [INFO] BUILD SUCCESS
 [INFO] ------------------------------------------------------------------------
-<<<<<<< HEAD
-[INFO] Total time:  16.654 s
-[INFO] Finished at: 2025-07-09T11:49:00+02:00
-=======
 [INFO] Total time:  6.373 s
 [INFO] Finished at: 2025-07-08T02:40:32Z
->>>>>>> ab7ada5f
 [INFO] ------------------------------------------------------------------------