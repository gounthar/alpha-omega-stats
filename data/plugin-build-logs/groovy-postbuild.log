WARNING: A terminally deprecated method in sun.misc.Unsafe has been called
WARNING: sun.misc.Unsafe::staticFieldBase has been called by com.google.inject.internal.aop.HiddenClassDefiner (file:/usr/share/apache-maven-3.9.10/lib/guice-5.1.0-classes.jar)
WARNING: Please consider reporting this to the maintainers of class com.google.inject.internal.aop.HiddenClassDefiner
WARNING: sun.misc.Unsafe::staticFieldBase will be removed in a future release
[INFO] Scanning for projects...
[INFO] Artifact org.jenkins-ci.tools:maven-hpi-plugin:pom:3.66 is present in the local repository, but cached from a remote repository ID that is unavailable in current build context, verifying that is downloadable from [incrementals (https://repo.jenkins-ci.org/incrementals/, default, releases), central (https://repo.maven.apache.org/maven2, default, releases)]
[INFO] Artifact org.jenkins-ci.tools:maven-hpi-plugin:pom:3.66 is present in the local repository, but cached from a remote repository ID that is unavailable in current build context, verifying that is downloadable from [incrementals (https://repo.jenkins-ci.org/incrementals/, default, releases), central (https://repo.maven.apache.org/maven2, default, releases)]
[WARNING] The POM for org.jenkins-ci.tools:maven-hpi-plugin:jar:3.66 is missing, no dependency information available
[INFO] Artifact org.jenkins-ci.tools:maven-hpi-plugin:jar:3.66 is present in the local repository, but cached from a remote repository ID that is unavailable in current build context, verifying that is downloadable from [incrementals (https://repo.jenkins-ci.org/incrementals/, default, releases), central (https://repo.maven.apache.org/maven2, default, releases)]
[INFO] Artifact org.jenkins-ci.tools:maven-hpi-plugin:jar:3.66 is present in the local repository, but cached from a remote repository ID that is unavailable in current build context, verifying that is downloadable from [incrementals (https://repo.jenkins-ci.org/incrementals/, default, releases), central (https://repo.maven.apache.org/maven2, default, releases)]
[WARNING] Failed to build parent project for org.jvnet.hudson.plugins:groovy-postbuild:hpi:999999-SNAPSHOT
[INFO] 
[INFO] -------------< org.jvnet.hudson.plugins:groovy-postbuild >--------------
[INFO] Building Groovy Postbuild 999999-SNAPSHOT
[INFO]   from pom.xml
[INFO] --------------------------------[ hpi ]---------------------------------
<<<<<<< HEAD
=======
Downloading from repo.jenkins-ci.org: https://repo.jenkins-ci.org/public/org/jenkins-ci/plugins/badge/2.8/badge-2.8.pom
Progress (1): 0.5/3.8 kB
Progress (1): 1.9/3.8 kB
Progress (1): 3.3/3.8 kB
Progress (1): 3.8 kB    
                    
Downloaded from repo.jenkins-ci.org: https://repo.jenkins-ci.org/public/org/jenkins-ci/plugins/badge/2.8/badge-2.8.pom (3.8 kB at 7.3 kB/s)
Downloading from repo.jenkins-ci.org: https://repo.jenkins-ci.org/public/org/jenkins-ci/plugins/badge/2.8/badge-2.8.jar
Progress (1): 0.5/87 kB
Progress (1): 1.9/87 kB
Progress (1): 3.3/87 kB
Progress (1): 4.7/87 kB
Progress (1): 6.1/87 kB
Progress (1): 7.5/87 kB
Progress (1): 8.9/87 kB
Progress (1): 10/87 kB 
Progress (1): 12/87 kB
Progress (1): 13/87 kB
Progress (1): 14/87 kB
Progress (1): 16/87 kB
Progress (1): 16/87 kB
Progress (1): 17/87 kB
Progress (1): 19/87 kB
Progress (1): 20/87 kB
Progress (1): 22/87 kB
Progress (1): 23/87 kB
Progress (1): 24/87 kB
Progress (1): 26/87 kB
Progress (1): 27/87 kB
Progress (1): 29/87 kB
Progress (1): 30/87 kB
Progress (1): 31/87 kB
Progress (1): 33/87 kB
Progress (1): 34/87 kB
Progress (1): 36/87 kB
Progress (1): 37/87 kB
Progress (1): 38/87 kB
Progress (1): 40/87 kB
Progress (1): 41/87 kB
Progress (1): 43/87 kB
Progress (1): 44/87 kB
Progress (1): 45/87 kB
Progress (1): 47/87 kB
Progress (1): 48/87 kB
Progress (1): 50/87 kB
Progress (1): 51/87 kB
Progress (1): 52/87 kB
Progress (1): 54/87 kB
Progress (1): 55/87 kB
Progress (1): 57/87 kB
Progress (1): 58/87 kB
Progress (1): 59/87 kB
Progress (1): 61/87 kB
Progress (1): 62/87 kB
Progress (1): 64/87 kB
Progress (1): 65/87 kB
Progress (1): 66/87 kB
Progress (1): 68/87 kB
Progress (1): 69/87 kB
Progress (1): 71/87 kB
Progress (1): 72/87 kB
Progress (1): 73/87 kB
Progress (1): 75/87 kB
Progress (1): 76/87 kB
Progress (1): 78/87 kB
Progress (1): 79/87 kB
Progress (1): 80/87 kB
Progress (1): 82/87 kB
Progress (1): 83/87 kB
Progress (1): 85/87 kB
Progress (1): 86/87 kB
Progress (1): 87 kB   
                   
Downloaded from repo.jenkins-ci.org: https://repo.jenkins-ci.org/public/org/jenkins-ci/plugins/badge/2.8/badge-2.8.jar (87 kB at 293 kB/s)
>>>>>>> ab7ada5f
[INFO] 
[INFO] --- clean:3.5.0:clean (default-clean) @ groovy-postbuild ---
[INFO] 
[INFO] --- hpi:3.66:validate (default-validate) @ groovy-postbuild ---
[INFO] Created marker file /tmp/plugin-builds/groovy-postbuild/target/java-level/17
[INFO] 
[INFO] --- hpi:3.66:validate-hpi (default-validate-hpi) @ groovy-postbuild ---
[INFO] 
[INFO] --- enforcer:3.5.0:enforce (display-info) @ groovy-postbuild ---
[INFO] Rule 0: io.jenkins.tools.incrementals.enforcer.RequireExtensionVersion passed
[INFO] Rule 1: org.apache.maven.enforcer.rules.version.RequireMavenVersion passed
[INFO] Rule 2: org.apache.maven.enforcer.rules.version.RequireJavaVersion passed
[INFO] Rule 3: org.codehaus.mojo.extraenforcer.dependencies.EnforceBytecodeVersion passed
[INFO] Rule 4: org.apache.maven.enforcer.rules.dependency.BannedDependencies passed
[INFO] Rule 5: org.apache.maven.enforcer.rules.dependency.BannedDependencies passed
[INFO] Ignoring requireUpperBoundDeps in org.ow2.asm:asm
[INFO] Rule 6: org.apache.maven.enforcer.rules.dependency.RequireUpperBoundDeps passed
[INFO] 
[INFO] --- enforcer:3.5.0:enforce (no-snapshots-in-release) @ groovy-postbuild ---
[INFO] Rule 0: org.apache.maven.enforcer.rules.dependency.RequireReleaseDeps passed
[INFO] 
[INFO] --- localizer:1.31:generate (default) @ groovy-postbuild ---
[INFO] 
[INFO] --- resources:3.3.1:resources (default-resources) @ groovy-postbuild ---
[INFO] Copying 5 resources from src/main/resources to target/classes
[INFO] 
[INFO] --- flatten:1.7.1:flatten (flatten) @ groovy-postbuild ---
[INFO] Generating flattened POM of project org.jvnet.hudson.plugins:groovy-postbuild:hpi:999999-SNAPSHOT...
[INFO] 
[INFO] --- compiler:3.14.0:compile (default-compile) @ groovy-postbuild ---
[INFO] Recompiling the module because of changed source code.
[INFO] Compiling 6 source files with javac [debug parameters release 17] to target/classes
[INFO] org.jvnet.hudson.plugins.groovypostbuild.GroovyPostbuildDescriptor indexed under hudson.Extension
[INFO] org.jvnet.hudson.plugins.groovypostbuild.WorkflowManager indexed under hudson.Extension
[INFO] /tmp/plugin-builds/groovy-postbuild/src/main/java/org/jvnet/hudson/plugins/groovypostbuild/GroovyPostbuildRecorder.java:[390,12] Generating org/jvnet/hudson/plugins/groovypostbuild/GroovyPostbuildRecorder.stapler
[INFO] /tmp/plugin-builds/groovy-postbuild/src/main/java/org/jvnet/hudson/plugins/groovypostbuild/GroovyPostbuildRecorder.java: Some input files use or override a deprecated API.
[INFO] /tmp/plugin-builds/groovy-postbuild/src/main/java/org/jvnet/hudson/plugins/groovypostbuild/GroovyPostbuildRecorder.java: Recompile with -Xlint:deprecation for details.
[INFO] 
[INFO] --- access-modifier-checker:1.35:enforce (default-enforce) @ groovy-postbuild ---
[INFO] Skipping access modifier checks
[INFO] 
[INFO] --- bridge-method-injector:1.31:process (default) @ groovy-postbuild ---
[INFO] 
[INFO] --- hpi:3.66:insert-test (default-insert-test) @ groovy-postbuild ---
[INFO] 
[INFO] --- antrun:3.1.0:run (createTempDir) @ groovy-postbuild ---
[INFO] Executing tasks
[INFO]     [mkdir] Created dir: /tmp/plugin-builds/groovy-postbuild/target/tmp
[INFO] Executed tasks
[INFO] 
[INFO] --- resources:3.3.1:testResources (default-testResources) @ groovy-postbuild ---
[INFO] Not copying test resources
[INFO] 
[INFO] --- compiler:3.14.0:testCompile (default-testCompile) @ groovy-postbuild ---
[INFO] Not compiling test sources
[INFO] 
[INFO] --- hpi:3.66:test-hpl (default-test-hpl) @ groovy-postbuild ---
[INFO] Generating /tmp/plugin-builds/groovy-postbuild/target/test-classes/the.hpl
[INFO] 
[INFO] --- hpi:3.66:resolve-test-dependencies (default-resolve-test-dependencies) @ groovy-postbuild ---
<<<<<<< HEAD
=======
Downloading from repo.jenkins-ci.org: https://repo.jenkins-ci.org/public/org/jenkins-ci/plugins/badge/2.8/badge-2.8.hpi
Progress (1): 0.5/65 kB
Progress (1): 1.9/65 kB
Progress (1): 3.3/65 kB
Progress (1): 4.7/65 kB
Progress (1): 6.1/65 kB
Progress (1): 7.5/65 kB
Progress (1): 8.9/65 kB
Progress (1): 10/65 kB 
Progress (1): 12/65 kB
Progress (1): 13/65 kB
Progress (1): 14/65 kB
Progress (1): 16/65 kB
Progress (1): 16/65 kB
Progress (1): 17/65 kB
Progress (1): 19/65 kB
Progress (1): 20/65 kB
Progress (1): 22/65 kB
Progress (1): 23/65 kB
Progress (1): 24/65 kB
Progress (1): 26/65 kB
Progress (1): 27/65 kB
Progress (1): 29/65 kB
Progress (1): 30/65 kB
Progress (1): 31/65 kB
Progress (1): 33/65 kB
Progress (1): 34/65 kB
Progress (1): 36/65 kB
Progress (1): 37/65 kB
Progress (1): 38/65 kB
Progress (1): 40/65 kB
Progress (1): 41/65 kB
Progress (1): 43/65 kB
Progress (1): 44/65 kB
Progress (1): 45/65 kB
Progress (1): 47/65 kB
Progress (1): 48/65 kB
Progress (1): 49/65 kB
Progress (1): 51/65 kB
Progress (1): 52/65 kB
Progress (1): 54/65 kB
Progress (1): 55/65 kB
Progress (1): 56/65 kB
Progress (1): 58/65 kB
Progress (1): 59/65 kB
Progress (1): 61/65 kB
Progress (1): 62/65 kB
Progress (1): 63/65 kB
Progress (1): 65 kB   
                   
Downloaded from repo.jenkins-ci.org: https://repo.jenkins-ci.org/public/org/jenkins-ci/plugins/badge/2.8/badge-2.8.hpi (65 kB at 280 kB/s)
>>>>>>> ab7ada5f
[INFO] 
[INFO] --- hpi:3.66:test-runtime (default-test-runtime) @ groovy-postbuild ---
[INFO] Tests are skipped.
[INFO] 
[INFO] --- surefire:3.5.3:test (default-test) @ groovy-postbuild ---
[INFO] Tests are skipped.
[INFO] 
[INFO] --- license:165.v7e11f4e4a_325:process (default) @ groovy-postbuild ---
[INFO] 
[INFO] --- hpi:3.66:hpi (default-hpi) @ groovy-postbuild ---
[INFO] Generating /tmp/plugin-builds/groovy-postbuild/target/groovy-postbuild/META-INF/MANIFEST.MF
[INFO] Checking for attached .jar artifact ...
[INFO] Generating jar /tmp/plugin-builds/groovy-postbuild/target/groovy-postbuild.jar
[INFO] Building jar: /tmp/plugin-builds/groovy-postbuild/target/groovy-postbuild.jar
[INFO] Exploding webapp...
[INFO] Copy webapp webResources to /tmp/plugin-builds/groovy-postbuild/target/groovy-postbuild
[INFO] Assembling webapp groovy-postbuild in /tmp/plugin-builds/groovy-postbuild/target/groovy-postbuild
[INFO] Generating hpi /tmp/plugin-builds/groovy-postbuild/target/groovy-postbuild.hpi
[INFO] Building jar: /tmp/plugin-builds/groovy-postbuild/target/groovy-postbuild.hpi
[INFO] 
[INFO] --- jar:3.4.2:test-jar (maybe-test-jar) @ groovy-postbuild ---
[INFO] Skipping packaging of the test-jar
[INFO] 
[INFO] >>> spotbugs:4.9.3.1:check (spotbugs) > :spotbugs @ groovy-postbuild >>>
[INFO] 
[INFO] --- spotbugs:4.9.3.1:spotbugs (spotbugs) @ groovy-postbuild ---
[INFO] Skipping com.github.spotbugs:spotbugs-maven-plugin:4.9.3.1:spotbugs report goal
[INFO] 
[INFO] <<< spotbugs:4.9.3.1:check (spotbugs) < :spotbugs @ groovy-postbuild <<<
[INFO] 
[INFO] 
[INFO] --- spotbugs:4.9.3.1:check (spotbugs) @ groovy-postbuild ---
[INFO] Spotbugs plugin skipped
[INFO] 
[INFO] --- spotless:2.44.5:check (default) @ groovy-postbuild ---
[INFO] Spotless check skipped
[INFO] 
[INFO] --- install:3.1.4:install (default-install) @ groovy-postbuild ---
[INFO] Installing /tmp/plugin-builds/groovy-postbuild/target/groovy-postbuild-999999-SNAPSHOT.pom to /home/runner/.m2/repository/org/jvnet/hudson/plugins/groovy-postbuild/999999-SNAPSHOT/groovy-postbuild-999999-SNAPSHOT.pom
[INFO] Installing /tmp/plugin-builds/groovy-postbuild/target/groovy-postbuild.hpi to /home/runner/.m2/repository/org/jvnet/hudson/plugins/groovy-postbuild/999999-SNAPSHOT/groovy-postbuild-999999-SNAPSHOT.hpi
[INFO] Installing /tmp/plugin-builds/groovy-postbuild/target/groovy-postbuild.jar to /home/runner/.m2/repository/org/jvnet/hudson/plugins/groovy-postbuild/999999-SNAPSHOT/groovy-postbuild-999999-SNAPSHOT.jar
[INFO] ------------------------------------------------------------------------
[INFO] BUILD SUCCESS
[INFO] ------------------------------------------------------------------------
<<<<<<< HEAD
[INFO] Total time:  15.533 s
[INFO] Finished at: 2025-07-09T12:55:54+02:00
=======
[INFO] Total time:  7.767 s
[INFO] Finished at: 2025-07-08T03:23:18Z
>>>>>>> ab7ada5f
[INFO] ------------------------------------------------------------------------<|MERGE_RESOLUTION|>--- conflicted
+++ resolved
@@ -14,83 +14,80 @@
 [INFO] Building Groovy Postbuild 999999-SNAPSHOT
 [INFO]   from pom.xml
 [INFO] --------------------------------[ hpi ]---------------------------------
-<<<<<<< HEAD
-=======
 Downloading from repo.jenkins-ci.org: https://repo.jenkins-ci.org/public/org/jenkins-ci/plugins/badge/2.8/badge-2.8.pom
-Progress (1): 0.5/3.8 kB
-Progress (1): 1.9/3.8 kB
-Progress (1): 3.3/3.8 kB
-Progress (1): 3.8 kB    
-                    
+Progress (1): 0.5/3.8 kB+Progress (1): 1.9/3.8 kB+Progress (1): 3.3/3.8 kB+Progress (1): 3.8 kB    +                     Downloaded from repo.jenkins-ci.org: https://repo.jenkins-ci.org/public/org/jenkins-ci/plugins/badge/2.8/badge-2.8.pom (3.8 kB at 7.3 kB/s)
 Downloading from repo.jenkins-ci.org: https://repo.jenkins-ci.org/public/org/jenkins-ci/plugins/badge/2.8/badge-2.8.jar
-Progress (1): 0.5/87 kB
-Progress (1): 1.9/87 kB
-Progress (1): 3.3/87 kB
-Progress (1): 4.7/87 kB
-Progress (1): 6.1/87 kB
-Progress (1): 7.5/87 kB
-Progress (1): 8.9/87 kB
-Progress (1): 10/87 kB 
-Progress (1): 12/87 kB
-Progress (1): 13/87 kB
-Progress (1): 14/87 kB
-Progress (1): 16/87 kB
-Progress (1): 16/87 kB
-Progress (1): 17/87 kB
-Progress (1): 19/87 kB
-Progress (1): 20/87 kB
-Progress (1): 22/87 kB
-Progress (1): 23/87 kB
-Progress (1): 24/87 kB
-Progress (1): 26/87 kB
-Progress (1): 27/87 kB
-Progress (1): 29/87 kB
-Progress (1): 30/87 kB
-Progress (1): 31/87 kB
-Progress (1): 33/87 kB
-Progress (1): 34/87 kB
-Progress (1): 36/87 kB
-Progress (1): 37/87 kB
-Progress (1): 38/87 kB
-Progress (1): 40/87 kB
-Progress (1): 41/87 kB
-Progress (1): 43/87 kB
-Progress (1): 44/87 kB
-Progress (1): 45/87 kB
-Progress (1): 47/87 kB
-Progress (1): 48/87 kB
-Progress (1): 50/87 kB
-Progress (1): 51/87 kB
-Progress (1): 52/87 kB
-Progress (1): 54/87 kB
-Progress (1): 55/87 kB
-Progress (1): 57/87 kB
-Progress (1): 58/87 kB
-Progress (1): 59/87 kB
-Progress (1): 61/87 kB
-Progress (1): 62/87 kB
-Progress (1): 64/87 kB
-Progress (1): 65/87 kB
-Progress (1): 66/87 kB
-Progress (1): 68/87 kB
-Progress (1): 69/87 kB
-Progress (1): 71/87 kB
-Progress (1): 72/87 kB
-Progress (1): 73/87 kB
-Progress (1): 75/87 kB
-Progress (1): 76/87 kB
-Progress (1): 78/87 kB
-Progress (1): 79/87 kB
-Progress (1): 80/87 kB
-Progress (1): 82/87 kB
-Progress (1): 83/87 kB
-Progress (1): 85/87 kB
-Progress (1): 86/87 kB
-Progress (1): 87 kB   
-                   
+Progress (1): 0.5/87 kB+Progress (1): 1.9/87 kB+Progress (1): 3.3/87 kB+Progress (1): 4.7/87 kB+Progress (1): 6.1/87 kB+Progress (1): 7.5/87 kB+Progress (1): 8.9/87 kB+Progress (1): 10/87 kB +Progress (1): 12/87 kB+Progress (1): 13/87 kB+Progress (1): 14/87 kB+Progress (1): 16/87 kB+Progress (1): 16/87 kB+Progress (1): 17/87 kB+Progress (1): 19/87 kB+Progress (1): 20/87 kB+Progress (1): 22/87 kB+Progress (1): 23/87 kB+Progress (1): 24/87 kB+Progress (1): 26/87 kB+Progress (1): 27/87 kB+Progress (1): 29/87 kB+Progress (1): 30/87 kB+Progress (1): 31/87 kB+Progress (1): 33/87 kB+Progress (1): 34/87 kB+Progress (1): 36/87 kB+Progress (1): 37/87 kB+Progress (1): 38/87 kB+Progress (1): 40/87 kB+Progress (1): 41/87 kB+Progress (1): 43/87 kB+Progress (1): 44/87 kB+Progress (1): 45/87 kB+Progress (1): 47/87 kB+Progress (1): 48/87 kB+Progress (1): 50/87 kB+Progress (1): 51/87 kB+Progress (1): 52/87 kB+Progress (1): 54/87 kB+Progress (1): 55/87 kB+Progress (1): 57/87 kB+Progress (1): 58/87 kB+Progress (1): 59/87 kB+Progress (1): 61/87 kB+Progress (1): 62/87 kB+Progress (1): 64/87 kB+Progress (1): 65/87 kB+Progress (1): 66/87 kB+Progress (1): 68/87 kB+Progress (1): 69/87 kB+Progress (1): 71/87 kB+Progress (1): 72/87 kB+Progress (1): 73/87 kB+Progress (1): 75/87 kB+Progress (1): 76/87 kB+Progress (1): 78/87 kB+Progress (1): 79/87 kB+Progress (1): 80/87 kB+Progress (1): 82/87 kB+Progress (1): 83/87 kB+Progress (1): 85/87 kB+Progress (1): 86/87 kB+Progress (1): 87 kB   +                    Downloaded from repo.jenkins-ci.org: https://repo.jenkins-ci.org/public/org/jenkins-ci/plugins/badge/2.8/badge-2.8.jar (87 kB at 293 kB/s)
->>>>>>> ab7ada5f
 [INFO] 
 [INFO] --- clean:3.5.0:clean (default-clean) @ groovy-postbuild ---
 [INFO] 
@@ -151,60 +148,57 @@
 [INFO] Generating /tmp/plugin-builds/groovy-postbuild/target/test-classes/the.hpl
 [INFO] 
 [INFO] --- hpi:3.66:resolve-test-dependencies (default-resolve-test-dependencies) @ groovy-postbuild ---
-<<<<<<< HEAD
-=======
 Downloading from repo.jenkins-ci.org: https://repo.jenkins-ci.org/public/org/jenkins-ci/plugins/badge/2.8/badge-2.8.hpi
-Progress (1): 0.5/65 kB
-Progress (1): 1.9/65 kB
-Progress (1): 3.3/65 kB
-Progress (1): 4.7/65 kB
-Progress (1): 6.1/65 kB
-Progress (1): 7.5/65 kB
-Progress (1): 8.9/65 kB
-Progress (1): 10/65 kB 
-Progress (1): 12/65 kB
-Progress (1): 13/65 kB
-Progress (1): 14/65 kB
-Progress (1): 16/65 kB
-Progress (1): 16/65 kB
-Progress (1): 17/65 kB
-Progress (1): 19/65 kB
-Progress (1): 20/65 kB
-Progress (1): 22/65 kB
-Progress (1): 23/65 kB
-Progress (1): 24/65 kB
-Progress (1): 26/65 kB
-Progress (1): 27/65 kB
-Progress (1): 29/65 kB
-Progress (1): 30/65 kB
-Progress (1): 31/65 kB
-Progress (1): 33/65 kB
-Progress (1): 34/65 kB
-Progress (1): 36/65 kB
-Progress (1): 37/65 kB
-Progress (1): 38/65 kB
-Progress (1): 40/65 kB
-Progress (1): 41/65 kB
-Progress (1): 43/65 kB
-Progress (1): 44/65 kB
-Progress (1): 45/65 kB
-Progress (1): 47/65 kB
-Progress (1): 48/65 kB
-Progress (1): 49/65 kB
-Progress (1): 51/65 kB
-Progress (1): 52/65 kB
-Progress (1): 54/65 kB
-Progress (1): 55/65 kB
-Progress (1): 56/65 kB
-Progress (1): 58/65 kB
-Progress (1): 59/65 kB
-Progress (1): 61/65 kB
-Progress (1): 62/65 kB
-Progress (1): 63/65 kB
-Progress (1): 65 kB   
-                   
+Progress (1): 0.5/65 kB+Progress (1): 1.9/65 kB+Progress (1): 3.3/65 kB+Progress (1): 4.7/65 kB+Progress (1): 6.1/65 kB+Progress (1): 7.5/65 kB+Progress (1): 8.9/65 kB+Progress (1): 10/65 kB +Progress (1): 12/65 kB+Progress (1): 13/65 kB+Progress (1): 14/65 kB+Progress (1): 16/65 kB+Progress (1): 16/65 kB+Progress (1): 17/65 kB+Progress (1): 19/65 kB+Progress (1): 20/65 kB+Progress (1): 22/65 kB+Progress (1): 23/65 kB+Progress (1): 24/65 kB+Progress (1): 26/65 kB+Progress (1): 27/65 kB+Progress (1): 29/65 kB+Progress (1): 30/65 kB+Progress (1): 31/65 kB+Progress (1): 33/65 kB+Progress (1): 34/65 kB+Progress (1): 36/65 kB+Progress (1): 37/65 kB+Progress (1): 38/65 kB+Progress (1): 40/65 kB+Progress (1): 41/65 kB+Progress (1): 43/65 kB+Progress (1): 44/65 kB+Progress (1): 45/65 kB+Progress (1): 47/65 kB+Progress (1): 48/65 kB+Progress (1): 49/65 kB+Progress (1): 51/65 kB+Progress (1): 52/65 kB+Progress (1): 54/65 kB+Progress (1): 55/65 kB+Progress (1): 56/65 kB+Progress (1): 58/65 kB+Progress (1): 59/65 kB+Progress (1): 61/65 kB+Progress (1): 62/65 kB+Progress (1): 63/65 kB+Progress (1): 65 kB   +                    Downloaded from repo.jenkins-ci.org: https://repo.jenkins-ci.org/public/org/jenkins-ci/plugins/badge/2.8/badge-2.8.hpi (65 kB at 280 kB/s)
->>>>>>> ab7ada5f
 [INFO] 
 [INFO] --- hpi:3.66:test-runtime (default-test-runtime) @ groovy-postbuild ---
 [INFO] Tests are skipped.
@@ -249,11 +243,6 @@
 [INFO] ------------------------------------------------------------------------
 [INFO] BUILD SUCCESS
 [INFO] ------------------------------------------------------------------------
-<<<<<<< HEAD
-[INFO] Total time:  15.533 s
-[INFO] Finished at: 2025-07-09T12:55:54+02:00
-=======
 [INFO] Total time:  7.767 s
 [INFO] Finished at: 2025-07-08T03:23:18Z
->>>>>>> ab7ada5f
 [INFO] ------------------------------------------------------------------------