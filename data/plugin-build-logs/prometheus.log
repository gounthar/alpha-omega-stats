WARNING: A terminally deprecated method in sun.misc.Unsafe has been called
WARNING: sun.misc.Unsafe::staticFieldBase has been called by com.google.inject.internal.aop.HiddenClassDefiner (file:/usr/share/apache-maven-3.9.10/lib/guice-5.1.0-classes.jar)
WARNING: Please consider reporting this to the maintainers of class com.google.inject.internal.aop.HiddenClassDefiner
WARNING: sun.misc.Unsafe::staticFieldBase will be removed in a future release
[INFO] Scanning for projects...
[INFO] Artifact org.jenkins-ci.tools:maven-hpi-plugin:pom:3.65 is present in the local repository, but cached from a remote repository ID that is unavailable in current build context, verifying that is downloadable from [incrementals (https://repo.jenkins-ci.org/incrementals/, default, releases), central (https://repo.maven.apache.org/maven2, default, releases)]
[INFO] Artifact org.jenkins-ci.tools:maven-hpi-plugin:pom:3.65 is present in the local repository, but cached from a remote repository ID that is unavailable in current build context, verifying that is downloadable from [incrementals (https://repo.jenkins-ci.org/incrementals/, default, releases), central (https://repo.maven.apache.org/maven2, default, releases)]
[WARNING] The POM for org.jenkins-ci.tools:maven-hpi-plugin:jar:3.65 is missing, no dependency information available
[INFO] Artifact org.jenkins-ci.tools:maven-hpi-plugin:jar:3.65 is present in the local repository, but cached from a remote repository ID that is unavailable in current build context, verifying that is downloadable from [incrementals (https://repo.jenkins-ci.org/incrementals/, default, releases), central (https://repo.maven.apache.org/maven2, default, releases)]
[INFO] Artifact org.jenkins-ci.tools:maven-hpi-plugin:jar:3.65 is present in the local repository, but cached from a remote repository ID that is unavailable in current build context, verifying that is downloadable from [incrementals (https://repo.jenkins-ci.org/incrementals/, default, releases), central (https://repo.maven.apache.org/maven2, default, releases)]
[WARNING] Failed to build parent project for org.jenkins-ci.plugins:prometheus:hpi:999999-SNAPSHOT
[INFO] 
[INFO] -----------------< org.jenkins-ci.plugins:prometheus >------------------
[INFO] Building Prometheus metrics plugin 999999-SNAPSHOT
[INFO]   from pom.xml
[INFO] --------------------------------[ hpi ]---------------------------------
<<<<<<< HEAD
=======
Downloading from repo.jenkins-ci.org: https://repo.jenkins-ci.org/public/io/prometheus/simpleclient_dropwizard/0.16.0/simpleclient_dropwizard-0.16.0.pom
Downloading from incrementals: https://repo.jenkins-ci.org/incrementals/io/prometheus/simpleclient_dropwizard/0.16.0/simpleclient_dropwizard-0.16.0.pom
Downloading from central: https://repo.maven.apache.org/maven2/io/prometheus/simpleclient_dropwizard/0.16.0/simpleclient_dropwizard-0.16.0.pom
Progress (1): 1.4/4.0 kB
Progress (1): 2.8/4.0 kB
Progress (1): 4.0 kB    
                    
Downloaded from central: https://repo.maven.apache.org/maven2/io/prometheus/simpleclient_dropwizard/0.16.0/simpleclient_dropwizard-0.16.0.pom (4.0 kB at 100 kB/s)
Downloading from repo.jenkins-ci.org: https://repo.jenkins-ci.org/public/io/prometheus/simpleclient_hotspot/0.16.0/simpleclient_hotspot-0.16.0.pom
Downloading from incrementals: https://repo.jenkins-ci.org/incrementals/io/prometheus/simpleclient_hotspot/0.16.0/simpleclient_hotspot-0.16.0.pom
Downloading from central: https://repo.maven.apache.org/maven2/io/prometheus/simpleclient_hotspot/0.16.0/simpleclient_hotspot-0.16.0.pom
Progress (1): 1.4/4.0 kB
Progress (1): 2.8/4.0 kB
Progress (1): 4.0 kB    
                    
Downloaded from central: https://repo.maven.apache.org/maven2/io/prometheus/simpleclient_hotspot/0.16.0/simpleclient_hotspot-0.16.0.pom (4.0 kB at 285 kB/s)
Downloading from repo.jenkins-ci.org: https://repo.jenkins-ci.org/public/org/jenkins-ci/plugins/cloudbees-disk-usage-simple/241.v0ea_d9a_a_96ee8/cloudbees-disk-usage-simple-241.v0ea_d9a_a_96ee8.pom
Progress (1): 0.4/3.9 kB
Progress (1): 1.8/3.9 kB
Progress (1): 3.2/3.9 kB
Progress (1): 3.9 kB    
                    
Downloaded from repo.jenkins-ci.org: https://repo.jenkins-ci.org/public/org/jenkins-ci/plugins/cloudbees-disk-usage-simple/241.v0ea_d9a_a_96ee8/cloudbees-disk-usage-simple-241.v0ea_d9a_a_96ee8.pom (3.9 kB at 46 kB/s)
Downloading from repo.jenkins-ci.org: https://repo.jenkins-ci.org/public/io/jenkins/plugins/coverage/2.7.0/coverage-2.7.0.pom
Progress (1): 0.5/12 kB
Progress (1): 1.9/12 kB
Progress (1): 3.3/12 kB
Progress (1): 4.7/12 kB
Progress (1): 6.1/12 kB
Progress (1): 7.5/12 kB
Progress (1): 8.9/12 kB
Progress (1): 10/12 kB 
Progress (1): 12/12 kB
Progress (1): 12 kB   
                   
Downloaded from repo.jenkins-ci.org: https://repo.jenkins-ci.org/public/io/jenkins/plugins/coverage/2.7.0/coverage-2.7.0.pom (12 kB at 81 kB/s)
Downloading from repo.jenkins-ci.org: https://repo.jenkins-ci.org/public/edu/hm/hafner/coverage-model/0.55.0/coverage-model-0.55.0.pom
Downloading from incrementals: https://repo.jenkins-ci.org/incrementals/edu/hm/hafner/coverage-model/0.55.0/coverage-model-0.55.0.pom
Downloading from central: https://repo.maven.apache.org/maven2/edu/hm/hafner/coverage-model/0.55.0/coverage-model-0.55.0.pom
Progress (1): 1.4/3.8 kB
Progress (1): 2.8/3.8 kB
Progress (1): 3.8 kB    
                    
Downloaded from central: https://repo.maven.apache.org/maven2/edu/hm/hafner/coverage-model/0.55.0/coverage-model-0.55.0.pom (3.8 kB at 291 kB/s)
Downloading from repo.jenkins-ci.org: https://repo.jenkins-ci.org/public/org/jenkins-ci/plugins/pipeline-stage-view/pipeline-rest-api/2.38/pipeline-rest-api-2.38.pom
Progress (1): 0.4/5.4 kB
Progress (1): 1.8/5.4 kB
Progress (1): 3.2/5.4 kB
Progress (1): 4.6/5.4 kB
Progress (1): 5.4 kB    
                    
Downloaded from repo.jenkins-ci.org: https://repo.jenkins-ci.org/public/org/jenkins-ci/plugins/pipeline-stage-view/pipeline-rest-api/2.38/pipeline-rest-api-2.38.pom (5.4 kB at 67 kB/s)
Downloading from repo.jenkins-ci.org: https://repo.jenkins-ci.org/public/org/jenkins-ci/plugins/pipeline-graph-analysis/241.vc3d48fb_b_2582/pipeline-graph-analysis-241.vc3d48fb_b_2582.pom
Progress (1): 0.4/3.9 kB
Progress (1): 1.8/3.9 kB
Progress (1): 3.2/3.9 kB
Progress (1): 3.9 kB    
                    
Downloaded from repo.jenkins-ci.org: https://repo.jenkins-ci.org/public/org/jenkins-ci/plugins/pipeline-graph-analysis/241.vc3d48fb_b_2582/pipeline-graph-analysis-241.vc3d48fb_b_2582.pom (3.9 kB at 47 kB/s)
Downloading from repo.jenkins-ci.org: https://repo.jenkins-ci.org/public/com/github/stefanbirkner/system-lambda/1.2.1/system-lambda-1.2.1.pom
Downloading from incrementals: https://repo.jenkins-ci.org/incrementals/com/github/stefanbirkner/system-lambda/1.2.1/system-lambda-1.2.1.pom
Downloading from central: https://repo.maven.apache.org/maven2/com/github/stefanbirkner/system-lambda/1.2.1/system-lambda-1.2.1.pom
Progress (1): 1.4/1.8 kB
Progress (1): 1.8 kB    
                    
Downloaded from central: https://repo.maven.apache.org/maven2/com/github/stefanbirkner/system-lambda/1.2.1/system-lambda-1.2.1.pom (1.8 kB at 176 kB/s)
Downloading from repo.jenkins-ci.org: https://repo.jenkins-ci.org/public/io/prometheus/simpleclient_dropwizard/0.16.0/simpleclient_dropwizard-0.16.0.jar
Downloading from repo.jenkins-ci.org: https://repo.jenkins-ci.org/public/io/prometheus/simpleclient_hotspot/0.16.0/simpleclient_hotspot-0.16.0.jar
Downloading from repo.jenkins-ci.org: https://repo.jenkins-ci.org/public/org/jenkins-ci/plugins/cloudbees-disk-usage-simple/241.v0ea_d9a_a_96ee8/cloudbees-disk-usage-simple-241.v0ea_d9a_a_96ee8.jar
Downloading from repo.jenkins-ci.org: https://repo.jenkins-ci.org/public/edu/hm/hafner/coverage-model/0.55.0/coverage-model-0.55.0.jar
Downloading from repo.jenkins-ci.org: https://repo.jenkins-ci.org/public/org/jenkins-ci/plugins/pipeline-stage-view/pipeline-rest-api/2.38/pipeline-rest-api-2.38.jar
Downloading from repo.jenkins-ci.org: https://repo.jenkins-ci.org/public/io/jenkins/plugins/coverage/2.7.0/coverage-2.7.0.jar
Downloading from repo.jenkins-ci.org: https://repo.jenkins-ci.org/public/org/jenkins-ci/plugins/pipeline-graph-analysis/241.vc3d48fb_b_2582/pipeline-graph-analysis-241.vc3d48fb_b_2582.jar
Progress (1): 0.4/20 kB
Progress (1): 1.8/20 kB
Progress (1): 3.2/20 kB
Progress (1): 4.6/20 kB
Progress (1): 6.0/20 kB
Progress (1): 7.4/20 kB
Progress (1): 8.8/20 kB
Progress (1): 10/20 kB 
Progress (2): 10/20 kB | 0.4/74 kB
Progress (2): 10/20 kB | 1.8/74 kB
Progress (2): 10/20 kB | 3.2/74 kB
Progress (2): 10/20 kB | 4.6/74 kB
Progress (2): 10/20 kB | 6.0/74 kB
Progress (3): 10/20 kB | 6.0/74 kB | 0.4/33 kB
Progress (3): 10/20 kB | 6.0/74 kB | 1.8/33 kB
Progress (3): 10/20 kB | 6.0/74 kB | 3.2/33 kB
Progress (3): 10/20 kB | 6.0/74 kB | 4.6/33 kB
Progress (3): 10/20 kB | 6.0/74 kB | 6.0/33 kB
Progress (3): 12/20 kB | 6.0/74 kB | 6.0/33 kB
Progress (3): 13/20 kB | 6.0/74 kB | 6.0/33 kB
Progress (3): 14/20 kB | 6.0/74 kB | 6.0/33 kB
Progress (3): 16/20 kB | 6.0/74 kB | 6.0/33 kB
Progress (3): 17/20 kB | 6.0/74 kB | 6.0/33 kB
Progress (3): 19/20 kB | 6.0/74 kB | 6.0/33 kB
Progress (3): 20/20 kB | 6.0/74 kB | 6.0/33 kB
Progress (3): 20 kB | 6.0/74 kB | 6.0/33 kB   
                                           
Downloaded from repo.jenkins-ci.org: https://repo.jenkins-ci.org/public/org/jenkins-ci/plugins/pipeline-graph-analysis/241.vc3d48fb_b_2582/pipeline-graph-analysis-241.vc3d48fb_b_2582.jar (20 kB at 60 kB/s)
Downloading from repo.jenkins-ci.org: https://repo.jenkins-ci.org/public/com/github/stefanbirkner/system-lambda/1.2.1/system-lambda-1.2.1.jar
Progress (2): 7.4/74 kB | 6.0/33 kB
Progress (2): 8.8/74 kB | 6.0/33 kB
Progress (2): 10/74 kB | 6.0/33 kB 
Progress (2): 12/74 kB | 6.0/33 kB
Progress (2): 13/74 kB | 6.0/33 kB
Progress (2): 14/74 kB | 6.0/33 kB
Progress (2): 16/74 kB | 6.0/33 kB
Progress (2): 16/74 kB | 6.0/33 kB
Progress (2): 17/74 kB | 6.0/33 kB
Progress (2): 19/74 kB | 6.0/33 kB
Progress (2): 20/74 kB | 6.0/33 kB
Progress (2): 22/74 kB | 6.0/33 kB
Progress (2): 23/74 kB | 6.0/33 kB
Progress (2): 24/74 kB | 6.0/33 kB
Progress (2): 26/74 kB | 6.0/33 kB
Progress (2): 27/74 kB | 6.0/33 kB
Progress (2): 29/74 kB | 6.0/33 kB
Progress (2): 30/74 kB | 6.0/33 kB
Progress (2): 31/74 kB | 6.0/33 kB
Progress (2): 33/74 kB | 6.0/33 kB
Progress (2): 33/74 kB | 7.4/33 kB
Progress (2): 33/74 kB | 8.8/33 kB
Progress (2): 33/74 kB | 10/33 kB 
Progress (2): 33/74 kB | 12/33 kB
Progress (2): 33/74 kB | 13/33 kB
Progress (2): 33/74 kB | 14/33 kB
Progress (2): 33/74 kB | 16/33 kB
Progress (2): 33/74 kB | 16/33 kB
Progress (2): 33/74 kB | 17/33 kB
Progress (2): 33/74 kB | 19/33 kB
Progress (2): 33/74 kB | 20/33 kB
Progress (2): 33/74 kB | 21/33 kB
Progress (2): 33/74 kB | 23/33 kB
Progress (2): 33/74 kB | 24/33 kB
Progress (2): 33/74 kB | 26/33 kB
Progress (2): 33/74 kB | 27/33 kB
Progress (2): 33/74 kB | 28/33 kB
Progress (2): 33/74 kB | 30/33 kB
Progress (2): 33/74 kB | 31/33 kB
Progress (2): 33/74 kB | 33/33 kB
Progress (2): 33/74 kB | 33 kB   
                              
Downloaded from repo.jenkins-ci.org: https://repo.jenkins-ci.org/public/org/jenkins-ci/plugins/cloudbees-disk-usage-simple/241.v0ea_d9a_a_96ee8/cloudbees-disk-usage-simple-241.v0ea_d9a_a_96ee8.jar (33 kB at 82 kB/s)
Progress (1): 34/74 kB
Progress (1): 36/74 kB
Progress (1): 37/74 kB
Progress (1): 38/74 kB
Progress (1): 40/74 kB
Progress (1): 41/74 kB
Progress (1): 43/74 kB
Progress (1): 44/74 kB
Progress (1): 45/74 kB
Progress (1): 47/74 kB
Progress (1): 48/74 kB
Progress (1): 50/74 kB
Progress (1): 51/74 kB
Progress (1): 52/74 kB
Progress (1): 54/74 kB
Progress (1): 55/74 kB
Progress (1): 57/74 kB
Progress (1): 58/74 kB
Progress (1): 59/74 kB
Progress (1): 61/74 kB
Progress (1): 62/74 kB
Progress (1): 64/74 kB
Progress (1): 65/74 kB
Progress (1): 66/74 kB
Progress (1): 68/74 kB
Progress (1): 69/74 kB
Progress (1): 71/74 kB
Progress (1): 72/74 kB
Progress (1): 73/74 kB
Progress (1): 74 kB   
                   
Downloaded from repo.jenkins-ci.org: https://repo.jenkins-ci.org/public/org/jenkins-ci/plugins/pipeline-stage-view/pipeline-rest-api/2.38/pipeline-rest-api-2.38.jar (74 kB at 161 kB/s)
Progress (1): 16/273 kB
Progress (1): 17/273 kB
Progress (1): 33/273 kB
Progress (1): 34/273 kB
Progress (1): 51/273 kB
Progress (1): 52/273 kB
Progress (1): 53/273 kB
Progress (1): 70/273 kB
Progress (1): 71/273 kB
Progress (1): 87/273 kB
Progress (1): 88/273 kB
Progress (1): 105/273 kB
Progress (1): 106/273 kB
Progress (1): 122/273 kB
Progress (1): 123/273 kB
Progress (1): 139/273 kB
Progress (1): 140/273 kB
Progress (1): 157/273 kB
Progress (1): 158/273 kB
Progress (1): 174/273 kB
Progress (1): 175/273 kB
Progress (1): 192/273 kB
Progress (1): 193/273 kB
Progress (1): 209/273 kB
Progress (1): 210/273 kB
Progress (1): 226/273 kB
Progress (1): 227/273 kB
Progress (1): 244/273 kB
Progress (1): 245/273 kB
Progress (1): 261/273 kB
Progress (1): 262/273 kB
Progress (1): 273 kB    
                    
Downloaded from repo.jenkins-ci.org: https://repo.jenkins-ci.org/public/io/jenkins/plugins/coverage/2.7.0/coverage-2.7.0.jar (273 kB at 296 kB/s)
Downloading from incrementals: https://repo.jenkins-ci.org/incrementals/io/prometheus/simpleclient_dropwizard/0.16.0/simpleclient_dropwizard-0.16.0.jar
Downloading from incrementals: https://repo.jenkins-ci.org/incrementals/io/prometheus/simpleclient_hotspot/0.16.0/simpleclient_hotspot-0.16.0.jar
Downloading from incrementals: https://repo.jenkins-ci.org/incrementals/edu/hm/hafner/coverage-model/0.55.0/coverage-model-0.55.0.jar
Downloading from incrementals: https://repo.jenkins-ci.org/incrementals/com/github/stefanbirkner/system-lambda/1.2.1/system-lambda-1.2.1.jar
Downloading from central: https://repo.maven.apache.org/maven2/io/prometheus/simpleclient_dropwizard/0.16.0/simpleclient_dropwizard-0.16.0.jar
Progress (1): 1.4/17 kB
Progress (1): 2.8/17 kB
Progress (1): 4.1/17 kB
Progress (1): 5.5/17 kB
Progress (1): 6.9/17 kB
Progress (1): 8.3/17 kB
Progress (1): 9.7/17 kB
Progress (1): 11/17 kB 
Progress (1): 12/17 kB
Progress (1): 14/17 kB
Progress (1): 15/17 kB
Progress (1): 17/17 kB
Progress (1): 17 kB   
                   
Downloaded from central: https://repo.maven.apache.org/maven2/io/prometheus/simpleclient_dropwizard/0.16.0/simpleclient_dropwizard-0.16.0.jar (17 kB at 2.4 MB/s)
Downloading from central: https://repo.maven.apache.org/maven2/io/prometheus/simpleclient_hotspot/0.16.0/simpleclient_hotspot-0.16.0.jar
Downloading from central: https://repo.maven.apache.org/maven2/edu/hm/hafner/coverage-model/0.55.0/coverage-model-0.55.0.jar
Downloading from central: https://repo.maven.apache.org/maven2/com/github/stefanbirkner/system-lambda/1.2.1/system-lambda-1.2.1.jar
Progress (1): 1.4/25 kB
Progress (1): 2.8/25 kB
Progress (1): 4.1/25 kB
Progress (1): 5.5/25 kB
Progress (1): 6.9/25 kB
Progress (1): 8.3/25 kB
Progress (1): 9.7/25 kB
Progress (1): 11/25 kB 
Progress (1): 12/25 kB
Progress (1): 14/25 kB
Progress (1): 15/25 kB
Progress (1): 17/25 kB
Progress (1): 18/25 kB
Progress (1): 19/25 kB
Progress (1): 21/25 kB
Progress (1): 22/25 kB
Progress (1): 23/25 kB
Progress (1): 25 kB   
                   
Downloaded from central: https://repo.maven.apache.org/maven2/io/prometheus/simpleclient_hotspot/0.16.0/simpleclient_hotspot-0.16.0.jar (25 kB at 3.1 MB/s)
Progress (1): 1.4/18 kB
Progress (1): 2.8/18 kB
Progress (1): 4.1/18 kB
Progress (1): 5.5/18 kB
Progress (1): 6.9/18 kB
Progress (1): 8.3/18 kB
Progress (1): 9.7/18 kB
Progress (1): 11/18 kB 
Progress (1): 12/18 kB
Progress (1): 14/18 kB
Progress (1): 15/18 kB
Progress (1): 16/18 kB
Progress (1): 17/18 kB
Progress (1): 18 kB   
                   
Downloaded from central: https://repo.maven.apache.org/maven2/com/github/stefanbirkner/system-lambda/1.2.1/system-lambda-1.2.1.jar (18 kB at 1.3 MB/s)
Progress (1): 1.4/146 kB
Progress (1): 2.8/146 kB
Progress (1): 4.1/146 kB
Progress (1): 5.5/146 kB
Progress (1): 6.9/146 kB
Progress (1): 8.3/146 kB
Progress (1): 9.7/146 kB
Progress (1): 11/146 kB 
Progress (1): 12/146 kB
Progress (1): 14/146 kB
Progress (1): 15/146 kB
Progress (1): 16/146 kB
Progress (1): 32/146 kB
Progress (1): 49/146 kB
Progress (1): 65/146 kB
Progress (1): 81/146 kB
Progress (1): 98/146 kB
Progress (1): 114/146 kB
Progress (1): 130/146 kB
Progress (1): 146 kB    
                    
Downloaded from central: https://repo.maven.apache.org/maven2/edu/hm/hafner/coverage-model/0.55.0/coverage-model-0.55.0.jar (146 kB at 1.5 MB/s)
>>>>>>> ab7ada5f
[INFO] 
[INFO] --- clean:3.4.1:clean (default-clean) @ prometheus ---
[INFO] 
[INFO] --- hpi:3.65:validate (default-validate) @ prometheus ---
[INFO] Created marker file /tmp/plugin-builds/prometheus/target/java-level/17
[INFO] 
[INFO] --- hpi:3.65:validate-hpi (default-validate-hpi) @ prometheus ---
[INFO] 
[INFO] --- enforcer:3.5.0:enforce (display-info) @ prometheus ---
[INFO] Rule 0: io.jenkins.tools.incrementals.enforcer.RequireExtensionVersion passed
[INFO] Rule 1: org.apache.maven.enforcer.rules.version.RequireMavenVersion passed
[INFO] Rule 2: org.apache.maven.enforcer.rules.version.RequireJavaVersion passed
[INFO] Rule 3: org.codehaus.mojo.extraenforcer.dependencies.EnforceBytecodeVersion passed
[INFO] Rule 4: org.apache.maven.enforcer.rules.dependency.BannedDependencies passed
[INFO] Rule 5: org.apache.maven.enforcer.rules.dependency.BannedDependencies passed
[INFO] Ignoring requireUpperBoundDeps in org.ow2.asm:asm
[INFO] Rule 6: org.apache.maven.enforcer.rules.dependency.RequireUpperBoundDeps passed
[INFO] 
[INFO] --- enforcer:3.5.0:enforce (no-snapshots-in-release) @ prometheus ---
[INFO] Rule 0: org.apache.maven.enforcer.rules.dependency.RequireReleaseDeps passed
[INFO] 
[INFO] --- localizer:1.31:generate (default) @ prometheus ---
[INFO] 
[INFO] --- resources:3.3.1:resources (default-resources) @ prometheus ---
[INFO] Copying 27 resources from src/main/resources to target/classes
[INFO] 
[INFO] --- flatten:1.7.0:flatten (flatten) @ prometheus ---
[INFO] Generating flattened POM of project org.jenkins-ci.plugins:prometheus:hpi:999999-SNAPSHOT...
[INFO] 
[INFO] --- compiler:3.14.0:compile (default-compile) @ prometheus ---
[INFO] Recompiling the module because of changed source code.
[INFO] Compiling 101 source files with javac [debug parameters release 17] to target/classes
[INFO] org.jenkinsci.plugins.prometheus.collectors.builds.BuildCompletionListener.getInstance indexed under hudson.Extension
[INFO] org.jenkinsci.plugins.prometheus.config.PrometheusConfiguration indexed under hudson.Extension
[INFO] org.jenkinsci.plugins.prometheus.config.disabledmetrics.DisabledMetricConfig.DescriptorImpl indexed under hudson.Extension
[INFO] org.jenkinsci.plugins.prometheus.config.disabledmetrics.JobRegexDisabledMetric.DescriptorImpl indexed under hudson.Extension
[INFO] org.jenkinsci.plugins.prometheus.config.disabledmetrics.NamedDisabledMetric.DescriptorImpl indexed under hudson.Extension
[INFO] org.jenkinsci.plugins.prometheus.config.disabledmetrics.RegexDisabledMetric.DescriptorImpl indexed under hudson.Extension
[INFO] org.jenkinsci.plugins.prometheus.rest.PrometheusAction indexed under hudson.Extension
[INFO] org.jenkinsci.plugins.prometheus.service.PrometheusAsyncWorker indexed under hudson.Extension
[INFO] /tmp/plugin-builds/prometheus/src/main/java/org/jenkinsci/plugins/prometheus/config/disabledmetrics/DisabledMetricConfig.java:[17,12] Generating org/jenkinsci/plugins/prometheus/config/disabledmetrics/DisabledMetricConfig.stapler
[INFO] /tmp/plugin-builds/prometheus/src/main/java/org/jenkinsci/plugins/prometheus/config/disabledmetrics/JobRegexDisabledMetric.java:[13,12] Generating org/jenkinsci/plugins/prometheus/config/disabledmetrics/JobRegexDisabledMetric.stapler
[INFO] /tmp/plugin-builds/prometheus/src/main/java/org/jenkinsci/plugins/prometheus/config/disabledmetrics/NamedDisabledMetric.java:[13,12] Generating org/jenkinsci/plugins/prometheus/config/disabledmetrics/NamedDisabledMetric.stapler
[INFO] /tmp/plugin-builds/prometheus/src/main/java/org/jenkinsci/plugins/prometheus/config/disabledmetrics/RegexDisabledMetric.java:[13,12] Generating org/jenkinsci/plugins/prometheus/config/disabledmetrics/RegexDisabledMetric.stapler
[INFO] /tmp/plugin-builds/prometheus/src/main/java/org/jenkinsci/plugins/prometheus/config/PrometheusConfiguration.java:[328,27] Generating org/jenkinsci/plugins/prometheus/config/PrometheusConfiguration/doCheckCollectingMetricsPeriodInSeconds.stapler
[INFO] /tmp/plugin-builds/prometheus/src/main/java/org/jenkinsci/plugins/prometheus/config/PrometheusConfiguration.java:[318,27] Generating org/jenkinsci/plugins/prometheus/config/PrometheusConfiguration/doCheckPath.stapler
[INFO] /tmp/plugin-builds/prometheus/src/main/java/org/jenkinsci/plugins/prometheus/collectors/builds/BuildCollectorFactory.java: Some input files use unchecked or unsafe operations.
[INFO] /tmp/plugin-builds/prometheus/src/main/java/org/jenkinsci/plugins/prometheus/collectors/builds/BuildCollectorFactory.java: Recompile with -Xlint:unchecked for details.
[INFO] 
[INFO] --- access-modifier-checker:1.35:enforce (default-enforce) @ prometheus ---
[INFO] Skipping access modifier checks
[INFO] 
[INFO] --- bridge-method-injector:1.31:process (default) @ prometheus ---
[INFO] 
[INFO] --- hpi:3.65:insert-test (default-insert-test) @ prometheus ---
[INFO] 
[INFO] --- antrun:3.1.0:run (createTempDir) @ prometheus ---
[INFO] Executing tasks
[INFO]     [mkdir] Created dir: /tmp/plugin-builds/prometheus/target/tmp
[INFO] Executed tasks
[INFO] 
[INFO] --- resources:3.3.1:testResources (default-testResources) @ prometheus ---
[INFO] Not copying test resources
[INFO] 
[INFO] --- compiler:3.14.0:testCompile (default-testCompile) @ prometheus ---
[INFO] Not compiling test sources
[INFO] 
[INFO] --- hpi:3.65:test-hpl (default-test-hpl) @ prometheus ---
[INFO] Generating /tmp/plugin-builds/prometheus/target/test-classes/the.hpl
[INFO] 
[INFO] --- hpi:3.65:resolve-test-dependencies (default-resolve-test-dependencies) @ prometheus ---
<<<<<<< HEAD
=======
Downloading from repo.jenkins-ci.org: https://repo.jenkins-ci.org/public/io/jenkins/plugins/coverage/2.7.0/coverage-2.7.0.hpi
Progress (1): 16/384 kB
Progress (1): 17/384 kB
Progress (1): 33/384 kB
Progress (1): 34/384 kB
Progress (1): 51/384 kB
Progress (1): 52/384 kB
Progress (1): 62/384 kB
Progress (1): 69/384 kB
Progress (1): 85/384 kB
Progress (1): 86/384 kB
Progress (1): 103/384 kB
Progress (1): 104/384 kB
Progress (1): 120/384 kB
Progress (1): 121/384 kB
Progress (1): 138/384 kB
Progress (1): 139/384 kB
Progress (1): 155/384 kB
Progress (1): 156/384 kB
Progress (1): 172/384 kB
Progress (1): 174/384 kB
Progress (1): 190/384 kB
Progress (1): 191/384 kB
Progress (1): 207/384 kB
Progress (1): 208/384 kB
Progress (1): 225/384 kB
Progress (1): 226/384 kB
Progress (1): 242/384 kB
Progress (1): 243/384 kB
Progress (1): 260/384 kB
Progress (1): 261/384 kB
Progress (1): 277/384 kB
Progress (1): 278/384 kB
Progress (1): 294/384 kB
Progress (1): 295/384 kB
Progress (1): 312/384 kB
Progress (1): 313/384 kB
Progress (1): 329/384 kB
Progress (1): 330/384 kB
Progress (1): 347/384 kB
Progress (1): 348/384 kB
Progress (1): 364/384 kB
Progress (1): 365/384 kB
Progress (1): 381/384 kB
Progress (1): 382/384 kB
Progress (1): 384 kB    
                    
Downloaded from repo.jenkins-ci.org: https://repo.jenkins-ci.org/public/io/jenkins/plugins/coverage/2.7.0/coverage-2.7.0.hpi (384 kB at 499 kB/s)
Downloading from repo.jenkins-ci.org: https://repo.jenkins-ci.org/public/org/jenkins-ci/plugins/pipeline-stage-view/pipeline-rest-api/2.38/pipeline-rest-api-2.38.hpi
Downloading from repo.jenkins-ci.org: https://repo.jenkins-ci.org/public/org/jenkins-ci/plugins/cloudbees-disk-usage-simple/241.v0ea_d9a_a_96ee8/cloudbees-disk-usage-simple-241.v0ea_d9a_a_96ee8.hpi
Downloading from repo.jenkins-ci.org: https://repo.jenkins-ci.org/public/org/jenkins-ci/plugins/pipeline-graph-analysis/241.vc3d48fb_b_2582/pipeline-graph-analysis-241.vc3d48fb_b_2582.hpi
Progress (1): 0.4/21 kB
Progress (1): 1.8/21 kB
Progress (1): 3.2/21 kB
Progress (1): 4.6/21 kB
Progress (1): 6.0/21 kB
Progress (2): 6.0/21 kB | 0.4/32 kB
Progress (2): 6.0/21 kB | 1.8/32 kB
Progress (3): 6.0/21 kB | 1.8/32 kB | 0.4/70 kB
Progress (3): 6.0/21 kB | 3.2/32 kB | 0.4/70 kB
Progress (3): 6.0/21 kB | 3.2/32 kB | 1.8/70 kB
Progress (3): 6.0/21 kB | 4.6/32 kB | 1.8/70 kB
Progress (3): 6.0/21 kB | 4.6/32 kB | 3.2/70 kB
Progress (3): 6.0/21 kB | 6.0/32 kB | 3.2/70 kB
Progress (3): 6.0/21 kB | 6.0/32 kB | 4.6/70 kB
Progress (3): 6.0/21 kB | 6.0/32 kB | 6.0/70 kB
Progress (3): 7.4/21 kB | 6.0/32 kB | 6.0/70 kB
Progress (3): 8.8/21 kB | 6.0/32 kB | 6.0/70 kB
Progress (3): 10/21 kB | 6.0/32 kB | 6.0/70 kB 
Progress (3): 12/21 kB | 6.0/32 kB | 6.0/70 kB
Progress (3): 13/21 kB | 6.0/32 kB | 6.0/70 kB
Progress (3): 14/21 kB | 6.0/32 kB | 6.0/70 kB
Progress (3): 16/21 kB | 6.0/32 kB | 6.0/70 kB
Progress (3): 17/21 kB | 6.0/32 kB | 6.0/70 kB
Progress (3): 19/21 kB | 6.0/32 kB | 6.0/70 kB
Progress (3): 20/21 kB | 6.0/32 kB | 6.0/70 kB
Progress (3): 21 kB | 6.0/32 kB | 6.0/70 kB   
                                           
Downloaded from repo.jenkins-ci.org: https://repo.jenkins-ci.org/public/org/jenkins-ci/plugins/pipeline-graph-analysis/241.vc3d48fb_b_2582/pipeline-graph-analysis-241.vc3d48fb_b_2582.hpi (21 kB at 135 kB/s)
Progress (2): 7.4/32 kB | 6.0/70 kB
Progress (2): 8.8/32 kB | 6.0/70 kB
Progress (2): 10/32 kB | 6.0/70 kB 
Progress (2): 12/32 kB | 6.0/70 kB
Progress (2): 13/32 kB | 6.0/70 kB
Progress (2): 14/32 kB | 6.0/70 kB
Progress (2): 16/32 kB | 6.0/70 kB
Progress (2): 16/32 kB | 6.0/70 kB
Progress (2): 17/32 kB | 6.0/70 kB
Progress (2): 19/32 kB | 6.0/70 kB
Progress (2): 20/32 kB | 6.0/70 kB
Progress (2): 21/32 kB | 6.0/70 kB
Progress (2): 23/32 kB | 6.0/70 kB
Progress (2): 24/32 kB | 6.0/70 kB
Progress (2): 26/32 kB | 6.0/70 kB
Progress (2): 27/32 kB | 6.0/70 kB
Progress (2): 28/32 kB | 6.0/70 kB
Progress (2): 30/32 kB | 6.0/70 kB
Progress (2): 31/32 kB | 6.0/70 kB
Progress (2): 32 kB | 6.0/70 kB   
Progress (2): 32 kB | 7.4/70 kB
                               
Downloaded from repo.jenkins-ci.org: https://repo.jenkins-ci.org/public/org/jenkins-ci/plugins/cloudbees-disk-usage-simple/241.v0ea_d9a_a_96ee8/cloudbees-disk-usage-simple-241.v0ea_d9a_a_96ee8.hpi (32 kB at 204 kB/s)
Progress (1): 8.8/70 kB
Progress (1): 10/70 kB 
Progress (1): 12/70 kB
Progress (1): 13/70 kB
Progress (1): 14/70 kB
Progress (1): 16/70 kB
Progress (1): 17/70 kB
Progress (1): 19/70 kB
Progress (1): 20/70 kB
Progress (1): 21/70 kB
Progress (1): 23/70 kB
Progress (1): 24/70 kB
Progress (1): 26/70 kB
Progress (1): 27/70 kB
Progress (1): 28/70 kB
Progress (1): 30/70 kB
Progress (1): 31/70 kB
Progress (1): 33/70 kB
Progress (1): 34/70 kB
Progress (1): 35/70 kB
Progress (1): 37/70 kB
Progress (1): 38/70 kB
Progress (1): 40/70 kB
Progress (1): 41/70 kB
Progress (1): 42/70 kB
Progress (1): 44/70 kB
Progress (1): 45/70 kB
Progress (1): 47/70 kB
Progress (1): 48/70 kB
Progress (1): 49/70 kB
Progress (1): 51/70 kB
Progress (1): 52/70 kB
Progress (1): 54/70 kB
Progress (1): 55/70 kB
Progress (1): 56/70 kB
Progress (1): 58/70 kB
Progress (1): 59/70 kB
Progress (1): 61/70 kB
Progress (1): 62/70 kB
Progress (1): 63/70 kB
Progress (1): 65/70 kB
Progress (1): 66/70 kB
Progress (1): 68/70 kB
Progress (1): 69/70 kB
Progress (1): 70 kB   
                   
Downloaded from repo.jenkins-ci.org: https://repo.jenkins-ci.org/public/org/jenkins-ci/plugins/pipeline-stage-view/pipeline-rest-api/2.38/pipeline-rest-api-2.38.hpi (70 kB at 300 kB/s)
>>>>>>> ab7ada5f
[INFO] 
[INFO] --- hpi:3.65:test-runtime (default-test-runtime) @ prometheus ---
[INFO] Tests are skipped.
[INFO] 
[INFO] --- surefire:3.5.3:test (default-test) @ prometheus ---
[INFO] Tests are skipped.
[INFO] 
[INFO] --- license:165.v7e11f4e4a_325:process (default) @ prometheus ---
[INFO] 
[INFO] --- hpi:3.65:hpi (default-hpi) @ prometheus ---
[INFO] Generating /tmp/plugin-builds/prometheus/target/prometheus/META-INF/MANIFEST.MF
[INFO] Checking for attached .jar artifact ...
[INFO] Generating jar /tmp/plugin-builds/prometheus/target/prometheus.jar
[INFO] Building jar: /tmp/plugin-builds/prometheus/target/prometheus.jar
[INFO] Exploding webapp...
[INFO] Copy webapp webResources to /tmp/plugin-builds/prometheus/target/prometheus
[INFO] Assembling webapp prometheus in /tmp/plugin-builds/prometheus/target/prometheus
[INFO] Bundling direct dependency simpleclient-0.16.0.jar
[INFO] Bundling direct dependency simpleclient_common-0.16.0.jar
[INFO] Bundling direct dependency simpleclient_dropwizard-0.16.0.jar
[INFO] Bundling direct dependency simpleclient_hotspot-0.16.0.jar
[WARNING] Bundling transitive dependency simpleclient_tracer_common-0.16.0.jar (via simpleclient)
[WARNING] Bundling transitive dependency simpleclient_tracer_otel-0.16.0.jar (via simpleclient)
[WARNING] Bundling transitive dependency simpleclient_tracer_otel_agent-0.16.0.jar (via simpleclient)
[INFO] Generating hpi /tmp/plugin-builds/prometheus/target/prometheus.hpi
[INFO] Building jar: /tmp/plugin-builds/prometheus/target/prometheus.hpi
[INFO] 
[INFO] --- jar:3.4.2:test-jar (maybe-test-jar) @ prometheus ---
[INFO] Skipping packaging of the test-jar
[INFO] 
[INFO] >>> spotbugs:4.9.3.0:check (spotbugs) > :spotbugs @ prometheus >>>
[INFO] 
[INFO] --- spotbugs:4.9.3.0:spotbugs (spotbugs) @ prometheus ---
[INFO] Skipping com.github.spotbugs:spotbugs-maven-plugin:4.9.3.0:spotbugs report goal
[INFO] 
[INFO] <<< spotbugs:4.9.3.0:check (spotbugs) < :spotbugs @ prometheus <<<
[INFO] 
[INFO] 
[INFO] --- spotbugs:4.9.3.0:check (spotbugs) @ prometheus ---
[INFO] Spotbugs plugin skipped
[INFO] 
[INFO] --- spotless:2.44.4:check (default) @ prometheus ---
[INFO] Spotless check skipped
[INFO] 
[INFO] --- install:3.1.4:install (default-install) @ prometheus ---
[INFO] Installing /tmp/plugin-builds/prometheus/target/prometheus-999999-SNAPSHOT.pom to /home/runner/.m2/repository/org/jenkins-ci/plugins/prometheus/999999-SNAPSHOT/prometheus-999999-SNAPSHOT.pom
[INFO] Installing /tmp/plugin-builds/prometheus/target/prometheus.hpi to /home/runner/.m2/repository/org/jenkins-ci/plugins/prometheus/999999-SNAPSHOT/prometheus-999999-SNAPSHOT.hpi
[INFO] Installing /tmp/plugin-builds/prometheus/target/prometheus.jar to /home/runner/.m2/repository/org/jenkins-ci/plugins/prometheus/999999-SNAPSHOT/prometheus-999999-SNAPSHOT.jar
[INFO] ------------------------------------------------------------------------
[INFO] BUILD SUCCESS
[INFO] ------------------------------------------------------------------------
<<<<<<< HEAD
[INFO] Total time:  17.645 s
[INFO] Finished at: 2025-07-09T12:54:24+02:00
=======
[INFO] Total time:  12.620 s
[INFO] Finished at: 2025-07-08T03:22:32Z
>>>>>>> ab7ada5f
[INFO] ------------------------------------------------------------------------<|MERGE_RESOLUTION|>--- conflicted
+++ resolved
@@ -14,73 +14,71 @@
 [INFO] Building Prometheus metrics plugin 999999-SNAPSHOT
 [INFO]   from pom.xml
 [INFO] --------------------------------[ hpi ]---------------------------------
-<<<<<<< HEAD
-=======
 Downloading from repo.jenkins-ci.org: https://repo.jenkins-ci.org/public/io/prometheus/simpleclient_dropwizard/0.16.0/simpleclient_dropwizard-0.16.0.pom
 Downloading from incrementals: https://repo.jenkins-ci.org/incrementals/io/prometheus/simpleclient_dropwizard/0.16.0/simpleclient_dropwizard-0.16.0.pom
 Downloading from central: https://repo.maven.apache.org/maven2/io/prometheus/simpleclient_dropwizard/0.16.0/simpleclient_dropwizard-0.16.0.pom
-Progress (1): 1.4/4.0 kB
-Progress (1): 2.8/4.0 kB
-Progress (1): 4.0 kB    
-                    
+Progress (1): 1.4/4.0 kB+Progress (1): 2.8/4.0 kB+Progress (1): 4.0 kB    +                     Downloaded from central: https://repo.maven.apache.org/maven2/io/prometheus/simpleclient_dropwizard/0.16.0/simpleclient_dropwizard-0.16.0.pom (4.0 kB at 100 kB/s)
 Downloading from repo.jenkins-ci.org: https://repo.jenkins-ci.org/public/io/prometheus/simpleclient_hotspot/0.16.0/simpleclient_hotspot-0.16.0.pom
 Downloading from incrementals: https://repo.jenkins-ci.org/incrementals/io/prometheus/simpleclient_hotspot/0.16.0/simpleclient_hotspot-0.16.0.pom
 Downloading from central: https://repo.maven.apache.org/maven2/io/prometheus/simpleclient_hotspot/0.16.0/simpleclient_hotspot-0.16.0.pom
-Progress (1): 1.4/4.0 kB
-Progress (1): 2.8/4.0 kB
-Progress (1): 4.0 kB    
-                    
+Progress (1): 1.4/4.0 kB+Progress (1): 2.8/4.0 kB+Progress (1): 4.0 kB    +                     Downloaded from central: https://repo.maven.apache.org/maven2/io/prometheus/simpleclient_hotspot/0.16.0/simpleclient_hotspot-0.16.0.pom (4.0 kB at 285 kB/s)
 Downloading from repo.jenkins-ci.org: https://repo.jenkins-ci.org/public/org/jenkins-ci/plugins/cloudbees-disk-usage-simple/241.v0ea_d9a_a_96ee8/cloudbees-disk-usage-simple-241.v0ea_d9a_a_96ee8.pom
-Progress (1): 0.4/3.9 kB
-Progress (1): 1.8/3.9 kB
-Progress (1): 3.2/3.9 kB
-Progress (1): 3.9 kB    
-                    
+Progress (1): 0.4/3.9 kB+Progress (1): 1.8/3.9 kB+Progress (1): 3.2/3.9 kB+Progress (1): 3.9 kB    +                     Downloaded from repo.jenkins-ci.org: https://repo.jenkins-ci.org/public/org/jenkins-ci/plugins/cloudbees-disk-usage-simple/241.v0ea_d9a_a_96ee8/cloudbees-disk-usage-simple-241.v0ea_d9a_a_96ee8.pom (3.9 kB at 46 kB/s)
 Downloading from repo.jenkins-ci.org: https://repo.jenkins-ci.org/public/io/jenkins/plugins/coverage/2.7.0/coverage-2.7.0.pom
-Progress (1): 0.5/12 kB
-Progress (1): 1.9/12 kB
-Progress (1): 3.3/12 kB
-Progress (1): 4.7/12 kB
-Progress (1): 6.1/12 kB
-Progress (1): 7.5/12 kB
-Progress (1): 8.9/12 kB
-Progress (1): 10/12 kB 
-Progress (1): 12/12 kB
-Progress (1): 12 kB   
-                   
+Progress (1): 0.5/12 kB+Progress (1): 1.9/12 kB+Progress (1): 3.3/12 kB+Progress (1): 4.7/12 kB+Progress (1): 6.1/12 kB+Progress (1): 7.5/12 kB+Progress (1): 8.9/12 kB+Progress (1): 10/12 kB +Progress (1): 12/12 kB+Progress (1): 12 kB   +                    Downloaded from repo.jenkins-ci.org: https://repo.jenkins-ci.org/public/io/jenkins/plugins/coverage/2.7.0/coverage-2.7.0.pom (12 kB at 81 kB/s)
 Downloading from repo.jenkins-ci.org: https://repo.jenkins-ci.org/public/edu/hm/hafner/coverage-model/0.55.0/coverage-model-0.55.0.pom
 Downloading from incrementals: https://repo.jenkins-ci.org/incrementals/edu/hm/hafner/coverage-model/0.55.0/coverage-model-0.55.0.pom
 Downloading from central: https://repo.maven.apache.org/maven2/edu/hm/hafner/coverage-model/0.55.0/coverage-model-0.55.0.pom
-Progress (1): 1.4/3.8 kB
-Progress (1): 2.8/3.8 kB
-Progress (1): 3.8 kB    
-                    
+Progress (1): 1.4/3.8 kB+Progress (1): 2.8/3.8 kB+Progress (1): 3.8 kB    +                     Downloaded from central: https://repo.maven.apache.org/maven2/edu/hm/hafner/coverage-model/0.55.0/coverage-model-0.55.0.pom (3.8 kB at 291 kB/s)
 Downloading from repo.jenkins-ci.org: https://repo.jenkins-ci.org/public/org/jenkins-ci/plugins/pipeline-stage-view/pipeline-rest-api/2.38/pipeline-rest-api-2.38.pom
-Progress (1): 0.4/5.4 kB
-Progress (1): 1.8/5.4 kB
-Progress (1): 3.2/5.4 kB
-Progress (1): 4.6/5.4 kB
-Progress (1): 5.4 kB    
-                    
+Progress (1): 0.4/5.4 kB+Progress (1): 1.8/5.4 kB+Progress (1): 3.2/5.4 kB+Progress (1): 4.6/5.4 kB+Progress (1): 5.4 kB    +                     Downloaded from repo.jenkins-ci.org: https://repo.jenkins-ci.org/public/org/jenkins-ci/plugins/pipeline-stage-view/pipeline-rest-api/2.38/pipeline-rest-api-2.38.pom (5.4 kB at 67 kB/s)
 Downloading from repo.jenkins-ci.org: https://repo.jenkins-ci.org/public/org/jenkins-ci/plugins/pipeline-graph-analysis/241.vc3d48fb_b_2582/pipeline-graph-analysis-241.vc3d48fb_b_2582.pom
-Progress (1): 0.4/3.9 kB
-Progress (1): 1.8/3.9 kB
-Progress (1): 3.2/3.9 kB
-Progress (1): 3.9 kB    
-                    
+Progress (1): 0.4/3.9 kB+Progress (1): 1.8/3.9 kB+Progress (1): 3.2/3.9 kB+Progress (1): 3.9 kB    +                     Downloaded from repo.jenkins-ci.org: https://repo.jenkins-ci.org/public/org/jenkins-ci/plugins/pipeline-graph-analysis/241.vc3d48fb_b_2582/pipeline-graph-analysis-241.vc3d48fb_b_2582.pom (3.9 kB at 47 kB/s)
 Downloading from repo.jenkins-ci.org: https://repo.jenkins-ci.org/public/com/github/stefanbirkner/system-lambda/1.2.1/system-lambda-1.2.1.pom
 Downloading from incrementals: https://repo.jenkins-ci.org/incrementals/com/github/stefanbirkner/system-lambda/1.2.1/system-lambda-1.2.1.pom
 Downloading from central: https://repo.maven.apache.org/maven2/com/github/stefanbirkner/system-lambda/1.2.1/system-lambda-1.2.1.pom
-Progress (1): 1.4/1.8 kB
-Progress (1): 1.8 kB    
-                    
+Progress (1): 1.4/1.8 kB+Progress (1): 1.8 kB    +                     Downloaded from central: https://repo.maven.apache.org/maven2/com/github/stefanbirkner/system-lambda/1.2.1/system-lambda-1.2.1.pom (1.8 kB at 176 kB/s)
 Downloading from repo.jenkins-ci.org: https://repo.jenkins-ci.org/public/io/prometheus/simpleclient_dropwizard/0.16.0/simpleclient_dropwizard-0.16.0.jar
 Downloading from repo.jenkins-ci.org: https://repo.jenkins-ci.org/public/io/prometheus/simpleclient_hotspot/0.16.0/simpleclient_hotspot-0.16.0.jar
@@ -89,226 +87,225 @@
 Downloading from repo.jenkins-ci.org: https://repo.jenkins-ci.org/public/org/jenkins-ci/plugins/pipeline-stage-view/pipeline-rest-api/2.38/pipeline-rest-api-2.38.jar
 Downloading from repo.jenkins-ci.org: https://repo.jenkins-ci.org/public/io/jenkins/plugins/coverage/2.7.0/coverage-2.7.0.jar
 Downloading from repo.jenkins-ci.org: https://repo.jenkins-ci.org/public/org/jenkins-ci/plugins/pipeline-graph-analysis/241.vc3d48fb_b_2582/pipeline-graph-analysis-241.vc3d48fb_b_2582.jar
-Progress (1): 0.4/20 kB
-Progress (1): 1.8/20 kB
-Progress (1): 3.2/20 kB
-Progress (1): 4.6/20 kB
-Progress (1): 6.0/20 kB
-Progress (1): 7.4/20 kB
-Progress (1): 8.8/20 kB
-Progress (1): 10/20 kB 
-Progress (2): 10/20 kB | 0.4/74 kB
-Progress (2): 10/20 kB | 1.8/74 kB
-Progress (2): 10/20 kB | 3.2/74 kB
-Progress (2): 10/20 kB | 4.6/74 kB
-Progress (2): 10/20 kB | 6.0/74 kB
-Progress (3): 10/20 kB | 6.0/74 kB | 0.4/33 kB
-Progress (3): 10/20 kB | 6.0/74 kB | 1.8/33 kB
-Progress (3): 10/20 kB | 6.0/74 kB | 3.2/33 kB
-Progress (3): 10/20 kB | 6.0/74 kB | 4.6/33 kB
-Progress (3): 10/20 kB | 6.0/74 kB | 6.0/33 kB
-Progress (3): 12/20 kB | 6.0/74 kB | 6.0/33 kB
-Progress (3): 13/20 kB | 6.0/74 kB | 6.0/33 kB
-Progress (3): 14/20 kB | 6.0/74 kB | 6.0/33 kB
-Progress (3): 16/20 kB | 6.0/74 kB | 6.0/33 kB
-Progress (3): 17/20 kB | 6.0/74 kB | 6.0/33 kB
-Progress (3): 19/20 kB | 6.0/74 kB | 6.0/33 kB
-Progress (3): 20/20 kB | 6.0/74 kB | 6.0/33 kB
-Progress (3): 20 kB | 6.0/74 kB | 6.0/33 kB   
-                                           
+Progress (1): 0.4/20 kB+Progress (1): 1.8/20 kB+Progress (1): 3.2/20 kB+Progress (1): 4.6/20 kB+Progress (1): 6.0/20 kB+Progress (1): 7.4/20 kB+Progress (1): 8.8/20 kB+Progress (1): 10/20 kB +Progress (2): 10/20 kB | 0.4/74 kB+Progress (2): 10/20 kB | 1.8/74 kB+Progress (2): 10/20 kB | 3.2/74 kB+Progress (2): 10/20 kB | 4.6/74 kB+Progress (2): 10/20 kB | 6.0/74 kB+Progress (3): 10/20 kB | 6.0/74 kB | 0.4/33 kB+Progress (3): 10/20 kB | 6.0/74 kB | 1.8/33 kB+Progress (3): 10/20 kB | 6.0/74 kB | 3.2/33 kB+Progress (3): 10/20 kB | 6.0/74 kB | 4.6/33 kB+Progress (3): 10/20 kB | 6.0/74 kB | 6.0/33 kB+Progress (3): 12/20 kB | 6.0/74 kB | 6.0/33 kB+Progress (3): 13/20 kB | 6.0/74 kB | 6.0/33 kB+Progress (3): 14/20 kB | 6.0/74 kB | 6.0/33 kB+Progress (3): 16/20 kB | 6.0/74 kB | 6.0/33 kB+Progress (3): 17/20 kB | 6.0/74 kB | 6.0/33 kB+Progress (3): 19/20 kB | 6.0/74 kB | 6.0/33 kB+Progress (3): 20/20 kB | 6.0/74 kB | 6.0/33 kB+Progress (3): 20 kB | 6.0/74 kB | 6.0/33 kB   +                                            Downloaded from repo.jenkins-ci.org: https://repo.jenkins-ci.org/public/org/jenkins-ci/plugins/pipeline-graph-analysis/241.vc3d48fb_b_2582/pipeline-graph-analysis-241.vc3d48fb_b_2582.jar (20 kB at 60 kB/s)
 Downloading from repo.jenkins-ci.org: https://repo.jenkins-ci.org/public/com/github/stefanbirkner/system-lambda/1.2.1/system-lambda-1.2.1.jar
-Progress (2): 7.4/74 kB | 6.0/33 kB
-Progress (2): 8.8/74 kB | 6.0/33 kB
-Progress (2): 10/74 kB | 6.0/33 kB 
-Progress (2): 12/74 kB | 6.0/33 kB
-Progress (2): 13/74 kB | 6.0/33 kB
-Progress (2): 14/74 kB | 6.0/33 kB
-Progress (2): 16/74 kB | 6.0/33 kB
-Progress (2): 16/74 kB | 6.0/33 kB
-Progress (2): 17/74 kB | 6.0/33 kB
-Progress (2): 19/74 kB | 6.0/33 kB
-Progress (2): 20/74 kB | 6.0/33 kB
-Progress (2): 22/74 kB | 6.0/33 kB
-Progress (2): 23/74 kB | 6.0/33 kB
-Progress (2): 24/74 kB | 6.0/33 kB
-Progress (2): 26/74 kB | 6.0/33 kB
-Progress (2): 27/74 kB | 6.0/33 kB
-Progress (2): 29/74 kB | 6.0/33 kB
-Progress (2): 30/74 kB | 6.0/33 kB
-Progress (2): 31/74 kB | 6.0/33 kB
-Progress (2): 33/74 kB | 6.0/33 kB
-Progress (2): 33/74 kB | 7.4/33 kB
-Progress (2): 33/74 kB | 8.8/33 kB
-Progress (2): 33/74 kB | 10/33 kB 
-Progress (2): 33/74 kB | 12/33 kB
-Progress (2): 33/74 kB | 13/33 kB
-Progress (2): 33/74 kB | 14/33 kB
-Progress (2): 33/74 kB | 16/33 kB
-Progress (2): 33/74 kB | 16/33 kB
-Progress (2): 33/74 kB | 17/33 kB
-Progress (2): 33/74 kB | 19/33 kB
-Progress (2): 33/74 kB | 20/33 kB
-Progress (2): 33/74 kB | 21/33 kB
-Progress (2): 33/74 kB | 23/33 kB
-Progress (2): 33/74 kB | 24/33 kB
-Progress (2): 33/74 kB | 26/33 kB
-Progress (2): 33/74 kB | 27/33 kB
-Progress (2): 33/74 kB | 28/33 kB
-Progress (2): 33/74 kB | 30/33 kB
-Progress (2): 33/74 kB | 31/33 kB
-Progress (2): 33/74 kB | 33/33 kB
-Progress (2): 33/74 kB | 33 kB   
-                              
+Progress (2): 7.4/74 kB | 6.0/33 kB+Progress (2): 8.8/74 kB | 6.0/33 kB+Progress (2): 10/74 kB | 6.0/33 kB +Progress (2): 12/74 kB | 6.0/33 kB+Progress (2): 13/74 kB | 6.0/33 kB+Progress (2): 14/74 kB | 6.0/33 kB+Progress (2): 16/74 kB | 6.0/33 kB+Progress (2): 16/74 kB | 6.0/33 kB+Progress (2): 17/74 kB | 6.0/33 kB+Progress (2): 19/74 kB | 6.0/33 kB+Progress (2): 20/74 kB | 6.0/33 kB+Progress (2): 22/74 kB | 6.0/33 kB+Progress (2): 23/74 kB | 6.0/33 kB+Progress (2): 24/74 kB | 6.0/33 kB+Progress (2): 26/74 kB | 6.0/33 kB+Progress (2): 27/74 kB | 6.0/33 kB+Progress (2): 29/74 kB | 6.0/33 kB+Progress (2): 30/74 kB | 6.0/33 kB+Progress (2): 31/74 kB | 6.0/33 kB+Progress (2): 33/74 kB | 6.0/33 kB+Progress (2): 33/74 kB | 7.4/33 kB+Progress (2): 33/74 kB | 8.8/33 kB+Progress (2): 33/74 kB | 10/33 kB +Progress (2): 33/74 kB | 12/33 kB+Progress (2): 33/74 kB | 13/33 kB+Progress (2): 33/74 kB | 14/33 kB+Progress (2): 33/74 kB | 16/33 kB+Progress (2): 33/74 kB | 16/33 kB+Progress (2): 33/74 kB | 17/33 kB+Progress (2): 33/74 kB | 19/33 kB+Progress (2): 33/74 kB | 20/33 kB+Progress (2): 33/74 kB | 21/33 kB+Progress (2): 33/74 kB | 23/33 kB+Progress (2): 33/74 kB | 24/33 kB+Progress (2): 33/74 kB | 26/33 kB+Progress (2): 33/74 kB | 27/33 kB+Progress (2): 33/74 kB | 28/33 kB+Progress (2): 33/74 kB | 30/33 kB+Progress (2): 33/74 kB | 31/33 kB+Progress (2): 33/74 kB | 33/33 kB+Progress (2): 33/74 kB | 33 kB   +                               Downloaded from repo.jenkins-ci.org: https://repo.jenkins-ci.org/public/org/jenkins-ci/plugins/cloudbees-disk-usage-simple/241.v0ea_d9a_a_96ee8/cloudbees-disk-usage-simple-241.v0ea_d9a_a_96ee8.jar (33 kB at 82 kB/s)
-Progress (1): 34/74 kB
-Progress (1): 36/74 kB
-Progress (1): 37/74 kB
-Progress (1): 38/74 kB
-Progress (1): 40/74 kB
-Progress (1): 41/74 kB
-Progress (1): 43/74 kB
-Progress (1): 44/74 kB
-Progress (1): 45/74 kB
-Progress (1): 47/74 kB
-Progress (1): 48/74 kB
-Progress (1): 50/74 kB
-Progress (1): 51/74 kB
-Progress (1): 52/74 kB
-Progress (1): 54/74 kB
-Progress (1): 55/74 kB
-Progress (1): 57/74 kB
-Progress (1): 58/74 kB
-Progress (1): 59/74 kB
-Progress (1): 61/74 kB
-Progress (1): 62/74 kB
-Progress (1): 64/74 kB
-Progress (1): 65/74 kB
-Progress (1): 66/74 kB
-Progress (1): 68/74 kB
-Progress (1): 69/74 kB
-Progress (1): 71/74 kB
-Progress (1): 72/74 kB
-Progress (1): 73/74 kB
-Progress (1): 74 kB   
-                   
+Progress (1): 34/74 kB+Progress (1): 36/74 kB+Progress (1): 37/74 kB+Progress (1): 38/74 kB+Progress (1): 40/74 kB+Progress (1): 41/74 kB+Progress (1): 43/74 kB+Progress (1): 44/74 kB+Progress (1): 45/74 kB+Progress (1): 47/74 kB+Progress (1): 48/74 kB+Progress (1): 50/74 kB+Progress (1): 51/74 kB+Progress (1): 52/74 kB+Progress (1): 54/74 kB+Progress (1): 55/74 kB+Progress (1): 57/74 kB+Progress (1): 58/74 kB+Progress (1): 59/74 kB+Progress (1): 61/74 kB+Progress (1): 62/74 kB+Progress (1): 64/74 kB+Progress (1): 65/74 kB+Progress (1): 66/74 kB+Progress (1): 68/74 kB+Progress (1): 69/74 kB+Progress (1): 71/74 kB+Progress (1): 72/74 kB+Progress (1): 73/74 kB+Progress (1): 74 kB   +                    Downloaded from repo.jenkins-ci.org: https://repo.jenkins-ci.org/public/org/jenkins-ci/plugins/pipeline-stage-view/pipeline-rest-api/2.38/pipeline-rest-api-2.38.jar (74 kB at 161 kB/s)
-Progress (1): 16/273 kB
-Progress (1): 17/273 kB
-Progress (1): 33/273 kB
-Progress (1): 34/273 kB
-Progress (1): 51/273 kB
-Progress (1): 52/273 kB
-Progress (1): 53/273 kB
-Progress (1): 70/273 kB
-Progress (1): 71/273 kB
-Progress (1): 87/273 kB
-Progress (1): 88/273 kB
-Progress (1): 105/273 kB
-Progress (1): 106/273 kB
-Progress (1): 122/273 kB
-Progress (1): 123/273 kB
-Progress (1): 139/273 kB
-Progress (1): 140/273 kB
-Progress (1): 157/273 kB
-Progress (1): 158/273 kB
-Progress (1): 174/273 kB
-Progress (1): 175/273 kB
-Progress (1): 192/273 kB
-Progress (1): 193/273 kB
-Progress (1): 209/273 kB
-Progress (1): 210/273 kB
-Progress (1): 226/273 kB
-Progress (1): 227/273 kB
-Progress (1): 244/273 kB
-Progress (1): 245/273 kB
-Progress (1): 261/273 kB
-Progress (1): 262/273 kB
-Progress (1): 273 kB    
-                    
+Progress (1): 16/273 kB+Progress (1): 17/273 kB+Progress (1): 33/273 kB+Progress (1): 34/273 kB+Progress (1): 51/273 kB+Progress (1): 52/273 kB+Progress (1): 53/273 kB+Progress (1): 70/273 kB+Progress (1): 71/273 kB+Progress (1): 87/273 kB+Progress (1): 88/273 kB+Progress (1): 105/273 kB+Progress (1): 106/273 kB+Progress (1): 122/273 kB+Progress (1): 123/273 kB+Progress (1): 139/273 kB+Progress (1): 140/273 kB+Progress (1): 157/273 kB+Progress (1): 158/273 kB+Progress (1): 174/273 kB+Progress (1): 175/273 kB+Progress (1): 192/273 kB+Progress (1): 193/273 kB+Progress (1): 209/273 kB+Progress (1): 210/273 kB+Progress (1): 226/273 kB+Progress (1): 227/273 kB+Progress (1): 244/273 kB+Progress (1): 245/273 kB+Progress (1): 261/273 kB+Progress (1): 262/273 kB+Progress (1): 273 kB    +                     Downloaded from repo.jenkins-ci.org: https://repo.jenkins-ci.org/public/io/jenkins/plugins/coverage/2.7.0/coverage-2.7.0.jar (273 kB at 296 kB/s)
 Downloading from incrementals: https://repo.jenkins-ci.org/incrementals/io/prometheus/simpleclient_dropwizard/0.16.0/simpleclient_dropwizard-0.16.0.jar
 Downloading from incrementals: https://repo.jenkins-ci.org/incrementals/io/prometheus/simpleclient_hotspot/0.16.0/simpleclient_hotspot-0.16.0.jar
 Downloading from incrementals: https://repo.jenkins-ci.org/incrementals/edu/hm/hafner/coverage-model/0.55.0/coverage-model-0.55.0.jar
 Downloading from incrementals: https://repo.jenkins-ci.org/incrementals/com/github/stefanbirkner/system-lambda/1.2.1/system-lambda-1.2.1.jar
 Downloading from central: https://repo.maven.apache.org/maven2/io/prometheus/simpleclient_dropwizard/0.16.0/simpleclient_dropwizard-0.16.0.jar
-Progress (1): 1.4/17 kB
-Progress (1): 2.8/17 kB
-Progress (1): 4.1/17 kB
-Progress (1): 5.5/17 kB
-Progress (1): 6.9/17 kB
-Progress (1): 8.3/17 kB
-Progress (1): 9.7/17 kB
-Progress (1): 11/17 kB 
-Progress (1): 12/17 kB
-Progress (1): 14/17 kB
-Progress (1): 15/17 kB
-Progress (1): 17/17 kB
-Progress (1): 17 kB   
-                   
+Progress (1): 1.4/17 kB+Progress (1): 2.8/17 kB+Progress (1): 4.1/17 kB+Progress (1): 5.5/17 kB+Progress (1): 6.9/17 kB+Progress (1): 8.3/17 kB+Progress (1): 9.7/17 kB+Progress (1): 11/17 kB +Progress (1): 12/17 kB+Progress (1): 14/17 kB+Progress (1): 15/17 kB+Progress (1): 17/17 kB+Progress (1): 17 kB   +                    Downloaded from central: https://repo.maven.apache.org/maven2/io/prometheus/simpleclient_dropwizard/0.16.0/simpleclient_dropwizard-0.16.0.jar (17 kB at 2.4 MB/s)
 Downloading from central: https://repo.maven.apache.org/maven2/io/prometheus/simpleclient_hotspot/0.16.0/simpleclient_hotspot-0.16.0.jar
 Downloading from central: https://repo.maven.apache.org/maven2/edu/hm/hafner/coverage-model/0.55.0/coverage-model-0.55.0.jar
 Downloading from central: https://repo.maven.apache.org/maven2/com/github/stefanbirkner/system-lambda/1.2.1/system-lambda-1.2.1.jar
-Progress (1): 1.4/25 kB
-Progress (1): 2.8/25 kB
-Progress (1): 4.1/25 kB
-Progress (1): 5.5/25 kB
-Progress (1): 6.9/25 kB
-Progress (1): 8.3/25 kB
-Progress (1): 9.7/25 kB
-Progress (1): 11/25 kB 
-Progress (1): 12/25 kB
-Progress (1): 14/25 kB
-Progress (1): 15/25 kB
-Progress (1): 17/25 kB
-Progress (1): 18/25 kB
-Progress (1): 19/25 kB
-Progress (1): 21/25 kB
-Progress (1): 22/25 kB
-Progress (1): 23/25 kB
-Progress (1): 25 kB   
-                   
+Progress (1): 1.4/25 kB+Progress (1): 2.8/25 kB+Progress (1): 4.1/25 kB+Progress (1): 5.5/25 kB+Progress (1): 6.9/25 kB+Progress (1): 8.3/25 kB+Progress (1): 9.7/25 kB+Progress (1): 11/25 kB +Progress (1): 12/25 kB+Progress (1): 14/25 kB+Progress (1): 15/25 kB+Progress (1): 17/25 kB+Progress (1): 18/25 kB+Progress (1): 19/25 kB+Progress (1): 21/25 kB+Progress (1): 22/25 kB+Progress (1): 23/25 kB+Progress (1): 25 kB   +                    Downloaded from central: https://repo.maven.apache.org/maven2/io/prometheus/simpleclient_hotspot/0.16.0/simpleclient_hotspot-0.16.0.jar (25 kB at 3.1 MB/s)
-Progress (1): 1.4/18 kB
-Progress (1): 2.8/18 kB
-Progress (1): 4.1/18 kB
-Progress (1): 5.5/18 kB
-Progress (1): 6.9/18 kB
-Progress (1): 8.3/18 kB
-Progress (1): 9.7/18 kB
-Progress (1): 11/18 kB 
-Progress (1): 12/18 kB
-Progress (1): 14/18 kB
-Progress (1): 15/18 kB
-Progress (1): 16/18 kB
-Progress (1): 17/18 kB
-Progress (1): 18 kB   
-                   
+Progress (1): 1.4/18 kB+Progress (1): 2.8/18 kB+Progress (1): 4.1/18 kB+Progress (1): 5.5/18 kB+Progress (1): 6.9/18 kB+Progress (1): 8.3/18 kB+Progress (1): 9.7/18 kB+Progress (1): 11/18 kB +Progress (1): 12/18 kB+Progress (1): 14/18 kB+Progress (1): 15/18 kB+Progress (1): 16/18 kB+Progress (1): 17/18 kB+Progress (1): 18 kB   +                    Downloaded from central: https://repo.maven.apache.org/maven2/com/github/stefanbirkner/system-lambda/1.2.1/system-lambda-1.2.1.jar (18 kB at 1.3 MB/s)
-Progress (1): 1.4/146 kB
-Progress (1): 2.8/146 kB
-Progress (1): 4.1/146 kB
-Progress (1): 5.5/146 kB
-Progress (1): 6.9/146 kB
-Progress (1): 8.3/146 kB
-Progress (1): 9.7/146 kB
-Progress (1): 11/146 kB 
-Progress (1): 12/146 kB
-Progress (1): 14/146 kB
-Progress (1): 15/146 kB
-Progress (1): 16/146 kB
-Progress (1): 32/146 kB
-Progress (1): 49/146 kB
-Progress (1): 65/146 kB
-Progress (1): 81/146 kB
-Progress (1): 98/146 kB
-Progress (1): 114/146 kB
-Progress (1): 130/146 kB
-Progress (1): 146 kB    
-                    
+Progress (1): 1.4/146 kB+Progress (1): 2.8/146 kB+Progress (1): 4.1/146 kB+Progress (1): 5.5/146 kB+Progress (1): 6.9/146 kB+Progress (1): 8.3/146 kB+Progress (1): 9.7/146 kB+Progress (1): 11/146 kB +Progress (1): 12/146 kB+Progress (1): 14/146 kB+Progress (1): 15/146 kB+Progress (1): 16/146 kB+Progress (1): 32/146 kB+Progress (1): 49/146 kB+Progress (1): 65/146 kB+Progress (1): 81/146 kB+Progress (1): 98/146 kB+Progress (1): 114/146 kB+Progress (1): 130/146 kB+Progress (1): 146 kB    +                     Downloaded from central: https://repo.maven.apache.org/maven2/edu/hm/hafner/coverage-model/0.55.0/coverage-model-0.55.0.jar (146 kB at 1.5 MB/s)
->>>>>>> ab7ada5f
 [INFO] 
 [INFO] --- clean:3.4.1:clean (default-clean) @ prometheus ---
 [INFO] 
@@ -353,8 +350,8 @@
 [INFO] /tmp/plugin-builds/prometheus/src/main/java/org/jenkinsci/plugins/prometheus/config/disabledmetrics/JobRegexDisabledMetric.java:[13,12] Generating org/jenkinsci/plugins/prometheus/config/disabledmetrics/JobRegexDisabledMetric.stapler
 [INFO] /tmp/plugin-builds/prometheus/src/main/java/org/jenkinsci/plugins/prometheus/config/disabledmetrics/NamedDisabledMetric.java:[13,12] Generating org/jenkinsci/plugins/prometheus/config/disabledmetrics/NamedDisabledMetric.stapler
 [INFO] /tmp/plugin-builds/prometheus/src/main/java/org/jenkinsci/plugins/prometheus/config/disabledmetrics/RegexDisabledMetric.java:[13,12] Generating org/jenkinsci/plugins/prometheus/config/disabledmetrics/RegexDisabledMetric.stapler
+[INFO] /tmp/plugin-builds/prometheus/src/main/java/org/jenkinsci/plugins/prometheus/config/PrometheusConfiguration.java:[318,27] Generating org/jenkinsci/plugins/prometheus/config/PrometheusConfiguration/doCheckPath.stapler
 [INFO] /tmp/plugin-builds/prometheus/src/main/java/org/jenkinsci/plugins/prometheus/config/PrometheusConfiguration.java:[328,27] Generating org/jenkinsci/plugins/prometheus/config/PrometheusConfiguration/doCheckCollectingMetricsPeriodInSeconds.stapler
-[INFO] /tmp/plugin-builds/prometheus/src/main/java/org/jenkinsci/plugins/prometheus/config/PrometheusConfiguration.java:[318,27] Generating org/jenkinsci/plugins/prometheus/config/PrometheusConfiguration/doCheckPath.stapler
 [INFO] /tmp/plugin-builds/prometheus/src/main/java/org/jenkinsci/plugins/prometheus/collectors/builds/BuildCollectorFactory.java: Some input files use unchecked or unsafe operations.
 [INFO] /tmp/plugin-builds/prometheus/src/main/java/org/jenkinsci/plugins/prometheus/collectors/builds/BuildCollectorFactory.java: Recompile with -Xlint:unchecked for details.
 [INFO] 
@@ -380,158 +377,155 @@
 [INFO] Generating /tmp/plugin-builds/prometheus/target/test-classes/the.hpl
 [INFO] 
 [INFO] --- hpi:3.65:resolve-test-dependencies (default-resolve-test-dependencies) @ prometheus ---
-<<<<<<< HEAD
-=======
 Downloading from repo.jenkins-ci.org: https://repo.jenkins-ci.org/public/io/jenkins/plugins/coverage/2.7.0/coverage-2.7.0.hpi
-Progress (1): 16/384 kB
-Progress (1): 17/384 kB
-Progress (1): 33/384 kB
-Progress (1): 34/384 kB
-Progress (1): 51/384 kB
-Progress (1): 52/384 kB
-Progress (1): 62/384 kB
-Progress (1): 69/384 kB
-Progress (1): 85/384 kB
-Progress (1): 86/384 kB
-Progress (1): 103/384 kB
-Progress (1): 104/384 kB
-Progress (1): 120/384 kB
-Progress (1): 121/384 kB
-Progress (1): 138/384 kB
-Progress (1): 139/384 kB
-Progress (1): 155/384 kB
-Progress (1): 156/384 kB
-Progress (1): 172/384 kB
-Progress (1): 174/384 kB
-Progress (1): 190/384 kB
-Progress (1): 191/384 kB
-Progress (1): 207/384 kB
-Progress (1): 208/384 kB
-Progress (1): 225/384 kB
-Progress (1): 226/384 kB
-Progress (1): 242/384 kB
-Progress (1): 243/384 kB
-Progress (1): 260/384 kB
-Progress (1): 261/384 kB
-Progress (1): 277/384 kB
-Progress (1): 278/384 kB
-Progress (1): 294/384 kB
-Progress (1): 295/384 kB
-Progress (1): 312/384 kB
-Progress (1): 313/384 kB
-Progress (1): 329/384 kB
-Progress (1): 330/384 kB
-Progress (1): 347/384 kB
-Progress (1): 348/384 kB
-Progress (1): 364/384 kB
-Progress (1): 365/384 kB
-Progress (1): 381/384 kB
-Progress (1): 382/384 kB
-Progress (1): 384 kB    
-                    
+Progress (1): 16/384 kB+Progress (1): 17/384 kB+Progress (1): 33/384 kB+Progress (1): 34/384 kB+Progress (1): 51/384 kB+Progress (1): 52/384 kB+Progress (1): 62/384 kB+Progress (1): 69/384 kB+Progress (1): 85/384 kB+Progress (1): 86/384 kB+Progress (1): 103/384 kB+Progress (1): 104/384 kB+Progress (1): 120/384 kB+Progress (1): 121/384 kB+Progress (1): 138/384 kB+Progress (1): 139/384 kB+Progress (1): 155/384 kB+Progress (1): 156/384 kB+Progress (1): 172/384 kB+Progress (1): 174/384 kB+Progress (1): 190/384 kB+Progress (1): 191/384 kB+Progress (1): 207/384 kB+Progress (1): 208/384 kB+Progress (1): 225/384 kB+Progress (1): 226/384 kB+Progress (1): 242/384 kB+Progress (1): 243/384 kB+Progress (1): 260/384 kB+Progress (1): 261/384 kB+Progress (1): 277/384 kB+Progress (1): 278/384 kB+Progress (1): 294/384 kB+Progress (1): 295/384 kB+Progress (1): 312/384 kB+Progress (1): 313/384 kB+Progress (1): 329/384 kB+Progress (1): 330/384 kB+Progress (1): 347/384 kB+Progress (1): 348/384 kB+Progress (1): 364/384 kB+Progress (1): 365/384 kB+Progress (1): 381/384 kB+Progress (1): 382/384 kB+Progress (1): 384 kB    +                     Downloaded from repo.jenkins-ci.org: https://repo.jenkins-ci.org/public/io/jenkins/plugins/coverage/2.7.0/coverage-2.7.0.hpi (384 kB at 499 kB/s)
 Downloading from repo.jenkins-ci.org: https://repo.jenkins-ci.org/public/org/jenkins-ci/plugins/pipeline-stage-view/pipeline-rest-api/2.38/pipeline-rest-api-2.38.hpi
 Downloading from repo.jenkins-ci.org: https://repo.jenkins-ci.org/public/org/jenkins-ci/plugins/cloudbees-disk-usage-simple/241.v0ea_d9a_a_96ee8/cloudbees-disk-usage-simple-241.v0ea_d9a_a_96ee8.hpi
 Downloading from repo.jenkins-ci.org: https://repo.jenkins-ci.org/public/org/jenkins-ci/plugins/pipeline-graph-analysis/241.vc3d48fb_b_2582/pipeline-graph-analysis-241.vc3d48fb_b_2582.hpi
-Progress (1): 0.4/21 kB
-Progress (1): 1.8/21 kB
-Progress (1): 3.2/21 kB
-Progress (1): 4.6/21 kB
-Progress (1): 6.0/21 kB
-Progress (2): 6.0/21 kB | 0.4/32 kB
-Progress (2): 6.0/21 kB | 1.8/32 kB
-Progress (3): 6.0/21 kB | 1.8/32 kB | 0.4/70 kB
-Progress (3): 6.0/21 kB | 3.2/32 kB | 0.4/70 kB
-Progress (3): 6.0/21 kB | 3.2/32 kB | 1.8/70 kB
-Progress (3): 6.0/21 kB | 4.6/32 kB | 1.8/70 kB
-Progress (3): 6.0/21 kB | 4.6/32 kB | 3.2/70 kB
-Progress (3): 6.0/21 kB | 6.0/32 kB | 3.2/70 kB
-Progress (3): 6.0/21 kB | 6.0/32 kB | 4.6/70 kB
-Progress (3): 6.0/21 kB | 6.0/32 kB | 6.0/70 kB
-Progress (3): 7.4/21 kB | 6.0/32 kB | 6.0/70 kB
-Progress (3): 8.8/21 kB | 6.0/32 kB | 6.0/70 kB
-Progress (3): 10/21 kB | 6.0/32 kB | 6.0/70 kB 
-Progress (3): 12/21 kB | 6.0/32 kB | 6.0/70 kB
-Progress (3): 13/21 kB | 6.0/32 kB | 6.0/70 kB
-Progress (3): 14/21 kB | 6.0/32 kB | 6.0/70 kB
-Progress (3): 16/21 kB | 6.0/32 kB | 6.0/70 kB
-Progress (3): 17/21 kB | 6.0/32 kB | 6.0/70 kB
-Progress (3): 19/21 kB | 6.0/32 kB | 6.0/70 kB
-Progress (3): 20/21 kB | 6.0/32 kB | 6.0/70 kB
-Progress (3): 21 kB | 6.0/32 kB | 6.0/70 kB   
-                                           
+Progress (1): 0.4/21 kB+Progress (1): 1.8/21 kB+Progress (1): 3.2/21 kB+Progress (1): 4.6/21 kB+Progress (1): 6.0/21 kB+Progress (2): 6.0/21 kB | 0.4/32 kB+Progress (2): 6.0/21 kB | 1.8/32 kB+Progress (3): 6.0/21 kB | 1.8/32 kB | 0.4/70 kB+Progress (3): 6.0/21 kB | 3.2/32 kB | 0.4/70 kB+Progress (3): 6.0/21 kB | 3.2/32 kB | 1.8/70 kB+Progress (3): 6.0/21 kB | 4.6/32 kB | 1.8/70 kB+Progress (3): 6.0/21 kB | 4.6/32 kB | 3.2/70 kB+Progress (3): 6.0/21 kB | 6.0/32 kB | 3.2/70 kB+Progress (3): 6.0/21 kB | 6.0/32 kB | 4.6/70 kB+Progress (3): 6.0/21 kB | 6.0/32 kB | 6.0/70 kB+Progress (3): 7.4/21 kB | 6.0/32 kB | 6.0/70 kB+Progress (3): 8.8/21 kB | 6.0/32 kB | 6.0/70 kB+Progress (3): 10/21 kB | 6.0/32 kB | 6.0/70 kB +Progress (3): 12/21 kB | 6.0/32 kB | 6.0/70 kB+Progress (3): 13/21 kB | 6.0/32 kB | 6.0/70 kB+Progress (3): 14/21 kB | 6.0/32 kB | 6.0/70 kB+Progress (3): 16/21 kB | 6.0/32 kB | 6.0/70 kB+Progress (3): 17/21 kB | 6.0/32 kB | 6.0/70 kB+Progress (3): 19/21 kB | 6.0/32 kB | 6.0/70 kB+Progress (3): 20/21 kB | 6.0/32 kB | 6.0/70 kB+Progress (3): 21 kB | 6.0/32 kB | 6.0/70 kB   +                                            Downloaded from repo.jenkins-ci.org: https://repo.jenkins-ci.org/public/org/jenkins-ci/plugins/pipeline-graph-analysis/241.vc3d48fb_b_2582/pipeline-graph-analysis-241.vc3d48fb_b_2582.hpi (21 kB at 135 kB/s)
-Progress (2): 7.4/32 kB | 6.0/70 kB
-Progress (2): 8.8/32 kB | 6.0/70 kB
-Progress (2): 10/32 kB | 6.0/70 kB 
-Progress (2): 12/32 kB | 6.0/70 kB
-Progress (2): 13/32 kB | 6.0/70 kB
-Progress (2): 14/32 kB | 6.0/70 kB
-Progress (2): 16/32 kB | 6.0/70 kB
-Progress (2): 16/32 kB | 6.0/70 kB
-Progress (2): 17/32 kB | 6.0/70 kB
-Progress (2): 19/32 kB | 6.0/70 kB
-Progress (2): 20/32 kB | 6.0/70 kB
-Progress (2): 21/32 kB | 6.0/70 kB
-Progress (2): 23/32 kB | 6.0/70 kB
-Progress (2): 24/32 kB | 6.0/70 kB
-Progress (2): 26/32 kB | 6.0/70 kB
-Progress (2): 27/32 kB | 6.0/70 kB
-Progress (2): 28/32 kB | 6.0/70 kB
-Progress (2): 30/32 kB | 6.0/70 kB
-Progress (2): 31/32 kB | 6.0/70 kB
-Progress (2): 32 kB | 6.0/70 kB   
-Progress (2): 32 kB | 7.4/70 kB
-                               
+Progress (2): 7.4/32 kB | 6.0/70 kB+Progress (2): 8.8/32 kB | 6.0/70 kB+Progress (2): 10/32 kB | 6.0/70 kB +Progress (2): 12/32 kB | 6.0/70 kB+Progress (2): 13/32 kB | 6.0/70 kB+Progress (2): 14/32 kB | 6.0/70 kB+Progress (2): 16/32 kB | 6.0/70 kB+Progress (2): 16/32 kB | 6.0/70 kB+Progress (2): 17/32 kB | 6.0/70 kB+Progress (2): 19/32 kB | 6.0/70 kB+Progress (2): 20/32 kB | 6.0/70 kB+Progress (2): 21/32 kB | 6.0/70 kB+Progress (2): 23/32 kB | 6.0/70 kB+Progress (2): 24/32 kB | 6.0/70 kB+Progress (2): 26/32 kB | 6.0/70 kB+Progress (2): 27/32 kB | 6.0/70 kB+Progress (2): 28/32 kB | 6.0/70 kB+Progress (2): 30/32 kB | 6.0/70 kB+Progress (2): 31/32 kB | 6.0/70 kB+Progress (2): 32 kB | 6.0/70 kB   +Progress (2): 32 kB | 7.4/70 kB+                                Downloaded from repo.jenkins-ci.org: https://repo.jenkins-ci.org/public/org/jenkins-ci/plugins/cloudbees-disk-usage-simple/241.v0ea_d9a_a_96ee8/cloudbees-disk-usage-simple-241.v0ea_d9a_a_96ee8.hpi (32 kB at 204 kB/s)
-Progress (1): 8.8/70 kB
-Progress (1): 10/70 kB 
-Progress (1): 12/70 kB
-Progress (1): 13/70 kB
-Progress (1): 14/70 kB
-Progress (1): 16/70 kB
-Progress (1): 17/70 kB
-Progress (1): 19/70 kB
-Progress (1): 20/70 kB
-Progress (1): 21/70 kB
-Progress (1): 23/70 kB
-Progress (1): 24/70 kB
-Progress (1): 26/70 kB
-Progress (1): 27/70 kB
-Progress (1): 28/70 kB
-Progress (1): 30/70 kB
-Progress (1): 31/70 kB
-Progress (1): 33/70 kB
-Progress (1): 34/70 kB
-Progress (1): 35/70 kB
-Progress (1): 37/70 kB
-Progress (1): 38/70 kB
-Progress (1): 40/70 kB
-Progress (1): 41/70 kB
-Progress (1): 42/70 kB
-Progress (1): 44/70 kB
-Progress (1): 45/70 kB
-Progress (1): 47/70 kB
-Progress (1): 48/70 kB
-Progress (1): 49/70 kB
-Progress (1): 51/70 kB
-Progress (1): 52/70 kB
-Progress (1): 54/70 kB
-Progress (1): 55/70 kB
-Progress (1): 56/70 kB
-Progress (1): 58/70 kB
-Progress (1): 59/70 kB
-Progress (1): 61/70 kB
-Progress (1): 62/70 kB
-Progress (1): 63/70 kB
-Progress (1): 65/70 kB
-Progress (1): 66/70 kB
-Progress (1): 68/70 kB
-Progress (1): 69/70 kB
-Progress (1): 70 kB   
-                   
+Progress (1): 8.8/70 kB+Progress (1): 10/70 kB +Progress (1): 12/70 kB+Progress (1): 13/70 kB+Progress (1): 14/70 kB+Progress (1): 16/70 kB+Progress (1): 17/70 kB+Progress (1): 19/70 kB+Progress (1): 20/70 kB+Progress (1): 21/70 kB+Progress (1): 23/70 kB+Progress (1): 24/70 kB+Progress (1): 26/70 kB+Progress (1): 27/70 kB+Progress (1): 28/70 kB+Progress (1): 30/70 kB+Progress (1): 31/70 kB+Progress (1): 33/70 kB+Progress (1): 34/70 kB+Progress (1): 35/70 kB+Progress (1): 37/70 kB+Progress (1): 38/70 kB+Progress (1): 40/70 kB+Progress (1): 41/70 kB+Progress (1): 42/70 kB+Progress (1): 44/70 kB+Progress (1): 45/70 kB+Progress (1): 47/70 kB+Progress (1): 48/70 kB+Progress (1): 49/70 kB+Progress (1): 51/70 kB+Progress (1): 52/70 kB+Progress (1): 54/70 kB+Progress (1): 55/70 kB+Progress (1): 56/70 kB+Progress (1): 58/70 kB+Progress (1): 59/70 kB+Progress (1): 61/70 kB+Progress (1): 62/70 kB+Progress (1): 63/70 kB+Progress (1): 65/70 kB+Progress (1): 66/70 kB+Progress (1): 68/70 kB+Progress (1): 69/70 kB+Progress (1): 70 kB   +                    Downloaded from repo.jenkins-ci.org: https://repo.jenkins-ci.org/public/org/jenkins-ci/plugins/pipeline-stage-view/pipeline-rest-api/2.38/pipeline-rest-api-2.38.hpi (70 kB at 300 kB/s)
->>>>>>> ab7ada5f
 [INFO] 
 [INFO] --- hpi:3.65:test-runtime (default-test-runtime) @ prometheus ---
 [INFO] Tests are skipped.
@@ -583,11 +577,6 @@
 [INFO] ------------------------------------------------------------------------
 [INFO] BUILD SUCCESS
 [INFO] ------------------------------------------------------------------------
-<<<<<<< HEAD
-[INFO] Total time:  17.645 s
-[INFO] Finished at: 2025-07-09T12:54:24+02:00
-=======
 [INFO] Total time:  12.620 s
 [INFO] Finished at: 2025-07-08T03:22:32Z
->>>>>>> ab7ada5f
 [INFO] ------------------------------------------------------------------------