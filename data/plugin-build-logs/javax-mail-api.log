--- conflicted
+++ resolved
@@ -17,59 +17,59 @@
 Downloading from repo.jenkins-ci.org: https://repo.jenkins-ci.org/public/com/sun/mail/javax.mail/1.6.2/javax.mail-1.6.2.pom
 Downloading from incrementals: https://repo.jenkins-ci.org/incrementals/com/sun/mail/javax.mail/1.6.2/javax.mail-1.6.2.pom
 Downloading from central: https://repo.maven.apache.org/maven2/com/sun/mail/javax.mail/1.6.2/javax.mail-1.6.2.pom
-Progress (1): 1.4/7.0 kB
-Progress (1): 2.8/7.0 kB
-Progress (1): 4.1/7.0 kB
-Progress (1): 5.5/7.0 kB
-Progress (1): 6.9/7.0 kB
-Progress (1): 7.0 kB    
-                    
+Progress (1): 1.4/7.0 kB+Progress (1): 2.8/7.0 kB+Progress (1): 4.1/7.0 kB+Progress (1): 5.5/7.0 kB+Progress (1): 6.9/7.0 kB+Progress (1): 7.0 kB    +                     Downloaded from central: https://repo.maven.apache.org/maven2/com/sun/mail/javax.mail/1.6.2/javax.mail-1.6.2.pom (7.0 kB at 179 kB/s)
 Downloading from repo.jenkins-ci.org: https://repo.jenkins-ci.org/public/com/sun/mail/javax.mail/1.6.2/javax.mail-1.6.2.jar
 Downloading from incrementals: https://repo.jenkins-ci.org/incrementals/com/sun/mail/javax.mail/1.6.2/javax.mail-1.6.2.jar
 Downloading from central: https://repo.maven.apache.org/maven2/com/sun/mail/javax.mail/1.6.2/javax.mail-1.6.2.jar
-Progress (1): 16/659 kB
-Progress (1): 33/659 kB
-Progress (1): 49/659 kB
-Progress (1): 66/659 kB
-Progress (1): 82/659 kB
-Progress (1): 98/659 kB
-Progress (1): 115/659 kB
-Progress (1): 131/659 kB
-Progress (1): 147/659 kB
-Progress (1): 164/659 kB
-Progress (1): 180/659 kB
-Progress (1): 197/659 kB
-Progress (1): 213/659 kB
-Progress (1): 229/659 kB
-Progress (1): 246/659 kB
-Progress (1): 262/659 kB
-Progress (1): 279/659 kB
-Progress (1): 295/659 kB
-Progress (1): 311/659 kB
-Progress (1): 328/659 kB
-Progress (1): 344/659 kB
-Progress (1): 360/659 kB
-Progress (1): 377/659 kB
-Progress (1): 393/659 kB
-Progress (1): 410/659 kB
-Progress (1): 426/659 kB
-Progress (1): 442/659 kB
-Progress (1): 459/659 kB
-Progress (1): 475/659 kB
-Progress (1): 492/659 kB
-Progress (1): 508/659 kB
-Progress (1): 524/659 kB
-Progress (1): 541/659 kB
-Progress (1): 557/659 kB
-Progress (1): 573/659 kB
-Progress (1): 585/659 kB
-Progress (1): 601/659 kB
-Progress (1): 617/659 kB
-Progress (1): 634/659 kB
-Progress (1): 650/659 kB
-Progress (1): 659 kB    
-                    
+Progress (1): 16/659 kB+Progress (1): 33/659 kB+Progress (1): 49/659 kB+Progress (1): 66/659 kB+Progress (1): 82/659 kB+Progress (1): 98/659 kB+Progress (1): 115/659 kB+Progress (1): 131/659 kB+Progress (1): 147/659 kB+Progress (1): 164/659 kB+Progress (1): 180/659 kB+Progress (1): 197/659 kB+Progress (1): 213/659 kB+Progress (1): 229/659 kB+Progress (1): 246/659 kB+Progress (1): 262/659 kB+Progress (1): 279/659 kB+Progress (1): 295/659 kB+Progress (1): 311/659 kB+Progress (1): 328/659 kB+Progress (1): 344/659 kB+Progress (1): 360/659 kB+Progress (1): 377/659 kB+Progress (1): 393/659 kB+Progress (1): 410/659 kB+Progress (1): 426/659 kB+Progress (1): 442/659 kB+Progress (1): 459/659 kB+Progress (1): 475/659 kB+Progress (1): 492/659 kB+Progress (1): 508/659 kB+Progress (1): 524/659 kB+Progress (1): 541/659 kB+Progress (1): 557/659 kB+Progress (1): 573/659 kB+Progress (1): 585/659 kB+Progress (1): 601/659 kB+Progress (1): 617/659 kB+Progress (1): 634/659 kB+Progress (1): 650/659 kB+Progress (1): 659 kB    +                     Downloaded from central: https://repo.maven.apache.org/maven2/com/sun/mail/javax.mail/1.6.2/javax.mail-1.6.2.jar (659 kB at 9.7 MB/s)
 [INFO] 
 [INFO] --- clean:3.5.0:clean (default-clean) @ javax-mail-api ---
@@ -170,11 +170,6 @@
 [INFO] ------------------------------------------------------------------------
 [INFO] BUILD SUCCESS
 [INFO] ------------------------------------------------------------------------
-<<<<<<< HEAD
-[INFO] Total time:  7.538 s
-[INFO] Finished at: 2025-07-09T11:15:21+02:00
-=======
 [INFO] Total time:  6.242 s
 [INFO] Finished at: 2025-07-08T02:18:17Z
->>>>>>> ab7ada5f
 [INFO] ------------------------------------------------------------------------