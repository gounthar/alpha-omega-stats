WARNING: A terminally deprecated method in sun.misc.Unsafe has been called
WARNING: sun.misc.Unsafe::staticFieldBase has been called by com.google.inject.internal.aop.HiddenClassDefiner (file:/usr/share/apache-maven-3.9.10/lib/guice-5.1.0-classes.jar)
WARNING: Please consider reporting this to the maintainers of class com.google.inject.internal.aop.HiddenClassDefiner
WARNING: sun.misc.Unsafe::staticFieldBase will be removed in a future release
[INFO] Scanning for projects...
[INFO] Artifact org.jenkins-ci.tools:maven-hpi-plugin:pom:3.61 is present in the local repository, but cached from a remote repository ID that is unavailable in current build context, verifying that is downloadable from [incrementals (https://repo.jenkins-ci.org/incrementals/, default, releases), central (https://repo.maven.apache.org/maven2, default, releases)]
[INFO] Artifact org.jenkins-ci.tools:maven-hpi-plugin:pom:3.61 is present in the local repository, but cached from a remote repository ID that is unavailable in current build context, verifying that is downloadable from [incrementals (https://repo.jenkins-ci.org/incrementals/, default, releases), central (https://repo.maven.apache.org/maven2, default, releases)]
[WARNING] The POM for org.jenkins-ci.tools:maven-hpi-plugin:jar:3.61 is missing, no dependency information available
[INFO] Artifact org.jenkins-ci.tools:maven-hpi-plugin:jar:3.61 is present in the local repository, but cached from a remote repository ID that is unavailable in current build context, verifying that is downloadable from [incrementals (https://repo.jenkins-ci.org/incrementals/, default, releases), central (https://repo.maven.apache.org/maven2, default, releases)]
[INFO] Artifact org.jenkins-ci.tools:maven-hpi-plugin:jar:3.61 is present in the local repository, but cached from a remote repository ID that is unavailable in current build context, verifying that is downloadable from [incrementals (https://repo.jenkins-ci.org/incrementals/, default, releases), central (https://repo.maven.apache.org/maven2, default, releases)]
[WARNING] Failed to build parent project for org.jenkins-ci.plugins.aws-java-sdk:aws-java-sdk-parent:pom:1.12.780-999999-SNAPSHOT
[INFO] ------------------------------------------------------------------------
[INFO] Reactor Build Order:
[INFO] 
[INFO] Amazon Web Services SDK :: Parent                                  [pom]
[INFO] Amazon Web Services SDK :: Minimal                                 [hpi]
[INFO] Amazon Web Services SDK :: Api Gateway                             [hpi]
[INFO] Amazon Web Services SDK :: Autoscaling                             [hpi]
[INFO] Amazon Web Services SDK :: CloudFormation                          [hpi]
[INFO] Amazon Web Services SDK :: CloudFront                              [hpi]
[INFO] Amazon Web Services SDK :: CloudWatch                              [hpi]
[INFO] Amazon Web Services SDK :: CodeBuild                               [hpi]
[INFO] Amazon Web Services SDK :: CodeDeploy                              [hpi]
[INFO] Amazon Web Services SDK :: EC2                                     [hpi]
[INFO] Amazon Web Services SDK :: ECR                                     [hpi]
[INFO] Amazon Web Services SDK :: ECS                                     [hpi]
[INFO] Amazon Web Services SDK :: EFS                                     [hpi]
[INFO] Amazon Web Services SDK :: Elastic Beanstalk                       [hpi]
[INFO] Amazon Web Services SDK :: Elastic Load Balancing V2               [hpi]
[INFO] Amazon Web Services SDK :: IAM                                     [hpi]
[INFO] Amazon Web Services SDK :: kinesis                                 [hpi]
[INFO] Amazon Web Services SDK :: Lambda                                  [hpi]
[INFO] Amazon Web Services SDK :: Logs                                    [hpi]
[INFO] Amazon Web Services SDK :: Organizations                           [hpi]
[INFO] Amazon Web Services SDK :: Secrets Manager                         [hpi]
[INFO] Amazon Web Services SDK :: SQS                                     [hpi]
[INFO] Amazon Web Services SDK :: SNS                                     [hpi]
[INFO] Amazon Web Services SDK :: SSM                                     [hpi]
[INFO] Amazon Web Services SDK :: All                                     [hpi]
[INFO] 
[INFO] ------< org.jenkins-ci.plugins.aws-java-sdk:aws-java-sdk-parent >-------
[INFO] Building Amazon Web Services SDK :: Parent 1.12.780-999999-SNAPSHOT [1/25]
[INFO]   from pom.xml
[INFO] --------------------------------[ pom ]---------------------------------
[INFO] 
[INFO] --- clean:3.4.1:clean (default-clean) @ aws-java-sdk-parent ---
[INFO] 
[INFO] --- enforcer:3.5.0:enforce (display-info) @ aws-java-sdk-parent ---
[INFO] Rule 0: io.jenkins.tools.incrementals.enforcer.RequireExtensionVersion passed
[INFO] Rule 1: org.apache.maven.enforcer.rules.version.RequireMavenVersion passed
[INFO] Rule 2: org.apache.maven.enforcer.rules.version.RequireJavaVersion passed
[INFO] Rule 3: org.codehaus.mojo.extraenforcer.dependencies.EnforceBytecodeVersion passed
[INFO] Rule 4: org.apache.maven.enforcer.rules.dependency.BannedDependencies passed
[INFO] Rule 5: org.apache.maven.enforcer.rules.dependency.BannedDependencies passed
[INFO] Rule 6: org.apache.maven.enforcer.rules.dependency.RequireUpperBoundDeps passed
[INFO] 
[INFO] --- enforcer:3.5.0:enforce (no-snapshots-in-release) @ aws-java-sdk-parent ---
[INFO] Rule 0: org.apache.maven.enforcer.rules.dependency.RequireReleaseDeps passed
[INFO] 
[INFO] --- localizer:1.31:generate (default) @ aws-java-sdk-parent ---
[INFO] 
[INFO] --- flatten:1.7.0:flatten (flatten) @ aws-java-sdk-parent ---
[INFO] Generating flattened POM of project org.jenkins-ci.plugins.aws-java-sdk:aws-java-sdk-parent:pom:1.12.780-999999-SNAPSHOT...
[INFO] 
[INFO] --- antrun:3.1.0:run (createTempDir) @ aws-java-sdk-parent ---
[INFO] Executing tasks
[INFO]     [mkdir] Created dir: /tmp/plugin-builds/aws-java-sdk-iam/target/tmp
[INFO] Executed tasks
[INFO] 
[INFO] --- license:165.v7e11f4e4a_325:process (default) @ aws-java-sdk-parent ---
[INFO] 
[INFO] --- jar:3.4.2:test-jar (maybe-test-jar) @ aws-java-sdk-parent ---
[INFO] Skipping packaging of the test-jar
[INFO] 
[INFO] >>> spotbugs:4.9.2.0:check (spotbugs) > :spotbugs @ aws-java-sdk-parent >>>
[INFO] 
[INFO] --- spotbugs:4.9.2.0:spotbugs (spotbugs) @ aws-java-sdk-parent ---
[INFO] Skipping com.github.spotbugs:spotbugs-maven-plugin:4.9.2.0:spotbugs report goal
[INFO] 
[INFO] <<< spotbugs:4.9.2.0:check (spotbugs) < :spotbugs @ aws-java-sdk-parent <<<
[INFO] 
[INFO] 
[INFO] --- spotbugs:4.9.2.0:check (spotbugs) @ aws-java-sdk-parent ---
[INFO] Spotbugs plugin skipped
[INFO] 
[INFO] --- spotless:2.44.3:check (default) @ aws-java-sdk-parent ---
[INFO] Spotless check skipped
[INFO] 
[INFO] --- install:3.1.4:install (default-install) @ aws-java-sdk-parent ---
[INFO] Installing /tmp/plugin-builds/aws-java-sdk-iam/target/aws-java-sdk-parent-1.12.780-999999-SNAPSHOT.pom to /home/runner/.m2/repository/org/jenkins-ci/plugins/aws-java-sdk/aws-java-sdk-parent/1.12.780-999999-SNAPSHOT/aws-java-sdk-parent-1.12.780-999999-SNAPSHOT.pom
[INFO] 
[INFO] ------< org.jenkins-ci.plugins.aws-java-sdk:aws-java-sdk-minimal >------
[INFO] Building Amazon Web Services SDK :: Minimal 1.12.780-999999-SNAPSHOT [2/25]
[INFO]   from aws-java-sdk-minimal/pom.xml
[INFO] --------------------------------[ hpi ]---------------------------------
[INFO] 
[INFO] --- clean:3.4.1:clean (default-clean) @ aws-java-sdk-minimal ---
[INFO] 
[INFO] --- hpi:3.61:validate (default-validate) @ aws-java-sdk-minimal ---
[INFO] Created marker file /tmp/plugin-builds/aws-java-sdk-iam/aws-java-sdk-minimal/target/java-level/17
[INFO] 
[INFO] --- hpi:3.61:validate-hpi (default-validate-hpi) @ aws-java-sdk-minimal ---
[INFO] 
[INFO] --- enforcer:3.5.0:enforce (display-info) @ aws-java-sdk-minimal ---
[INFO] Rule 3: org.codehaus.mojo.extraenforcer.dependencies.EnforceBytecodeVersion passed
[INFO] Rule 4: org.apache.maven.enforcer.rules.dependency.BannedDependencies passed
[INFO] Rule 5: org.apache.maven.enforcer.rules.dependency.BannedDependencies passed
[INFO] Rule 6: org.apache.maven.enforcer.rules.dependency.RequireUpperBoundDeps passed
[INFO] 
[INFO] --- enforcer:3.5.0:enforce (no-snapshots-in-release) @ aws-java-sdk-minimal ---
[INFO] Rule 0: org.apache.maven.enforcer.rules.dependency.RequireReleaseDeps passed
[INFO] 
[INFO] --- localizer:1.31:generate (default) @ aws-java-sdk-minimal ---
[INFO] 
[INFO] --- resources:3.3.1:resources (default-resources) @ aws-java-sdk-minimal ---
[INFO] Copying 1 resource from src/main/resources to target/classes
[INFO] 
[INFO] --- flatten:1.7.0:flatten (flatten) @ aws-java-sdk-minimal ---
[INFO] Generating flattened POM of project org.jenkins-ci.plugins.aws-java-sdk:aws-java-sdk-minimal:hpi:1.12.780-999999-SNAPSHOT...
[INFO] 
[INFO] --- compiler:3.14.0:compile (default-compile) @ aws-java-sdk-minimal ---
[INFO] Nothing to compile - all classes are up to date.
[INFO] 
[INFO] --- access-modifier-checker:1.34:enforce (default-enforce) @ aws-java-sdk-minimal ---
[INFO] Skipping access modifier checks
[INFO] 
[INFO] --- hpi:3.61:insert-test (default-insert-test) @ aws-java-sdk-minimal ---
[INFO] 
[INFO] --- antrun:3.1.0:run (createTempDir) @ aws-java-sdk-minimal ---
[INFO] Executing tasks
[INFO]     [mkdir] Created dir: /tmp/plugin-builds/aws-java-sdk-iam/aws-java-sdk-minimal/target/tmp
[INFO] Executed tasks
[INFO] 
[INFO] --- resources:3.3.1:testResources (default-testResources) @ aws-java-sdk-minimal ---
[INFO] Not copying test resources
[INFO] 
[INFO] --- compiler:3.14.0:testCompile (default-testCompile) @ aws-java-sdk-minimal ---
[INFO] Not compiling test sources
[INFO] 
[INFO] --- hpi:3.61:test-hpl (default-test-hpl) @ aws-java-sdk-minimal ---
[INFO] Generating /tmp/plugin-builds/aws-java-sdk-iam/aws-java-sdk-minimal/target/test-classes/the.hpl
[INFO] 
[INFO] --- hpi:3.61:resolve-test-dependencies (default-resolve-test-dependencies) @ aws-java-sdk-minimal ---
[INFO] 
[INFO] --- hpi:3.61:test-runtime (default-test-runtime) @ aws-java-sdk-minimal ---
[INFO] Tests are skipped.
[INFO] 
[INFO] --- surefire:3.5.2:test (default-test) @ aws-java-sdk-minimal ---
[INFO] Tests are skipped.
[INFO] 
[INFO] --- license:165.v7e11f4e4a_325:process (default) @ aws-java-sdk-minimal ---
[INFO] 
[INFO] --- hpi:3.61:hpi (default-hpi) @ aws-java-sdk-minimal ---
[INFO] Generating /tmp/plugin-builds/aws-java-sdk-iam/aws-java-sdk-minimal/target/aws-java-sdk-minimal/META-INF/MANIFEST.MF
[INFO] Checking for attached .jar artifact ...
[INFO] Generating jar /tmp/plugin-builds/aws-java-sdk-iam/aws-java-sdk-minimal/target/aws-java-sdk-minimal.jar
[INFO] Building jar: /tmp/plugin-builds/aws-java-sdk-iam/aws-java-sdk-minimal/target/aws-java-sdk-minimal.jar
[INFO] Exploding webapp...
[INFO] Copy webapp webResources to /tmp/plugin-builds/aws-java-sdk-iam/aws-java-sdk-minimal/target/aws-java-sdk-minimal
[INFO] Assembling webapp aws-java-sdk-minimal in /tmp/plugin-builds/aws-java-sdk-iam/aws-java-sdk-minimal/target/aws-java-sdk-minimal
[INFO] Bundling direct dependency aws-java-sdk-core-1.12.780.jar
[WARNING] Bundling transitive dependency aws-java-sdk-kms-1.12.780.jar (via aws-java-sdk-s3)
[INFO] Bundling direct dependency aws-java-sdk-s3-1.12.780.jar
[INFO] Bundling direct dependency aws-java-sdk-sts-1.12.780.jar
[WARNING] Bundling transitive dependency jmespath-java-1.12.780.jar (via aws-java-sdk-s3)
[INFO] Generating hpi /tmp/plugin-builds/aws-java-sdk-iam/aws-java-sdk-minimal/target/aws-java-sdk-minimal.hpi
[INFO] Building jar: /tmp/plugin-builds/aws-java-sdk-iam/aws-java-sdk-minimal/target/aws-java-sdk-minimal.hpi
[INFO] 
[INFO] --- jar:3.4.2:test-jar (maybe-test-jar) @ aws-java-sdk-minimal ---
[INFO] Skipping packaging of the test-jar
[INFO] 
[INFO] >>> spotbugs:4.9.2.0:check (spotbugs) > :spotbugs @ aws-java-sdk-minimal >>>
[INFO] 
[INFO] --- spotbugs:4.9.2.0:spotbugs (spotbugs) @ aws-java-sdk-minimal ---
[INFO] Skipping com.github.spotbugs:spotbugs-maven-plugin:4.9.2.0:spotbugs report goal
[INFO] 
[INFO] <<< spotbugs:4.9.2.0:check (spotbugs) < :spotbugs @ aws-java-sdk-minimal <<<
[INFO] 
[INFO] 
[INFO] --- spotbugs:4.9.2.0:check (spotbugs) @ aws-java-sdk-minimal ---
[INFO] Spotbugs plugin skipped
[INFO] 
[INFO] --- spotless:2.44.3:check (default) @ aws-java-sdk-minimal ---
[INFO] Spotless check skipped
[INFO] 
[INFO] --- install:3.1.4:install (default-install) @ aws-java-sdk-minimal ---
[INFO] Installing /tmp/plugin-builds/aws-java-sdk-iam/aws-java-sdk-minimal/target/aws-java-sdk-minimal-1.12.780-999999-SNAPSHOT.pom to /home/runner/.m2/repository/org/jenkins-ci/plugins/aws-java-sdk/aws-java-sdk-minimal/1.12.780-999999-SNAPSHOT/aws-java-sdk-minimal-1.12.780-999999-SNAPSHOT.pom
[INFO] Installing /tmp/plugin-builds/aws-java-sdk-iam/aws-java-sdk-minimal/target/aws-java-sdk-minimal.hpi to /home/runner/.m2/repository/org/jenkins-ci/plugins/aws-java-sdk/aws-java-sdk-minimal/1.12.780-999999-SNAPSHOT/aws-java-sdk-minimal-1.12.780-999999-SNAPSHOT.hpi
[INFO] Installing /tmp/plugin-builds/aws-java-sdk-iam/aws-java-sdk-minimal/target/aws-java-sdk-minimal.jar to /home/runner/.m2/repository/org/jenkins-ci/plugins/aws-java-sdk/aws-java-sdk-minimal/1.12.780-999999-SNAPSHOT/aws-java-sdk-minimal-1.12.780-999999-SNAPSHOT.jar
[INFO] 
[INFO] ----< org.jenkins-ci.plugins.aws-java-sdk:aws-java-sdk-api-gateway >----
[INFO] Building Amazon Web Services SDK :: Api Gateway 1.12.780-999999-SNAPSHOT [3/25]
[INFO]   from aws-java-sdk-api-gateway/pom.xml
[INFO] --------------------------------[ hpi ]---------------------------------
[INFO] 
[INFO] --- clean:3.4.1:clean (default-clean) @ aws-java-sdk-api-gateway ---
[INFO] 
[INFO] --- hpi:3.61:validate (default-validate) @ aws-java-sdk-api-gateway ---
[INFO] Created marker file /tmp/plugin-builds/aws-java-sdk-iam/aws-java-sdk-api-gateway/target/java-level/17
[INFO] 
[INFO] --- hpi:3.61:validate-hpi (default-validate-hpi) @ aws-java-sdk-api-gateway ---
[INFO] 
[INFO] --- enforcer:3.5.0:enforce (display-info) @ aws-java-sdk-api-gateway ---
[INFO] Rule 3: org.codehaus.mojo.extraenforcer.dependencies.EnforceBytecodeVersion passed
[INFO] Rule 4: org.apache.maven.enforcer.rules.dependency.BannedDependencies passed
[INFO] Rule 5: org.apache.maven.enforcer.rules.dependency.BannedDependencies passed
[INFO] Rule 6: org.apache.maven.enforcer.rules.dependency.RequireUpperBoundDeps passed
[INFO] 
[INFO] --- enforcer:3.5.0:enforce (no-snapshots-in-release) @ aws-java-sdk-api-gateway ---
[INFO] Rule 0: org.apache.maven.enforcer.rules.dependency.RequireReleaseDeps passed
[INFO] 
[INFO] --- localizer:1.31:generate (default) @ aws-java-sdk-api-gateway ---
[INFO] 
[INFO] --- resources:3.3.1:resources (default-resources) @ aws-java-sdk-api-gateway ---
[INFO] Copying 1 resource from src/main/resources to target/classes
[INFO] 
[INFO] --- flatten:1.7.0:flatten (flatten) @ aws-java-sdk-api-gateway ---
[INFO] Generating flattened POM of project org.jenkins-ci.plugins.aws-java-sdk:aws-java-sdk-api-gateway:hpi:1.12.780-999999-SNAPSHOT...
[INFO] 
[INFO] --- compiler:3.14.0:compile (default-compile) @ aws-java-sdk-api-gateway ---
[INFO] Recompiling the module because of changed dependency.
[INFO] 
[INFO] --- access-modifier-checker:1.34:enforce (default-enforce) @ aws-java-sdk-api-gateway ---
[INFO] Skipping access modifier checks
[INFO] 
[INFO] --- hpi:3.61:insert-test (default-insert-test) @ aws-java-sdk-api-gateway ---
[INFO] 
[INFO] --- antrun:3.1.0:run (createTempDir) @ aws-java-sdk-api-gateway ---
[INFO] Executing tasks
[INFO]     [mkdir] Created dir: /tmp/plugin-builds/aws-java-sdk-iam/aws-java-sdk-api-gateway/target/tmp
[INFO] Executed tasks
[INFO] 
[INFO] --- resources:3.3.1:testResources (default-testResources) @ aws-java-sdk-api-gateway ---
[INFO] Not copying test resources
[INFO] 
[INFO] --- compiler:3.14.0:testCompile (default-testCompile) @ aws-java-sdk-api-gateway ---
[INFO] Not compiling test sources
[INFO] 
[INFO] --- hpi:3.61:test-hpl (default-test-hpl) @ aws-java-sdk-api-gateway ---
[INFO] Generating /tmp/plugin-builds/aws-java-sdk-iam/aws-java-sdk-api-gateway/target/test-classes/the.hpl
[INFO] 
[INFO] --- hpi:3.61:resolve-test-dependencies (default-resolve-test-dependencies) @ aws-java-sdk-api-gateway ---
[INFO] 
[INFO] --- hpi:3.61:test-runtime (default-test-runtime) @ aws-java-sdk-api-gateway ---
[INFO] Tests are skipped.
[INFO] 
[INFO] --- surefire:3.5.2:test (default-test) @ aws-java-sdk-api-gateway ---
[INFO] Tests are skipped.
[INFO] 
[INFO] --- license:165.v7e11f4e4a_325:process (default) @ aws-java-sdk-api-gateway ---
[INFO] 
[INFO] --- hpi:3.61:hpi (default-hpi) @ aws-java-sdk-api-gateway ---
[INFO] Generating /tmp/plugin-builds/aws-java-sdk-iam/aws-java-sdk-api-gateway/target/aws-java-sdk-api-gateway/META-INF/MANIFEST.MF
[INFO] Checking for attached .jar artifact ...
[INFO] Generating jar /tmp/plugin-builds/aws-java-sdk-iam/aws-java-sdk-api-gateway/target/aws-java-sdk-api-gateway.jar
[INFO] Building jar: /tmp/plugin-builds/aws-java-sdk-iam/aws-java-sdk-api-gateway/target/aws-java-sdk-api-gateway.jar
[INFO] Exploding webapp...
[INFO] Copy webapp webResources to /tmp/plugin-builds/aws-java-sdk-iam/aws-java-sdk-api-gateway/target/aws-java-sdk-api-gateway
[INFO] Assembling webapp aws-java-sdk-api-gateway in /tmp/plugin-builds/aws-java-sdk-iam/aws-java-sdk-api-gateway/target/aws-java-sdk-api-gateway
[INFO] Bundling direct dependency aws-java-sdk-api-gateway-1.12.780.jar
[INFO] Generating hpi /tmp/plugin-builds/aws-java-sdk-iam/aws-java-sdk-api-gateway/target/aws-java-sdk-api-gateway.hpi
[INFO] Building jar: /tmp/plugin-builds/aws-java-sdk-iam/aws-java-sdk-api-gateway/target/aws-java-sdk-api-gateway.hpi
[INFO] 
[INFO] --- jar:3.4.2:test-jar (maybe-test-jar) @ aws-java-sdk-api-gateway ---
[INFO] Skipping packaging of the test-jar
[INFO] 
[INFO] >>> spotbugs:4.9.2.0:check (spotbugs) > :spotbugs @ aws-java-sdk-api-gateway >>>
[INFO] 
[INFO] --- spotbugs:4.9.2.0:spotbugs (spotbugs) @ aws-java-sdk-api-gateway ---
[INFO] Skipping com.github.spotbugs:spotbugs-maven-plugin:4.9.2.0:spotbugs report goal
[INFO] 
[INFO] <<< spotbugs:4.9.2.0:check (spotbugs) < :spotbugs @ aws-java-sdk-api-gateway <<<
[INFO] 
[INFO] 
[INFO] --- spotbugs:4.9.2.0:check (spotbugs) @ aws-java-sdk-api-gateway ---
[INFO] Spotbugs plugin skipped
[INFO] 
[INFO] --- spotless:2.44.3:check (default) @ aws-java-sdk-api-gateway ---
[INFO] Spotless check skipped
[INFO] 
[INFO] --- install:3.1.4:install (default-install) @ aws-java-sdk-api-gateway ---
[INFO] Installing /tmp/plugin-builds/aws-java-sdk-iam/aws-java-sdk-api-gateway/target/aws-java-sdk-api-gateway-1.12.780-999999-SNAPSHOT.pom to /home/runner/.m2/repository/org/jenkins-ci/plugins/aws-java-sdk/aws-java-sdk-api-gateway/1.12.780-999999-SNAPSHOT/aws-java-sdk-api-gateway-1.12.780-999999-SNAPSHOT.pom
[INFO] Installing /tmp/plugin-builds/aws-java-sdk-iam/aws-java-sdk-api-gateway/target/aws-java-sdk-api-gateway.hpi to /home/runner/.m2/repository/org/jenkins-ci/plugins/aws-java-sdk/aws-java-sdk-api-gateway/1.12.780-999999-SNAPSHOT/aws-java-sdk-api-gateway-1.12.780-999999-SNAPSHOT.hpi
[INFO] Installing /tmp/plugin-builds/aws-java-sdk-iam/aws-java-sdk-api-gateway/target/aws-java-sdk-api-gateway.jar to /home/runner/.m2/repository/org/jenkins-ci/plugins/aws-java-sdk/aws-java-sdk-api-gateway/1.12.780-999999-SNAPSHOT/aws-java-sdk-api-gateway-1.12.780-999999-SNAPSHOT.jar
[INFO] 
[INFO] ----< org.jenkins-ci.plugins.aws-java-sdk:aws-java-sdk-autoscaling >----
[INFO] Building Amazon Web Services SDK :: Autoscaling 1.12.780-999999-SNAPSHOT [4/25]
[INFO]   from aws-java-sdk-autoscaling/pom.xml
[INFO] --------------------------------[ hpi ]---------------------------------
[INFO] 
[INFO] --- clean:3.4.1:clean (default-clean) @ aws-java-sdk-autoscaling ---
[INFO] 
[INFO] --- hpi:3.61:validate (default-validate) @ aws-java-sdk-autoscaling ---
[INFO] Created marker file /tmp/plugin-builds/aws-java-sdk-iam/aws-java-sdk-autoscaling/target/java-level/17
[INFO] 
[INFO] --- hpi:3.61:validate-hpi (default-validate-hpi) @ aws-java-sdk-autoscaling ---
[INFO] 
[INFO] --- enforcer:3.5.0:enforce (display-info) @ aws-java-sdk-autoscaling ---
[INFO] Rule 3: org.codehaus.mojo.extraenforcer.dependencies.EnforceBytecodeVersion passed
[INFO] Rule 4: org.apache.maven.enforcer.rules.dependency.BannedDependencies passed
[INFO] Rule 5: org.apache.maven.enforcer.rules.dependency.BannedDependencies passed
[INFO] Rule 6: org.apache.maven.enforcer.rules.dependency.RequireUpperBoundDeps passed
[INFO] 
[INFO] --- enforcer:3.5.0:enforce (no-snapshots-in-release) @ aws-java-sdk-autoscaling ---
[INFO] Rule 0: org.apache.maven.enforcer.rules.dependency.RequireReleaseDeps passed
[INFO] 
[INFO] --- localizer:1.31:generate (default) @ aws-java-sdk-autoscaling ---
[INFO] 
[INFO] --- resources:3.3.1:resources (default-resources) @ aws-java-sdk-autoscaling ---
[INFO] Copying 1 resource from src/main/resources to target/classes
[INFO] 
[INFO] --- flatten:1.7.0:flatten (flatten) @ aws-java-sdk-autoscaling ---
[INFO] Generating flattened POM of project org.jenkins-ci.plugins.aws-java-sdk:aws-java-sdk-autoscaling:hpi:1.12.780-999999-SNAPSHOT...
[INFO] 
[INFO] --- compiler:3.14.0:compile (default-compile) @ aws-java-sdk-autoscaling ---
[INFO] Recompiling the module because of changed dependency.
[INFO] 
[INFO] --- access-modifier-checker:1.34:enforce (default-enforce) @ aws-java-sdk-autoscaling ---
[INFO] Skipping access modifier checks
[INFO] 
[INFO] --- hpi:3.61:insert-test (default-insert-test) @ aws-java-sdk-autoscaling ---
[INFO] 
[INFO] --- antrun:3.1.0:run (createTempDir) @ aws-java-sdk-autoscaling ---
[INFO] Executing tasks
[INFO]     [mkdir] Created dir: /tmp/plugin-builds/aws-java-sdk-iam/aws-java-sdk-autoscaling/target/tmp
[INFO] Executed tasks
[INFO] 
[INFO] --- resources:3.3.1:testResources (default-testResources) @ aws-java-sdk-autoscaling ---
[INFO] Not copying test resources
[INFO] 
[INFO] --- compiler:3.14.0:testCompile (default-testCompile) @ aws-java-sdk-autoscaling ---
[INFO] Not compiling test sources
[INFO] 
[INFO] --- hpi:3.61:test-hpl (default-test-hpl) @ aws-java-sdk-autoscaling ---
[INFO] Generating /tmp/plugin-builds/aws-java-sdk-iam/aws-java-sdk-autoscaling/target/test-classes/the.hpl
[INFO] 
[INFO] --- hpi:3.61:resolve-test-dependencies (default-resolve-test-dependencies) @ aws-java-sdk-autoscaling ---
[INFO] 
[INFO] --- hpi:3.61:test-runtime (default-test-runtime) @ aws-java-sdk-autoscaling ---
[INFO] Tests are skipped.
[INFO] 
[INFO] --- surefire:3.5.2:test (default-test) @ aws-java-sdk-autoscaling ---
[INFO] Tests are skipped.
[INFO] 
[INFO] --- license:165.v7e11f4e4a_325:process (default) @ aws-java-sdk-autoscaling ---
[INFO] 
[INFO] --- hpi:3.61:hpi (default-hpi) @ aws-java-sdk-autoscaling ---
[INFO] Generating /tmp/plugin-builds/aws-java-sdk-iam/aws-java-sdk-autoscaling/target/aws-java-sdk-autoscaling/META-INF/MANIFEST.MF
[INFO] Checking for attached .jar artifact ...
[INFO] Generating jar /tmp/plugin-builds/aws-java-sdk-iam/aws-java-sdk-autoscaling/target/aws-java-sdk-autoscaling.jar
[INFO] Building jar: /tmp/plugin-builds/aws-java-sdk-iam/aws-java-sdk-autoscaling/target/aws-java-sdk-autoscaling.jar
[INFO] Exploding webapp...
[INFO] Copy webapp webResources to /tmp/plugin-builds/aws-java-sdk-iam/aws-java-sdk-autoscaling/target/aws-java-sdk-autoscaling
[INFO] Assembling webapp aws-java-sdk-autoscaling in /tmp/plugin-builds/aws-java-sdk-iam/aws-java-sdk-autoscaling/target/aws-java-sdk-autoscaling
[INFO] Bundling direct dependency aws-java-sdk-autoscaling-1.12.780.jar
[INFO] Generating hpi /tmp/plugin-builds/aws-java-sdk-iam/aws-java-sdk-autoscaling/target/aws-java-sdk-autoscaling.hpi
[INFO] Building jar: /tmp/plugin-builds/aws-java-sdk-iam/aws-java-sdk-autoscaling/target/aws-java-sdk-autoscaling.hpi
[INFO] 
[INFO] --- jar:3.4.2:test-jar (maybe-test-jar) @ aws-java-sdk-autoscaling ---
[INFO] Skipping packaging of the test-jar
[INFO] 
[INFO] >>> spotbugs:4.9.2.0:check (spotbugs) > :spotbugs @ aws-java-sdk-autoscaling >>>
[INFO] 
[INFO] --- spotbugs:4.9.2.0:spotbugs (spotbugs) @ aws-java-sdk-autoscaling ---
[INFO] Skipping com.github.spotbugs:spotbugs-maven-plugin:4.9.2.0:spotbugs report goal
[INFO] 
[INFO] <<< spotbugs:4.9.2.0:check (spotbugs) < :spotbugs @ aws-java-sdk-autoscaling <<<
[INFO] 
[INFO] 
[INFO] --- spotbugs:4.9.2.0:check (spotbugs) @ aws-java-sdk-autoscaling ---
[INFO] Spotbugs plugin skipped
[INFO] 
[INFO] --- spotless:2.44.3:check (default) @ aws-java-sdk-autoscaling ---
[INFO] Spotless check skipped
[INFO] 
[INFO] --- install:3.1.4:install (default-install) @ aws-java-sdk-autoscaling ---
[INFO] Installing /tmp/plugin-builds/aws-java-sdk-iam/aws-java-sdk-autoscaling/target/aws-java-sdk-autoscaling-1.12.780-999999-SNAPSHOT.pom to /home/runner/.m2/repository/org/jenkins-ci/plugins/aws-java-sdk/aws-java-sdk-autoscaling/1.12.780-999999-SNAPSHOT/aws-java-sdk-autoscaling-1.12.780-999999-SNAPSHOT.pom
[INFO] Installing /tmp/plugin-builds/aws-java-sdk-iam/aws-java-sdk-autoscaling/target/aws-java-sdk-autoscaling.hpi to /home/runner/.m2/repository/org/jenkins-ci/plugins/aws-java-sdk/aws-java-sdk-autoscaling/1.12.780-999999-SNAPSHOT/aws-java-sdk-autoscaling-1.12.780-999999-SNAPSHOT.hpi
[INFO] Installing /tmp/plugin-builds/aws-java-sdk-iam/aws-java-sdk-autoscaling/target/aws-java-sdk-autoscaling.jar to /home/runner/.m2/repository/org/jenkins-ci/plugins/aws-java-sdk/aws-java-sdk-autoscaling/1.12.780-999999-SNAPSHOT/aws-java-sdk-autoscaling-1.12.780-999999-SNAPSHOT.jar
[INFO] 
[INFO] --< org.jenkins-ci.plugins.aws-java-sdk:aws-java-sdk-cloudformation >---
[INFO] Building Amazon Web Services SDK :: CloudFormation 1.12.780-999999-SNAPSHOT [5/25]
[INFO]   from aws-java-sdk-cloudformation/pom.xml
[INFO] --------------------------------[ hpi ]---------------------------------
[INFO] 
[INFO] --- clean:3.4.1:clean (default-clean) @ aws-java-sdk-cloudformation ---
[INFO] 
[INFO] --- hpi:3.61:validate (default-validate) @ aws-java-sdk-cloudformation ---
[INFO] Created marker file /tmp/plugin-builds/aws-java-sdk-iam/aws-java-sdk-cloudformation/target/java-level/17
[INFO] 
[INFO] --- hpi:3.61:validate-hpi (default-validate-hpi) @ aws-java-sdk-cloudformation ---
[INFO] 
[INFO] --- enforcer:3.5.0:enforce (display-info) @ aws-java-sdk-cloudformation ---
[INFO] Rule 3: org.codehaus.mojo.extraenforcer.dependencies.EnforceBytecodeVersion passed
[INFO] Rule 4: org.apache.maven.enforcer.rules.dependency.BannedDependencies passed
[INFO] Rule 5: org.apache.maven.enforcer.rules.dependency.BannedDependencies passed
[INFO] Rule 6: org.apache.maven.enforcer.rules.dependency.RequireUpperBoundDeps passed
[INFO] 
[INFO] --- enforcer:3.5.0:enforce (no-snapshots-in-release) @ aws-java-sdk-cloudformation ---
[INFO] Rule 0: org.apache.maven.enforcer.rules.dependency.RequireReleaseDeps passed
[INFO] 
[INFO] --- localizer:1.31:generate (default) @ aws-java-sdk-cloudformation ---
[INFO] 
[INFO] --- resources:3.3.1:resources (default-resources) @ aws-java-sdk-cloudformation ---
[INFO] Copying 1 resource from src/main/resources to target/classes
[INFO] 
[INFO] --- flatten:1.7.0:flatten (flatten) @ aws-java-sdk-cloudformation ---
[INFO] Generating flattened POM of project org.jenkins-ci.plugins.aws-java-sdk:aws-java-sdk-cloudformation:hpi:1.12.780-999999-SNAPSHOT...
[INFO] 
[INFO] --- compiler:3.14.0:compile (default-compile) @ aws-java-sdk-cloudformation ---
[INFO] Recompiling the module because of changed dependency.
[INFO] 
[INFO] --- access-modifier-checker:1.34:enforce (default-enforce) @ aws-java-sdk-cloudformation ---
[INFO] Skipping access modifier checks
[INFO] 
[INFO] --- hpi:3.61:insert-test (default-insert-test) @ aws-java-sdk-cloudformation ---
[INFO] 
[INFO] --- antrun:3.1.0:run (createTempDir) @ aws-java-sdk-cloudformation ---
[INFO] Executing tasks
[INFO]     [mkdir] Created dir: /tmp/plugin-builds/aws-java-sdk-iam/aws-java-sdk-cloudformation/target/tmp
[INFO] Executed tasks
[INFO] 
[INFO] --- resources:3.3.1:testResources (default-testResources) @ aws-java-sdk-cloudformation ---
[INFO] Not copying test resources
[INFO] 
[INFO] --- compiler:3.14.0:testCompile (default-testCompile) @ aws-java-sdk-cloudformation ---
[INFO] Not compiling test sources
[INFO] 
[INFO] --- hpi:3.61:test-hpl (default-test-hpl) @ aws-java-sdk-cloudformation ---
[INFO] Generating /tmp/plugin-builds/aws-java-sdk-iam/aws-java-sdk-cloudformation/target/test-classes/the.hpl
[INFO] 
[INFO] --- hpi:3.61:resolve-test-dependencies (default-resolve-test-dependencies) @ aws-java-sdk-cloudformation ---
[INFO] 
[INFO] --- hpi:3.61:test-runtime (default-test-runtime) @ aws-java-sdk-cloudformation ---
[INFO] Tests are skipped.
[INFO] 
[INFO] --- surefire:3.5.2:test (default-test) @ aws-java-sdk-cloudformation ---
[INFO] Tests are skipped.
[INFO] 
[INFO] --- license:165.v7e11f4e4a_325:process (default) @ aws-java-sdk-cloudformation ---
[INFO] 
[INFO] --- hpi:3.61:hpi (default-hpi) @ aws-java-sdk-cloudformation ---
[INFO] Generating /tmp/plugin-builds/aws-java-sdk-iam/aws-java-sdk-cloudformation/target/aws-java-sdk-cloudformation/META-INF/MANIFEST.MF
[INFO] Checking for attached .jar artifact ...
[INFO] Generating jar /tmp/plugin-builds/aws-java-sdk-iam/aws-java-sdk-cloudformation/target/aws-java-sdk-cloudformation.jar
[INFO] Building jar: /tmp/plugin-builds/aws-java-sdk-iam/aws-java-sdk-cloudformation/target/aws-java-sdk-cloudformation.jar
[INFO] Exploding webapp...
[INFO] Copy webapp webResources to /tmp/plugin-builds/aws-java-sdk-iam/aws-java-sdk-cloudformation/target/aws-java-sdk-cloudformation
[INFO] Assembling webapp aws-java-sdk-cloudformation in /tmp/plugin-builds/aws-java-sdk-iam/aws-java-sdk-cloudformation/target/aws-java-sdk-cloudformation
[INFO] Bundling direct dependency aws-java-sdk-cloudformation-1.12.780.jar
[INFO] Generating hpi /tmp/plugin-builds/aws-java-sdk-iam/aws-java-sdk-cloudformation/target/aws-java-sdk-cloudformation.hpi
[INFO] Building jar: /tmp/plugin-builds/aws-java-sdk-iam/aws-java-sdk-cloudformation/target/aws-java-sdk-cloudformation.hpi
[INFO] 
[INFO] --- jar:3.4.2:test-jar (maybe-test-jar) @ aws-java-sdk-cloudformation ---
[INFO] Skipping packaging of the test-jar
[INFO] 
[INFO] >>> spotbugs:4.9.2.0:check (spotbugs) > :spotbugs @ aws-java-sdk-cloudformation >>>
[INFO] 
[INFO] --- spotbugs:4.9.2.0:spotbugs (spotbugs) @ aws-java-sdk-cloudformation ---
[INFO] Skipping com.github.spotbugs:spotbugs-maven-plugin:4.9.2.0:spotbugs report goal
[INFO] 
[INFO] <<< spotbugs:4.9.2.0:check (spotbugs) < :spotbugs @ aws-java-sdk-cloudformation <<<
[INFO] 
[INFO] 
[INFO] --- spotbugs:4.9.2.0:check (spotbugs) @ aws-java-sdk-cloudformation ---
[INFO] Spotbugs plugin skipped
[INFO] 
[INFO] --- spotless:2.44.3:check (default) @ aws-java-sdk-cloudformation ---
[INFO] Spotless check skipped
[INFO] 
[INFO] --- install:3.1.4:install (default-install) @ aws-java-sdk-cloudformation ---
[INFO] Installing /tmp/plugin-builds/aws-java-sdk-iam/aws-java-sdk-cloudformation/target/aws-java-sdk-cloudformation-1.12.780-999999-SNAPSHOT.pom to /home/runner/.m2/repository/org/jenkins-ci/plugins/aws-java-sdk/aws-java-sdk-cloudformation/1.12.780-999999-SNAPSHOT/aws-java-sdk-cloudformation-1.12.780-999999-SNAPSHOT.pom
[INFO] Installing /tmp/plugin-builds/aws-java-sdk-iam/aws-java-sdk-cloudformation/target/aws-java-sdk-cloudformation.hpi to /home/runner/.m2/repository/org/jenkins-ci/plugins/aws-java-sdk/aws-java-sdk-cloudformation/1.12.780-999999-SNAPSHOT/aws-java-sdk-cloudformation-1.12.780-999999-SNAPSHOT.hpi
[INFO] Installing /tmp/plugin-builds/aws-java-sdk-iam/aws-java-sdk-cloudformation/target/aws-java-sdk-cloudformation.jar to /home/runner/.m2/repository/org/jenkins-ci/plugins/aws-java-sdk/aws-java-sdk-cloudformation/1.12.780-999999-SNAPSHOT/aws-java-sdk-cloudformation-1.12.780-999999-SNAPSHOT.jar
[INFO] 
[INFO] ----< org.jenkins-ci.plugins.aws-java-sdk:aws-java-sdk-cloudfront >-----
[INFO] Building Amazon Web Services SDK :: CloudFront 1.12.780-999999-SNAPSHOT [6/25]
[INFO]   from aws-java-sdk-cloudfront/pom.xml
[INFO] --------------------------------[ hpi ]---------------------------------
[INFO] 
[INFO] --- clean:3.4.1:clean (default-clean) @ aws-java-sdk-cloudfront ---
[INFO] 
[INFO] --- hpi:3.61:validate (default-validate) @ aws-java-sdk-cloudfront ---
[INFO] Created marker file /tmp/plugin-builds/aws-java-sdk-iam/aws-java-sdk-cloudfront/target/java-level/17
[INFO] 
[INFO] --- hpi:3.61:validate-hpi (default-validate-hpi) @ aws-java-sdk-cloudfront ---
[INFO] 
[INFO] --- enforcer:3.5.0:enforce (display-info) @ aws-java-sdk-cloudfront ---
[INFO] Rule 3: org.codehaus.mojo.extraenforcer.dependencies.EnforceBytecodeVersion passed
[INFO] Rule 4: org.apache.maven.enforcer.rules.dependency.BannedDependencies passed
[INFO] Rule 5: org.apache.maven.enforcer.rules.dependency.BannedDependencies passed
[INFO] Rule 6: org.apache.maven.enforcer.rules.dependency.RequireUpperBoundDeps passed
[INFO] 
[INFO] --- enforcer:3.5.0:enforce (no-snapshots-in-release) @ aws-java-sdk-cloudfront ---
[INFO] Rule 0: org.apache.maven.enforcer.rules.dependency.RequireReleaseDeps passed
[INFO] 
[INFO] --- localizer:1.31:generate (default) @ aws-java-sdk-cloudfront ---
[INFO] 
[INFO] --- resources:3.3.1:resources (default-resources) @ aws-java-sdk-cloudfront ---
[INFO] Copying 1 resource from src/main/resources to target/classes
[INFO] 
[INFO] --- flatten:1.7.0:flatten (flatten) @ aws-java-sdk-cloudfront ---
[INFO] Generating flattened POM of project org.jenkins-ci.plugins.aws-java-sdk:aws-java-sdk-cloudfront:hpi:1.12.780-999999-SNAPSHOT...
[INFO] 
[INFO] --- compiler:3.14.0:compile (default-compile) @ aws-java-sdk-cloudfront ---
[INFO] Recompiling the module because of changed dependency.
[INFO] 
[INFO] --- access-modifier-checker:1.34:enforce (default-enforce) @ aws-java-sdk-cloudfront ---
[INFO] Skipping access modifier checks
[INFO] 
[INFO] --- hpi:3.61:insert-test (default-insert-test) @ aws-java-sdk-cloudfront ---
[INFO] 
[INFO] --- antrun:3.1.0:run (createTempDir) @ aws-java-sdk-cloudfront ---
[INFO] Executing tasks
[INFO]     [mkdir] Created dir: /tmp/plugin-builds/aws-java-sdk-iam/aws-java-sdk-cloudfront/target/tmp
[INFO] Executed tasks
[INFO] 
[INFO] --- resources:3.3.1:testResources (default-testResources) @ aws-java-sdk-cloudfront ---
[INFO] Not copying test resources
[INFO] 
[INFO] --- compiler:3.14.0:testCompile (default-testCompile) @ aws-java-sdk-cloudfront ---
[INFO] Not compiling test sources
[INFO] 
[INFO] --- hpi:3.61:test-hpl (default-test-hpl) @ aws-java-sdk-cloudfront ---
[INFO] Generating /tmp/plugin-builds/aws-java-sdk-iam/aws-java-sdk-cloudfront/target/test-classes/the.hpl
[INFO] 
[INFO] --- hpi:3.61:resolve-test-dependencies (default-resolve-test-dependencies) @ aws-java-sdk-cloudfront ---
[INFO] 
[INFO] --- hpi:3.61:test-runtime (default-test-runtime) @ aws-java-sdk-cloudfront ---
[INFO] Tests are skipped.
[INFO] 
[INFO] --- surefire:3.5.2:test (default-test) @ aws-java-sdk-cloudfront ---
[INFO] Tests are skipped.
[INFO] 
[INFO] --- license:165.v7e11f4e4a_325:process (default) @ aws-java-sdk-cloudfront ---
[INFO] 
[INFO] --- hpi:3.61:hpi (default-hpi) @ aws-java-sdk-cloudfront ---
[INFO] Generating /tmp/plugin-builds/aws-java-sdk-iam/aws-java-sdk-cloudfront/target/aws-java-sdk-cloudfront/META-INF/MANIFEST.MF
[INFO] Checking for attached .jar artifact ...
[INFO] Generating jar /tmp/plugin-builds/aws-java-sdk-iam/aws-java-sdk-cloudfront/target/aws-java-sdk-cloudfront.jar
[INFO] Building jar: /tmp/plugin-builds/aws-java-sdk-iam/aws-java-sdk-cloudfront/target/aws-java-sdk-cloudfront.jar
[INFO] Exploding webapp...
[INFO] Copy webapp webResources to /tmp/plugin-builds/aws-java-sdk-iam/aws-java-sdk-cloudfront/target/aws-java-sdk-cloudfront
[INFO] Assembling webapp aws-java-sdk-cloudfront in /tmp/plugin-builds/aws-java-sdk-iam/aws-java-sdk-cloudfront/target/aws-java-sdk-cloudfront
[INFO] Bundling direct dependency aws-java-sdk-cloudfront-1.12.780.jar
[INFO] Generating hpi /tmp/plugin-builds/aws-java-sdk-iam/aws-java-sdk-cloudfront/target/aws-java-sdk-cloudfront.hpi
[INFO] Building jar: /tmp/plugin-builds/aws-java-sdk-iam/aws-java-sdk-cloudfront/target/aws-java-sdk-cloudfront.hpi
[INFO] 
[INFO] --- jar:3.4.2:test-jar (maybe-test-jar) @ aws-java-sdk-cloudfront ---
[INFO] Skipping packaging of the test-jar
[INFO] 
[INFO] >>> spotbugs:4.9.2.0:check (spotbugs) > :spotbugs @ aws-java-sdk-cloudfront >>>
[INFO] 
[INFO] --- spotbugs:4.9.2.0:spotbugs (spotbugs) @ aws-java-sdk-cloudfront ---
[INFO] Skipping com.github.spotbugs:spotbugs-maven-plugin:4.9.2.0:spotbugs report goal
[INFO] 
[INFO] <<< spotbugs:4.9.2.0:check (spotbugs) < :spotbugs @ aws-java-sdk-cloudfront <<<
[INFO] 
[INFO] 
[INFO] --- spotbugs:4.9.2.0:check (spotbugs) @ aws-java-sdk-cloudfront ---
[INFO] Spotbugs plugin skipped
[INFO] 
[INFO] --- spotless:2.44.3:check (default) @ aws-java-sdk-cloudfront ---
[INFO] Spotless check skipped
[INFO] 
[INFO] --- install:3.1.4:install (default-install) @ aws-java-sdk-cloudfront ---
[INFO] Installing /tmp/plugin-builds/aws-java-sdk-iam/aws-java-sdk-cloudfront/target/aws-java-sdk-cloudfront-1.12.780-999999-SNAPSHOT.pom to /home/runner/.m2/repository/org/jenkins-ci/plugins/aws-java-sdk/aws-java-sdk-cloudfront/1.12.780-999999-SNAPSHOT/aws-java-sdk-cloudfront-1.12.780-999999-SNAPSHOT.pom
[INFO] Installing /tmp/plugin-builds/aws-java-sdk-iam/aws-java-sdk-cloudfront/target/aws-java-sdk-cloudfront.hpi to /home/runner/.m2/repository/org/jenkins-ci/plugins/aws-java-sdk/aws-java-sdk-cloudfront/1.12.780-999999-SNAPSHOT/aws-java-sdk-cloudfront-1.12.780-999999-SNAPSHOT.hpi
[INFO] Installing /tmp/plugin-builds/aws-java-sdk-iam/aws-java-sdk-cloudfront/target/aws-java-sdk-cloudfront.jar to /home/runner/.m2/repository/org/jenkins-ci/plugins/aws-java-sdk/aws-java-sdk-cloudfront/1.12.780-999999-SNAPSHOT/aws-java-sdk-cloudfront-1.12.780-999999-SNAPSHOT.jar
[INFO] 
[INFO] ----< org.jenkins-ci.plugins.aws-java-sdk:aws-java-sdk-cloudwatch >-----
[INFO] Building Amazon Web Services SDK :: CloudWatch 1.12.780-999999-SNAPSHOT [7/25]
[INFO]   from aws-java-sdk-cloudwatch/pom.xml
[INFO] --------------------------------[ hpi ]---------------------------------
[INFO] 
[INFO] --- clean:3.4.1:clean (default-clean) @ aws-java-sdk-cloudwatch ---
[INFO] 
[INFO] --- hpi:3.61:validate (default-validate) @ aws-java-sdk-cloudwatch ---
[INFO] Created marker file /tmp/plugin-builds/aws-java-sdk-iam/aws-java-sdk-cloudwatch/target/java-level/17
[INFO] 
[INFO] --- hpi:3.61:validate-hpi (default-validate-hpi) @ aws-java-sdk-cloudwatch ---
[INFO] 
[INFO] --- enforcer:3.5.0:enforce (display-info) @ aws-java-sdk-cloudwatch ---
[INFO] Rule 3: org.codehaus.mojo.extraenforcer.dependencies.EnforceBytecodeVersion passed
[INFO] Rule 4: org.apache.maven.enforcer.rules.dependency.BannedDependencies passed
[INFO] Rule 5: org.apache.maven.enforcer.rules.dependency.BannedDependencies passed
[INFO] Rule 6: org.apache.maven.enforcer.rules.dependency.RequireUpperBoundDeps passed
[INFO] 
[INFO] --- enforcer:3.5.0:enforce (no-snapshots-in-release) @ aws-java-sdk-cloudwatch ---
[INFO] Rule 0: org.apache.maven.enforcer.rules.dependency.RequireReleaseDeps passed
[INFO] 
[INFO] --- localizer:1.31:generate (default) @ aws-java-sdk-cloudwatch ---
[INFO] 
[INFO] --- resources:3.3.1:resources (default-resources) @ aws-java-sdk-cloudwatch ---
[INFO] Copying 1 resource from src/main/resources to target/classes
[INFO] 
[INFO] --- flatten:1.7.0:flatten (flatten) @ aws-java-sdk-cloudwatch ---
[INFO] Generating flattened POM of project org.jenkins-ci.plugins.aws-java-sdk:aws-java-sdk-cloudwatch:hpi:1.12.780-999999-SNAPSHOT...
[INFO] 
[INFO] --- compiler:3.14.0:compile (default-compile) @ aws-java-sdk-cloudwatch ---
[INFO] Recompiling the module because of changed dependency.
[INFO] 
[INFO] --- access-modifier-checker:1.34:enforce (default-enforce) @ aws-java-sdk-cloudwatch ---
[INFO] Skipping access modifier checks
[INFO] 
[INFO] --- hpi:3.61:insert-test (default-insert-test) @ aws-java-sdk-cloudwatch ---
[INFO] 
[INFO] --- antrun:3.1.0:run (createTempDir) @ aws-java-sdk-cloudwatch ---
[INFO] Executing tasks
[INFO]     [mkdir] Created dir: /tmp/plugin-builds/aws-java-sdk-iam/aws-java-sdk-cloudwatch/target/tmp
[INFO] Executed tasks
[INFO] 
[INFO] --- resources:3.3.1:testResources (default-testResources) @ aws-java-sdk-cloudwatch ---
[INFO] Not copying test resources
[INFO] 
[INFO] --- compiler:3.14.0:testCompile (default-testCompile) @ aws-java-sdk-cloudwatch ---
[INFO] Not compiling test sources
[INFO] 
[INFO] --- hpi:3.61:test-hpl (default-test-hpl) @ aws-java-sdk-cloudwatch ---
[INFO] Generating /tmp/plugin-builds/aws-java-sdk-iam/aws-java-sdk-cloudwatch/target/test-classes/the.hpl
[INFO] 
[INFO] --- hpi:3.61:resolve-test-dependencies (default-resolve-test-dependencies) @ aws-java-sdk-cloudwatch ---
[INFO] 
[INFO] --- hpi:3.61:test-runtime (default-test-runtime) @ aws-java-sdk-cloudwatch ---
[INFO] Tests are skipped.
[INFO] 
[INFO] --- surefire:3.5.2:test (default-test) @ aws-java-sdk-cloudwatch ---
[INFO] Tests are skipped.
[INFO] 
[INFO] --- license:165.v7e11f4e4a_325:process (default) @ aws-java-sdk-cloudwatch ---
[INFO] 
[INFO] --- hpi:3.61:hpi (default-hpi) @ aws-java-sdk-cloudwatch ---
[INFO] Generating /tmp/plugin-builds/aws-java-sdk-iam/aws-java-sdk-cloudwatch/target/aws-java-sdk-cloudwatch/META-INF/MANIFEST.MF
[INFO] Checking for attached .jar artifact ...
[INFO] Generating jar /tmp/plugin-builds/aws-java-sdk-iam/aws-java-sdk-cloudwatch/target/aws-java-sdk-cloudwatch.jar
[INFO] Building jar: /tmp/plugin-builds/aws-java-sdk-iam/aws-java-sdk-cloudwatch/target/aws-java-sdk-cloudwatch.jar
[INFO] Exploding webapp...
[INFO] Copy webapp webResources to /tmp/plugin-builds/aws-java-sdk-iam/aws-java-sdk-cloudwatch/target/aws-java-sdk-cloudwatch
[INFO] Assembling webapp aws-java-sdk-cloudwatch in /tmp/plugin-builds/aws-java-sdk-iam/aws-java-sdk-cloudwatch/target/aws-java-sdk-cloudwatch
[INFO] Bundling direct dependency aws-java-sdk-cloudwatch-1.12.780.jar
[INFO] Generating hpi /tmp/plugin-builds/aws-java-sdk-iam/aws-java-sdk-cloudwatch/target/aws-java-sdk-cloudwatch.hpi
[INFO] Building jar: /tmp/plugin-builds/aws-java-sdk-iam/aws-java-sdk-cloudwatch/target/aws-java-sdk-cloudwatch.hpi
[INFO] 
[INFO] --- jar:3.4.2:test-jar (maybe-test-jar) @ aws-java-sdk-cloudwatch ---
[INFO] Skipping packaging of the test-jar
[INFO] 
[INFO] >>> spotbugs:4.9.2.0:check (spotbugs) > :spotbugs @ aws-java-sdk-cloudwatch >>>
[INFO] 
[INFO] --- spotbugs:4.9.2.0:spotbugs (spotbugs) @ aws-java-sdk-cloudwatch ---
[INFO] Skipping com.github.spotbugs:spotbugs-maven-plugin:4.9.2.0:spotbugs report goal
[INFO] 
[INFO] <<< spotbugs:4.9.2.0:check (spotbugs) < :spotbugs @ aws-java-sdk-cloudwatch <<<
[INFO] 
[INFO] 
[INFO] --- spotbugs:4.9.2.0:check (spotbugs) @ aws-java-sdk-cloudwatch ---
[INFO] Spotbugs plugin skipped
[INFO] 
[INFO] --- spotless:2.44.3:check (default) @ aws-java-sdk-cloudwatch ---
[INFO] Spotless check skipped
[INFO] 
[INFO] --- install:3.1.4:install (default-install) @ aws-java-sdk-cloudwatch ---
[INFO] Installing /tmp/plugin-builds/aws-java-sdk-iam/aws-java-sdk-cloudwatch/target/aws-java-sdk-cloudwatch-1.12.780-999999-SNAPSHOT.pom to /home/runner/.m2/repository/org/jenkins-ci/plugins/aws-java-sdk/aws-java-sdk-cloudwatch/1.12.780-999999-SNAPSHOT/aws-java-sdk-cloudwatch-1.12.780-999999-SNAPSHOT.pom
[INFO] Installing /tmp/plugin-builds/aws-java-sdk-iam/aws-java-sdk-cloudwatch/target/aws-java-sdk-cloudwatch.hpi to /home/runner/.m2/repository/org/jenkins-ci/plugins/aws-java-sdk/aws-java-sdk-cloudwatch/1.12.780-999999-SNAPSHOT/aws-java-sdk-cloudwatch-1.12.780-999999-SNAPSHOT.hpi
[INFO] Installing /tmp/plugin-builds/aws-java-sdk-iam/aws-java-sdk-cloudwatch/target/aws-java-sdk-cloudwatch.jar to /home/runner/.m2/repository/org/jenkins-ci/plugins/aws-java-sdk/aws-java-sdk-cloudwatch/1.12.780-999999-SNAPSHOT/aws-java-sdk-cloudwatch-1.12.780-999999-SNAPSHOT.jar
[INFO] 
[INFO] -----< org.jenkins-ci.plugins.aws-java-sdk:aws-java-sdk-codebuild >-----
[INFO] Building Amazon Web Services SDK :: CodeBuild 1.12.780-999999-SNAPSHOT [8/25]
[INFO]   from aws-java-sdk-codebuild/pom.xml
[INFO] --------------------------------[ hpi ]---------------------------------
[INFO] 
[INFO] --- clean:3.4.1:clean (default-clean) @ aws-java-sdk-codebuild ---
[INFO] 
[INFO] --- hpi:3.61:validate (default-validate) @ aws-java-sdk-codebuild ---
[INFO] Created marker file /tmp/plugin-builds/aws-java-sdk-iam/aws-java-sdk-codebuild/target/java-level/17
[INFO] 
[INFO] --- hpi:3.61:validate-hpi (default-validate-hpi) @ aws-java-sdk-codebuild ---
[INFO] 
[INFO] --- enforcer:3.5.0:enforce (display-info) @ aws-java-sdk-codebuild ---
[INFO] Rule 3: org.codehaus.mojo.extraenforcer.dependencies.EnforceBytecodeVersion passed
[INFO] Rule 4: org.apache.maven.enforcer.rules.dependency.BannedDependencies passed
[INFO] Rule 5: org.apache.maven.enforcer.rules.dependency.BannedDependencies passed
[INFO] Rule 6: org.apache.maven.enforcer.rules.dependency.RequireUpperBoundDeps passed
[INFO] 
[INFO] --- enforcer:3.5.0:enforce (no-snapshots-in-release) @ aws-java-sdk-codebuild ---
[INFO] Rule 0: org.apache.maven.enforcer.rules.dependency.RequireReleaseDeps passed
[INFO] 
[INFO] --- localizer:1.31:generate (default) @ aws-java-sdk-codebuild ---
[INFO] 
[INFO] --- resources:3.3.1:resources (default-resources) @ aws-java-sdk-codebuild ---
[INFO] Copying 1 resource from src/main/resources to target/classes
[INFO] 
[INFO] --- flatten:1.7.0:flatten (flatten) @ aws-java-sdk-codebuild ---
[INFO] Generating flattened POM of project org.jenkins-ci.plugins.aws-java-sdk:aws-java-sdk-codebuild:hpi:1.12.780-999999-SNAPSHOT...
[INFO] 
[INFO] --- compiler:3.14.0:compile (default-compile) @ aws-java-sdk-codebuild ---
[INFO] Recompiling the module because of changed dependency.
[INFO] 
[INFO] --- access-modifier-checker:1.34:enforce (default-enforce) @ aws-java-sdk-codebuild ---
[INFO] Skipping access modifier checks
[INFO] 
[INFO] --- hpi:3.61:insert-test (default-insert-test) @ aws-java-sdk-codebuild ---
[INFO] 
[INFO] --- antrun:3.1.0:run (createTempDir) @ aws-java-sdk-codebuild ---
[INFO] Executing tasks
[INFO]     [mkdir] Created dir: /tmp/plugin-builds/aws-java-sdk-iam/aws-java-sdk-codebuild/target/tmp
[INFO] Executed tasks
[INFO] 
[INFO] --- resources:3.3.1:testResources (default-testResources) @ aws-java-sdk-codebuild ---
[INFO] Not copying test resources
[INFO] 
[INFO] --- compiler:3.14.0:testCompile (default-testCompile) @ aws-java-sdk-codebuild ---
[INFO] Not compiling test sources
[INFO] 
[INFO] --- hpi:3.61:test-hpl (default-test-hpl) @ aws-java-sdk-codebuild ---
[INFO] Generating /tmp/plugin-builds/aws-java-sdk-iam/aws-java-sdk-codebuild/target/test-classes/the.hpl
[INFO] 
[INFO] --- hpi:3.61:resolve-test-dependencies (default-resolve-test-dependencies) @ aws-java-sdk-codebuild ---
[INFO] 
[INFO] --- hpi:3.61:test-runtime (default-test-runtime) @ aws-java-sdk-codebuild ---
[INFO] Tests are skipped.
[INFO] 
[INFO] --- surefire:3.5.2:test (default-test) @ aws-java-sdk-codebuild ---
[INFO] Tests are skipped.
[INFO] 
[INFO] --- license:165.v7e11f4e4a_325:process (default) @ aws-java-sdk-codebuild ---
[INFO] 
[INFO] --- hpi:3.61:hpi (default-hpi) @ aws-java-sdk-codebuild ---
[INFO] Generating /tmp/plugin-builds/aws-java-sdk-iam/aws-java-sdk-codebuild/target/aws-java-sdk-codebuild/META-INF/MANIFEST.MF
[INFO] Checking for attached .jar artifact ...
[INFO] Generating jar /tmp/plugin-builds/aws-java-sdk-iam/aws-java-sdk-codebuild/target/aws-java-sdk-codebuild.jar
[INFO] Building jar: /tmp/plugin-builds/aws-java-sdk-iam/aws-java-sdk-codebuild/target/aws-java-sdk-codebuild.jar
[INFO] Exploding webapp...
[INFO] Copy webapp webResources to /tmp/plugin-builds/aws-java-sdk-iam/aws-java-sdk-codebuild/target/aws-java-sdk-codebuild
[INFO] Assembling webapp aws-java-sdk-codebuild in /tmp/plugin-builds/aws-java-sdk-iam/aws-java-sdk-codebuild/target/aws-java-sdk-codebuild
[INFO] Bundling direct dependency aws-java-sdk-codebuild-1.12.780.jar
[INFO] Generating hpi /tmp/plugin-builds/aws-java-sdk-iam/aws-java-sdk-codebuild/target/aws-java-sdk-codebuild.hpi
[INFO] Building jar: /tmp/plugin-builds/aws-java-sdk-iam/aws-java-sdk-codebuild/target/aws-java-sdk-codebuild.hpi
[INFO] 
[INFO] --- jar:3.4.2:test-jar (maybe-test-jar) @ aws-java-sdk-codebuild ---
[INFO] Skipping packaging of the test-jar
[INFO] 
[INFO] >>> spotbugs:4.9.2.0:check (spotbugs) > :spotbugs @ aws-java-sdk-codebuild >>>
[INFO] 
[INFO] --- spotbugs:4.9.2.0:spotbugs (spotbugs) @ aws-java-sdk-codebuild ---
[INFO] Skipping com.github.spotbugs:spotbugs-maven-plugin:4.9.2.0:spotbugs report goal
[INFO] 
[INFO] <<< spotbugs:4.9.2.0:check (spotbugs) < :spotbugs @ aws-java-sdk-codebuild <<<
[INFO] 
[INFO] 
[INFO] --- spotbugs:4.9.2.0:check (spotbugs) @ aws-java-sdk-codebuild ---
[INFO] Spotbugs plugin skipped
[INFO] 
[INFO] --- spotless:2.44.3:check (default) @ aws-java-sdk-codebuild ---
[INFO] Spotless check skipped
[INFO] 
[INFO] --- install:3.1.4:install (default-install) @ aws-java-sdk-codebuild ---
[INFO] Installing /tmp/plugin-builds/aws-java-sdk-iam/aws-java-sdk-codebuild/target/aws-java-sdk-codebuild-1.12.780-999999-SNAPSHOT.pom to /home/runner/.m2/repository/org/jenkins-ci/plugins/aws-java-sdk/aws-java-sdk-codebuild/1.12.780-999999-SNAPSHOT/aws-java-sdk-codebuild-1.12.780-999999-SNAPSHOT.pom
[INFO] Installing /tmp/plugin-builds/aws-java-sdk-iam/aws-java-sdk-codebuild/target/aws-java-sdk-codebuild.hpi to /home/runner/.m2/repository/org/jenkins-ci/plugins/aws-java-sdk/aws-java-sdk-codebuild/1.12.780-999999-SNAPSHOT/aws-java-sdk-codebuild-1.12.780-999999-SNAPSHOT.hpi
[INFO] Installing /tmp/plugin-builds/aws-java-sdk-iam/aws-java-sdk-codebuild/target/aws-java-sdk-codebuild.jar to /home/runner/.m2/repository/org/jenkins-ci/plugins/aws-java-sdk/aws-java-sdk-codebuild/1.12.780-999999-SNAPSHOT/aws-java-sdk-codebuild-1.12.780-999999-SNAPSHOT.jar
[INFO] 
[INFO] ----< org.jenkins-ci.plugins.aws-java-sdk:aws-java-sdk-codedeploy >-----
[INFO] Building Amazon Web Services SDK :: CodeDeploy 1.12.780-999999-SNAPSHOT [9/25]
[INFO]   from aws-java-sdk-codedeploy/pom.xml
[INFO] --------------------------------[ hpi ]---------------------------------
[INFO] 
[INFO] --- clean:3.4.1:clean (default-clean) @ aws-java-sdk-codedeploy ---
[INFO] 
[INFO] --- hpi:3.61:validate (default-validate) @ aws-java-sdk-codedeploy ---
[INFO] Created marker file /tmp/plugin-builds/aws-java-sdk-iam/aws-java-sdk-codedeploy/target/java-level/17
[INFO] 
[INFO] --- hpi:3.61:validate-hpi (default-validate-hpi) @ aws-java-sdk-codedeploy ---
[INFO] 
[INFO] --- enforcer:3.5.0:enforce (display-info) @ aws-java-sdk-codedeploy ---
[INFO] Rule 3: org.codehaus.mojo.extraenforcer.dependencies.EnforceBytecodeVersion passed
[INFO] Rule 4: org.apache.maven.enforcer.rules.dependency.BannedDependencies passed
[INFO] Rule 5: org.apache.maven.enforcer.rules.dependency.BannedDependencies passed
[INFO] Rule 6: org.apache.maven.enforcer.rules.dependency.RequireUpperBoundDeps passed
[INFO] 
[INFO] --- enforcer:3.5.0:enforce (no-snapshots-in-release) @ aws-java-sdk-codedeploy ---
[INFO] Rule 0: org.apache.maven.enforcer.rules.dependency.RequireReleaseDeps passed
[INFO] 
[INFO] --- localizer:1.31:generate (default) @ aws-java-sdk-codedeploy ---
[INFO] 
[INFO] --- resources:3.3.1:resources (default-resources) @ aws-java-sdk-codedeploy ---
[INFO] Copying 1 resource from src/main/resources to target/classes
[INFO] 
[INFO] --- flatten:1.7.0:flatten (flatten) @ aws-java-sdk-codedeploy ---
[INFO] Generating flattened POM of project org.jenkins-ci.plugins.aws-java-sdk:aws-java-sdk-codedeploy:hpi:1.12.780-999999-SNAPSHOT...
[INFO] 
[INFO] --- compiler:3.14.0:compile (default-compile) @ aws-java-sdk-codedeploy ---
[INFO] Recompiling the module because of changed dependency.
[INFO] 
[INFO] --- access-modifier-checker:1.34:enforce (default-enforce) @ aws-java-sdk-codedeploy ---
[INFO] Skipping access modifier checks
[INFO] 
[INFO] --- hpi:3.61:insert-test (default-insert-test) @ aws-java-sdk-codedeploy ---
[INFO] 
[INFO] --- antrun:3.1.0:run (createTempDir) @ aws-java-sdk-codedeploy ---
[INFO] Executing tasks
[INFO]     [mkdir] Created dir: /tmp/plugin-builds/aws-java-sdk-iam/aws-java-sdk-codedeploy/target/tmp
[INFO] Executed tasks
[INFO] 
[INFO] --- resources:3.3.1:testResources (default-testResources) @ aws-java-sdk-codedeploy ---
[INFO] Not copying test resources
[INFO] 
[INFO] --- compiler:3.14.0:testCompile (default-testCompile) @ aws-java-sdk-codedeploy ---
[INFO] Not compiling test sources
[INFO] 
[INFO] --- hpi:3.61:test-hpl (default-test-hpl) @ aws-java-sdk-codedeploy ---
[INFO] Generating /tmp/plugin-builds/aws-java-sdk-iam/aws-java-sdk-codedeploy/target/test-classes/the.hpl
[INFO] 
[INFO] --- hpi:3.61:resolve-test-dependencies (default-resolve-test-dependencies) @ aws-java-sdk-codedeploy ---
[INFO] 
[INFO] --- hpi:3.61:test-runtime (default-test-runtime) @ aws-java-sdk-codedeploy ---
[INFO] Tests are skipped.
[INFO] 
[INFO] --- surefire:3.5.2:test (default-test) @ aws-java-sdk-codedeploy ---
[INFO] Tests are skipped.
[INFO] 
[INFO] --- license:165.v7e11f4e4a_325:process (default) @ aws-java-sdk-codedeploy ---
[INFO] 
[INFO] --- hpi:3.61:hpi (default-hpi) @ aws-java-sdk-codedeploy ---
[INFO] Generating /tmp/plugin-builds/aws-java-sdk-iam/aws-java-sdk-codedeploy/target/aws-java-sdk-codedeploy/META-INF/MANIFEST.MF
[INFO] Checking for attached .jar artifact ...
[INFO] Generating jar /tmp/plugin-builds/aws-java-sdk-iam/aws-java-sdk-codedeploy/target/aws-java-sdk-codedeploy.jar
[INFO] Building jar: /tmp/plugin-builds/aws-java-sdk-iam/aws-java-sdk-codedeploy/target/aws-java-sdk-codedeploy.jar
[INFO] Exploding webapp...
[INFO] Copy webapp webResources to /tmp/plugin-builds/aws-java-sdk-iam/aws-java-sdk-codedeploy/target/aws-java-sdk-codedeploy
[INFO] Assembling webapp aws-java-sdk-codedeploy in /tmp/plugin-builds/aws-java-sdk-iam/aws-java-sdk-codedeploy/target/aws-java-sdk-codedeploy
[INFO] Bundling direct dependency aws-java-sdk-codedeploy-1.12.780.jar
[INFO] Generating hpi /tmp/plugin-builds/aws-java-sdk-iam/aws-java-sdk-codedeploy/target/aws-java-sdk-codedeploy.hpi
[INFO] Building jar: /tmp/plugin-builds/aws-java-sdk-iam/aws-java-sdk-codedeploy/target/aws-java-sdk-codedeploy.hpi
[INFO] 
[INFO] --- jar:3.4.2:test-jar (maybe-test-jar) @ aws-java-sdk-codedeploy ---
[INFO] Skipping packaging of the test-jar
[INFO] 
[INFO] >>> spotbugs:4.9.2.0:check (spotbugs) > :spotbugs @ aws-java-sdk-codedeploy >>>
[INFO] 
[INFO] --- spotbugs:4.9.2.0:spotbugs (spotbugs) @ aws-java-sdk-codedeploy ---
[INFO] Skipping com.github.spotbugs:spotbugs-maven-plugin:4.9.2.0:spotbugs report goal
[INFO] 
[INFO] <<< spotbugs:4.9.2.0:check (spotbugs) < :spotbugs @ aws-java-sdk-codedeploy <<<
[INFO] 
[INFO] 
[INFO] --- spotbugs:4.9.2.0:check (spotbugs) @ aws-java-sdk-codedeploy ---
[INFO] Spotbugs plugin skipped
[INFO] 
[INFO] --- spotless:2.44.3:check (default) @ aws-java-sdk-codedeploy ---
[INFO] Spotless check skipped
[INFO] 
[INFO] --- install:3.1.4:install (default-install) @ aws-java-sdk-codedeploy ---
[INFO] Installing /tmp/plugin-builds/aws-java-sdk-iam/aws-java-sdk-codedeploy/target/aws-java-sdk-codedeploy-1.12.780-999999-SNAPSHOT.pom to /home/runner/.m2/repository/org/jenkins-ci/plugins/aws-java-sdk/aws-java-sdk-codedeploy/1.12.780-999999-SNAPSHOT/aws-java-sdk-codedeploy-1.12.780-999999-SNAPSHOT.pom
[INFO] Installing /tmp/plugin-builds/aws-java-sdk-iam/aws-java-sdk-codedeploy/target/aws-java-sdk-codedeploy.hpi to /home/runner/.m2/repository/org/jenkins-ci/plugins/aws-java-sdk/aws-java-sdk-codedeploy/1.12.780-999999-SNAPSHOT/aws-java-sdk-codedeploy-1.12.780-999999-SNAPSHOT.hpi
[INFO] Installing /tmp/plugin-builds/aws-java-sdk-iam/aws-java-sdk-codedeploy/target/aws-java-sdk-codedeploy.jar to /home/runner/.m2/repository/org/jenkins-ci/plugins/aws-java-sdk/aws-java-sdk-codedeploy/1.12.780-999999-SNAPSHOT/aws-java-sdk-codedeploy-1.12.780-999999-SNAPSHOT.jar
[INFO] 
[INFO] --------< org.jenkins-ci.plugins.aws-java-sdk:aws-java-sdk-ec2 >--------
[INFO] Building Amazon Web Services SDK :: EC2 1.12.780-999999-SNAPSHOT [10/25]
[INFO]   from aws-java-sdk-ec2/pom.xml
[INFO] --------------------------------[ hpi ]---------------------------------
[INFO] 
[INFO] --- clean:3.4.1:clean (default-clean) @ aws-java-sdk-ec2 ---
[INFO] 
[INFO] --- hpi:3.61:validate (default-validate) @ aws-java-sdk-ec2 ---
[INFO] Created marker file /tmp/plugin-builds/aws-java-sdk-iam/aws-java-sdk-ec2/target/java-level/17
[INFO] 
[INFO] --- hpi:3.61:validate-hpi (default-validate-hpi) @ aws-java-sdk-ec2 ---
[INFO] 
[INFO] --- enforcer:3.5.0:enforce (display-info) @ aws-java-sdk-ec2 ---
[INFO] Rule 3: org.codehaus.mojo.extraenforcer.dependencies.EnforceBytecodeVersion passed
[INFO] Rule 4: org.apache.maven.enforcer.rules.dependency.BannedDependencies passed
[INFO] Rule 5: org.apache.maven.enforcer.rules.dependency.BannedDependencies passed
[INFO] Rule 6: org.apache.maven.enforcer.rules.dependency.RequireUpperBoundDeps passed
[INFO] 
[INFO] --- enforcer:3.5.0:enforce (no-snapshots-in-release) @ aws-java-sdk-ec2 ---
[INFO] Rule 0: org.apache.maven.enforcer.rules.dependency.RequireReleaseDeps passed
[INFO] 
[INFO] --- localizer:1.31:generate (default) @ aws-java-sdk-ec2 ---
[INFO] 
[INFO] --- resources:3.3.1:resources (default-resources) @ aws-java-sdk-ec2 ---
[INFO] Copying 1 resource from src/main/resources to target/classes
[INFO] 
[INFO] --- flatten:1.7.0:flatten (flatten) @ aws-java-sdk-ec2 ---
[INFO] Generating flattened POM of project org.jenkins-ci.plugins.aws-java-sdk:aws-java-sdk-ec2:hpi:1.12.780-999999-SNAPSHOT...
[INFO] 
[INFO] --- compiler:3.14.0:compile (default-compile) @ aws-java-sdk-ec2 ---
[INFO] Recompiling the module because of changed dependency.
[INFO] 
[INFO] --- access-modifier-checker:1.34:enforce (default-enforce) @ aws-java-sdk-ec2 ---
[INFO] Skipping access modifier checks
[INFO] 
[INFO] --- hpi:3.61:insert-test (default-insert-test) @ aws-java-sdk-ec2 ---
[INFO] 
[INFO] --- antrun:3.1.0:run (createTempDir) @ aws-java-sdk-ec2 ---
[INFO] Executing tasks
[INFO]     [mkdir] Created dir: /tmp/plugin-builds/aws-java-sdk-iam/aws-java-sdk-ec2/target/tmp
[INFO] Executed tasks
[INFO] 
[INFO] --- resources:3.3.1:testResources (default-testResources) @ aws-java-sdk-ec2 ---
[INFO] Not copying test resources
[INFO] 
[INFO] --- compiler:3.14.0:testCompile (default-testCompile) @ aws-java-sdk-ec2 ---
[INFO] Not compiling test sources
[INFO] 
[INFO] --- hpi:3.61:test-hpl (default-test-hpl) @ aws-java-sdk-ec2 ---
[INFO] Generating /tmp/plugin-builds/aws-java-sdk-iam/aws-java-sdk-ec2/target/test-classes/the.hpl
[INFO] 
[INFO] --- hpi:3.61:resolve-test-dependencies (default-resolve-test-dependencies) @ aws-java-sdk-ec2 ---
[INFO] 
[INFO] --- hpi:3.61:test-runtime (default-test-runtime) @ aws-java-sdk-ec2 ---
[INFO] Tests are skipped.
[INFO] 
[INFO] --- surefire:3.5.2:test (default-test) @ aws-java-sdk-ec2 ---
[INFO] Tests are skipped.
[INFO] 
[INFO] --- license:165.v7e11f4e4a_325:process (default) @ aws-java-sdk-ec2 ---
[INFO] 
[INFO] --- hpi:3.61:hpi (default-hpi) @ aws-java-sdk-ec2 ---
[INFO] Generating /tmp/plugin-builds/aws-java-sdk-iam/aws-java-sdk-ec2/target/aws-java-sdk-ec2/META-INF/MANIFEST.MF
[INFO] Checking for attached .jar artifact ...
[INFO] Generating jar /tmp/plugin-builds/aws-java-sdk-iam/aws-java-sdk-ec2/target/aws-java-sdk-ec2.jar
[INFO] Building jar: /tmp/plugin-builds/aws-java-sdk-iam/aws-java-sdk-ec2/target/aws-java-sdk-ec2.jar
[INFO] Exploding webapp...
[INFO] Copy webapp webResources to /tmp/plugin-builds/aws-java-sdk-iam/aws-java-sdk-ec2/target/aws-java-sdk-ec2
[INFO] Assembling webapp aws-java-sdk-ec2 in /tmp/plugin-builds/aws-java-sdk-iam/aws-java-sdk-ec2/target/aws-java-sdk-ec2
[INFO] Bundling direct dependency aws-java-sdk-ec2-1.12.780.jar
[INFO] Generating hpi /tmp/plugin-builds/aws-java-sdk-iam/aws-java-sdk-ec2/target/aws-java-sdk-ec2.hpi
[INFO] Building jar: /tmp/plugin-builds/aws-java-sdk-iam/aws-java-sdk-ec2/target/aws-java-sdk-ec2.hpi
[INFO] 
[INFO] --- jar:3.4.2:test-jar (maybe-test-jar) @ aws-java-sdk-ec2 ---
[INFO] Skipping packaging of the test-jar
[INFO] 
[INFO] >>> spotbugs:4.9.2.0:check (spotbugs) > :spotbugs @ aws-java-sdk-ec2 >>>
[INFO] 
[INFO] --- spotbugs:4.9.2.0:spotbugs (spotbugs) @ aws-java-sdk-ec2 ---
[INFO] Skipping com.github.spotbugs:spotbugs-maven-plugin:4.9.2.0:spotbugs report goal
[INFO] 
[INFO] <<< spotbugs:4.9.2.0:check (spotbugs) < :spotbugs @ aws-java-sdk-ec2 <<<
[INFO] 
[INFO] 
[INFO] --- spotbugs:4.9.2.0:check (spotbugs) @ aws-java-sdk-ec2 ---
[INFO] Spotbugs plugin skipped
[INFO] 
[INFO] --- spotless:2.44.3:check (default) @ aws-java-sdk-ec2 ---
[INFO] Spotless check skipped
[INFO] 
[INFO] --- install:3.1.4:install (default-install) @ aws-java-sdk-ec2 ---
[INFO] Installing /tmp/plugin-builds/aws-java-sdk-iam/aws-java-sdk-ec2/target/aws-java-sdk-ec2-1.12.780-999999-SNAPSHOT.pom to /home/runner/.m2/repository/org/jenkins-ci/plugins/aws-java-sdk/aws-java-sdk-ec2/1.12.780-999999-SNAPSHOT/aws-java-sdk-ec2-1.12.780-999999-SNAPSHOT.pom
[INFO] Installing /tmp/plugin-builds/aws-java-sdk-iam/aws-java-sdk-ec2/target/aws-java-sdk-ec2.hpi to /home/runner/.m2/repository/org/jenkins-ci/plugins/aws-java-sdk/aws-java-sdk-ec2/1.12.780-999999-SNAPSHOT/aws-java-sdk-ec2-1.12.780-999999-SNAPSHOT.hpi
[INFO] Installing /tmp/plugin-builds/aws-java-sdk-iam/aws-java-sdk-ec2/target/aws-java-sdk-ec2.jar to /home/runner/.m2/repository/org/jenkins-ci/plugins/aws-java-sdk/aws-java-sdk-ec2/1.12.780-999999-SNAPSHOT/aws-java-sdk-ec2-1.12.780-999999-SNAPSHOT.jar
[INFO] 
[INFO] --------< org.jenkins-ci.plugins.aws-java-sdk:aws-java-sdk-ecr >--------
[INFO] Building Amazon Web Services SDK :: ECR 1.12.780-999999-SNAPSHOT [11/25]
[INFO]   from aws-java-sdk-ecr/pom.xml
[INFO] --------------------------------[ hpi ]---------------------------------
[INFO] 
[INFO] --- clean:3.4.1:clean (default-clean) @ aws-java-sdk-ecr ---
[INFO] 
[INFO] --- hpi:3.61:validate (default-validate) @ aws-java-sdk-ecr ---
[INFO] Created marker file /tmp/plugin-builds/aws-java-sdk-iam/aws-java-sdk-ecr/target/java-level/17
[INFO] 
[INFO] --- hpi:3.61:validate-hpi (default-validate-hpi) @ aws-java-sdk-ecr ---
[INFO] 
[INFO] --- enforcer:3.5.0:enforce (display-info) @ aws-java-sdk-ecr ---
[INFO] Rule 3: org.codehaus.mojo.extraenforcer.dependencies.EnforceBytecodeVersion passed
[INFO] Rule 4: org.apache.maven.enforcer.rules.dependency.BannedDependencies passed
[INFO] Rule 5: org.apache.maven.enforcer.rules.dependency.BannedDependencies passed
[INFO] Rule 6: org.apache.maven.enforcer.rules.dependency.RequireUpperBoundDeps passed
[INFO] 
[INFO] --- enforcer:3.5.0:enforce (no-snapshots-in-release) @ aws-java-sdk-ecr ---
[INFO] Rule 0: org.apache.maven.enforcer.rules.dependency.RequireReleaseDeps passed
[INFO] 
[INFO] --- localizer:1.31:generate (default) @ aws-java-sdk-ecr ---
[INFO] 
[INFO] --- resources:3.3.1:resources (default-resources) @ aws-java-sdk-ecr ---
[INFO] Copying 1 resource from src/main/resources to target/classes
[INFO] 
[INFO] --- flatten:1.7.0:flatten (flatten) @ aws-java-sdk-ecr ---
[INFO] Generating flattened POM of project org.jenkins-ci.plugins.aws-java-sdk:aws-java-sdk-ecr:hpi:1.12.780-999999-SNAPSHOT...
[INFO] 
[INFO] --- compiler:3.14.0:compile (default-compile) @ aws-java-sdk-ecr ---
[INFO] Recompiling the module because of changed dependency.
[INFO] 
[INFO] --- access-modifier-checker:1.34:enforce (default-enforce) @ aws-java-sdk-ecr ---
[INFO] Skipping access modifier checks
[INFO] 
[INFO] --- hpi:3.61:insert-test (default-insert-test) @ aws-java-sdk-ecr ---
[INFO] 
[INFO] --- antrun:3.1.0:run (createTempDir) @ aws-java-sdk-ecr ---
[INFO] Executing tasks
[INFO]     [mkdir] Created dir: /tmp/plugin-builds/aws-java-sdk-iam/aws-java-sdk-ecr/target/tmp
[INFO] Executed tasks
[INFO] 
[INFO] --- resources:3.3.1:testResources (default-testResources) @ aws-java-sdk-ecr ---
[INFO] Not copying test resources
[INFO] 
[INFO] --- compiler:3.14.0:testCompile (default-testCompile) @ aws-java-sdk-ecr ---
[INFO] Not compiling test sources
[INFO] 
[INFO] --- hpi:3.61:test-hpl (default-test-hpl) @ aws-java-sdk-ecr ---
[INFO] Generating /tmp/plugin-builds/aws-java-sdk-iam/aws-java-sdk-ecr/target/test-classes/the.hpl
[INFO] 
[INFO] --- hpi:3.61:resolve-test-dependencies (default-resolve-test-dependencies) @ aws-java-sdk-ecr ---
[INFO] 
[INFO] --- hpi:3.61:test-runtime (default-test-runtime) @ aws-java-sdk-ecr ---
[INFO] Tests are skipped.
[INFO] 
[INFO] --- surefire:3.5.2:test (default-test) @ aws-java-sdk-ecr ---
[INFO] Tests are skipped.
[INFO] 
[INFO] --- license:165.v7e11f4e4a_325:process (default) @ aws-java-sdk-ecr ---
[INFO] 
[INFO] --- hpi:3.61:hpi (default-hpi) @ aws-java-sdk-ecr ---
[INFO] Generating /tmp/plugin-builds/aws-java-sdk-iam/aws-java-sdk-ecr/target/aws-java-sdk-ecr/META-INF/MANIFEST.MF
[INFO] Checking for attached .jar artifact ...
[INFO] Generating jar /tmp/plugin-builds/aws-java-sdk-iam/aws-java-sdk-ecr/target/aws-java-sdk-ecr.jar
[INFO] Building jar: /tmp/plugin-builds/aws-java-sdk-iam/aws-java-sdk-ecr/target/aws-java-sdk-ecr.jar
[INFO] Exploding webapp...
[INFO] Copy webapp webResources to /tmp/plugin-builds/aws-java-sdk-iam/aws-java-sdk-ecr/target/aws-java-sdk-ecr
[INFO] Assembling webapp aws-java-sdk-ecr in /tmp/plugin-builds/aws-java-sdk-iam/aws-java-sdk-ecr/target/aws-java-sdk-ecr
[INFO] Bundling direct dependency aws-java-sdk-ecr-1.12.780.jar
[INFO] Generating hpi /tmp/plugin-builds/aws-java-sdk-iam/aws-java-sdk-ecr/target/aws-java-sdk-ecr.hpi
[INFO] Building jar: /tmp/plugin-builds/aws-java-sdk-iam/aws-java-sdk-ecr/target/aws-java-sdk-ecr.hpi
[INFO] 
[INFO] --- jar:3.4.2:test-jar (maybe-test-jar) @ aws-java-sdk-ecr ---
[INFO] Skipping packaging of the test-jar
[INFO] 
[INFO] >>> spotbugs:4.9.2.0:check (spotbugs) > :spotbugs @ aws-java-sdk-ecr >>>
[INFO] 
[INFO] --- spotbugs:4.9.2.0:spotbugs (spotbugs) @ aws-java-sdk-ecr ---
[INFO] Skipping com.github.spotbugs:spotbugs-maven-plugin:4.9.2.0:spotbugs report goal
[INFO] 
[INFO] <<< spotbugs:4.9.2.0:check (spotbugs) < :spotbugs @ aws-java-sdk-ecr <<<
[INFO] 
[INFO] 
[INFO] --- spotbugs:4.9.2.0:check (spotbugs) @ aws-java-sdk-ecr ---
[INFO] Spotbugs plugin skipped
[INFO] 
[INFO] --- spotless:2.44.3:check (default) @ aws-java-sdk-ecr ---
[INFO] Spotless check skipped
[INFO] 
[INFO] --- install:3.1.4:install (default-install) @ aws-java-sdk-ecr ---
[INFO] Installing /tmp/plugin-builds/aws-java-sdk-iam/aws-java-sdk-ecr/target/aws-java-sdk-ecr-1.12.780-999999-SNAPSHOT.pom to /home/runner/.m2/repository/org/jenkins-ci/plugins/aws-java-sdk/aws-java-sdk-ecr/1.12.780-999999-SNAPSHOT/aws-java-sdk-ecr-1.12.780-999999-SNAPSHOT.pom
[INFO] Installing /tmp/plugin-builds/aws-java-sdk-iam/aws-java-sdk-ecr/target/aws-java-sdk-ecr.hpi to /home/runner/.m2/repository/org/jenkins-ci/plugins/aws-java-sdk/aws-java-sdk-ecr/1.12.780-999999-SNAPSHOT/aws-java-sdk-ecr-1.12.780-999999-SNAPSHOT.hpi
[INFO] Installing /tmp/plugin-builds/aws-java-sdk-iam/aws-java-sdk-ecr/target/aws-java-sdk-ecr.jar to /home/runner/.m2/repository/org/jenkins-ci/plugins/aws-java-sdk/aws-java-sdk-ecr/1.12.780-999999-SNAPSHOT/aws-java-sdk-ecr-1.12.780-999999-SNAPSHOT.jar
[INFO] 
[INFO] --------< org.jenkins-ci.plugins.aws-java-sdk:aws-java-sdk-ecs >--------
[INFO] Building Amazon Web Services SDK :: ECS 1.12.780-999999-SNAPSHOT [12/25]
[INFO]   from aws-java-sdk-ecs/pom.xml
[INFO] --------------------------------[ hpi ]---------------------------------
[INFO] 
[INFO] --- clean:3.4.1:clean (default-clean) @ aws-java-sdk-ecs ---
[INFO] 
[INFO] --- hpi:3.61:validate (default-validate) @ aws-java-sdk-ecs ---
[INFO] Created marker file /tmp/plugin-builds/aws-java-sdk-iam/aws-java-sdk-ecs/target/java-level/17
[INFO] 
[INFO] --- hpi:3.61:validate-hpi (default-validate-hpi) @ aws-java-sdk-ecs ---
[INFO] 
[INFO] --- enforcer:3.5.0:enforce (display-info) @ aws-java-sdk-ecs ---
[INFO] Rule 3: org.codehaus.mojo.extraenforcer.dependencies.EnforceBytecodeVersion passed
[INFO] Rule 4: org.apache.maven.enforcer.rules.dependency.BannedDependencies passed
[INFO] Rule 5: org.apache.maven.enforcer.rules.dependency.BannedDependencies passed
[INFO] Rule 6: org.apache.maven.enforcer.rules.dependency.RequireUpperBoundDeps passed
[INFO] 
[INFO] --- enforcer:3.5.0:enforce (no-snapshots-in-release) @ aws-java-sdk-ecs ---
[INFO] Rule 0: org.apache.maven.enforcer.rules.dependency.RequireReleaseDeps passed
[INFO] 
[INFO] --- localizer:1.31:generate (default) @ aws-java-sdk-ecs ---
[INFO] 
[INFO] --- resources:3.3.1:resources (default-resources) @ aws-java-sdk-ecs ---
[INFO] Copying 1 resource from src/main/resources to target/classes
[INFO] 
[INFO] --- flatten:1.7.0:flatten (flatten) @ aws-java-sdk-ecs ---
[INFO] Generating flattened POM of project org.jenkins-ci.plugins.aws-java-sdk:aws-java-sdk-ecs:hpi:1.12.780-999999-SNAPSHOT...
[INFO] 
[INFO] --- compiler:3.14.0:compile (default-compile) @ aws-java-sdk-ecs ---
[INFO] Recompiling the module because of changed dependency.
[INFO] 
[INFO] --- access-modifier-checker:1.34:enforce (default-enforce) @ aws-java-sdk-ecs ---
[INFO] Skipping access modifier checks
[INFO] 
[INFO] --- hpi:3.61:insert-test (default-insert-test) @ aws-java-sdk-ecs ---
[INFO] 
[INFO] --- antrun:3.1.0:run (createTempDir) @ aws-java-sdk-ecs ---
[INFO] Executing tasks
[INFO]     [mkdir] Created dir: /tmp/plugin-builds/aws-java-sdk-iam/aws-java-sdk-ecs/target/tmp
[INFO] Executed tasks
[INFO] 
[INFO] --- resources:3.3.1:testResources (default-testResources) @ aws-java-sdk-ecs ---
[INFO] Not copying test resources
[INFO] 
[INFO] --- compiler:3.14.0:testCompile (default-testCompile) @ aws-java-sdk-ecs ---
[INFO] Not compiling test sources
[INFO] 
[INFO] --- hpi:3.61:test-hpl (default-test-hpl) @ aws-java-sdk-ecs ---
[INFO] Generating /tmp/plugin-builds/aws-java-sdk-iam/aws-java-sdk-ecs/target/test-classes/the.hpl
[INFO] 
[INFO] --- hpi:3.61:resolve-test-dependencies (default-resolve-test-dependencies) @ aws-java-sdk-ecs ---
[INFO] 
[INFO] --- hpi:3.61:test-runtime (default-test-runtime) @ aws-java-sdk-ecs ---
[INFO] Tests are skipped.
[INFO] 
[INFO] --- surefire:3.5.2:test (default-test) @ aws-java-sdk-ecs ---
[INFO] Tests are skipped.
[INFO] 
[INFO] --- license:165.v7e11f4e4a_325:process (default) @ aws-java-sdk-ecs ---
[INFO] 
[INFO] --- hpi:3.61:hpi (default-hpi) @ aws-java-sdk-ecs ---
[INFO] Generating /tmp/plugin-builds/aws-java-sdk-iam/aws-java-sdk-ecs/target/aws-java-sdk-ecs/META-INF/MANIFEST.MF
[INFO] Checking for attached .jar artifact ...
[INFO] Generating jar /tmp/plugin-builds/aws-java-sdk-iam/aws-java-sdk-ecs/target/aws-java-sdk-ecs.jar
[INFO] Building jar: /tmp/plugin-builds/aws-java-sdk-iam/aws-java-sdk-ecs/target/aws-java-sdk-ecs.jar
[INFO] Exploding webapp...
[INFO] Copy webapp webResources to /tmp/plugin-builds/aws-java-sdk-iam/aws-java-sdk-ecs/target/aws-java-sdk-ecs
[INFO] Assembling webapp aws-java-sdk-ecs in /tmp/plugin-builds/aws-java-sdk-iam/aws-java-sdk-ecs/target/aws-java-sdk-ecs
[INFO] Bundling direct dependency aws-java-sdk-ecs-1.12.780.jar
[INFO] Generating hpi /tmp/plugin-builds/aws-java-sdk-iam/aws-java-sdk-ecs/target/aws-java-sdk-ecs.hpi
[INFO] Building jar: /tmp/plugin-builds/aws-java-sdk-iam/aws-java-sdk-ecs/target/aws-java-sdk-ecs.hpi
[INFO] 
[INFO] --- jar:3.4.2:test-jar (maybe-test-jar) @ aws-java-sdk-ecs ---
[INFO] Skipping packaging of the test-jar
[INFO] 
[INFO] >>> spotbugs:4.9.2.0:check (spotbugs) > :spotbugs @ aws-java-sdk-ecs >>>
[INFO] 
[INFO] --- spotbugs:4.9.2.0:spotbugs (spotbugs) @ aws-java-sdk-ecs ---
[INFO] Skipping com.github.spotbugs:spotbugs-maven-plugin:4.9.2.0:spotbugs report goal
[INFO] 
[INFO] <<< spotbugs:4.9.2.0:check (spotbugs) < :spotbugs @ aws-java-sdk-ecs <<<
[INFO] 
[INFO] 
[INFO] --- spotbugs:4.9.2.0:check (spotbugs) @ aws-java-sdk-ecs ---
[INFO] Spotbugs plugin skipped
[INFO] 
[INFO] --- spotless:2.44.3:check (default) @ aws-java-sdk-ecs ---
[INFO] Spotless check skipped
[INFO] 
[INFO] --- install:3.1.4:install (default-install) @ aws-java-sdk-ecs ---
[INFO] Installing /tmp/plugin-builds/aws-java-sdk-iam/aws-java-sdk-ecs/target/aws-java-sdk-ecs-1.12.780-999999-SNAPSHOT.pom to /home/runner/.m2/repository/org/jenkins-ci/plugins/aws-java-sdk/aws-java-sdk-ecs/1.12.780-999999-SNAPSHOT/aws-java-sdk-ecs-1.12.780-999999-SNAPSHOT.pom
[INFO] Installing /tmp/plugin-builds/aws-java-sdk-iam/aws-java-sdk-ecs/target/aws-java-sdk-ecs.hpi to /home/runner/.m2/repository/org/jenkins-ci/plugins/aws-java-sdk/aws-java-sdk-ecs/1.12.780-999999-SNAPSHOT/aws-java-sdk-ecs-1.12.780-999999-SNAPSHOT.hpi
[INFO] Installing /tmp/plugin-builds/aws-java-sdk-iam/aws-java-sdk-ecs/target/aws-java-sdk-ecs.jar to /home/runner/.m2/repository/org/jenkins-ci/plugins/aws-java-sdk/aws-java-sdk-ecs/1.12.780-999999-SNAPSHOT/aws-java-sdk-ecs-1.12.780-999999-SNAPSHOT.jar
[INFO] 
[INFO] --------< org.jenkins-ci.plugins.aws-java-sdk:aws-java-sdk-efs >--------
[INFO] Building Amazon Web Services SDK :: EFS 1.12.780-999999-SNAPSHOT [13/25]
[INFO]   from aws-java-sdk-efs/pom.xml
[INFO] --------------------------------[ hpi ]---------------------------------
[INFO] 
[INFO] --- clean:3.4.1:clean (default-clean) @ aws-java-sdk-efs ---
[INFO] 
[INFO] --- hpi:3.61:validate (default-validate) @ aws-java-sdk-efs ---
[INFO] Created marker file /tmp/plugin-builds/aws-java-sdk-iam/aws-java-sdk-efs/target/java-level/17
[INFO] 
[INFO] --- hpi:3.61:validate-hpi (default-validate-hpi) @ aws-java-sdk-efs ---
[INFO] 
[INFO] --- enforcer:3.5.0:enforce (display-info) @ aws-java-sdk-efs ---
[INFO] Rule 3: org.codehaus.mojo.extraenforcer.dependencies.EnforceBytecodeVersion passed
[INFO] Rule 4: org.apache.maven.enforcer.rules.dependency.BannedDependencies passed
[INFO] Rule 5: org.apache.maven.enforcer.rules.dependency.BannedDependencies passed
[INFO] Rule 6: org.apache.maven.enforcer.rules.dependency.RequireUpperBoundDeps passed
[INFO] 
[INFO] --- enforcer:3.5.0:enforce (no-snapshots-in-release) @ aws-java-sdk-efs ---
[INFO] Rule 0: org.apache.maven.enforcer.rules.dependency.RequireReleaseDeps passed
[INFO] 
[INFO] --- localizer:1.31:generate (default) @ aws-java-sdk-efs ---
[INFO] 
[INFO] --- resources:3.3.1:resources (default-resources) @ aws-java-sdk-efs ---
[INFO] Copying 1 resource from src/main/resources to target/classes
[INFO] 
[INFO] --- flatten:1.7.0:flatten (flatten) @ aws-java-sdk-efs ---
[INFO] Generating flattened POM of project org.jenkins-ci.plugins.aws-java-sdk:aws-java-sdk-efs:hpi:1.12.780-999999-SNAPSHOT...
[INFO] 
[INFO] --- compiler:3.14.0:compile (default-compile) @ aws-java-sdk-efs ---
[INFO] Recompiling the module because of changed dependency.
[INFO] 
[INFO] --- access-modifier-checker:1.34:enforce (default-enforce) @ aws-java-sdk-efs ---
[INFO] Skipping access modifier checks
[INFO] 
[INFO] --- hpi:3.61:insert-test (default-insert-test) @ aws-java-sdk-efs ---
[INFO] 
[INFO] --- antrun:3.1.0:run (createTempDir) @ aws-java-sdk-efs ---
[INFO] Executing tasks
[INFO]     [mkdir] Created dir: /tmp/plugin-builds/aws-java-sdk-iam/aws-java-sdk-efs/target/tmp
[INFO] Executed tasks
[INFO] 
[INFO] --- resources:3.3.1:testResources (default-testResources) @ aws-java-sdk-efs ---
[INFO] Not copying test resources
[INFO] 
[INFO] --- compiler:3.14.0:testCompile (default-testCompile) @ aws-java-sdk-efs ---
[INFO] Not compiling test sources
[INFO] 
[INFO] --- hpi:3.61:test-hpl (default-test-hpl) @ aws-java-sdk-efs ---
[INFO] Generating /tmp/plugin-builds/aws-java-sdk-iam/aws-java-sdk-efs/target/test-classes/the.hpl
[INFO] 
[INFO] --- hpi:3.61:resolve-test-dependencies (default-resolve-test-dependencies) @ aws-java-sdk-efs ---
[INFO] 
[INFO] --- hpi:3.61:test-runtime (default-test-runtime) @ aws-java-sdk-efs ---
[INFO] Tests are skipped.
[INFO] 
[INFO] --- surefire:3.5.2:test (default-test) @ aws-java-sdk-efs ---
[INFO] Tests are skipped.
[INFO] 
[INFO] --- license:165.v7e11f4e4a_325:process (default) @ aws-java-sdk-efs ---
[INFO] 
[INFO] --- hpi:3.61:hpi (default-hpi) @ aws-java-sdk-efs ---
[INFO] Generating /tmp/plugin-builds/aws-java-sdk-iam/aws-java-sdk-efs/target/aws-java-sdk-efs/META-INF/MANIFEST.MF
[INFO] Checking for attached .jar artifact ...
[INFO] Generating jar /tmp/plugin-builds/aws-java-sdk-iam/aws-java-sdk-efs/target/aws-java-sdk-efs.jar
[INFO] Building jar: /tmp/plugin-builds/aws-java-sdk-iam/aws-java-sdk-efs/target/aws-java-sdk-efs.jar
[INFO] Exploding webapp...
[INFO] Copy webapp webResources to /tmp/plugin-builds/aws-java-sdk-iam/aws-java-sdk-efs/target/aws-java-sdk-efs
[INFO] Assembling webapp aws-java-sdk-efs in /tmp/plugin-builds/aws-java-sdk-iam/aws-java-sdk-efs/target/aws-java-sdk-efs
[INFO] Bundling direct dependency aws-java-sdk-efs-1.12.780.jar
[INFO] Generating hpi /tmp/plugin-builds/aws-java-sdk-iam/aws-java-sdk-efs/target/aws-java-sdk-efs.hpi
[INFO] Building jar: /tmp/plugin-builds/aws-java-sdk-iam/aws-java-sdk-efs/target/aws-java-sdk-efs.hpi
[INFO] 
[INFO] --- jar:3.4.2:test-jar (maybe-test-jar) @ aws-java-sdk-efs ---
[INFO] Skipping packaging of the test-jar
[INFO] 
[INFO] >>> spotbugs:4.9.2.0:check (spotbugs) > :spotbugs @ aws-java-sdk-efs >>>
[INFO] 
[INFO] --- spotbugs:4.9.2.0:spotbugs (spotbugs) @ aws-java-sdk-efs ---
[INFO] Skipping com.github.spotbugs:spotbugs-maven-plugin:4.9.2.0:spotbugs report goal
[INFO] 
[INFO] <<< spotbugs:4.9.2.0:check (spotbugs) < :spotbugs @ aws-java-sdk-efs <<<
[INFO] 
[INFO] 
[INFO] --- spotbugs:4.9.2.0:check (spotbugs) @ aws-java-sdk-efs ---
[INFO] Spotbugs plugin skipped
[INFO] 
[INFO] --- spotless:2.44.3:check (default) @ aws-java-sdk-efs ---
[INFO] Spotless check skipped
[INFO] 
[INFO] --- install:3.1.4:install (default-install) @ aws-java-sdk-efs ---
[INFO] Installing /tmp/plugin-builds/aws-java-sdk-iam/aws-java-sdk-efs/target/aws-java-sdk-efs-1.12.780-999999-SNAPSHOT.pom to /home/runner/.m2/repository/org/jenkins-ci/plugins/aws-java-sdk/aws-java-sdk-efs/1.12.780-999999-SNAPSHOT/aws-java-sdk-efs-1.12.780-999999-SNAPSHOT.pom
[INFO] Installing /tmp/plugin-builds/aws-java-sdk-iam/aws-java-sdk-efs/target/aws-java-sdk-efs.hpi to /home/runner/.m2/repository/org/jenkins-ci/plugins/aws-java-sdk/aws-java-sdk-efs/1.12.780-999999-SNAPSHOT/aws-java-sdk-efs-1.12.780-999999-SNAPSHOT.hpi
[INFO] Installing /tmp/plugin-builds/aws-java-sdk-iam/aws-java-sdk-efs/target/aws-java-sdk-efs.jar to /home/runner/.m2/repository/org/jenkins-ci/plugins/aws-java-sdk/aws-java-sdk-efs/1.12.780-999999-SNAPSHOT/aws-java-sdk-efs-1.12.780-999999-SNAPSHOT.jar
[INFO] 
[INFO] --< org.jenkins-ci.plugins.aws-java-sdk:aws-java-sdk-elasticbeanstalk >--
[INFO] Building Amazon Web Services SDK :: Elastic Beanstalk 1.12.780-999999-SNAPSHOT [14/25]
[INFO]   from aws-java-sdk-elasticbeanstalk/pom.xml
[INFO] --------------------------------[ hpi ]---------------------------------
[INFO] 
[INFO] --- clean:3.4.1:clean (default-clean) @ aws-java-sdk-elasticbeanstalk ---
[INFO] 
[INFO] --- hpi:3.61:validate (default-validate) @ aws-java-sdk-elasticbeanstalk ---
[INFO] Created marker file /tmp/plugin-builds/aws-java-sdk-iam/aws-java-sdk-elasticbeanstalk/target/java-level/17
[INFO] 
[INFO] --- hpi:3.61:validate-hpi (default-validate-hpi) @ aws-java-sdk-elasticbeanstalk ---
[INFO] 
[INFO] --- enforcer:3.5.0:enforce (display-info) @ aws-java-sdk-elasticbeanstalk ---
[INFO] Rule 3: org.codehaus.mojo.extraenforcer.dependencies.EnforceBytecodeVersion passed
[INFO] Rule 4: org.apache.maven.enforcer.rules.dependency.BannedDependencies passed
[INFO] Rule 5: org.apache.maven.enforcer.rules.dependency.BannedDependencies passed
[INFO] Rule 6: org.apache.maven.enforcer.rules.dependency.RequireUpperBoundDeps passed
[INFO] 
[INFO] --- enforcer:3.5.0:enforce (no-snapshots-in-release) @ aws-java-sdk-elasticbeanstalk ---
[INFO] Rule 0: org.apache.maven.enforcer.rules.dependency.RequireReleaseDeps passed
[INFO] 
[INFO] --- localizer:1.31:generate (default) @ aws-java-sdk-elasticbeanstalk ---
[INFO] 
[INFO] --- resources:3.3.1:resources (default-resources) @ aws-java-sdk-elasticbeanstalk ---
[INFO] Copying 1 resource from src/main/resources to target/classes
[INFO] 
[INFO] --- flatten:1.7.0:flatten (flatten) @ aws-java-sdk-elasticbeanstalk ---
[INFO] Generating flattened POM of project org.jenkins-ci.plugins.aws-java-sdk:aws-java-sdk-elasticbeanstalk:hpi:1.12.780-999999-SNAPSHOT...
[INFO] 
[INFO] --- compiler:3.14.0:compile (default-compile) @ aws-java-sdk-elasticbeanstalk ---
[INFO] Recompiling the module because of changed dependency.
[INFO] 
[INFO] --- access-modifier-checker:1.34:enforce (default-enforce) @ aws-java-sdk-elasticbeanstalk ---
[INFO] Skipping access modifier checks
[INFO] 
[INFO] --- hpi:3.61:insert-test (default-insert-test) @ aws-java-sdk-elasticbeanstalk ---
[INFO] 
[INFO] --- antrun:3.1.0:run (createTempDir) @ aws-java-sdk-elasticbeanstalk ---
[INFO] Executing tasks
[INFO]     [mkdir] Created dir: /tmp/plugin-builds/aws-java-sdk-iam/aws-java-sdk-elasticbeanstalk/target/tmp
[INFO] Executed tasks
[INFO] 
[INFO] --- resources:3.3.1:testResources (default-testResources) @ aws-java-sdk-elasticbeanstalk ---
[INFO] Not copying test resources
[INFO] 
[INFO] --- compiler:3.14.0:testCompile (default-testCompile) @ aws-java-sdk-elasticbeanstalk ---
[INFO] Not compiling test sources
[INFO] 
[INFO] --- hpi:3.61:test-hpl (default-test-hpl) @ aws-java-sdk-elasticbeanstalk ---
[INFO] Generating /tmp/plugin-builds/aws-java-sdk-iam/aws-java-sdk-elasticbeanstalk/target/test-classes/the.hpl
[INFO] 
[INFO] --- hpi:3.61:resolve-test-dependencies (default-resolve-test-dependencies) @ aws-java-sdk-elasticbeanstalk ---
[INFO] 
[INFO] --- hpi:3.61:test-runtime (default-test-runtime) @ aws-java-sdk-elasticbeanstalk ---
[INFO] Tests are skipped.
[INFO] 
[INFO] --- surefire:3.5.2:test (default-test) @ aws-java-sdk-elasticbeanstalk ---
[INFO] Tests are skipped.
[INFO] 
[INFO] --- license:165.v7e11f4e4a_325:process (default) @ aws-java-sdk-elasticbeanstalk ---
[INFO] 
[INFO] --- hpi:3.61:hpi (default-hpi) @ aws-java-sdk-elasticbeanstalk ---
[INFO] Generating /tmp/plugin-builds/aws-java-sdk-iam/aws-java-sdk-elasticbeanstalk/target/aws-java-sdk-elasticbeanstalk/META-INF/MANIFEST.MF
[INFO] Checking for attached .jar artifact ...
[INFO] Generating jar /tmp/plugin-builds/aws-java-sdk-iam/aws-java-sdk-elasticbeanstalk/target/aws-java-sdk-elasticbeanstalk.jar
[INFO] Building jar: /tmp/plugin-builds/aws-java-sdk-iam/aws-java-sdk-elasticbeanstalk/target/aws-java-sdk-elasticbeanstalk.jar
[INFO] Exploding webapp...
[INFO] Copy webapp webResources to /tmp/plugin-builds/aws-java-sdk-iam/aws-java-sdk-elasticbeanstalk/target/aws-java-sdk-elasticbeanstalk
[INFO] Assembling webapp aws-java-sdk-elasticbeanstalk in /tmp/plugin-builds/aws-java-sdk-iam/aws-java-sdk-elasticbeanstalk/target/aws-java-sdk-elasticbeanstalk
[INFO] Bundling direct dependency aws-java-sdk-elasticbeanstalk-1.12.780.jar
[INFO] Generating hpi /tmp/plugin-builds/aws-java-sdk-iam/aws-java-sdk-elasticbeanstalk/target/aws-java-sdk-elasticbeanstalk.hpi
[INFO] Building jar: /tmp/plugin-builds/aws-java-sdk-iam/aws-java-sdk-elasticbeanstalk/target/aws-java-sdk-elasticbeanstalk.hpi
[INFO] 
[INFO] --- jar:3.4.2:test-jar (maybe-test-jar) @ aws-java-sdk-elasticbeanstalk ---
[INFO] Skipping packaging of the test-jar
[INFO] 
[INFO] >>> spotbugs:4.9.2.0:check (spotbugs) > :spotbugs @ aws-java-sdk-elasticbeanstalk >>>
[INFO] 
[INFO] --- spotbugs:4.9.2.0:spotbugs (spotbugs) @ aws-java-sdk-elasticbeanstalk ---
[INFO] Skipping com.github.spotbugs:spotbugs-maven-plugin:4.9.2.0:spotbugs report goal
[INFO] 
[INFO] <<< spotbugs:4.9.2.0:check (spotbugs) < :spotbugs @ aws-java-sdk-elasticbeanstalk <<<
[INFO] 
[INFO] 
[INFO] --- spotbugs:4.9.2.0:check (spotbugs) @ aws-java-sdk-elasticbeanstalk ---
[INFO] Spotbugs plugin skipped
[INFO] 
[INFO] --- spotless:2.44.3:check (default) @ aws-java-sdk-elasticbeanstalk ---
[INFO] Spotless check skipped
[INFO] 
[INFO] --- install:3.1.4:install (default-install) @ aws-java-sdk-elasticbeanstalk ---
[INFO] Installing /tmp/plugin-builds/aws-java-sdk-iam/aws-java-sdk-elasticbeanstalk/target/aws-java-sdk-elasticbeanstalk-1.12.780-999999-SNAPSHOT.pom to /home/runner/.m2/repository/org/jenkins-ci/plugins/aws-java-sdk/aws-java-sdk-elasticbeanstalk/1.12.780-999999-SNAPSHOT/aws-java-sdk-elasticbeanstalk-1.12.780-999999-SNAPSHOT.pom
[INFO] Installing /tmp/plugin-builds/aws-java-sdk-iam/aws-java-sdk-elasticbeanstalk/target/aws-java-sdk-elasticbeanstalk.hpi to /home/runner/.m2/repository/org/jenkins-ci/plugins/aws-java-sdk/aws-java-sdk-elasticbeanstalk/1.12.780-999999-SNAPSHOT/aws-java-sdk-elasticbeanstalk-1.12.780-999999-SNAPSHOT.hpi
[INFO] Installing /tmp/plugin-builds/aws-java-sdk-iam/aws-java-sdk-elasticbeanstalk/target/aws-java-sdk-elasticbeanstalk.jar to /home/runner/.m2/repository/org/jenkins-ci/plugins/aws-java-sdk/aws-java-sdk-elasticbeanstalk/1.12.780-999999-SNAPSHOT/aws-java-sdk-elasticbeanstalk-1.12.780-999999-SNAPSHOT.jar
[INFO] 
[INFO] --< org.jenkins-ci.plugins.aws-java-sdk:aws-java-sdk-elasticloadbalancingv2 >--
[INFO] Building Amazon Web Services SDK :: Elastic Load Balancing V2 1.12.780-999999-SNAPSHOT [15/25]
[INFO]   from aws-java-sdk-elasticloadbalancingv2/pom.xml
[INFO] --------------------------------[ hpi ]---------------------------------
[INFO] 
[INFO] --- clean:3.4.1:clean (default-clean) @ aws-java-sdk-elasticloadbalancingv2 ---
[INFO] 
[INFO] --- hpi:3.61:validate (default-validate) @ aws-java-sdk-elasticloadbalancingv2 ---
[INFO] Created marker file /tmp/plugin-builds/aws-java-sdk-iam/aws-java-sdk-elasticloadbalancingv2/target/java-level/17
[INFO] 
[INFO] --- hpi:3.61:validate-hpi (default-validate-hpi) @ aws-java-sdk-elasticloadbalancingv2 ---
[INFO] 
[INFO] --- enforcer:3.5.0:enforce (display-info) @ aws-java-sdk-elasticloadbalancingv2 ---
[INFO] Rule 3: org.codehaus.mojo.extraenforcer.dependencies.EnforceBytecodeVersion passed
[INFO] Rule 4: org.apache.maven.enforcer.rules.dependency.BannedDependencies passed
[INFO] Rule 5: org.apache.maven.enforcer.rules.dependency.BannedDependencies passed
[INFO] Rule 6: org.apache.maven.enforcer.rules.dependency.RequireUpperBoundDeps passed
[INFO] 
[INFO] --- enforcer:3.5.0:enforce (no-snapshots-in-release) @ aws-java-sdk-elasticloadbalancingv2 ---
[INFO] Rule 0: org.apache.maven.enforcer.rules.dependency.RequireReleaseDeps passed
[INFO] 
[INFO] --- localizer:1.31:generate (default) @ aws-java-sdk-elasticloadbalancingv2 ---
[INFO] 
[INFO] --- resources:3.3.1:resources (default-resources) @ aws-java-sdk-elasticloadbalancingv2 ---
[INFO] Copying 1 resource from src/main/resources to target/classes
[INFO] 
[INFO] --- flatten:1.7.0:flatten (flatten) @ aws-java-sdk-elasticloadbalancingv2 ---
[INFO] Generating flattened POM of project org.jenkins-ci.plugins.aws-java-sdk:aws-java-sdk-elasticloadbalancingv2:hpi:1.12.780-999999-SNAPSHOT...
[INFO] 
[INFO] --- compiler:3.14.0:compile (default-compile) @ aws-java-sdk-elasticloadbalancingv2 ---
[INFO] Recompiling the module because of changed dependency.
[INFO] 
[INFO] --- access-modifier-checker:1.34:enforce (default-enforce) @ aws-java-sdk-elasticloadbalancingv2 ---
[INFO] Skipping access modifier checks
[INFO] 
[INFO] --- hpi:3.61:insert-test (default-insert-test) @ aws-java-sdk-elasticloadbalancingv2 ---
[INFO] 
[INFO] --- antrun:3.1.0:run (createTempDir) @ aws-java-sdk-elasticloadbalancingv2 ---
[INFO] Executing tasks
[INFO]     [mkdir] Created dir: /tmp/plugin-builds/aws-java-sdk-iam/aws-java-sdk-elasticloadbalancingv2/target/tmp
[INFO] Executed tasks
[INFO] 
[INFO] --- resources:3.3.1:testResources (default-testResources) @ aws-java-sdk-elasticloadbalancingv2 ---
[INFO] Not copying test resources
[INFO] 
[INFO] --- compiler:3.14.0:testCompile (default-testCompile) @ aws-java-sdk-elasticloadbalancingv2 ---
[INFO] Not compiling test sources
[INFO] 
[INFO] --- hpi:3.61:test-hpl (default-test-hpl) @ aws-java-sdk-elasticloadbalancingv2 ---
[INFO] Generating /tmp/plugin-builds/aws-java-sdk-iam/aws-java-sdk-elasticloadbalancingv2/target/test-classes/the.hpl
[INFO] 
[INFO] --- hpi:3.61:resolve-test-dependencies (default-resolve-test-dependencies) @ aws-java-sdk-elasticloadbalancingv2 ---
[INFO] 
[INFO] --- hpi:3.61:test-runtime (default-test-runtime) @ aws-java-sdk-elasticloadbalancingv2 ---
[INFO] Tests are skipped.
[INFO] 
[INFO] --- surefire:3.5.2:test (default-test) @ aws-java-sdk-elasticloadbalancingv2 ---
[INFO] Tests are skipped.
[INFO] 
[INFO] --- license:165.v7e11f4e4a_325:process (default) @ aws-java-sdk-elasticloadbalancingv2 ---
[INFO] 
[INFO] --- hpi:3.61:hpi (default-hpi) @ aws-java-sdk-elasticloadbalancingv2 ---
[INFO] Generating /tmp/plugin-builds/aws-java-sdk-iam/aws-java-sdk-elasticloadbalancingv2/target/aws-java-sdk-elasticloadbalancingv2/META-INF/MANIFEST.MF
[INFO] Checking for attached .jar artifact ...
[INFO] Generating jar /tmp/plugin-builds/aws-java-sdk-iam/aws-java-sdk-elasticloadbalancingv2/target/aws-java-sdk-elasticloadbalancingv2.jar
[INFO] Building jar: /tmp/plugin-builds/aws-java-sdk-iam/aws-java-sdk-elasticloadbalancingv2/target/aws-java-sdk-elasticloadbalancingv2.jar
[INFO] Exploding webapp...
[INFO] Copy webapp webResources to /tmp/plugin-builds/aws-java-sdk-iam/aws-java-sdk-elasticloadbalancingv2/target/aws-java-sdk-elasticloadbalancingv2
[INFO] Assembling webapp aws-java-sdk-elasticloadbalancingv2 in /tmp/plugin-builds/aws-java-sdk-iam/aws-java-sdk-elasticloadbalancingv2/target/aws-java-sdk-elasticloadbalancingv2
[INFO] Bundling direct dependency aws-java-sdk-elasticloadbalancingv2-1.12.780.jar
[INFO] Generating hpi /tmp/plugin-builds/aws-java-sdk-iam/aws-java-sdk-elasticloadbalancingv2/target/aws-java-sdk-elasticloadbalancingv2.hpi
[INFO] Building jar: /tmp/plugin-builds/aws-java-sdk-iam/aws-java-sdk-elasticloadbalancingv2/target/aws-java-sdk-elasticloadbalancingv2.hpi
[INFO] 
[INFO] --- jar:3.4.2:test-jar (maybe-test-jar) @ aws-java-sdk-elasticloadbalancingv2 ---
[INFO] Skipping packaging of the test-jar
[INFO] 
[INFO] >>> spotbugs:4.9.2.0:check (spotbugs) > :spotbugs @ aws-java-sdk-elasticloadbalancingv2 >>>
[INFO] 
[INFO] --- spotbugs:4.9.2.0:spotbugs (spotbugs) @ aws-java-sdk-elasticloadbalancingv2 ---
[INFO] Skipping com.github.spotbugs:spotbugs-maven-plugin:4.9.2.0:spotbugs report goal
[INFO] 
[INFO] <<< spotbugs:4.9.2.0:check (spotbugs) < :spotbugs @ aws-java-sdk-elasticloadbalancingv2 <<<
[INFO] 
[INFO] 
[INFO] --- spotbugs:4.9.2.0:check (spotbugs) @ aws-java-sdk-elasticloadbalancingv2 ---
[INFO] Spotbugs plugin skipped
[INFO] 
[INFO] --- spotless:2.44.3:check (default) @ aws-java-sdk-elasticloadbalancingv2 ---
[INFO] Spotless check skipped
[INFO] 
[INFO] --- install:3.1.4:install (default-install) @ aws-java-sdk-elasticloadbalancingv2 ---
[INFO] Installing /tmp/plugin-builds/aws-java-sdk-iam/aws-java-sdk-elasticloadbalancingv2/target/aws-java-sdk-elasticloadbalancingv2-1.12.780-999999-SNAPSHOT.pom to /home/runner/.m2/repository/org/jenkins-ci/plugins/aws-java-sdk/aws-java-sdk-elasticloadbalancingv2/1.12.780-999999-SNAPSHOT/aws-java-sdk-elasticloadbalancingv2-1.12.780-999999-SNAPSHOT.pom
[INFO] Installing /tmp/plugin-builds/aws-java-sdk-iam/aws-java-sdk-elasticloadbalancingv2/target/aws-java-sdk-elasticloadbalancingv2.hpi to /home/runner/.m2/repository/org/jenkins-ci/plugins/aws-java-sdk/aws-java-sdk-elasticloadbalancingv2/1.12.780-999999-SNAPSHOT/aws-java-sdk-elasticloadbalancingv2-1.12.780-999999-SNAPSHOT.hpi
[INFO] Installing /tmp/plugin-builds/aws-java-sdk-iam/aws-java-sdk-elasticloadbalancingv2/target/aws-java-sdk-elasticloadbalancingv2.jar to /home/runner/.m2/repository/org/jenkins-ci/plugins/aws-java-sdk/aws-java-sdk-elasticloadbalancingv2/1.12.780-999999-SNAPSHOT/aws-java-sdk-elasticloadbalancingv2-1.12.780-999999-SNAPSHOT.jar
[INFO] 
[INFO] --------< org.jenkins-ci.plugins.aws-java-sdk:aws-java-sdk-iam >--------
[INFO] Building Amazon Web Services SDK :: IAM 1.12.780-999999-SNAPSHOT [16/25]
[INFO]   from aws-java-sdk-iam/pom.xml
[INFO] --------------------------------[ hpi ]---------------------------------
[INFO] 
[INFO] --- clean:3.4.1:clean (default-clean) @ aws-java-sdk-iam ---
[INFO] 
[INFO] --- hpi:3.61:validate (default-validate) @ aws-java-sdk-iam ---
[INFO] Created marker file /tmp/plugin-builds/aws-java-sdk-iam/aws-java-sdk-iam/target/java-level/17
[INFO] 
[INFO] --- hpi:3.61:validate-hpi (default-validate-hpi) @ aws-java-sdk-iam ---
[INFO] 
[INFO] --- enforcer:3.5.0:enforce (display-info) @ aws-java-sdk-iam ---
[INFO] Rule 3: org.codehaus.mojo.extraenforcer.dependencies.EnforceBytecodeVersion passed
[INFO] Rule 4: org.apache.maven.enforcer.rules.dependency.BannedDependencies passed
[INFO] Rule 5: org.apache.maven.enforcer.rules.dependency.BannedDependencies passed
[INFO] Rule 6: org.apache.maven.enforcer.rules.dependency.RequireUpperBoundDeps passed
[INFO] 
[INFO] --- enforcer:3.5.0:enforce (no-snapshots-in-release) @ aws-java-sdk-iam ---
[INFO] Rule 0: org.apache.maven.enforcer.rules.dependency.RequireReleaseDeps passed
[INFO] 
[INFO] --- localizer:1.31:generate (default) @ aws-java-sdk-iam ---
[INFO] 
[INFO] --- resources:3.3.1:resources (default-resources) @ aws-java-sdk-iam ---
[INFO] Copying 1 resource from src/main/resources to target/classes
[INFO] 
[INFO] --- flatten:1.7.0:flatten (flatten) @ aws-java-sdk-iam ---
[INFO] Generating flattened POM of project org.jenkins-ci.plugins.aws-java-sdk:aws-java-sdk-iam:hpi:1.12.780-999999-SNAPSHOT...
[INFO] 
[INFO] --- compiler:3.14.0:compile (default-compile) @ aws-java-sdk-iam ---
[INFO] Recompiling the module because of changed dependency.
[INFO] 
[INFO] --- access-modifier-checker:1.34:enforce (default-enforce) @ aws-java-sdk-iam ---
[INFO] Skipping access modifier checks
[INFO] 
[INFO] --- hpi:3.61:insert-test (default-insert-test) @ aws-java-sdk-iam ---
[INFO] 
[INFO] --- antrun:3.1.0:run (createTempDir) @ aws-java-sdk-iam ---
[INFO] Executing tasks
[INFO]     [mkdir] Created dir: /tmp/plugin-builds/aws-java-sdk-iam/aws-java-sdk-iam/target/tmp
[INFO] Executed tasks
[INFO] 
[INFO] --- resources:3.3.1:testResources (default-testResources) @ aws-java-sdk-iam ---
[INFO] Not copying test resources
[INFO] 
[INFO] --- compiler:3.14.0:testCompile (default-testCompile) @ aws-java-sdk-iam ---
[INFO] Not compiling test sources
[INFO] 
[INFO] --- hpi:3.61:test-hpl (default-test-hpl) @ aws-java-sdk-iam ---
[INFO] Generating /tmp/plugin-builds/aws-java-sdk-iam/aws-java-sdk-iam/target/test-classes/the.hpl
[INFO] 
[INFO] --- hpi:3.61:resolve-test-dependencies (default-resolve-test-dependencies) @ aws-java-sdk-iam ---
[INFO] 
[INFO] --- hpi:3.61:test-runtime (default-test-runtime) @ aws-java-sdk-iam ---
[INFO] Tests are skipped.
[INFO] 
[INFO] --- surefire:3.5.2:test (default-test) @ aws-java-sdk-iam ---
[INFO] Tests are skipped.
[INFO] 
[INFO] --- license:165.v7e11f4e4a_325:process (default) @ aws-java-sdk-iam ---
[INFO] 
[INFO] --- hpi:3.61:hpi (default-hpi) @ aws-java-sdk-iam ---
[INFO] Generating /tmp/plugin-builds/aws-java-sdk-iam/aws-java-sdk-iam/target/aws-java-sdk-iam/META-INF/MANIFEST.MF
[INFO] Checking for attached .jar artifact ...
[INFO] Generating jar /tmp/plugin-builds/aws-java-sdk-iam/aws-java-sdk-iam/target/aws-java-sdk-iam.jar
[INFO] Building jar: /tmp/plugin-builds/aws-java-sdk-iam/aws-java-sdk-iam/target/aws-java-sdk-iam.jar
[INFO] Exploding webapp...
[INFO] Copy webapp webResources to /tmp/plugin-builds/aws-java-sdk-iam/aws-java-sdk-iam/target/aws-java-sdk-iam
[INFO] Assembling webapp aws-java-sdk-iam in /tmp/plugin-builds/aws-java-sdk-iam/aws-java-sdk-iam/target/aws-java-sdk-iam
[INFO] Bundling direct dependency aws-java-sdk-iam-1.12.780.jar
[INFO] Generating hpi /tmp/plugin-builds/aws-java-sdk-iam/aws-java-sdk-iam/target/aws-java-sdk-iam.hpi
[INFO] Building jar: /tmp/plugin-builds/aws-java-sdk-iam/aws-java-sdk-iam/target/aws-java-sdk-iam.hpi
[INFO] 
[INFO] --- jar:3.4.2:test-jar (maybe-test-jar) @ aws-java-sdk-iam ---
[INFO] Skipping packaging of the test-jar
[INFO] 
[INFO] >>> spotbugs:4.9.2.0:check (spotbugs) > :spotbugs @ aws-java-sdk-iam >>>
[INFO] 
[INFO] --- spotbugs:4.9.2.0:spotbugs (spotbugs) @ aws-java-sdk-iam ---
[INFO] Skipping com.github.spotbugs:spotbugs-maven-plugin:4.9.2.0:spotbugs report goal
[INFO] 
[INFO] <<< spotbugs:4.9.2.0:check (spotbugs) < :spotbugs @ aws-java-sdk-iam <<<
[INFO] 
[INFO] 
[INFO] --- spotbugs:4.9.2.0:check (spotbugs) @ aws-java-sdk-iam ---
[INFO] Spotbugs plugin skipped
[INFO] 
[INFO] --- spotless:2.44.3:check (default) @ aws-java-sdk-iam ---
[INFO] Spotless check skipped
[INFO] 
[INFO] --- install:3.1.4:install (default-install) @ aws-java-sdk-iam ---
[INFO] Installing /tmp/plugin-builds/aws-java-sdk-iam/aws-java-sdk-iam/target/aws-java-sdk-iam-1.12.780-999999-SNAPSHOT.pom to /home/runner/.m2/repository/org/jenkins-ci/plugins/aws-java-sdk/aws-java-sdk-iam/1.12.780-999999-SNAPSHOT/aws-java-sdk-iam-1.12.780-999999-SNAPSHOT.pom
[INFO] Installing /tmp/plugin-builds/aws-java-sdk-iam/aws-java-sdk-iam/target/aws-java-sdk-iam.hpi to /home/runner/.m2/repository/org/jenkins-ci/plugins/aws-java-sdk/aws-java-sdk-iam/1.12.780-999999-SNAPSHOT/aws-java-sdk-iam-1.12.780-999999-SNAPSHOT.hpi
[INFO] Installing /tmp/plugin-builds/aws-java-sdk-iam/aws-java-sdk-iam/target/aws-java-sdk-iam.jar to /home/runner/.m2/repository/org/jenkins-ci/plugins/aws-java-sdk/aws-java-sdk-iam/1.12.780-999999-SNAPSHOT/aws-java-sdk-iam-1.12.780-999999-SNAPSHOT.jar
[INFO] 
[INFO] ------< org.jenkins-ci.plugins.aws-java-sdk:aws-java-sdk-kinesis >------
[INFO] Building Amazon Web Services SDK :: kinesis 1.12.780-999999-SNAPSHOT [17/25]
[INFO]   from aws-java-sdk-kinesis/pom.xml
[INFO] --------------------------------[ hpi ]---------------------------------
[INFO] 
[INFO] --- clean:3.4.1:clean (default-clean) @ aws-java-sdk-kinesis ---
[INFO] 
[INFO] --- hpi:3.61:validate (default-validate) @ aws-java-sdk-kinesis ---
[INFO] Created marker file /tmp/plugin-builds/aws-java-sdk-iam/aws-java-sdk-kinesis/target/java-level/17
[INFO] 
[INFO] --- hpi:3.61:validate-hpi (default-validate-hpi) @ aws-java-sdk-kinesis ---
[INFO] 
[INFO] --- enforcer:3.5.0:enforce (display-info) @ aws-java-sdk-kinesis ---
[INFO] Rule 3: org.codehaus.mojo.extraenforcer.dependencies.EnforceBytecodeVersion passed
[INFO] Rule 4: org.apache.maven.enforcer.rules.dependency.BannedDependencies passed
[INFO] Rule 5: org.apache.maven.enforcer.rules.dependency.BannedDependencies passed
[INFO] Rule 6: org.apache.maven.enforcer.rules.dependency.RequireUpperBoundDeps passed
[INFO] 
[INFO] --- enforcer:3.5.0:enforce (no-snapshots-in-release) @ aws-java-sdk-kinesis ---
[INFO] Rule 0: org.apache.maven.enforcer.rules.dependency.RequireReleaseDeps passed
[INFO] 
[INFO] --- localizer:1.31:generate (default) @ aws-java-sdk-kinesis ---
[INFO] 
[INFO] --- resources:3.3.1:resources (default-resources) @ aws-java-sdk-kinesis ---
[INFO] Copying 1 resource from src/main/resources to target/classes
[INFO] 
[INFO] --- flatten:1.7.0:flatten (flatten) @ aws-java-sdk-kinesis ---
[INFO] Generating flattened POM of project org.jenkins-ci.plugins.aws-java-sdk:aws-java-sdk-kinesis:hpi:1.12.780-999999-SNAPSHOT...
[INFO] 
[INFO] --- compiler:3.14.0:compile (default-compile) @ aws-java-sdk-kinesis ---
[INFO] Recompiling the module because of changed dependency.
[INFO] 
[INFO] --- access-modifier-checker:1.34:enforce (default-enforce) @ aws-java-sdk-kinesis ---
[INFO] Skipping access modifier checks
[INFO] 
[INFO] --- hpi:3.61:insert-test (default-insert-test) @ aws-java-sdk-kinesis ---
[INFO] 
[INFO] --- antrun:3.1.0:run (createTempDir) @ aws-java-sdk-kinesis ---
[INFO] Executing tasks
[INFO]     [mkdir] Created dir: /tmp/plugin-builds/aws-java-sdk-iam/aws-java-sdk-kinesis/target/tmp
[INFO] Executed tasks
[INFO] 
[INFO] --- resources:3.3.1:testResources (default-testResources) @ aws-java-sdk-kinesis ---
[INFO] Not copying test resources
[INFO] 
[INFO] --- compiler:3.14.0:testCompile (default-testCompile) @ aws-java-sdk-kinesis ---
[INFO] Not compiling test sources
[INFO] 
[INFO] --- hpi:3.61:test-hpl (default-test-hpl) @ aws-java-sdk-kinesis ---
[INFO] Generating /tmp/plugin-builds/aws-java-sdk-iam/aws-java-sdk-kinesis/target/test-classes/the.hpl
[INFO] 
[INFO] --- hpi:3.61:resolve-test-dependencies (default-resolve-test-dependencies) @ aws-java-sdk-kinesis ---
[INFO] 
[INFO] --- hpi:3.61:test-runtime (default-test-runtime) @ aws-java-sdk-kinesis ---
[INFO] Tests are skipped.
[INFO] 
[INFO] --- surefire:3.5.2:test (default-test) @ aws-java-sdk-kinesis ---
[INFO] Tests are skipped.
[INFO] 
[INFO] --- license:165.v7e11f4e4a_325:process (default) @ aws-java-sdk-kinesis ---
[INFO] 
[INFO] --- hpi:3.61:hpi (default-hpi) @ aws-java-sdk-kinesis ---
[INFO] Generating /tmp/plugin-builds/aws-java-sdk-iam/aws-java-sdk-kinesis/target/aws-java-sdk-kinesis/META-INF/MANIFEST.MF
[INFO] Checking for attached .jar artifact ...
[INFO] Generating jar /tmp/plugin-builds/aws-java-sdk-iam/aws-java-sdk-kinesis/target/aws-java-sdk-kinesis.jar
[INFO] Building jar: /tmp/plugin-builds/aws-java-sdk-iam/aws-java-sdk-kinesis/target/aws-java-sdk-kinesis.jar
[INFO] Exploding webapp...
[INFO] Copy webapp webResources to /tmp/plugin-builds/aws-java-sdk-iam/aws-java-sdk-kinesis/target/aws-java-sdk-kinesis
[INFO] Assembling webapp aws-java-sdk-kinesis in /tmp/plugin-builds/aws-java-sdk-iam/aws-java-sdk-kinesis/target/aws-java-sdk-kinesis
[INFO] Bundling direct dependency aws-java-sdk-kinesis-1.12.780.jar
[INFO] Generating hpi /tmp/plugin-builds/aws-java-sdk-iam/aws-java-sdk-kinesis/target/aws-java-sdk-kinesis.hpi
[INFO] Building jar: /tmp/plugin-builds/aws-java-sdk-iam/aws-java-sdk-kinesis/target/aws-java-sdk-kinesis.hpi
[INFO] 
[INFO] --- jar:3.4.2:test-jar (maybe-test-jar) @ aws-java-sdk-kinesis ---
[INFO] Skipping packaging of the test-jar
[INFO] 
[INFO] >>> spotbugs:4.9.2.0:check (spotbugs) > :spotbugs @ aws-java-sdk-kinesis >>>
[INFO] 
[INFO] --- spotbugs:4.9.2.0:spotbugs (spotbugs) @ aws-java-sdk-kinesis ---
[INFO] Skipping com.github.spotbugs:spotbugs-maven-plugin:4.9.2.0:spotbugs report goal
[INFO] 
[INFO] <<< spotbugs:4.9.2.0:check (spotbugs) < :spotbugs @ aws-java-sdk-kinesis <<<
[INFO] 
[INFO] 
[INFO] --- spotbugs:4.9.2.0:check (spotbugs) @ aws-java-sdk-kinesis ---
[INFO] Spotbugs plugin skipped
[INFO] 
[INFO] --- spotless:2.44.3:check (default) @ aws-java-sdk-kinesis ---
[INFO] Spotless check skipped
[INFO] 
[INFO] --- install:3.1.4:install (default-install) @ aws-java-sdk-kinesis ---
[INFO] Installing /tmp/plugin-builds/aws-java-sdk-iam/aws-java-sdk-kinesis/target/aws-java-sdk-kinesis-1.12.780-999999-SNAPSHOT.pom to /home/runner/.m2/repository/org/jenkins-ci/plugins/aws-java-sdk/aws-java-sdk-kinesis/1.12.780-999999-SNAPSHOT/aws-java-sdk-kinesis-1.12.780-999999-SNAPSHOT.pom
[INFO] Installing /tmp/plugin-builds/aws-java-sdk-iam/aws-java-sdk-kinesis/target/aws-java-sdk-kinesis.hpi to /home/runner/.m2/repository/org/jenkins-ci/plugins/aws-java-sdk/aws-java-sdk-kinesis/1.12.780-999999-SNAPSHOT/aws-java-sdk-kinesis-1.12.780-999999-SNAPSHOT.hpi
[INFO] Installing /tmp/plugin-builds/aws-java-sdk-iam/aws-java-sdk-kinesis/target/aws-java-sdk-kinesis.jar to /home/runner/.m2/repository/org/jenkins-ci/plugins/aws-java-sdk/aws-java-sdk-kinesis/1.12.780-999999-SNAPSHOT/aws-java-sdk-kinesis-1.12.780-999999-SNAPSHOT.jar
[INFO] 
[INFO] ------< org.jenkins-ci.plugins.aws-java-sdk:aws-java-sdk-lambda >-------
[INFO] Building Amazon Web Services SDK :: Lambda 1.12.780-999999-SNAPSHOT [18/25]
[INFO]   from aws-java-sdk-lambda/pom.xml
[INFO] --------------------------------[ hpi ]---------------------------------
[INFO] 
[INFO] --- clean:3.4.1:clean (default-clean) @ aws-java-sdk-lambda ---
[INFO] 
[INFO] --- hpi:3.61:validate (default-validate) @ aws-java-sdk-lambda ---
[INFO] Created marker file /tmp/plugin-builds/aws-java-sdk-iam/aws-java-sdk-lambda/target/java-level/17
[INFO] 
[INFO] --- hpi:3.61:validate-hpi (default-validate-hpi) @ aws-java-sdk-lambda ---
[INFO] 
[INFO] --- enforcer:3.5.0:enforce (display-info) @ aws-java-sdk-lambda ---
[INFO] Rule 3: org.codehaus.mojo.extraenforcer.dependencies.EnforceBytecodeVersion passed
[INFO] Rule 4: org.apache.maven.enforcer.rules.dependency.BannedDependencies passed
[INFO] Rule 5: org.apache.maven.enforcer.rules.dependency.BannedDependencies passed
[INFO] Rule 6: org.apache.maven.enforcer.rules.dependency.RequireUpperBoundDeps passed
[INFO] 
[INFO] --- enforcer:3.5.0:enforce (no-snapshots-in-release) @ aws-java-sdk-lambda ---
[INFO] Rule 0: org.apache.maven.enforcer.rules.dependency.RequireReleaseDeps passed
[INFO] 
[INFO] --- localizer:1.31:generate (default) @ aws-java-sdk-lambda ---
[INFO] 
[INFO] --- resources:3.3.1:resources (default-resources) @ aws-java-sdk-lambda ---
[INFO] Copying 1 resource from src/main/resources to target/classes
[INFO] 
[INFO] --- flatten:1.7.0:flatten (flatten) @ aws-java-sdk-lambda ---
[INFO] Generating flattened POM of project org.jenkins-ci.plugins.aws-java-sdk:aws-java-sdk-lambda:hpi:1.12.780-999999-SNAPSHOT...
[INFO] 
[INFO] --- compiler:3.14.0:compile (default-compile) @ aws-java-sdk-lambda ---
[INFO] Recompiling the module because of changed dependency.
[INFO] 
[INFO] --- access-modifier-checker:1.34:enforce (default-enforce) @ aws-java-sdk-lambda ---
[INFO] Skipping access modifier checks
[INFO] 
[INFO] --- hpi:3.61:insert-test (default-insert-test) @ aws-java-sdk-lambda ---
[INFO] 
[INFO] --- antrun:3.1.0:run (createTempDir) @ aws-java-sdk-lambda ---
[INFO] Executing tasks
[INFO]     [mkdir] Created dir: /tmp/plugin-builds/aws-java-sdk-iam/aws-java-sdk-lambda/target/tmp
[INFO] Executed tasks
[INFO] 
[INFO] --- resources:3.3.1:testResources (default-testResources) @ aws-java-sdk-lambda ---
[INFO] Not copying test resources
[INFO] 
[INFO] --- compiler:3.14.0:testCompile (default-testCompile) @ aws-java-sdk-lambda ---
[INFO] Not compiling test sources
[INFO] 
[INFO] --- hpi:3.61:test-hpl (default-test-hpl) @ aws-java-sdk-lambda ---
[INFO] Generating /tmp/plugin-builds/aws-java-sdk-iam/aws-java-sdk-lambda/target/test-classes/the.hpl
[INFO] 
[INFO] --- hpi:3.61:resolve-test-dependencies (default-resolve-test-dependencies) @ aws-java-sdk-lambda ---
[INFO] 
[INFO] --- hpi:3.61:test-runtime (default-test-runtime) @ aws-java-sdk-lambda ---
[INFO] Tests are skipped.
[INFO] 
[INFO] --- surefire:3.5.2:test (default-test) @ aws-java-sdk-lambda ---
[INFO] Tests are skipped.
[INFO] 
[INFO] --- license:165.v7e11f4e4a_325:process (default) @ aws-java-sdk-lambda ---
[INFO] 
[INFO] --- hpi:3.61:hpi (default-hpi) @ aws-java-sdk-lambda ---
[INFO] Generating /tmp/plugin-builds/aws-java-sdk-iam/aws-java-sdk-lambda/target/aws-java-sdk-lambda/META-INF/MANIFEST.MF
[INFO] Checking for attached .jar artifact ...
[INFO] Generating jar /tmp/plugin-builds/aws-java-sdk-iam/aws-java-sdk-lambda/target/aws-java-sdk-lambda.jar
[INFO] Building jar: /tmp/plugin-builds/aws-java-sdk-iam/aws-java-sdk-lambda/target/aws-java-sdk-lambda.jar
[INFO] Exploding webapp...
[INFO] Copy webapp webResources to /tmp/plugin-builds/aws-java-sdk-iam/aws-java-sdk-lambda/target/aws-java-sdk-lambda
[INFO] Assembling webapp aws-java-sdk-lambda in /tmp/plugin-builds/aws-java-sdk-iam/aws-java-sdk-lambda/target/aws-java-sdk-lambda
[INFO] Bundling direct dependency aws-java-sdk-lambda-1.12.780.jar
[INFO] Generating hpi /tmp/plugin-builds/aws-java-sdk-iam/aws-java-sdk-lambda/target/aws-java-sdk-lambda.hpi
[INFO] Building jar: /tmp/plugin-builds/aws-java-sdk-iam/aws-java-sdk-lambda/target/aws-java-sdk-lambda.hpi
[INFO] 
[INFO] --- jar:3.4.2:test-jar (maybe-test-jar) @ aws-java-sdk-lambda ---
[INFO] Skipping packaging of the test-jar
[INFO] 
[INFO] >>> spotbugs:4.9.2.0:check (spotbugs) > :spotbugs @ aws-java-sdk-lambda >>>
[INFO] 
[INFO] --- spotbugs:4.9.2.0:spotbugs (spotbugs) @ aws-java-sdk-lambda ---
[INFO] Skipping com.github.spotbugs:spotbugs-maven-plugin:4.9.2.0:spotbugs report goal
[INFO] 
[INFO] <<< spotbugs:4.9.2.0:check (spotbugs) < :spotbugs @ aws-java-sdk-lambda <<<
[INFO] 
[INFO] 
[INFO] --- spotbugs:4.9.2.0:check (spotbugs) @ aws-java-sdk-lambda ---
[INFO] Spotbugs plugin skipped
[INFO] 
[INFO] --- spotless:2.44.3:check (default) @ aws-java-sdk-lambda ---
[INFO] Spotless check skipped
[INFO] 
[INFO] --- install:3.1.4:install (default-install) @ aws-java-sdk-lambda ---
[INFO] Installing /tmp/plugin-builds/aws-java-sdk-iam/aws-java-sdk-lambda/target/aws-java-sdk-lambda-1.12.780-999999-SNAPSHOT.pom to /home/runner/.m2/repository/org/jenkins-ci/plugins/aws-java-sdk/aws-java-sdk-lambda/1.12.780-999999-SNAPSHOT/aws-java-sdk-lambda-1.12.780-999999-SNAPSHOT.pom
[INFO] Installing /tmp/plugin-builds/aws-java-sdk-iam/aws-java-sdk-lambda/target/aws-java-sdk-lambda.hpi to /home/runner/.m2/repository/org/jenkins-ci/plugins/aws-java-sdk/aws-java-sdk-lambda/1.12.780-999999-SNAPSHOT/aws-java-sdk-lambda-1.12.780-999999-SNAPSHOT.hpi
[INFO] Installing /tmp/plugin-builds/aws-java-sdk-iam/aws-java-sdk-lambda/target/aws-java-sdk-lambda.jar to /home/runner/.m2/repository/org/jenkins-ci/plugins/aws-java-sdk/aws-java-sdk-lambda/1.12.780-999999-SNAPSHOT/aws-java-sdk-lambda-1.12.780-999999-SNAPSHOT.jar
[INFO] 
[INFO] -------< org.jenkins-ci.plugins.aws-java-sdk:aws-java-sdk-logs >--------
[INFO] Building Amazon Web Services SDK :: Logs 1.12.780-999999-SNAPSHOT [19/25]
[INFO]   from aws-java-sdk-logs/pom.xml
[INFO] --------------------------------[ hpi ]---------------------------------
[INFO] 
[INFO] --- clean:3.4.1:clean (default-clean) @ aws-java-sdk-logs ---
[INFO] 
[INFO] --- hpi:3.61:validate (default-validate) @ aws-java-sdk-logs ---
[INFO] Created marker file /tmp/plugin-builds/aws-java-sdk-iam/aws-java-sdk-logs/target/java-level/17
[INFO] 
[INFO] --- hpi:3.61:validate-hpi (default-validate-hpi) @ aws-java-sdk-logs ---
[INFO] 
[INFO] --- enforcer:3.5.0:enforce (display-info) @ aws-java-sdk-logs ---
[INFO] Rule 3: org.codehaus.mojo.extraenforcer.dependencies.EnforceBytecodeVersion passed
[INFO] Rule 4: org.apache.maven.enforcer.rules.dependency.BannedDependencies passed
[INFO] Rule 5: org.apache.maven.enforcer.rules.dependency.BannedDependencies passed
[INFO] Rule 6: org.apache.maven.enforcer.rules.dependency.RequireUpperBoundDeps passed
[INFO] 
[INFO] --- enforcer:3.5.0:enforce (no-snapshots-in-release) @ aws-java-sdk-logs ---
[INFO] Rule 0: org.apache.maven.enforcer.rules.dependency.RequireReleaseDeps passed
[INFO] 
[INFO] --- localizer:1.31:generate (default) @ aws-java-sdk-logs ---
[INFO] 
[INFO] --- resources:3.3.1:resources (default-resources) @ aws-java-sdk-logs ---
[INFO] Copying 1 resource from src/main/resources to target/classes
[INFO] 
[INFO] --- flatten:1.7.0:flatten (flatten) @ aws-java-sdk-logs ---
[INFO] Generating flattened POM of project org.jenkins-ci.plugins.aws-java-sdk:aws-java-sdk-logs:hpi:1.12.780-999999-SNAPSHOT...
[INFO] 
[INFO] --- compiler:3.14.0:compile (default-compile) @ aws-java-sdk-logs ---
[INFO] Recompiling the module because of changed dependency.
[INFO] 
[INFO] --- access-modifier-checker:1.34:enforce (default-enforce) @ aws-java-sdk-logs ---
[INFO] Skipping access modifier checks
[INFO] 
[INFO] --- hpi:3.61:insert-test (default-insert-test) @ aws-java-sdk-logs ---
[INFO] 
[INFO] --- antrun:3.1.0:run (createTempDir) @ aws-java-sdk-logs ---
[INFO] Executing tasks
[INFO]     [mkdir] Created dir: /tmp/plugin-builds/aws-java-sdk-iam/aws-java-sdk-logs/target/tmp
[INFO] Executed tasks
[INFO] 
[INFO] --- resources:3.3.1:testResources (default-testResources) @ aws-java-sdk-logs ---
[INFO] Not copying test resources
[INFO] 
[INFO] --- compiler:3.14.0:testCompile (default-testCompile) @ aws-java-sdk-logs ---
[INFO] Not compiling test sources
[INFO] 
[INFO] --- hpi:3.61:test-hpl (default-test-hpl) @ aws-java-sdk-logs ---
[INFO] Generating /tmp/plugin-builds/aws-java-sdk-iam/aws-java-sdk-logs/target/test-classes/the.hpl
[INFO] 
[INFO] --- hpi:3.61:resolve-test-dependencies (default-resolve-test-dependencies) @ aws-java-sdk-logs ---
[INFO] 
[INFO] --- hpi:3.61:test-runtime (default-test-runtime) @ aws-java-sdk-logs ---
[INFO] Tests are skipped.
[INFO] 
[INFO] --- surefire:3.5.2:test (default-test) @ aws-java-sdk-logs ---
[INFO] Tests are skipped.
[INFO] 
[INFO] --- license:165.v7e11f4e4a_325:process (default) @ aws-java-sdk-logs ---
[INFO] 
[INFO] --- hpi:3.61:hpi (default-hpi) @ aws-java-sdk-logs ---
[INFO] Generating /tmp/plugin-builds/aws-java-sdk-iam/aws-java-sdk-logs/target/aws-java-sdk-logs/META-INF/MANIFEST.MF
[INFO] Checking for attached .jar artifact ...
[INFO] Generating jar /tmp/plugin-builds/aws-java-sdk-iam/aws-java-sdk-logs/target/aws-java-sdk-logs.jar
[INFO] Building jar: /tmp/plugin-builds/aws-java-sdk-iam/aws-java-sdk-logs/target/aws-java-sdk-logs.jar
[INFO] Exploding webapp...
[INFO] Copy webapp webResources to /tmp/plugin-builds/aws-java-sdk-iam/aws-java-sdk-logs/target/aws-java-sdk-logs
[INFO] Assembling webapp aws-java-sdk-logs in /tmp/plugin-builds/aws-java-sdk-iam/aws-java-sdk-logs/target/aws-java-sdk-logs
[INFO] Bundling direct dependency aws-java-sdk-logs-1.12.780.jar
[INFO] Generating hpi /tmp/plugin-builds/aws-java-sdk-iam/aws-java-sdk-logs/target/aws-java-sdk-logs.hpi
[INFO] Building jar: /tmp/plugin-builds/aws-java-sdk-iam/aws-java-sdk-logs/target/aws-java-sdk-logs.hpi
[INFO] 
[INFO] --- jar:3.4.2:test-jar (maybe-test-jar) @ aws-java-sdk-logs ---
[INFO] Skipping packaging of the test-jar
[INFO] 
[INFO] >>> spotbugs:4.9.2.0:check (spotbugs) > :spotbugs @ aws-java-sdk-logs >>>
[INFO] 
[INFO] --- spotbugs:4.9.2.0:spotbugs (spotbugs) @ aws-java-sdk-logs ---
[INFO] Skipping com.github.spotbugs:spotbugs-maven-plugin:4.9.2.0:spotbugs report goal
[INFO] 
[INFO] <<< spotbugs:4.9.2.0:check (spotbugs) < :spotbugs @ aws-java-sdk-logs <<<
[INFO] 
[INFO] 
[INFO] --- spotbugs:4.9.2.0:check (spotbugs) @ aws-java-sdk-logs ---
[INFO] Spotbugs plugin skipped
[INFO] 
[INFO] --- spotless:2.44.3:check (default) @ aws-java-sdk-logs ---
[INFO] Spotless check skipped
[INFO] 
[INFO] --- install:3.1.4:install (default-install) @ aws-java-sdk-logs ---
[INFO] Installing /tmp/plugin-builds/aws-java-sdk-iam/aws-java-sdk-logs/target/aws-java-sdk-logs-1.12.780-999999-SNAPSHOT.pom to /home/runner/.m2/repository/org/jenkins-ci/plugins/aws-java-sdk/aws-java-sdk-logs/1.12.780-999999-SNAPSHOT/aws-java-sdk-logs-1.12.780-999999-SNAPSHOT.pom
[INFO] Installing /tmp/plugin-builds/aws-java-sdk-iam/aws-java-sdk-logs/target/aws-java-sdk-logs.hpi to /home/runner/.m2/repository/org/jenkins-ci/plugins/aws-java-sdk/aws-java-sdk-logs/1.12.780-999999-SNAPSHOT/aws-java-sdk-logs-1.12.780-999999-SNAPSHOT.hpi
[INFO] Installing /tmp/plugin-builds/aws-java-sdk-iam/aws-java-sdk-logs/target/aws-java-sdk-logs.jar to /home/runner/.m2/repository/org/jenkins-ci/plugins/aws-java-sdk/aws-java-sdk-logs/1.12.780-999999-SNAPSHOT/aws-java-sdk-logs-1.12.780-999999-SNAPSHOT.jar
[INFO] 
[INFO] ---< org.jenkins-ci.plugins.aws-java-sdk:aws-java-sdk-organizations >---
[INFO] Building Amazon Web Services SDK :: Organizations 1.12.780-999999-SNAPSHOT [20/25]
[INFO]   from aws-java-sdk-organizations/pom.xml
[INFO] --------------------------------[ hpi ]---------------------------------
[INFO] 
[INFO] --- clean:3.4.1:clean (default-clean) @ aws-java-sdk-organizations ---
[INFO] 
[INFO] --- hpi:3.61:validate (default-validate) @ aws-java-sdk-organizations ---
[INFO] Created marker file /tmp/plugin-builds/aws-java-sdk-iam/aws-java-sdk-organizations/target/java-level/17
[INFO] 
[INFO] --- hpi:3.61:validate-hpi (default-validate-hpi) @ aws-java-sdk-organizations ---
[INFO] 
[INFO] --- enforcer:3.5.0:enforce (display-info) @ aws-java-sdk-organizations ---
[INFO] Rule 3: org.codehaus.mojo.extraenforcer.dependencies.EnforceBytecodeVersion passed
[INFO] Rule 4: org.apache.maven.enforcer.rules.dependency.BannedDependencies passed
[INFO] Rule 5: org.apache.maven.enforcer.rules.dependency.BannedDependencies passed
[INFO] Rule 6: org.apache.maven.enforcer.rules.dependency.RequireUpperBoundDeps passed
[INFO] 
[INFO] --- enforcer:3.5.0:enforce (no-snapshots-in-release) @ aws-java-sdk-organizations ---
[INFO] Rule 0: org.apache.maven.enforcer.rules.dependency.RequireReleaseDeps passed
[INFO] 
[INFO] --- localizer:1.31:generate (default) @ aws-java-sdk-organizations ---
[INFO] 
[INFO] --- resources:3.3.1:resources (default-resources) @ aws-java-sdk-organizations ---
[INFO] Copying 1 resource from src/main/resources to target/classes
[INFO] 
[INFO] --- flatten:1.7.0:flatten (flatten) @ aws-java-sdk-organizations ---
[INFO] Generating flattened POM of project org.jenkins-ci.plugins.aws-java-sdk:aws-java-sdk-organizations:hpi:1.12.780-999999-SNAPSHOT...
[INFO] 
[INFO] --- compiler:3.14.0:compile (default-compile) @ aws-java-sdk-organizations ---
[INFO] Recompiling the module because of changed dependency.
[INFO] 
[INFO] --- access-modifier-checker:1.34:enforce (default-enforce) @ aws-java-sdk-organizations ---
[INFO] Skipping access modifier checks
[INFO] 
[INFO] --- hpi:3.61:insert-test (default-insert-test) @ aws-java-sdk-organizations ---
[INFO] 
[INFO] --- antrun:3.1.0:run (createTempDir) @ aws-java-sdk-organizations ---
[INFO] Executing tasks
[INFO]     [mkdir] Created dir: /tmp/plugin-builds/aws-java-sdk-iam/aws-java-sdk-organizations/target/tmp
[INFO] Executed tasks
[INFO] 
[INFO] --- resources:3.3.1:testResources (default-testResources) @ aws-java-sdk-organizations ---
[INFO] Not copying test resources
[INFO] 
[INFO] --- compiler:3.14.0:testCompile (default-testCompile) @ aws-java-sdk-organizations ---
[INFO] Not compiling test sources
[INFO] 
[INFO] --- hpi:3.61:test-hpl (default-test-hpl) @ aws-java-sdk-organizations ---
[INFO] Generating /tmp/plugin-builds/aws-java-sdk-iam/aws-java-sdk-organizations/target/test-classes/the.hpl
[INFO] 
[INFO] --- hpi:3.61:resolve-test-dependencies (default-resolve-test-dependencies) @ aws-java-sdk-organizations ---
[INFO] 
[INFO] --- hpi:3.61:test-runtime (default-test-runtime) @ aws-java-sdk-organizations ---
[INFO] Tests are skipped.
[INFO] 
[INFO] --- surefire:3.5.2:test (default-test) @ aws-java-sdk-organizations ---
[INFO] Tests are skipped.
[INFO] 
[INFO] --- license:165.v7e11f4e4a_325:process (default) @ aws-java-sdk-organizations ---
[INFO] 
[INFO] --- hpi:3.61:hpi (default-hpi) @ aws-java-sdk-organizations ---
[INFO] Generating /tmp/plugin-builds/aws-java-sdk-iam/aws-java-sdk-organizations/target/aws-java-sdk-organizations/META-INF/MANIFEST.MF
[INFO] Checking for attached .jar artifact ...
[INFO] Generating jar /tmp/plugin-builds/aws-java-sdk-iam/aws-java-sdk-organizations/target/aws-java-sdk-organizations.jar
[INFO] Building jar: /tmp/plugin-builds/aws-java-sdk-iam/aws-java-sdk-organizations/target/aws-java-sdk-organizations.jar
[INFO] Exploding webapp...
[INFO] Copy webapp webResources to /tmp/plugin-builds/aws-java-sdk-iam/aws-java-sdk-organizations/target/aws-java-sdk-organizations
[INFO] Assembling webapp aws-java-sdk-organizations in /tmp/plugin-builds/aws-java-sdk-iam/aws-java-sdk-organizations/target/aws-java-sdk-organizations
[INFO] Bundling direct dependency aws-java-sdk-organizations-1.12.780.jar
[INFO] Generating hpi /tmp/plugin-builds/aws-java-sdk-iam/aws-java-sdk-organizations/target/aws-java-sdk-organizations.hpi
[INFO] Building jar: /tmp/plugin-builds/aws-java-sdk-iam/aws-java-sdk-organizations/target/aws-java-sdk-organizations.hpi
[INFO] 
[INFO] --- jar:3.4.2:test-jar (maybe-test-jar) @ aws-java-sdk-organizations ---
[INFO] Skipping packaging of the test-jar
[INFO] 
[INFO] >>> spotbugs:4.9.2.0:check (spotbugs) > :spotbugs @ aws-java-sdk-organizations >>>
[INFO] 
[INFO] --- spotbugs:4.9.2.0:spotbugs (spotbugs) @ aws-java-sdk-organizations ---
[INFO] Skipping com.github.spotbugs:spotbugs-maven-plugin:4.9.2.0:spotbugs report goal
[INFO] 
[INFO] <<< spotbugs:4.9.2.0:check (spotbugs) < :spotbugs @ aws-java-sdk-organizations <<<
[INFO] 
[INFO] 
[INFO] --- spotbugs:4.9.2.0:check (spotbugs) @ aws-java-sdk-organizations ---
[INFO] Spotbugs plugin skipped
[INFO] 
[INFO] --- spotless:2.44.3:check (default) @ aws-java-sdk-organizations ---
[INFO] Spotless check skipped
[INFO] 
[INFO] --- install:3.1.4:install (default-install) @ aws-java-sdk-organizations ---
[INFO] Installing /tmp/plugin-builds/aws-java-sdk-iam/aws-java-sdk-organizations/target/aws-java-sdk-organizations-1.12.780-999999-SNAPSHOT.pom to /home/runner/.m2/repository/org/jenkins-ci/plugins/aws-java-sdk/aws-java-sdk-organizations/1.12.780-999999-SNAPSHOT/aws-java-sdk-organizations-1.12.780-999999-SNAPSHOT.pom
[INFO] Installing /tmp/plugin-builds/aws-java-sdk-iam/aws-java-sdk-organizations/target/aws-java-sdk-organizations.hpi to /home/runner/.m2/repository/org/jenkins-ci/plugins/aws-java-sdk/aws-java-sdk-organizations/1.12.780-999999-SNAPSHOT/aws-java-sdk-organizations-1.12.780-999999-SNAPSHOT.hpi
[INFO] Installing /tmp/plugin-builds/aws-java-sdk-iam/aws-java-sdk-organizations/target/aws-java-sdk-organizations.jar to /home/runner/.m2/repository/org/jenkins-ci/plugins/aws-java-sdk/aws-java-sdk-organizations/1.12.780-999999-SNAPSHOT/aws-java-sdk-organizations-1.12.780-999999-SNAPSHOT.jar
[INFO] 
[INFO] --< org.jenkins-ci.plugins.aws-java-sdk:aws-java-sdk-secretsmanager >---
[INFO] Building Amazon Web Services SDK :: Secrets Manager 1.12.780-999999-SNAPSHOT [21/25]
[INFO]   from aws-java-sdk-secretsmanager/pom.xml
[INFO] --------------------------------[ hpi ]---------------------------------
[INFO] 
[INFO] --- clean:3.4.1:clean (default-clean) @ aws-java-sdk-secretsmanager ---
[INFO] 
[INFO] --- hpi:3.61:validate (default-validate) @ aws-java-sdk-secretsmanager ---
[INFO] Created marker file /tmp/plugin-builds/aws-java-sdk-iam/aws-java-sdk-secretsmanager/target/java-level/17
[INFO] 
[INFO] --- hpi:3.61:validate-hpi (default-validate-hpi) @ aws-java-sdk-secretsmanager ---
[INFO] 
[INFO] --- enforcer:3.5.0:enforce (display-info) @ aws-java-sdk-secretsmanager ---
[INFO] Rule 3: org.codehaus.mojo.extraenforcer.dependencies.EnforceBytecodeVersion passed
[INFO] Rule 4: org.apache.maven.enforcer.rules.dependency.BannedDependencies passed
[INFO] Rule 5: org.apache.maven.enforcer.rules.dependency.BannedDependencies passed
[INFO] Rule 6: org.apache.maven.enforcer.rules.dependency.RequireUpperBoundDeps passed
[INFO] 
[INFO] --- enforcer:3.5.0:enforce (no-snapshots-in-release) @ aws-java-sdk-secretsmanager ---
[INFO] Rule 0: org.apache.maven.enforcer.rules.dependency.RequireReleaseDeps passed
[INFO] 
[INFO] --- localizer:1.31:generate (default) @ aws-java-sdk-secretsmanager ---
[INFO] 
[INFO] --- resources:3.3.1:resources (default-resources) @ aws-java-sdk-secretsmanager ---
[INFO] Copying 1 resource from src/main/resources to target/classes
[INFO] 
[INFO] --- flatten:1.7.0:flatten (flatten) @ aws-java-sdk-secretsmanager ---
[INFO] Generating flattened POM of project org.jenkins-ci.plugins.aws-java-sdk:aws-java-sdk-secretsmanager:hpi:1.12.780-999999-SNAPSHOT...
[INFO] 
[INFO] --- compiler:3.14.0:compile (default-compile) @ aws-java-sdk-secretsmanager ---
[INFO] Recompiling the module because of changed dependency.
[INFO] 
[INFO] --- access-modifier-checker:1.34:enforce (default-enforce) @ aws-java-sdk-secretsmanager ---
[INFO] Skipping access modifier checks
[INFO] 
[INFO] --- hpi:3.61:insert-test (default-insert-test) @ aws-java-sdk-secretsmanager ---
[INFO] 
[INFO] --- antrun:3.1.0:run (createTempDir) @ aws-java-sdk-secretsmanager ---
[INFO] Executing tasks
[INFO]     [mkdir] Created dir: /tmp/plugin-builds/aws-java-sdk-iam/aws-java-sdk-secretsmanager/target/tmp
[INFO] Executed tasks
[INFO] 
[INFO] --- resources:3.3.1:testResources (default-testResources) @ aws-java-sdk-secretsmanager ---
[INFO] Not copying test resources
[INFO] 
[INFO] --- compiler:3.14.0:testCompile (default-testCompile) @ aws-java-sdk-secretsmanager ---
[INFO] Not compiling test sources
[INFO] 
[INFO] --- hpi:3.61:test-hpl (default-test-hpl) @ aws-java-sdk-secretsmanager ---
[INFO] Generating /tmp/plugin-builds/aws-java-sdk-iam/aws-java-sdk-secretsmanager/target/test-classes/the.hpl
[INFO] 
[INFO] --- hpi:3.61:resolve-test-dependencies (default-resolve-test-dependencies) @ aws-java-sdk-secretsmanager ---
[INFO] 
[INFO] --- hpi:3.61:test-runtime (default-test-runtime) @ aws-java-sdk-secretsmanager ---
[INFO] Tests are skipped.
[INFO] 
[INFO] --- surefire:3.5.2:test (default-test) @ aws-java-sdk-secretsmanager ---
[INFO] Tests are skipped.
[INFO] 
[INFO] --- license:165.v7e11f4e4a_325:process (default) @ aws-java-sdk-secretsmanager ---
[INFO] 
[INFO] --- hpi:3.61:hpi (default-hpi) @ aws-java-sdk-secretsmanager ---
[INFO] Generating /tmp/plugin-builds/aws-java-sdk-iam/aws-java-sdk-secretsmanager/target/aws-java-sdk-secretsmanager/META-INF/MANIFEST.MF
[INFO] Checking for attached .jar artifact ...
[INFO] Generating jar /tmp/plugin-builds/aws-java-sdk-iam/aws-java-sdk-secretsmanager/target/aws-java-sdk-secretsmanager.jar
[INFO] Building jar: /tmp/plugin-builds/aws-java-sdk-iam/aws-java-sdk-secretsmanager/target/aws-java-sdk-secretsmanager.jar
[INFO] Exploding webapp...
[INFO] Copy webapp webResources to /tmp/plugin-builds/aws-java-sdk-iam/aws-java-sdk-secretsmanager/target/aws-java-sdk-secretsmanager
[INFO] Assembling webapp aws-java-sdk-secretsmanager in /tmp/plugin-builds/aws-java-sdk-iam/aws-java-sdk-secretsmanager/target/aws-java-sdk-secretsmanager
[INFO] Bundling direct dependency aws-java-sdk-secretsmanager-1.12.780.jar
[INFO] Generating hpi /tmp/plugin-builds/aws-java-sdk-iam/aws-java-sdk-secretsmanager/target/aws-java-sdk-secretsmanager.hpi
[INFO] Building jar: /tmp/plugin-builds/aws-java-sdk-iam/aws-java-sdk-secretsmanager/target/aws-java-sdk-secretsmanager.hpi
[INFO] 
[INFO] --- jar:3.4.2:test-jar (maybe-test-jar) @ aws-java-sdk-secretsmanager ---
[INFO] Skipping packaging of the test-jar
[INFO] 
[INFO] >>> spotbugs:4.9.2.0:check (spotbugs) > :spotbugs @ aws-java-sdk-secretsmanager >>>
[INFO] 
[INFO] --- spotbugs:4.9.2.0:spotbugs (spotbugs) @ aws-java-sdk-secretsmanager ---
[INFO] Skipping com.github.spotbugs:spotbugs-maven-plugin:4.9.2.0:spotbugs report goal
[INFO] 
[INFO] <<< spotbugs:4.9.2.0:check (spotbugs) < :spotbugs @ aws-java-sdk-secretsmanager <<<
[INFO] 
[INFO] 
[INFO] --- spotbugs:4.9.2.0:check (spotbugs) @ aws-java-sdk-secretsmanager ---
[INFO] Spotbugs plugin skipped
[INFO] 
[INFO] --- spotless:2.44.3:check (default) @ aws-java-sdk-secretsmanager ---
[INFO] Spotless check skipped
[INFO] 
[INFO] --- install:3.1.4:install (default-install) @ aws-java-sdk-secretsmanager ---
[INFO] Installing /tmp/plugin-builds/aws-java-sdk-iam/aws-java-sdk-secretsmanager/target/aws-java-sdk-secretsmanager-1.12.780-999999-SNAPSHOT.pom to /home/runner/.m2/repository/org/jenkins-ci/plugins/aws-java-sdk/aws-java-sdk-secretsmanager/1.12.780-999999-SNAPSHOT/aws-java-sdk-secretsmanager-1.12.780-999999-SNAPSHOT.pom
[INFO] Installing /tmp/plugin-builds/aws-java-sdk-iam/aws-java-sdk-secretsmanager/target/aws-java-sdk-secretsmanager.hpi to /home/runner/.m2/repository/org/jenkins-ci/plugins/aws-java-sdk/aws-java-sdk-secretsmanager/1.12.780-999999-SNAPSHOT/aws-java-sdk-secretsmanager-1.12.780-999999-SNAPSHOT.hpi
[INFO] Installing /tmp/plugin-builds/aws-java-sdk-iam/aws-java-sdk-secretsmanager/target/aws-java-sdk-secretsmanager.jar to /home/runner/.m2/repository/org/jenkins-ci/plugins/aws-java-sdk/aws-java-sdk-secretsmanager/1.12.780-999999-SNAPSHOT/aws-java-sdk-secretsmanager-1.12.780-999999-SNAPSHOT.jar
[INFO] 
[INFO] --------< org.jenkins-ci.plugins.aws-java-sdk:aws-java-sdk-sqs >--------
[INFO] Building Amazon Web Services SDK :: SQS 1.12.780-999999-SNAPSHOT [22/25]
[INFO]   from aws-java-sdk-sqs/pom.xml
[INFO] --------------------------------[ hpi ]---------------------------------
[INFO] 
[INFO] --- clean:3.4.1:clean (default-clean) @ aws-java-sdk-sqs ---
[INFO] 
[INFO] --- hpi:3.61:validate (default-validate) @ aws-java-sdk-sqs ---
[INFO] Created marker file /tmp/plugin-builds/aws-java-sdk-iam/aws-java-sdk-sqs/target/java-level/17
[INFO] 
[INFO] --- hpi:3.61:validate-hpi (default-validate-hpi) @ aws-java-sdk-sqs ---
[INFO] 
[INFO] --- enforcer:3.5.0:enforce (display-info) @ aws-java-sdk-sqs ---
[INFO] Rule 3: org.codehaus.mojo.extraenforcer.dependencies.EnforceBytecodeVersion passed
[INFO] Rule 4: org.apache.maven.enforcer.rules.dependency.BannedDependencies passed
[INFO] Rule 5: org.apache.maven.enforcer.rules.dependency.BannedDependencies passed
[INFO] Rule 6: org.apache.maven.enforcer.rules.dependency.RequireUpperBoundDeps passed
[INFO] 
[INFO] --- enforcer:3.5.0:enforce (no-snapshots-in-release) @ aws-java-sdk-sqs ---
[INFO] Rule 0: org.apache.maven.enforcer.rules.dependency.RequireReleaseDeps passed
[INFO] 
[INFO] --- localizer:1.31:generate (default) @ aws-java-sdk-sqs ---
[INFO] 
[INFO] --- resources:3.3.1:resources (default-resources) @ aws-java-sdk-sqs ---
[INFO] Copying 1 resource from src/main/resources to target/classes
[INFO] 
[INFO] --- flatten:1.7.0:flatten (flatten) @ aws-java-sdk-sqs ---
[INFO] Generating flattened POM of project org.jenkins-ci.plugins.aws-java-sdk:aws-java-sdk-sqs:hpi:1.12.780-999999-SNAPSHOT...
[INFO] 
[INFO] --- compiler:3.14.0:compile (default-compile) @ aws-java-sdk-sqs ---
[INFO] Recompiling the module because of changed dependency.
[INFO] 
[INFO] --- access-modifier-checker:1.34:enforce (default-enforce) @ aws-java-sdk-sqs ---
[INFO] Skipping access modifier checks
[INFO] 
[INFO] --- hpi:3.61:insert-test (default-insert-test) @ aws-java-sdk-sqs ---
[INFO] 
[INFO] --- antrun:3.1.0:run (createTempDir) @ aws-java-sdk-sqs ---
[INFO] Executing tasks
[INFO]     [mkdir] Created dir: /tmp/plugin-builds/aws-java-sdk-iam/aws-java-sdk-sqs/target/tmp
[INFO] Executed tasks
[INFO] 
[INFO] --- resources:3.3.1:testResources (default-testResources) @ aws-java-sdk-sqs ---
[INFO] Not copying test resources
[INFO] 
[INFO] --- compiler:3.14.0:testCompile (default-testCompile) @ aws-java-sdk-sqs ---
[INFO] Not compiling test sources
[INFO] 
[INFO] --- hpi:3.61:test-hpl (default-test-hpl) @ aws-java-sdk-sqs ---
[INFO] Generating /tmp/plugin-builds/aws-java-sdk-iam/aws-java-sdk-sqs/target/test-classes/the.hpl
[INFO] 
[INFO] --- hpi:3.61:resolve-test-dependencies (default-resolve-test-dependencies) @ aws-java-sdk-sqs ---
[INFO] 
[INFO] --- hpi:3.61:test-runtime (default-test-runtime) @ aws-java-sdk-sqs ---
[INFO] Tests are skipped.
[INFO] 
[INFO] --- surefire:3.5.2:test (default-test) @ aws-java-sdk-sqs ---
[INFO] Tests are skipped.
[INFO] 
[INFO] --- license:165.v7e11f4e4a_325:process (default) @ aws-java-sdk-sqs ---
[INFO] 
[INFO] --- hpi:3.61:hpi (default-hpi) @ aws-java-sdk-sqs ---
[INFO] Generating /tmp/plugin-builds/aws-java-sdk-iam/aws-java-sdk-sqs/target/aws-java-sdk-sqs/META-INF/MANIFEST.MF
[INFO] Checking for attached .jar artifact ...
[INFO] Generating jar /tmp/plugin-builds/aws-java-sdk-iam/aws-java-sdk-sqs/target/aws-java-sdk-sqs.jar
[INFO] Building jar: /tmp/plugin-builds/aws-java-sdk-iam/aws-java-sdk-sqs/target/aws-java-sdk-sqs.jar
[INFO] Exploding webapp...
[INFO] Copy webapp webResources to /tmp/plugin-builds/aws-java-sdk-iam/aws-java-sdk-sqs/target/aws-java-sdk-sqs
[INFO] Assembling webapp aws-java-sdk-sqs in /tmp/plugin-builds/aws-java-sdk-iam/aws-java-sdk-sqs/target/aws-java-sdk-sqs
[INFO] Bundling direct dependency aws-java-sdk-sqs-1.12.780.jar
[INFO] Generating hpi /tmp/plugin-builds/aws-java-sdk-iam/aws-java-sdk-sqs/target/aws-java-sdk-sqs.hpi
[INFO] Building jar: /tmp/plugin-builds/aws-java-sdk-iam/aws-java-sdk-sqs/target/aws-java-sdk-sqs.hpi
[INFO] 
[INFO] --- jar:3.4.2:test-jar (maybe-test-jar) @ aws-java-sdk-sqs ---
[INFO] Skipping packaging of the test-jar
[INFO] 
[INFO] >>> spotbugs:4.9.2.0:check (spotbugs) > :spotbugs @ aws-java-sdk-sqs >>>
[INFO] 
[INFO] --- spotbugs:4.9.2.0:spotbugs (spotbugs) @ aws-java-sdk-sqs ---
[INFO] Skipping com.github.spotbugs:spotbugs-maven-plugin:4.9.2.0:spotbugs report goal
[INFO] 
[INFO] <<< spotbugs:4.9.2.0:check (spotbugs) < :spotbugs @ aws-java-sdk-sqs <<<
[INFO] 
[INFO] 
[INFO] --- spotbugs:4.9.2.0:check (spotbugs) @ aws-java-sdk-sqs ---
[INFO] Spotbugs plugin skipped
[INFO] 
[INFO] --- spotless:2.44.3:check (default) @ aws-java-sdk-sqs ---
[INFO] Spotless check skipped
[INFO] 
[INFO] --- install:3.1.4:install (default-install) @ aws-java-sdk-sqs ---
[INFO] Installing /tmp/plugin-builds/aws-java-sdk-iam/aws-java-sdk-sqs/target/aws-java-sdk-sqs-1.12.780-999999-SNAPSHOT.pom to /home/runner/.m2/repository/org/jenkins-ci/plugins/aws-java-sdk/aws-java-sdk-sqs/1.12.780-999999-SNAPSHOT/aws-java-sdk-sqs-1.12.780-999999-SNAPSHOT.pom
[INFO] Installing /tmp/plugin-builds/aws-java-sdk-iam/aws-java-sdk-sqs/target/aws-java-sdk-sqs.hpi to /home/runner/.m2/repository/org/jenkins-ci/plugins/aws-java-sdk/aws-java-sdk-sqs/1.12.780-999999-SNAPSHOT/aws-java-sdk-sqs-1.12.780-999999-SNAPSHOT.hpi
[INFO] Installing /tmp/plugin-builds/aws-java-sdk-iam/aws-java-sdk-sqs/target/aws-java-sdk-sqs.jar to /home/runner/.m2/repository/org/jenkins-ci/plugins/aws-java-sdk/aws-java-sdk-sqs/1.12.780-999999-SNAPSHOT/aws-java-sdk-sqs-1.12.780-999999-SNAPSHOT.jar
[INFO] 
[INFO] --------< org.jenkins-ci.plugins.aws-java-sdk:aws-java-sdk-sns >--------
[INFO] Building Amazon Web Services SDK :: SNS 1.12.780-999999-SNAPSHOT [23/25]
[INFO]   from aws-java-sdk-sns/pom.xml
[INFO] --------------------------------[ hpi ]---------------------------------
[INFO] 
[INFO] --- clean:3.4.1:clean (default-clean) @ aws-java-sdk-sns ---
[INFO] 
[INFO] --- hpi:3.61:validate (default-validate) @ aws-java-sdk-sns ---
[INFO] Created marker file /tmp/plugin-builds/aws-java-sdk-iam/aws-java-sdk-sns/target/java-level/17
[INFO] 
[INFO] --- hpi:3.61:validate-hpi (default-validate-hpi) @ aws-java-sdk-sns ---
[INFO] 
[INFO] --- enforcer:3.5.0:enforce (display-info) @ aws-java-sdk-sns ---
[INFO] Rule 3: org.codehaus.mojo.extraenforcer.dependencies.EnforceBytecodeVersion passed
[INFO] Rule 4: org.apache.maven.enforcer.rules.dependency.BannedDependencies passed
[INFO] Rule 5: org.apache.maven.enforcer.rules.dependency.BannedDependencies passed
[INFO] Rule 6: org.apache.maven.enforcer.rules.dependency.RequireUpperBoundDeps passed
[INFO] 
[INFO] --- enforcer:3.5.0:enforce (no-snapshots-in-release) @ aws-java-sdk-sns ---
[INFO] Rule 0: org.apache.maven.enforcer.rules.dependency.RequireReleaseDeps passed
[INFO] 
[INFO] --- localizer:1.31:generate (default) @ aws-java-sdk-sns ---
[INFO] 
[INFO] --- resources:3.3.1:resources (default-resources) @ aws-java-sdk-sns ---
[INFO] Copying 1 resource from src/main/resources to target/classes
[INFO] 
[INFO] --- flatten:1.7.0:flatten (flatten) @ aws-java-sdk-sns ---
[INFO] Generating flattened POM of project org.jenkins-ci.plugins.aws-java-sdk:aws-java-sdk-sns:hpi:1.12.780-999999-SNAPSHOT...
[INFO] 
[INFO] --- compiler:3.14.0:compile (default-compile) @ aws-java-sdk-sns ---
[INFO] Recompiling the module because of changed dependency.
[INFO] 
[INFO] --- access-modifier-checker:1.34:enforce (default-enforce) @ aws-java-sdk-sns ---
[INFO] Skipping access modifier checks
[INFO] 
[INFO] --- hpi:3.61:insert-test (default-insert-test) @ aws-java-sdk-sns ---
[INFO] 
[INFO] --- antrun:3.1.0:run (createTempDir) @ aws-java-sdk-sns ---
[INFO] Executing tasks
[INFO]     [mkdir] Created dir: /tmp/plugin-builds/aws-java-sdk-iam/aws-java-sdk-sns/target/tmp
[INFO] Executed tasks
[INFO] 
[INFO] --- resources:3.3.1:testResources (default-testResources) @ aws-java-sdk-sns ---
[INFO] Not copying test resources
[INFO] 
[INFO] --- compiler:3.14.0:testCompile (default-testCompile) @ aws-java-sdk-sns ---
[INFO] Not compiling test sources
[INFO] 
[INFO] --- hpi:3.61:test-hpl (default-test-hpl) @ aws-java-sdk-sns ---
[INFO] Generating /tmp/plugin-builds/aws-java-sdk-iam/aws-java-sdk-sns/target/test-classes/the.hpl
[INFO] 
[INFO] --- hpi:3.61:resolve-test-dependencies (default-resolve-test-dependencies) @ aws-java-sdk-sns ---
[INFO] 
[INFO] --- hpi:3.61:test-runtime (default-test-runtime) @ aws-java-sdk-sns ---
[INFO] Tests are skipped.
[INFO] 
[INFO] --- surefire:3.5.2:test (default-test) @ aws-java-sdk-sns ---
[INFO] Tests are skipped.
[INFO] 
[INFO] --- license:165.v7e11f4e4a_325:process (default) @ aws-java-sdk-sns ---
[INFO] 
[INFO] --- hpi:3.61:hpi (default-hpi) @ aws-java-sdk-sns ---
[INFO] Generating /tmp/plugin-builds/aws-java-sdk-iam/aws-java-sdk-sns/target/aws-java-sdk-sns/META-INF/MANIFEST.MF
[INFO] Checking for attached .jar artifact ...
[INFO] Generating jar /tmp/plugin-builds/aws-java-sdk-iam/aws-java-sdk-sns/target/aws-java-sdk-sns.jar
[INFO] Building jar: /tmp/plugin-builds/aws-java-sdk-iam/aws-java-sdk-sns/target/aws-java-sdk-sns.jar
[INFO] Exploding webapp...
[INFO] Copy webapp webResources to /tmp/plugin-builds/aws-java-sdk-iam/aws-java-sdk-sns/target/aws-java-sdk-sns
[INFO] Assembling webapp aws-java-sdk-sns in /tmp/plugin-builds/aws-java-sdk-iam/aws-java-sdk-sns/target/aws-java-sdk-sns
[INFO] Bundling direct dependency aws-java-sdk-sns-1.12.780.jar
[INFO] Generating hpi /tmp/plugin-builds/aws-java-sdk-iam/aws-java-sdk-sns/target/aws-java-sdk-sns.hpi
[INFO] Building jar: /tmp/plugin-builds/aws-java-sdk-iam/aws-java-sdk-sns/target/aws-java-sdk-sns.hpi
[INFO] 
[INFO] --- jar:3.4.2:test-jar (maybe-test-jar) @ aws-java-sdk-sns ---
[INFO] Skipping packaging of the test-jar
[INFO] 
[INFO] >>> spotbugs:4.9.2.0:check (spotbugs) > :spotbugs @ aws-java-sdk-sns >>>
[INFO] 
[INFO] --- spotbugs:4.9.2.0:spotbugs (spotbugs) @ aws-java-sdk-sns ---
[INFO] Skipping com.github.spotbugs:spotbugs-maven-plugin:4.9.2.0:spotbugs report goal
[INFO] 
[INFO] <<< spotbugs:4.9.2.0:check (spotbugs) < :spotbugs @ aws-java-sdk-sns <<<
[INFO] 
[INFO] 
[INFO] --- spotbugs:4.9.2.0:check (spotbugs) @ aws-java-sdk-sns ---
[INFO] Spotbugs plugin skipped
[INFO] 
[INFO] --- spotless:2.44.3:check (default) @ aws-java-sdk-sns ---
[INFO] Spotless check skipped
[INFO] 
[INFO] --- install:3.1.4:install (default-install) @ aws-java-sdk-sns ---
[INFO] Installing /tmp/plugin-builds/aws-java-sdk-iam/aws-java-sdk-sns/target/aws-java-sdk-sns-1.12.780-999999-SNAPSHOT.pom to /home/runner/.m2/repository/org/jenkins-ci/plugins/aws-java-sdk/aws-java-sdk-sns/1.12.780-999999-SNAPSHOT/aws-java-sdk-sns-1.12.780-999999-SNAPSHOT.pom
[INFO] Installing /tmp/plugin-builds/aws-java-sdk-iam/aws-java-sdk-sns/target/aws-java-sdk-sns.hpi to /home/runner/.m2/repository/org/jenkins-ci/plugins/aws-java-sdk/aws-java-sdk-sns/1.12.780-999999-SNAPSHOT/aws-java-sdk-sns-1.12.780-999999-SNAPSHOT.hpi
[INFO] Installing /tmp/plugin-builds/aws-java-sdk-iam/aws-java-sdk-sns/target/aws-java-sdk-sns.jar to /home/runner/.m2/repository/org/jenkins-ci/plugins/aws-java-sdk/aws-java-sdk-sns/1.12.780-999999-SNAPSHOT/aws-java-sdk-sns-1.12.780-999999-SNAPSHOT.jar
[INFO] 
[INFO] --------< org.jenkins-ci.plugins.aws-java-sdk:aws-java-sdk-ssm >--------
[INFO] Building Amazon Web Services SDK :: SSM 1.12.780-999999-SNAPSHOT [24/25]
[INFO]   from aws-java-sdk-ssm/pom.xml
[INFO] --------------------------------[ hpi ]---------------------------------
[INFO] 
[INFO] --- clean:3.4.1:clean (default-clean) @ aws-java-sdk-ssm ---
[INFO] 
[INFO] --- hpi:3.61:validate (default-validate) @ aws-java-sdk-ssm ---
[INFO] Created marker file /tmp/plugin-builds/aws-java-sdk-iam/aws-java-sdk-ssm/target/java-level/17
[INFO] 
[INFO] --- hpi:3.61:validate-hpi (default-validate-hpi) @ aws-java-sdk-ssm ---
[INFO] 
[INFO] --- enforcer:3.5.0:enforce (display-info) @ aws-java-sdk-ssm ---
[INFO] Rule 3: org.codehaus.mojo.extraenforcer.dependencies.EnforceBytecodeVersion passed
[INFO] Rule 4: org.apache.maven.enforcer.rules.dependency.BannedDependencies passed
[INFO] Rule 5: org.apache.maven.enforcer.rules.dependency.BannedDependencies passed
[INFO] Rule 6: org.apache.maven.enforcer.rules.dependency.RequireUpperBoundDeps passed
[INFO] 
[INFO] --- enforcer:3.5.0:enforce (no-snapshots-in-release) @ aws-java-sdk-ssm ---
[INFO] Rule 0: org.apache.maven.enforcer.rules.dependency.RequireReleaseDeps passed
[INFO] 
[INFO] --- localizer:1.31:generate (default) @ aws-java-sdk-ssm ---
[INFO] 
[INFO] --- resources:3.3.1:resources (default-resources) @ aws-java-sdk-ssm ---
[INFO] Copying 1 resource from src/main/resources to target/classes
[INFO] 
[INFO] --- flatten:1.7.0:flatten (flatten) @ aws-java-sdk-ssm ---
[INFO] Generating flattened POM of project org.jenkins-ci.plugins.aws-java-sdk:aws-java-sdk-ssm:hpi:1.12.780-999999-SNAPSHOT...
[INFO] 
[INFO] --- compiler:3.14.0:compile (default-compile) @ aws-java-sdk-ssm ---
[INFO] Recompiling the module because of changed dependency.
[INFO] 
[INFO] --- access-modifier-checker:1.34:enforce (default-enforce) @ aws-java-sdk-ssm ---
[INFO] Skipping access modifier checks
[INFO] 
[INFO] --- hpi:3.61:insert-test (default-insert-test) @ aws-java-sdk-ssm ---
[INFO] 
[INFO] --- antrun:3.1.0:run (createTempDir) @ aws-java-sdk-ssm ---
[INFO] Executing tasks
[INFO]     [mkdir] Created dir: /tmp/plugin-builds/aws-java-sdk-iam/aws-java-sdk-ssm/target/tmp
[INFO] Executed tasks
[INFO] 
[INFO] --- resources:3.3.1:testResources (default-testResources) @ aws-java-sdk-ssm ---
[INFO] Not copying test resources
[INFO] 
[INFO] --- compiler:3.14.0:testCompile (default-testCompile) @ aws-java-sdk-ssm ---
[INFO] Not compiling test sources
[INFO] 
[INFO] --- hpi:3.61:test-hpl (default-test-hpl) @ aws-java-sdk-ssm ---
[INFO] Generating /tmp/plugin-builds/aws-java-sdk-iam/aws-java-sdk-ssm/target/test-classes/the.hpl
[INFO] 
[INFO] --- hpi:3.61:resolve-test-dependencies (default-resolve-test-dependencies) @ aws-java-sdk-ssm ---
[INFO] 
[INFO] --- hpi:3.61:test-runtime (default-test-runtime) @ aws-java-sdk-ssm ---
[INFO] Tests are skipped.
[INFO] 
[INFO] --- surefire:3.5.2:test (default-test) @ aws-java-sdk-ssm ---
[INFO] Tests are skipped.
[INFO] 
[INFO] --- license:165.v7e11f4e4a_325:process (default) @ aws-java-sdk-ssm ---
[INFO] 
[INFO] --- hpi:3.61:hpi (default-hpi) @ aws-java-sdk-ssm ---
[INFO] Generating /tmp/plugin-builds/aws-java-sdk-iam/aws-java-sdk-ssm/target/aws-java-sdk-ssm/META-INF/MANIFEST.MF
[INFO] Checking for attached .jar artifact ...
[INFO] Generating jar /tmp/plugin-builds/aws-java-sdk-iam/aws-java-sdk-ssm/target/aws-java-sdk-ssm.jar
[INFO] Building jar: /tmp/plugin-builds/aws-java-sdk-iam/aws-java-sdk-ssm/target/aws-java-sdk-ssm.jar
[INFO] Exploding webapp...
[INFO] Copy webapp webResources to /tmp/plugin-builds/aws-java-sdk-iam/aws-java-sdk-ssm/target/aws-java-sdk-ssm
[INFO] Assembling webapp aws-java-sdk-ssm in /tmp/plugin-builds/aws-java-sdk-iam/aws-java-sdk-ssm/target/aws-java-sdk-ssm
[INFO] Bundling direct dependency aws-java-sdk-ssm-1.12.780.jar
[INFO] Generating hpi /tmp/plugin-builds/aws-java-sdk-iam/aws-java-sdk-ssm/target/aws-java-sdk-ssm.hpi
[INFO] Building jar: /tmp/plugin-builds/aws-java-sdk-iam/aws-java-sdk-ssm/target/aws-java-sdk-ssm.hpi
[INFO] 
[INFO] --- jar:3.4.2:test-jar (maybe-test-jar) @ aws-java-sdk-ssm ---
[INFO] Skipping packaging of the test-jar
[INFO] 
[INFO] >>> spotbugs:4.9.2.0:check (spotbugs) > :spotbugs @ aws-java-sdk-ssm >>>
[INFO] 
[INFO] --- spotbugs:4.9.2.0:spotbugs (spotbugs) @ aws-java-sdk-ssm ---
[INFO] Skipping com.github.spotbugs:spotbugs-maven-plugin:4.9.2.0:spotbugs report goal
[INFO] 
[INFO] <<< spotbugs:4.9.2.0:check (spotbugs) < :spotbugs @ aws-java-sdk-ssm <<<
[INFO] 
[INFO] 
[INFO] --- spotbugs:4.9.2.0:check (spotbugs) @ aws-java-sdk-ssm ---
[INFO] Spotbugs plugin skipped
[INFO] 
[INFO] --- spotless:2.44.3:check (default) @ aws-java-sdk-ssm ---
[INFO] Spotless check skipped
[INFO] 
[INFO] --- install:3.1.4:install (default-install) @ aws-java-sdk-ssm ---
[INFO] Installing /tmp/plugin-builds/aws-java-sdk-iam/aws-java-sdk-ssm/target/aws-java-sdk-ssm-1.12.780-999999-SNAPSHOT.pom to /home/runner/.m2/repository/org/jenkins-ci/plugins/aws-java-sdk/aws-java-sdk-ssm/1.12.780-999999-SNAPSHOT/aws-java-sdk-ssm-1.12.780-999999-SNAPSHOT.pom
[INFO] Installing /tmp/plugin-builds/aws-java-sdk-iam/aws-java-sdk-ssm/target/aws-java-sdk-ssm.hpi to /home/runner/.m2/repository/org/jenkins-ci/plugins/aws-java-sdk/aws-java-sdk-ssm/1.12.780-999999-SNAPSHOT/aws-java-sdk-ssm-1.12.780-999999-SNAPSHOT.hpi
[INFO] Installing /tmp/plugin-builds/aws-java-sdk-iam/aws-java-sdk-ssm/target/aws-java-sdk-ssm.jar to /home/runner/.m2/repository/org/jenkins-ci/plugins/aws-java-sdk/aws-java-sdk-ssm/1.12.780-999999-SNAPSHOT/aws-java-sdk-ssm-1.12.780-999999-SNAPSHOT.jar
[INFO] 
[INFO] ----------------< org.jenkins-ci.plugins:aws-java-sdk >-----------------
[INFO] Building Amazon Web Services SDK :: All 1.12.780-999999-SNAPSHOT [25/25]
[INFO]   from aws-java-sdk/pom.xml
[INFO] --------------------------------[ hpi ]---------------------------------
[INFO] 
[INFO] --- clean:3.4.1:clean (default-clean) @ aws-java-sdk ---
[INFO] 
[INFO] --- hpi:3.61:validate (default-validate) @ aws-java-sdk ---
[INFO] Created marker file /tmp/plugin-builds/aws-java-sdk-iam/aws-java-sdk/target/java-level/17
[INFO] 
[INFO] --- hpi:3.61:validate-hpi (default-validate-hpi) @ aws-java-sdk ---
[INFO] 
[INFO] --- enforcer:3.5.0:enforce (display-info) @ aws-java-sdk ---
[INFO] Rule 3: org.codehaus.mojo.extraenforcer.dependencies.EnforceBytecodeVersion passed
[INFO] Rule 4: org.apache.maven.enforcer.rules.dependency.BannedDependencies passed
[INFO] Rule 5: org.apache.maven.enforcer.rules.dependency.BannedDependencies passed
[INFO] Rule 6: org.apache.maven.enforcer.rules.dependency.RequireUpperBoundDeps passed
[INFO] 
[INFO] --- enforcer:3.5.0:enforce (no-snapshots-in-release) @ aws-java-sdk ---
[INFO] Rule 0: org.apache.maven.enforcer.rules.dependency.RequireReleaseDeps passed
[INFO] 
[INFO] --- localizer:1.31:generate (default) @ aws-java-sdk ---
[INFO] 
[INFO] --- resources:3.3.1:resources (default-resources) @ aws-java-sdk ---
[INFO] Copying 1 resource from src/main/resources to target/classes
[INFO] 
[INFO] --- flatten:1.7.0:flatten (flatten) @ aws-java-sdk ---
[INFO] Generating flattened POM of project org.jenkins-ci.plugins:aws-java-sdk:hpi:1.12.780-999999-SNAPSHOT...
[INFO] 
[INFO] --- compiler:3.14.0:compile (default-compile) @ aws-java-sdk ---
[INFO] Recompiling the module because of changed dependency.
[INFO] Compiling 1 source file with javac [debug parameters release 17] to target/classes
[INFO] 
[INFO] --- access-modifier-checker:1.34:enforce (default-enforce) @ aws-java-sdk ---
[INFO] Skipping access modifier checks
[INFO] 
[INFO] --- hpi:3.61:insert-test (default-insert-test) @ aws-java-sdk ---
[INFO] 
[INFO] --- antrun:3.1.0:run (createTempDir) @ aws-java-sdk ---
[INFO] Executing tasks
[INFO]     [mkdir] Created dir: /tmp/plugin-builds/aws-java-sdk-iam/aws-java-sdk/target/tmp
[INFO] Executed tasks
[INFO] 
[INFO] --- resources:3.3.1:testResources (default-testResources) @ aws-java-sdk ---
[INFO] Not copying test resources
[INFO] 
[INFO] --- compiler:3.14.0:testCompile (default-testCompile) @ aws-java-sdk ---
[INFO] Not compiling test sources
[INFO] 
[INFO] --- hpi:3.61:test-hpl (default-test-hpl) @ aws-java-sdk ---
[INFO] Generating /tmp/plugin-builds/aws-java-sdk-iam/aws-java-sdk/target/test-classes/the.hpl
[INFO] 
[INFO] --- hpi:3.61:resolve-test-dependencies (default-resolve-test-dependencies) @ aws-java-sdk ---
[INFO] 
[INFO] --- hpi:3.61:test-runtime (default-test-runtime) @ aws-java-sdk ---
[INFO] Tests are skipped.
[INFO] 
[INFO] --- surefire:3.5.2:test (default-test) @ aws-java-sdk ---
[INFO] Tests are skipped.
[INFO] 
[INFO] --- license:165.v7e11f4e4a_325:process (default) @ aws-java-sdk ---
[INFO] 
[INFO] --- hpi:3.61:hpi (default-hpi) @ aws-java-sdk ---
[INFO] Generating /tmp/plugin-builds/aws-java-sdk-iam/aws-java-sdk/target/aws-java-sdk/META-INF/MANIFEST.MF
[INFO] Checking for attached .jar artifact ...
[INFO] Generating jar /tmp/plugin-builds/aws-java-sdk-iam/aws-java-sdk/target/aws-java-sdk.jar
[INFO] Building jar: /tmp/plugin-builds/aws-java-sdk-iam/aws-java-sdk/target/aws-java-sdk.jar
[INFO] Exploding webapp...
[INFO] Copy webapp webResources to /tmp/plugin-builds/aws-java-sdk-iam/aws-java-sdk/target/aws-java-sdk
[INFO] Assembling webapp aws-java-sdk in /tmp/plugin-builds/aws-java-sdk-iam/aws-java-sdk/target/aws-java-sdk
[WARNING] Bundling transitive dependency aws-java-sdk-accessanalyzer-1.12.780.jar (via aws-java-sdk)
[WARNING] Bundling transitive dependency aws-java-sdk-account-1.12.780.jar (via aws-java-sdk)
[WARNING] Bundling transitive dependency aws-java-sdk-acm-1.12.780.jar (via aws-java-sdk)
[WARNING] Bundling transitive dependency aws-java-sdk-acmpca-1.12.780.jar (via aws-java-sdk)
[WARNING] Bundling transitive dependency aws-java-sdk-amplify-1.12.780.jar (via aws-java-sdk)
[WARNING] Bundling transitive dependency aws-java-sdk-amplifybackend-1.12.780.jar (via aws-java-sdk)
[WARNING] Bundling transitive dependency aws-java-sdk-amplifyuibuilder-1.12.780.jar (via aws-java-sdk)
[WARNING] Bundling transitive dependency aws-java-sdk-apigatewaymanagementapi-1.12.780.jar (via aws-java-sdk)
[WARNING] Bundling transitive dependency aws-java-sdk-apigatewayv2-1.12.780.jar (via aws-java-sdk)
[WARNING] Bundling transitive dependency aws-java-sdk-appconfig-1.12.780.jar (via aws-java-sdk)
[WARNING] Bundling transitive dependency aws-java-sdk-appconfigdata-1.12.780.jar (via aws-java-sdk)
[WARNING] Bundling transitive dependency aws-java-sdk-appfabric-1.12.780.jar (via aws-java-sdk)
[WARNING] Bundling transitive dependency aws-java-sdk-appflow-1.12.780.jar (via aws-java-sdk)
[WARNING] Bundling transitive dependency aws-java-sdk-appintegrations-1.12.780.jar (via aws-java-sdk)
[WARNING] Bundling transitive dependency aws-java-sdk-applicationautoscaling-1.12.780.jar (via aws-java-sdk)
[WARNING] Bundling transitive dependency aws-java-sdk-applicationcostprofiler-1.12.780.jar (via aws-java-sdk)
[WARNING] Bundling transitive dependency aws-java-sdk-applicationinsights-1.12.780.jar (via aws-java-sdk)
[WARNING] Bundling transitive dependency aws-java-sdk-applicationsignals-1.12.780.jar (via aws-java-sdk)
[WARNING] Bundling transitive dependency aws-java-sdk-appmesh-1.12.780.jar (via aws-java-sdk)
[WARNING] Bundling transitive dependency aws-java-sdk-appregistry-1.12.780.jar (via aws-java-sdk)
[WARNING] Bundling transitive dependency aws-java-sdk-apprunner-1.12.780.jar (via aws-java-sdk)
[WARNING] Bundling transitive dependency aws-java-sdk-appstream-1.12.780.jar (via aws-java-sdk)
[WARNING] Bundling transitive dependency aws-java-sdk-appsync-1.12.780.jar (via aws-java-sdk)
[WARNING] Bundling transitive dependency aws-java-sdk-apptest-1.12.780.jar (via aws-java-sdk)
[WARNING] Bundling transitive dependency aws-java-sdk-arczonalshift-1.12.780.jar (via aws-java-sdk)
[WARNING] Bundling transitive dependency aws-java-sdk-artifact-1.12.780.jar (via aws-java-sdk)
[WARNING] Bundling transitive dependency aws-java-sdk-athena-1.12.780.jar (via aws-java-sdk)
[WARNING] Bundling transitive dependency aws-java-sdk-auditmanager-1.12.780.jar (via aws-java-sdk)
[WARNING] Bundling transitive dependency aws-java-sdk-augmentedairuntime-1.12.780.jar (via aws-java-sdk)
[WARNING] Bundling transitive dependency aws-java-sdk-autoscalingplans-1.12.780.jar (via aws-java-sdk)
[WARNING] Bundling transitive dependency aws-java-sdk-b2bi-1.12.780.jar (via aws-java-sdk)
[WARNING] Bundling transitive dependency aws-java-sdk-backup-1.12.780.jar (via aws-java-sdk)
[WARNING] Bundling transitive dependency aws-java-sdk-backupgateway-1.12.780.jar (via aws-java-sdk)
[WARNING] Bundling transitive dependency aws-java-sdk-batch-1.12.780.jar (via aws-java-sdk)
[WARNING] Bundling transitive dependency aws-java-sdk-bcmdataexports-1.12.780.jar (via aws-java-sdk)
[WARNING] Bundling transitive dependency aws-java-sdk-bedrock-1.12.780.jar (via aws-java-sdk)
[WARNING] Bundling transitive dependency aws-java-sdk-bedrockagent-1.12.780.jar (via aws-java-sdk)
[WARNING] Bundling transitive dependency aws-java-sdk-bedrockagentruntime-1.12.780.jar (via aws-java-sdk)
[WARNING] Bundling transitive dependency aws-java-sdk-bedrockruntime-1.12.780.jar (via aws-java-sdk)
[WARNING] Bundling transitive dependency aws-java-sdk-billingconductor-1.12.780.jar (via aws-java-sdk)
[WARNING] Bundling transitive dependency aws-java-sdk-braket-1.12.780.jar (via aws-java-sdk)
[WARNING] Bundling transitive dependency aws-java-sdk-budgets-1.12.780.jar (via aws-java-sdk)
[WARNING] Bundling transitive dependency aws-java-sdk-chatbot-1.12.780.jar (via aws-java-sdk)
[WARNING] Bundling transitive dependency aws-java-sdk-chime-1.12.780.jar (via aws-java-sdk)
[WARNING] Bundling transitive dependency aws-java-sdk-chimesdkidentity-1.12.780.jar (via aws-java-sdk)
[WARNING] Bundling transitive dependency aws-java-sdk-chimesdkmediapipelines-1.12.780.jar (via aws-java-sdk)
[WARNING] Bundling transitive dependency aws-java-sdk-chimesdkmeetings-1.12.780.jar (via aws-java-sdk)
[WARNING] Bundling transitive dependency aws-java-sdk-chimesdkmessaging-1.12.780.jar (via aws-java-sdk)
[WARNING] Bundling transitive dependency aws-java-sdk-chimesdkvoice-1.12.780.jar (via aws-java-sdk)
[WARNING] Bundling transitive dependency aws-java-sdk-cleanrooms-1.12.780.jar (via aws-java-sdk)
[WARNING] Bundling transitive dependency aws-java-sdk-cleanroomsml-1.12.780.jar (via aws-java-sdk)
[WARNING] Bundling transitive dependency aws-java-sdk-cloud9-1.12.780.jar (via aws-java-sdk)
[WARNING] Bundling transitive dependency aws-java-sdk-cloudcontrolapi-1.12.780.jar (via aws-java-sdk)
[WARNING] Bundling transitive dependency aws-java-sdk-clouddirectory-1.12.780.jar (via aws-java-sdk)
[WARNING] Bundling transitive dependency aws-java-sdk-cloudhsm-1.12.780.jar (via aws-java-sdk)
[WARNING] Bundling transitive dependency aws-java-sdk-cloudhsmv2-1.12.780.jar (via aws-java-sdk)
[WARNING] Bundling transitive dependency aws-java-sdk-cloudsearch-1.12.780.jar (via aws-java-sdk)
[WARNING] Bundling transitive dependency aws-java-sdk-cloudtrail-1.12.780.jar (via aws-java-sdk)
[WARNING] Bundling transitive dependency aws-java-sdk-cloudtraildata-1.12.780.jar (via aws-java-sdk)
[WARNING] Bundling transitive dependency aws-java-sdk-cloudwatchevidently-1.12.780.jar (via aws-java-sdk)
[WARNING] Bundling transitive dependency aws-java-sdk-cloudwatchmetrics-1.12.780.jar (via aws-java-sdk)
[WARNING] Bundling transitive dependency aws-java-sdk-cloudwatchrum-1.12.780.jar (via aws-java-sdk)
[WARNING] Bundling transitive dependency aws-java-sdk-codeartifact-1.12.780.jar (via aws-java-sdk)
[WARNING] Bundling transitive dependency aws-java-sdk-codecommit-1.12.780.jar (via aws-java-sdk)
[WARNING] Bundling transitive dependency aws-java-sdk-codeconnections-1.12.780.jar (via aws-java-sdk)
[WARNING] Bundling transitive dependency aws-java-sdk-codeguruprofiler-1.12.780.jar (via aws-java-sdk)
[WARNING] Bundling transitive dependency aws-java-sdk-codegurureviewer-1.12.780.jar (via aws-java-sdk)
[WARNING] Bundling transitive dependency aws-java-sdk-codegurusecurity-1.12.780.jar (via aws-java-sdk)
[WARNING] Bundling transitive dependency aws-java-sdk-codepipeline-1.12.780.jar (via aws-java-sdk)
[WARNING] Bundling transitive dependency aws-java-sdk-codestar-1.12.780.jar (via aws-java-sdk)
[WARNING] Bundling transitive dependency aws-java-sdk-codestarconnections-1.12.780.jar (via aws-java-sdk)
[WARNING] Bundling transitive dependency aws-java-sdk-codestarnotifications-1.12.780.jar (via aws-java-sdk)
[WARNING] Bundling transitive dependency aws-java-sdk-cognitoidentity-1.12.780.jar (via aws-java-sdk)
[WARNING] Bundling transitive dependency aws-java-sdk-cognitoidp-1.12.780.jar (via aws-java-sdk)
[WARNING] Bundling transitive dependency aws-java-sdk-cognitosync-1.12.780.jar (via aws-java-sdk)
[WARNING] Bundling transitive dependency aws-java-sdk-comprehend-1.12.780.jar (via aws-java-sdk)
[WARNING] Bundling transitive dependency aws-java-sdk-comprehendmedical-1.12.780.jar (via aws-java-sdk)
[WARNING] Bundling transitive dependency aws-java-sdk-computeoptimizer-1.12.780.jar (via aws-java-sdk)
[WARNING] Bundling transitive dependency aws-java-sdk-config-1.12.780.jar (via aws-java-sdk)
[WARNING] Bundling transitive dependency aws-java-sdk-connect-1.12.780.jar (via aws-java-sdk)
[WARNING] Bundling transitive dependency aws-java-sdk-connectcampaign-1.12.780.jar (via aws-java-sdk)
[WARNING] Bundling transitive dependency aws-java-sdk-connectcases-1.12.780.jar (via aws-java-sdk)
[WARNING] Bundling transitive dependency aws-java-sdk-connectcontactlens-1.12.780.jar (via aws-java-sdk)
[WARNING] Bundling transitive dependency aws-java-sdk-connectparticipant-1.12.780.jar (via aws-java-sdk)
[WARNING] Bundling transitive dependency aws-java-sdk-connectwisdom-1.12.780.jar (via aws-java-sdk)
[WARNING] Bundling transitive dependency aws-java-sdk-controlcatalog-1.12.780.jar (via aws-java-sdk)
[WARNING] Bundling transitive dependency aws-java-sdk-controltower-1.12.780.jar (via aws-java-sdk)
[WARNING] Bundling transitive dependency aws-java-sdk-costandusagereport-1.12.780.jar (via aws-java-sdk)
[WARNING] Bundling transitive dependency aws-java-sdk-costexplorer-1.12.780.jar (via aws-java-sdk)
[WARNING] Bundling transitive dependency aws-java-sdk-costoptimizationhub-1.12.780.jar (via aws-java-sdk)
[WARNING] Bundling transitive dependency aws-java-sdk-customerprofiles-1.12.780.jar (via aws-java-sdk)
[WARNING] Bundling transitive dependency aws-java-sdk-dataexchange-1.12.780.jar (via aws-java-sdk)
[WARNING] Bundling transitive dependency aws-java-sdk-datapipeline-1.12.780.jar (via aws-java-sdk)
[WARNING] Bundling transitive dependency aws-java-sdk-datasync-1.12.780.jar (via aws-java-sdk)
[WARNING] Bundling transitive dependency aws-java-sdk-datazoneexternal-1.12.780.jar (via aws-java-sdk)
[WARNING] Bundling transitive dependency aws-java-sdk-dax-1.12.780.jar (via aws-java-sdk)
[WARNING] Bundling transitive dependency aws-java-sdk-deadline-1.12.780.jar (via aws-java-sdk)
[WARNING] Bundling transitive dependency aws-java-sdk-detective-1.12.780.jar (via aws-java-sdk)
[WARNING] Bundling transitive dependency aws-java-sdk-devicefarm-1.12.780.jar (via aws-java-sdk)
[WARNING] Bundling transitive dependency aws-java-sdk-devopsguru-1.12.780.jar (via aws-java-sdk)
[WARNING] Bundling transitive dependency aws-java-sdk-directconnect-1.12.780.jar (via aws-java-sdk)
[WARNING] Bundling transitive dependency aws-java-sdk-directory-1.12.780.jar (via aws-java-sdk)
[WARNING] Bundling transitive dependency aws-java-sdk-discovery-1.12.780.jar (via aws-java-sdk)
[WARNING] Bundling transitive dependency aws-java-sdk-dlm-1.12.780.jar (via aws-java-sdk)
[WARNING] Bundling transitive dependency aws-java-sdk-dms-1.12.780.jar (via aws-java-sdk)
[WARNING] Bundling transitive dependency aws-java-sdk-docdb-1.12.780.jar (via aws-java-sdk)
[WARNING] Bundling transitive dependency aws-java-sdk-docdbelastic-1.12.780.jar (via aws-java-sdk)
[WARNING] Bundling transitive dependency aws-java-sdk-drs-1.12.780.jar (via aws-java-sdk)
[WARNING] Bundling transitive dependency aws-java-sdk-dynamodb-1.12.780.jar (via aws-java-sdk)
[WARNING] Bundling transitive dependency aws-java-sdk-ebs-1.12.780.jar (via aws-java-sdk)
[WARNING] Bundling transitive dependency aws-java-sdk-ec2instanceconnect-1.12.780.jar (via aws-java-sdk)
[WARNING] Bundling transitive dependency aws-java-sdk-ecrpublic-1.12.780.jar (via aws-java-sdk)
[WARNING] Bundling transitive dependency aws-java-sdk-eks-1.12.780.jar (via aws-java-sdk)
[WARNING] Bundling transitive dependency aws-java-sdk-eksauth-1.12.780.jar (via aws-java-sdk)
[WARNING] Bundling transitive dependency aws-java-sdk-elasticache-1.12.780.jar (via aws-java-sdk)
[WARNING] Bundling transitive dependency aws-java-sdk-elasticinference-1.12.780.jar (via aws-java-sdk)
[WARNING] Bundling transitive dependency aws-java-sdk-elasticloadbalancing-1.12.780.jar (via aws-java-sdk)
[WARNING] Bundling transitive dependency aws-java-sdk-elasticsearch-1.12.780.jar (via aws-java-sdk)
[WARNING] Bundling transitive dependency aws-java-sdk-elastictranscoder-1.12.780.jar (via aws-java-sdk)
[WARNING] Bundling transitive dependency aws-java-sdk-emr-1.12.780.jar (via aws-java-sdk)
[WARNING] Bundling transitive dependency aws-java-sdk-emrcontainers-1.12.780.jar (via aws-java-sdk)
[WARNING] Bundling transitive dependency aws-java-sdk-emrserverless-1.12.780.jar (via aws-java-sdk)
[WARNING] Bundling transitive dependency aws-java-sdk-entityresolution-1.12.780.jar (via aws-java-sdk)
[WARNING] Bundling transitive dependency aws-java-sdk-eventbridge-1.12.780.jar (via aws-java-sdk)
[WARNING] Bundling transitive dependency aws-java-sdk-events-1.12.780.jar (via aws-java-sdk)
[WARNING] Bundling transitive dependency aws-java-sdk-finspace-1.12.780.jar (via aws-java-sdk)
[WARNING] Bundling transitive dependency aws-java-sdk-finspacedata-1.12.780.jar (via aws-java-sdk)
[WARNING] Bundling transitive dependency aws-java-sdk-fis-1.12.780.jar (via aws-java-sdk)
[WARNING] Bundling transitive dependency aws-java-sdk-fms-1.12.780.jar (via aws-java-sdk)
[WARNING] Bundling transitive dependency aws-java-sdk-forecast-1.12.780.jar (via aws-java-sdk)
[WARNING] Bundling transitive dependency aws-java-sdk-forecastquery-1.12.780.jar (via aws-java-sdk)
[WARNING] Bundling transitive dependency aws-java-sdk-frauddetector-1.12.780.jar (via aws-java-sdk)
[WARNING] Bundling transitive dependency aws-java-sdk-freetier-1.12.780.jar (via aws-java-sdk)
[WARNING] Bundling transitive dependency aws-java-sdk-fsx-1.12.780.jar (via aws-java-sdk)
[WARNING] Bundling transitive dependency aws-java-sdk-gamelift-1.12.780.jar (via aws-java-sdk)
[WARNING] Bundling transitive dependency aws-java-sdk-glacier-1.12.780.jar (via aws-java-sdk)
[WARNING] Bundling transitive dependency aws-java-sdk-globalaccelerator-1.12.780.jar (via aws-java-sdk)
[WARNING] Bundling transitive dependency aws-java-sdk-glue-1.12.780.jar (via aws-java-sdk)
[WARNING] Bundling transitive dependency aws-java-sdk-gluedatabrew-1.12.780.jar (via aws-java-sdk)
[WARNING] Bundling transitive dependency aws-java-sdk-greengrass-1.12.780.jar (via aws-java-sdk)
[WARNING] Bundling transitive dependency aws-java-sdk-greengrassv2-1.12.780.jar (via aws-java-sdk)
[WARNING] Bundling transitive dependency aws-java-sdk-groundstation-1.12.780.jar (via aws-java-sdk)
[WARNING] Bundling transitive dependency aws-java-sdk-guardduty-1.12.780.jar (via aws-java-sdk)
[WARNING] Bundling transitive dependency aws-java-sdk-health-1.12.780.jar (via aws-java-sdk)
[WARNING] Bundling transitive dependency aws-java-sdk-healthlake-1.12.780.jar (via aws-java-sdk)
[WARNING] Bundling transitive dependency aws-java-sdk-iamrolesanywhere-1.12.780.jar (via aws-java-sdk)
[WARNING] Bundling transitive dependency aws-java-sdk-identitystore-1.12.780.jar (via aws-java-sdk)
[WARNING] Bundling transitive dependency aws-java-sdk-imagebuilder-1.12.780.jar (via aws-java-sdk)
[WARNING] Bundling transitive dependency aws-java-sdk-importexport-1.12.780.jar (via aws-java-sdk)
[WARNING] Bundling transitive dependency aws-java-sdk-inspector2-1.12.780.jar (via aws-java-sdk)
[WARNING] Bundling transitive dependency aws-java-sdk-inspector-1.12.780.jar (via aws-java-sdk)
[WARNING] Bundling transitive dependency aws-java-sdk-inspectorscan-1.12.780.jar (via aws-java-sdk)
[WARNING] Bundling transitive dependency aws-java-sdk-internetmonitor-1.12.780.jar (via aws-java-sdk)
[WARNING] Bundling transitive dependency aws-java-sdk-iot1clickdevices-1.12.780.jar (via aws-java-sdk)
[WARNING] Bundling transitive dependency aws-java-sdk-iot1clickprojects-1.12.780.jar (via aws-java-sdk)
[WARNING] Bundling transitive dependency aws-java-sdk-iot-1.12.780.jar (via aws-java-sdk)
[WARNING] Bundling transitive dependency aws-java-sdk-iotanalytics-1.12.780.jar (via aws-java-sdk)
[WARNING] Bundling transitive dependency aws-java-sdk-iotdeviceadvisor-1.12.780.jar (via aws-java-sdk)
[WARNING] Bundling transitive dependency aws-java-sdk-iotevents-1.12.780.jar (via aws-java-sdk)
[WARNING] Bundling transitive dependency aws-java-sdk-ioteventsdata-1.12.780.jar (via aws-java-sdk)
[WARNING] Bundling transitive dependency aws-java-sdk-iotfleethub-1.12.780.jar (via aws-java-sdk)
[WARNING] Bundling transitive dependency aws-java-sdk-iotfleetwise-1.12.780.jar (via aws-java-sdk)
[WARNING] Bundling transitive dependency aws-java-sdk-iotjobsdataplane-1.12.780.jar (via aws-java-sdk)
[WARNING] Bundling transitive dependency aws-java-sdk-iotsecuretunneling-1.12.780.jar (via aws-java-sdk)
[WARNING] Bundling transitive dependency aws-java-sdk-iotsitewise-1.12.780.jar (via aws-java-sdk)
[WARNING] Bundling transitive dependency aws-java-sdk-iotthingsgraph-1.12.780.jar (via aws-java-sdk)
[WARNING] Bundling transitive dependency aws-java-sdk-iottwinmaker-1.12.780.jar (via aws-java-sdk)
[WARNING] Bundling transitive dependency aws-java-sdk-iotwireless-1.12.780.jar (via aws-java-sdk)
[WARNING] Bundling transitive dependency aws-java-sdk-ivs-1.12.780.jar (via aws-java-sdk)
[WARNING] Bundling transitive dependency aws-java-sdk-ivschat-1.12.780.jar (via aws-java-sdk)
[WARNING] Bundling transitive dependency aws-java-sdk-ivsrealtime-1.12.780.jar (via aws-java-sdk)
[WARNING] Bundling transitive dependency aws-java-sdk-kafka-1.12.780.jar (via aws-java-sdk)
[WARNING] Bundling transitive dependency aws-java-sdk-kafkaconnect-1.12.780.jar (via aws-java-sdk)
[WARNING] Bundling transitive dependency aws-java-sdk-kendra-1.12.780.jar (via aws-java-sdk)
[WARNING] Bundling transitive dependency aws-java-sdk-kendraranking-1.12.780.jar (via aws-java-sdk)
[WARNING] Bundling transitive dependency aws-java-sdk-keyspaces-1.12.780.jar (via aws-java-sdk)
[WARNING] Bundling transitive dependency aws-java-sdk-kinesisanalyticsv2-1.12.780.jar (via aws-java-sdk)
[WARNING] Bundling transitive dependency aws-java-sdk-kinesisvideo-1.12.780.jar (via aws-java-sdk)
[WARNING] Bundling transitive dependency aws-java-sdk-kinesisvideosignalingchannels-1.12.780.jar (via aws-java-sdk)
[WARNING] Bundling transitive dependency aws-java-sdk-kinesisvideowebrtcstorage-1.12.780.jar (via aws-java-sdk)
[WARNING] Bundling transitive dependency aws-java-sdk-lakeformation-1.12.780.jar (via aws-java-sdk)
[WARNING] Bundling transitive dependency aws-java-sdk-launchwizard-1.12.780.jar (via aws-java-sdk)
[WARNING] Bundling transitive dependency aws-java-sdk-lex-1.12.780.jar (via aws-java-sdk)
[WARNING] Bundling transitive dependency aws-java-sdk-lexmodelbuilding-1.12.780.jar (via aws-java-sdk)
[WARNING] Bundling transitive dependency aws-java-sdk-lexmodelsv2-1.12.780.jar (via aws-java-sdk)
[WARNING] Bundling transitive dependency aws-java-sdk-lexruntimev2-1.12.780.jar (via aws-java-sdk)
[WARNING] Bundling transitive dependency aws-java-sdk-licensemanager-1.12.780.jar (via aws-java-sdk)
[WARNING] Bundling transitive dependency aws-java-sdk-licensemanagerlinuxsubscriptions-1.12.780.jar (via aws-java-sdk)
[WARNING] Bundling transitive dependency aws-java-sdk-licensemanagerusersubscriptions-1.12.780.jar (via aws-java-sdk)
[WARNING] Bundling transitive dependency aws-java-sdk-lightsail-1.12.780.jar (via aws-java-sdk)
[WARNING] Bundling transitive dependency aws-java-sdk-location-1.12.780.jar (via aws-java-sdk)
[WARNING] Bundling transitive dependency aws-java-sdk-lookoutequipment-1.12.780.jar (via aws-java-sdk)
[WARNING] Bundling transitive dependency aws-java-sdk-lookoutforvision-1.12.780.jar (via aws-java-sdk)
[WARNING] Bundling transitive dependency aws-java-sdk-lookoutmetrics-1.12.780.jar (via aws-java-sdk)
[WARNING] Bundling transitive dependency aws-java-sdk-machinelearning-1.12.780.jar (via aws-java-sdk)
[WARNING] Bundling transitive dependency aws-java-sdk-macie2-1.12.780.jar (via aws-java-sdk)
[WARNING] Bundling transitive dependency aws-java-sdk-mailmanager-1.12.780.jar (via aws-java-sdk)
[WARNING] Bundling transitive dependency aws-java-sdk-mainframemodernization-1.12.780.jar (via aws-java-sdk)
[WARNING] Bundling transitive dependency aws-java-sdk-managedblockchain-1.12.780.jar (via aws-java-sdk)
[WARNING] Bundling transitive dependency aws-java-sdk-managedblockchainquery-1.12.780.jar (via aws-java-sdk)
[WARNING] Bundling transitive dependency aws-java-sdk-managedgrafana-1.12.780.jar (via aws-java-sdk)
[WARNING] Bundling transitive dependency aws-java-sdk-marketplaceagreement-1.12.780.jar (via aws-java-sdk)
[WARNING] Bundling transitive dependency aws-java-sdk-marketplacecatalog-1.12.780.jar (via aws-java-sdk)
[WARNING] Bundling transitive dependency aws-java-sdk-marketplacecommerceanalytics-1.12.780.jar (via aws-java-sdk)
[WARNING] Bundling transitive dependency aws-java-sdk-marketplacedeployment-1.12.780.jar (via aws-java-sdk)
[WARNING] Bundling transitive dependency aws-java-sdk-marketplaceentitlement-1.12.780.jar (via aws-java-sdk)
[WARNING] Bundling transitive dependency aws-java-sdk-marketplacemeteringservice-1.12.780.jar (via aws-java-sdk)
[WARNING] Bundling transitive dependency aws-java-sdk-mechanicalturkrequester-1.12.780.jar (via aws-java-sdk)
[WARNING] Bundling transitive dependency aws-java-sdk-mediaconnect-1.12.780.jar (via aws-java-sdk)
[WARNING] Bundling transitive dependency aws-java-sdk-mediaconvert-1.12.780.jar (via aws-java-sdk)
[WARNING] Bundling transitive dependency aws-java-sdk-medialive-1.12.780.jar (via aws-java-sdk)
[WARNING] Bundling transitive dependency aws-java-sdk-mediapackage-1.12.780.jar (via aws-java-sdk)
[WARNING] Bundling transitive dependency aws-java-sdk-mediapackagev2-1.12.780.jar (via aws-java-sdk)
[WARNING] Bundling transitive dependency aws-java-sdk-mediapackagevod-1.12.780.jar (via aws-java-sdk)
[WARNING] Bundling transitive dependency aws-java-sdk-mediastore-1.12.780.jar (via aws-java-sdk)
[WARNING] Bundling transitive dependency aws-java-sdk-mediastoredata-1.12.780.jar (via aws-java-sdk)
[WARNING] Bundling transitive dependency aws-java-sdk-mediatailor-1.12.780.jar (via aws-java-sdk)
[WARNING] Bundling transitive dependency aws-java-sdk-medicalimaging-1.12.780.jar (via aws-java-sdk)
[WARNING] Bundling transitive dependency aws-java-sdk-memorydb-1.12.780.jar (via aws-java-sdk)
[WARNING] Bundling transitive dependency aws-java-sdk-mgn-1.12.780.jar (via aws-java-sdk)
[WARNING] Bundling transitive dependency aws-java-sdk-migrationhub-1.12.780.jar (via aws-java-sdk)
[WARNING] Bundling transitive dependency aws-java-sdk-migrationhubconfig-1.12.780.jar (via aws-java-sdk)
[WARNING] Bundling transitive dependency aws-java-sdk-migrationhuborchestrator-1.12.780.jar (via aws-java-sdk)
[WARNING] Bundling transitive dependency aws-java-sdk-migrationhubrefactorspaces-1.12.780.jar (via aws-java-sdk)
[WARNING] Bundling transitive dependency aws-java-sdk-migrationhubstrategyrecommendations-1.12.780.jar (via aws-java-sdk)
[WARNING] Bundling transitive dependency aws-java-sdk-models-1.12.780.jar (via aws-java-sdk)
[WARNING] Bundling transitive dependency aws-java-sdk-mq-1.12.780.jar (via aws-java-sdk)
[WARNING] Bundling transitive dependency aws-java-sdk-mwaa-1.12.780.jar (via aws-java-sdk)
[WARNING] Bundling transitive dependency aws-java-sdk-neptune-1.12.780.jar (via aws-java-sdk)
[WARNING] Bundling transitive dependency aws-java-sdk-neptunedata-1.12.780.jar (via aws-java-sdk)
[WARNING] Bundling transitive dependency aws-java-sdk-networkfirewall-1.12.780.jar (via aws-java-sdk)
[WARNING] Bundling transitive dependency aws-java-sdk-networkmanager-1.12.780.jar (via aws-java-sdk)
[WARNING] Bundling transitive dependency aws-java-sdk-networkmonitor-1.12.780.jar (via aws-java-sdk)
[WARNING] Bundling transitive dependency aws-java-sdk-nimblestudio-1.12.780.jar (via aws-java-sdk)
[WARNING] Bundling transitive dependency aws-java-sdk-oam-1.12.780.jar (via aws-java-sdk)
[WARNING] Bundling transitive dependency aws-java-sdk-omics-1.12.780.jar (via aws-java-sdk)
[WARNING] Bundling transitive dependency aws-java-sdk-opensearch-1.12.780.jar (via aws-java-sdk)
[WARNING] Bundling transitive dependency aws-java-sdk-opensearchserverless-1.12.780.jar (via aws-java-sdk)
[WARNING] Bundling transitive dependency aws-java-sdk-opsworks-1.12.780.jar (via aws-java-sdk)
[WARNING] Bundling transitive dependency aws-java-sdk-opsworkscm-1.12.780.jar (via aws-java-sdk)
[WARNING] Bundling transitive dependency aws-java-sdk-osis-1.12.780.jar (via aws-java-sdk)
[WARNING] Bundling transitive dependency aws-java-sdk-outposts-1.12.780.jar (via aws-java-sdk)
[WARNING] Bundling transitive dependency aws-java-sdk-panorama-1.12.780.jar (via aws-java-sdk)
[WARNING] Bundling transitive dependency aws-java-sdk-paymentcryptography-1.12.780.jar (via aws-java-sdk)
[WARNING] Bundling transitive dependency aws-java-sdk-paymentcryptographydata-1.12.780.jar (via aws-java-sdk)
[WARNING] Bundling transitive dependency aws-java-sdk-pcaconnectorad-1.12.780.jar (via aws-java-sdk)
[WARNING] Bundling transitive dependency aws-java-sdk-pcaconnectorscep-1.12.780.jar (via aws-java-sdk)
[WARNING] Bundling transitive dependency aws-java-sdk-personalize-1.12.780.jar (via aws-java-sdk)
[WARNING] Bundling transitive dependency aws-java-sdk-personalizeevents-1.12.780.jar (via aws-java-sdk)
[WARNING] Bundling transitive dependency aws-java-sdk-personalizeruntime-1.12.780.jar (via aws-java-sdk)
[WARNING] Bundling transitive dependency aws-java-sdk-pi-1.12.780.jar (via aws-java-sdk)
[WARNING] Bundling transitive dependency aws-java-sdk-pinpoint-1.12.780.jar (via aws-java-sdk)
[WARNING] Bundling transitive dependency aws-java-sdk-pinpointemail-1.12.780.jar (via aws-java-sdk)
[WARNING] Bundling transitive dependency aws-java-sdk-pinpointsmsvoice-1.12.780.jar (via aws-java-sdk)
[WARNING] Bundling transitive dependency aws-java-sdk-pinpointsmsvoicev2-1.12.780.jar (via aws-java-sdk)
[WARNING] Bundling transitive dependency aws-java-sdk-pipes-1.12.780.jar (via aws-java-sdk)
[WARNING] Bundling transitive dependency aws-java-sdk-polly-1.12.780.jar (via aws-java-sdk)
[WARNING] Bundling transitive dependency aws-java-sdk-pricing-1.12.780.jar (via aws-java-sdk)
[WARNING] Bundling transitive dependency aws-java-sdk-private5g-1.12.780.jar (via aws-java-sdk)
[WARNING] Bundling transitive dependency aws-java-sdk-prometheus-1.12.780.jar (via aws-java-sdk)
[WARNING] Bundling transitive dependency aws-java-sdk-proton-1.12.780.jar (via aws-java-sdk)
[WARNING] Bundling transitive dependency aws-java-sdk-qapps-1.12.780.jar (via aws-java-sdk)
[WARNING] Bundling transitive dependency aws-java-sdk-qbusiness-1.12.780.jar (via aws-java-sdk)
[WARNING] Bundling transitive dependency aws-java-sdk-qconnect-1.12.780.jar (via aws-java-sdk)
[WARNING] Bundling transitive dependency aws-java-sdk-qldb-1.12.780.jar (via aws-java-sdk)
[WARNING] Bundling transitive dependency aws-java-sdk-qldbsession-1.12.780.jar (via aws-java-sdk)
[WARNING] Bundling transitive dependency aws-java-sdk-quicksight-1.12.780.jar (via aws-java-sdk)
[WARNING] Bundling transitive dependency aws-java-sdk-ram-1.12.780.jar (via aws-java-sdk)
[WARNING] Bundling transitive dependency aws-java-sdk-rds-1.12.780.jar (via aws-java-sdk)
[WARNING] Bundling transitive dependency aws-java-sdk-rdsdata-1.12.780.jar (via aws-java-sdk)
[WARNING] Bundling transitive dependency aws-java-sdk-recyclebin-1.12.780.jar (via aws-java-sdk)
[WARNING] Bundling transitive dependency aws-java-sdk-redshift-1.12.780.jar (via aws-java-sdk)
[WARNING] Bundling transitive dependency aws-java-sdk-redshiftdataapi-1.12.780.jar (via aws-java-sdk)
[WARNING] Bundling transitive dependency aws-java-sdk-redshiftserverless-1.12.780.jar (via aws-java-sdk)
[WARNING] Bundling transitive dependency aws-java-sdk-rekognition-1.12.780.jar (via aws-java-sdk)
[WARNING] Bundling transitive dependency aws-java-sdk-repostspace-1.12.780.jar (via aws-java-sdk)
[WARNING] Bundling transitive dependency aws-java-sdk-resiliencehub-1.12.780.jar (via aws-java-sdk)
[WARNING] Bundling transitive dependency aws-java-sdk-resourceexplorer2-1.12.780.jar (via aws-java-sdk)
[WARNING] Bundling transitive dependency aws-java-sdk-resourcegroups-1.12.780.jar (via aws-java-sdk)
[WARNING] Bundling transitive dependency aws-java-sdk-resourcegroupstaggingapi-1.12.780.jar (via aws-java-sdk)
[WARNING] Bundling transitive dependency aws-java-sdk-robomaker-1.12.780.jar (via aws-java-sdk)
[WARNING] Bundling transitive dependency aws-java-sdk-route53-1.12.780.jar (via aws-java-sdk)
[WARNING] Bundling transitive dependency aws-java-sdk-route53profiles-1.12.780.jar (via aws-java-sdk)
[WARNING] Bundling transitive dependency aws-java-sdk-route53recoverycluster-1.12.780.jar (via aws-java-sdk)
[WARNING] Bundling transitive dependency aws-java-sdk-route53recoverycontrolconfig-1.12.780.jar (via aws-java-sdk)
[WARNING] Bundling transitive dependency aws-java-sdk-route53recoveryreadiness-1.12.780.jar (via aws-java-sdk)
[WARNING] Bundling transitive dependency aws-java-sdk-route53resolver-1.12.780.jar (via aws-java-sdk)
[WARNING] Bundling transitive dependency aws-java-sdk-s3control-1.12.780.jar (via aws-java-sdk)
[WARNING] Bundling transitive dependency aws-java-sdk-s3outposts-1.12.780.jar (via aws-java-sdk)
[WARNING] Bundling transitive dependency aws-java-sdk-sagemaker-1.12.780.jar (via aws-java-sdk)
[WARNING] Bundling transitive dependency aws-java-sdk-sagemakeredgemanager-1.12.780.jar (via aws-java-sdk)
[WARNING] Bundling transitive dependency aws-java-sdk-sagemakerfeaturestoreruntime-1.12.780.jar (via aws-java-sdk)
[WARNING] Bundling transitive dependency aws-java-sdk-sagemakergeospatial-1.12.780.jar (via aws-java-sdk)
[WARNING] Bundling transitive dependency aws-java-sdk-sagemakermetrics-1.12.780.jar (via aws-java-sdk)
[WARNING] Bundling transitive dependency aws-java-sdk-sagemakerruntime-1.12.780.jar (via aws-java-sdk)
[WARNING] Bundling transitive dependency aws-java-sdk-savingsplans-1.12.780.jar (via aws-java-sdk)
[WARNING] Bundling transitive dependency aws-java-sdk-scheduler-1.12.780.jar (via aws-java-sdk)
[WARNING] Bundling transitive dependency aws-java-sdk-schemas-1.12.780.jar (via aws-java-sdk)
[WARNING] Bundling transitive dependency aws-java-sdk-securityhub-1.12.780.jar (via aws-java-sdk)
[WARNING] Bundling transitive dependency aws-java-sdk-securitylake-1.12.780.jar (via aws-java-sdk)
[WARNING] Bundling transitive dependency aws-java-sdk-serverlessapplicationrepository-1.12.780.jar (via aws-java-sdk)
[WARNING] Bundling transitive dependency aws-java-sdk-servermigration-1.12.780.jar (via aws-java-sdk)
[WARNING] Bundling transitive dependency aws-java-sdk-servicecatalog-1.12.780.jar (via aws-java-sdk)
[WARNING] Bundling transitive dependency aws-java-sdk-servicediscovery-1.12.780.jar (via aws-java-sdk)
[WARNING] Bundling transitive dependency aws-java-sdk-servicequotas-1.12.780.jar (via aws-java-sdk)
[WARNING] Bundling transitive dependency aws-java-sdk-ses-1.12.780.jar (via aws-java-sdk)
[WARNING] Bundling transitive dependency aws-java-sdk-sesv2-1.12.780.jar (via aws-java-sdk)
[WARNING] Bundling transitive dependency aws-java-sdk-shield-1.12.780.jar (via aws-java-sdk)
[WARNING] Bundling transitive dependency aws-java-sdk-signer-1.12.780.jar (via aws-java-sdk)
[WARNING] Bundling transitive dependency aws-java-sdk-simpledb-1.12.780.jar (via aws-java-sdk)
[WARNING] Bundling transitive dependency aws-java-sdk-simpleworkflow-1.12.780.jar (via aws-java-sdk)
[WARNING] Bundling transitive dependency aws-java-sdk-simspaceweaver-1.12.780.jar (via aws-java-sdk)
[WARNING] Bundling transitive dependency aws-java-sdk-snowball-1.12.780.jar (via aws-java-sdk)
[WARNING] Bundling transitive dependency aws-java-sdk-snowdevicemanagement-1.12.780.jar (via aws-java-sdk)
[WARNING] Bundling transitive dependency aws-java-sdk-ssmcontacts-1.12.780.jar (via aws-java-sdk)
[WARNING] Bundling transitive dependency aws-java-sdk-ssmincidents-1.12.780.jar (via aws-java-sdk)
[WARNING] Bundling transitive dependency aws-java-sdk-ssmsap-1.12.780.jar (via aws-java-sdk)
[WARNING] Bundling transitive dependency aws-java-sdk-sso-1.12.780.jar (via aws-java-sdk)
[WARNING] Bundling transitive dependency aws-java-sdk-ssoadmin-1.12.780.jar (via aws-java-sdk)
[WARNING] Bundling transitive dependency aws-java-sdk-ssooidc-1.12.780.jar (via aws-java-sdk)
[WARNING] Bundling transitive dependency aws-java-sdk-stepfunctions-1.12.780.jar (via aws-java-sdk)
[WARNING] Bundling transitive dependency aws-java-sdk-storagegateway-1.12.780.jar (via aws-java-sdk)
[WARNING] Bundling transitive dependency aws-java-sdk-supplychain-1.12.780.jar (via aws-java-sdk)
[WARNING] Bundling transitive dependency aws-java-sdk-support-1.12.780.jar (via aws-java-sdk)
[WARNING] Bundling transitive dependency aws-java-sdk-supportapp-1.12.780.jar (via aws-java-sdk)
[WARNING] Bundling transitive dependency aws-java-sdk-swf-libraries-1.11.22.jar (via aws-java-sdk)
[WARNING] Bundling transitive dependency aws-java-sdk-synthetics-1.12.780.jar (via aws-java-sdk)
[WARNING] Bundling transitive dependency aws-java-sdk-taxsettings-1.12.780.jar (via aws-java-sdk)
[WARNING] Bundling transitive dependency aws-java-sdk-textract-1.12.780.jar (via aws-java-sdk)
[WARNING] Bundling transitive dependency aws-java-sdk-timestreaminfluxdb-1.12.780.jar (via aws-java-sdk)
[WARNING] Bundling transitive dependency aws-java-sdk-timestreamquery-1.12.780.jar (via aws-java-sdk)
[WARNING] Bundling transitive dependency aws-java-sdk-timestreamwrite-1.12.780.jar (via aws-java-sdk)
[WARNING] Bundling transitive dependency aws-java-sdk-tnb-1.12.780.jar (via aws-java-sdk)
[WARNING] Bundling transitive dependency aws-java-sdk-transcribe-1.12.780.jar (via aws-java-sdk)
[WARNING] Bundling transitive dependency aws-java-sdk-transfer-1.12.780.jar (via aws-java-sdk)
[WARNING] Bundling transitive dependency aws-java-sdk-translate-1.12.780.jar (via aws-java-sdk)
[WARNING] Bundling transitive dependency aws-java-sdk-trustedadvisor-1.12.780.jar (via aws-java-sdk)
[WARNING] Bundling transitive dependency aws-java-sdk-verifiedpermissions-1.12.780.jar (via aws-java-sdk)
[WARNING] Bundling transitive dependency aws-java-sdk-voiceid-1.12.780.jar (via aws-java-sdk)
[WARNING] Bundling transitive dependency aws-java-sdk-vpclattice-1.12.780.jar (via aws-java-sdk)
[WARNING] Bundling transitive dependency aws-java-sdk-waf-1.12.780.jar (via aws-java-sdk)
[WARNING] Bundling transitive dependency aws-java-sdk-wafv2-1.12.780.jar (via aws-java-sdk)
[WARNING] Bundling transitive dependency aws-java-sdk-wellarchitected-1.12.780.jar (via aws-java-sdk)
[WARNING] Bundling transitive dependency aws-java-sdk-workdocs-1.12.780.jar (via aws-java-sdk)
[WARNING] Bundling transitive dependency aws-java-sdk-worklink-1.12.780.jar (via aws-java-sdk)
[WARNING] Bundling transitive dependency aws-java-sdk-workmail-1.12.780.jar (via aws-java-sdk)
[WARNING] Bundling transitive dependency aws-java-sdk-workmailmessageflow-1.12.780.jar (via aws-java-sdk)
[WARNING] Bundling transitive dependency aws-java-sdk-workspaces-1.12.780.jar (via aws-java-sdk)
[WARNING] Bundling transitive dependency aws-java-sdk-workspacesthinclient-1.12.780.jar (via aws-java-sdk)
[WARNING] Bundling transitive dependency aws-java-sdk-workspacesweb-1.12.780.jar (via aws-java-sdk)
[WARNING] Bundling transitive dependency aws-java-sdk-xray-1.12.780.jar (via aws-java-sdk)
[INFO] Bundling direct dependency aws-java-sdk-1.12.780.jar
[WARNING] Bundling transitive dependency netty-buffer-4.1.115.Final.jar (via aws-java-sdk)
[WARNING] Bundling transitive dependency netty-codec-http-4.1.115.Final.jar (via aws-java-sdk)
[WARNING] Bundling transitive dependency netty-codec-4.1.115.Final.jar (via aws-java-sdk)
[WARNING] Bundling transitive dependency netty-common-4.1.115.Final.jar (via aws-java-sdk)
[WARNING] Bundling transitive dependency netty-handler-4.1.115.Final.jar (via aws-java-sdk)
[WARNING] Bundling transitive dependency netty-resolver-4.1.115.Final.jar (via aws-java-sdk)
[WARNING] Bundling transitive dependency netty-transport-native-unix-common-4.1.115.Final.jar (via aws-java-sdk)
[WARNING] Bundling transitive dependency netty-transport-4.1.115.Final.jar (via aws-java-sdk)
[INFO] Generating hpi /tmp/plugin-builds/aws-java-sdk-iam/aws-java-sdk/target/aws-java-sdk.hpi
[INFO] Building jar: /tmp/plugin-builds/aws-java-sdk-iam/aws-java-sdk/target/aws-java-sdk.hpi
[INFO] 
[INFO] --- jar:3.4.2:test-jar (maybe-test-jar) @ aws-java-sdk ---
[INFO] Skipping packaging of the test-jar
[INFO] 
[INFO] >>> spotbugs:4.9.2.0:check (spotbugs) > :spotbugs @ aws-java-sdk >>>
[INFO] 
[INFO] --- spotbugs:4.9.2.0:spotbugs (spotbugs) @ aws-java-sdk ---
[INFO] Skipping com.github.spotbugs:spotbugs-maven-plugin:4.9.2.0:spotbugs report goal
[INFO] 
[INFO] <<< spotbugs:4.9.2.0:check (spotbugs) < :spotbugs @ aws-java-sdk <<<
[INFO] 
[INFO] 
[INFO] --- spotbugs:4.9.2.0:check (spotbugs) @ aws-java-sdk ---
[INFO] Spotbugs plugin skipped
[INFO] 
[INFO] --- spotless:2.44.3:check (default) @ aws-java-sdk ---
[INFO] Spotless check skipped
[INFO] 
[INFO] --- install:3.1.4:install (default-install) @ aws-java-sdk ---
[INFO] Installing /tmp/plugin-builds/aws-java-sdk-iam/aws-java-sdk/target/aws-java-sdk-1.12.780-999999-SNAPSHOT.pom to /home/runner/.m2/repository/org/jenkins-ci/plugins/aws-java-sdk/1.12.780-999999-SNAPSHOT/aws-java-sdk-1.12.780-999999-SNAPSHOT.pom
[INFO] Installing /tmp/plugin-builds/aws-java-sdk-iam/aws-java-sdk/target/aws-java-sdk.hpi to /home/runner/.m2/repository/org/jenkins-ci/plugins/aws-java-sdk/1.12.780-999999-SNAPSHOT/aws-java-sdk-1.12.780-999999-SNAPSHOT.hpi
[INFO] Installing /tmp/plugin-builds/aws-java-sdk-iam/aws-java-sdk/target/aws-java-sdk.jar to /home/runner/.m2/repository/org/jenkins-ci/plugins/aws-java-sdk/1.12.780-999999-SNAPSHOT/aws-java-sdk-1.12.780-999999-SNAPSHOT.jar
[INFO] ------------------------------------------------------------------------
[INFO] Reactor Summary for Amazon Web Services SDK :: Parent 1.12.780-999999-SNAPSHOT:
[INFO] 
<<<<<<< HEAD
[INFO] Amazon Web Services SDK :: Parent .................. SUCCESS [  2.239 s]
[INFO] Amazon Web Services SDK :: Minimal ................. SUCCESS [  3.468 s]
[INFO] Amazon Web Services SDK :: Api Gateway ............. SUCCESS [  1.785 s]
[INFO] Amazon Web Services SDK :: Autoscaling ............. SUCCESS [  1.644 s]
[INFO] Amazon Web Services SDK :: CloudFormation .......... SUCCESS [  1.448 s]
[INFO] Amazon Web Services SDK :: CloudFront .............. SUCCESS [  1.286 s]
[INFO] Amazon Web Services SDK :: CloudWatch .............. SUCCESS [  1.155 s]
[INFO] Amazon Web Services SDK :: CodeBuild ............... SUCCESS [  1.469 s]
[INFO] Amazon Web Services SDK :: CodeDeploy .............. SUCCESS [  1.477 s]
[INFO] Amazon Web Services SDK :: EC2 ..................... SUCCESS [  1.523 s]
[INFO] Amazon Web Services SDK :: ECR ..................... SUCCESS [  1.155 s]
[INFO] Amazon Web Services SDK :: ECS ..................... SUCCESS [  1.029 s]
[INFO] Amazon Web Services SDK :: EFS ..................... SUCCESS [  0.962 s]
[INFO] Amazon Web Services SDK :: Elastic Beanstalk ....... SUCCESS [  0.954 s]
[INFO] Amazon Web Services SDK :: Elastic Load Balancing V2 SUCCESS [  0.962 s]
[INFO] Amazon Web Services SDK :: IAM ..................... SUCCESS [  0.949 s]
[INFO] Amazon Web Services SDK :: kinesis ................. SUCCESS [  0.936 s]
[INFO] Amazon Web Services SDK :: Lambda .................. SUCCESS [  1.004 s]
[INFO] Amazon Web Services SDK :: Logs .................... SUCCESS [  0.932 s]
[INFO] Amazon Web Services SDK :: Organizations ........... SUCCESS [  0.903 s]
[INFO] Amazon Web Services SDK :: Secrets Manager ......... SUCCESS [  0.872 s]
[INFO] Amazon Web Services SDK :: SQS ..................... SUCCESS [  0.889 s]
[INFO] Amazon Web Services SDK :: SNS ..................... SUCCESS [  0.892 s]
[INFO] Amazon Web Services SDK :: SSM ..................... SUCCESS [  0.916 s]
[INFO] Amazon Web Services SDK :: All ..................... SUCCESS [  8.644 s]
[INFO] ------------------------------------------------------------------------
[INFO] BUILD SUCCESS
[INFO] ------------------------------------------------------------------------
[INFO] Total time:  40.679 s
[INFO] Finished at: 2025-07-09T12:29:25+02:00
=======
[INFO] Amazon Web Services SDK :: Parent .................. SUCCESS [  2.332 s]
[INFO] Amazon Web Services SDK :: Minimal ................. SUCCESS [  2.478 s]
[INFO] Amazon Web Services SDK :: Api Gateway ............. SUCCESS [  1.664 s]
[INFO] Amazon Web Services SDK :: Autoscaling ............. SUCCESS [  1.884 s]
[INFO] Amazon Web Services SDK :: CloudFormation .......... SUCCESS [  1.670 s]
[INFO] Amazon Web Services SDK :: CloudFront .............. SUCCESS [  1.615 s]
[INFO] Amazon Web Services SDK :: CloudWatch .............. SUCCESS [  1.469 s]
[INFO] Amazon Web Services SDK :: CodeBuild ............... SUCCESS [  1.176 s]
[INFO] Amazon Web Services SDK :: CodeDeploy .............. SUCCESS [  1.131 s]
[INFO] Amazon Web Services SDK :: EC2 ..................... SUCCESS [  1.333 s]
[INFO] Amazon Web Services SDK :: ECR ..................... SUCCESS [  1.064 s]
[INFO] Amazon Web Services SDK :: ECS ..................... SUCCESS [  1.078 s]
[INFO] Amazon Web Services SDK :: EFS ..................... SUCCESS [  1.022 s]
[INFO] Amazon Web Services SDK :: Elastic Beanstalk ....... SUCCESS [  1.027 s]
[INFO] Amazon Web Services SDK :: Elastic Load Balancing V2 SUCCESS [  1.047 s]
[INFO] Amazon Web Services SDK :: IAM ..................... SUCCESS [  1.039 s]
[INFO] Amazon Web Services SDK :: kinesis ................. SUCCESS [  1.048 s]
[INFO] Amazon Web Services SDK :: Lambda .................. SUCCESS [  1.031 s]
[INFO] Amazon Web Services SDK :: Logs .................... SUCCESS [  1.027 s]
[INFO] Amazon Web Services SDK :: Organizations ........... SUCCESS [  1.021 s]
[INFO] Amazon Web Services SDK :: Secrets Manager ......... SUCCESS [  0.998 s]
[INFO] Amazon Web Services SDK :: SQS ..................... SUCCESS [  1.019 s]
[INFO] Amazon Web Services SDK :: SNS ..................... SUCCESS [  1.014 s]
[INFO] Amazon Web Services SDK :: SSM ..................... SUCCESS [  1.085 s]
[INFO] Amazon Web Services SDK :: All ..................... SUCCESS [  9.766 s]
[INFO] ------------------------------------------------------------------------
[INFO] BUILD SUCCESS
[INFO] ------------------------------------------------------------------------
[INFO] Total time:  41.914 s
[INFO] Finished at: 2025-07-08T03:08:08Z
>>>>>>> ab7ada5f
[INFO] ------------------------------------------------------------------------<|MERGE_RESOLUTION|>--- conflicted
+++ resolved
@@ -2735,38 +2735,6 @@
 [INFO] ------------------------------------------------------------------------
 [INFO] Reactor Summary for Amazon Web Services SDK :: Parent 1.12.780-999999-SNAPSHOT:
 [INFO] 
-<<<<<<< HEAD
-[INFO] Amazon Web Services SDK :: Parent .................. SUCCESS [  2.239 s]
-[INFO] Amazon Web Services SDK :: Minimal ................. SUCCESS [  3.468 s]
-[INFO] Amazon Web Services SDK :: Api Gateway ............. SUCCESS [  1.785 s]
-[INFO] Amazon Web Services SDK :: Autoscaling ............. SUCCESS [  1.644 s]
-[INFO] Amazon Web Services SDK :: CloudFormation .......... SUCCESS [  1.448 s]
-[INFO] Amazon Web Services SDK :: CloudFront .............. SUCCESS [  1.286 s]
-[INFO] Amazon Web Services SDK :: CloudWatch .............. SUCCESS [  1.155 s]
-[INFO] Amazon Web Services SDK :: CodeBuild ............... SUCCESS [  1.469 s]
-[INFO] Amazon Web Services SDK :: CodeDeploy .............. SUCCESS [  1.477 s]
-[INFO] Amazon Web Services SDK :: EC2 ..................... SUCCESS [  1.523 s]
-[INFO] Amazon Web Services SDK :: ECR ..................... SUCCESS [  1.155 s]
-[INFO] Amazon Web Services SDK :: ECS ..................... SUCCESS [  1.029 s]
-[INFO] Amazon Web Services SDK :: EFS ..................... SUCCESS [  0.962 s]
-[INFO] Amazon Web Services SDK :: Elastic Beanstalk ....... SUCCESS [  0.954 s]
-[INFO] Amazon Web Services SDK :: Elastic Load Balancing V2 SUCCESS [  0.962 s]
-[INFO] Amazon Web Services SDK :: IAM ..................... SUCCESS [  0.949 s]
-[INFO] Amazon Web Services SDK :: kinesis ................. SUCCESS [  0.936 s]
-[INFO] Amazon Web Services SDK :: Lambda .................. SUCCESS [  1.004 s]
-[INFO] Amazon Web Services SDK :: Logs .................... SUCCESS [  0.932 s]
-[INFO] Amazon Web Services SDK :: Organizations ........... SUCCESS [  0.903 s]
-[INFO] Amazon Web Services SDK :: Secrets Manager ......... SUCCESS [  0.872 s]
-[INFO] Amazon Web Services SDK :: SQS ..................... SUCCESS [  0.889 s]
-[INFO] Amazon Web Services SDK :: SNS ..................... SUCCESS [  0.892 s]
-[INFO] Amazon Web Services SDK :: SSM ..................... SUCCESS [  0.916 s]
-[INFO] Amazon Web Services SDK :: All ..................... SUCCESS [  8.644 s]
-[INFO] ------------------------------------------------------------------------
-[INFO] BUILD SUCCESS
-[INFO] ------------------------------------------------------------------------
-[INFO] Total time:  40.679 s
-[INFO] Finished at: 2025-07-09T12:29:25+02:00
-=======
 [INFO] Amazon Web Services SDK :: Parent .................. SUCCESS [  2.332 s]
 [INFO] Amazon Web Services SDK :: Minimal ................. SUCCESS [  2.478 s]
 [INFO] Amazon Web Services SDK :: Api Gateway ............. SUCCESS [  1.664 s]
@@ -2797,5 +2765,4 @@
 [INFO] ------------------------------------------------------------------------
 [INFO] Total time:  41.914 s
 [INFO] Finished at: 2025-07-08T03:08:08Z
->>>>>>> ab7ada5f
 [INFO] ------------------------------------------------------------------------